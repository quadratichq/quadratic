{
  "editor.formatOnSave": true,
  "cSpell.words": [
    "actix",
    "autoclean",
    "awscli",
    "awscliv",
    "ayush",
    "bigdecimal",
    "bincode",
    "bindgen",
    "buildkit",
    "Buildx",
    "codegen",
    "containerd",
    "CRPXNLSKVLJFHH",
    "dashmap",
    "dbgjs",
    "dcell",
    "ddimaria",
    "dearmor",
    "demangle",
    "dgraph",
    "dotenv",
    "dpkg",
    "endregion",
    "finitize",
    "Fuzzysort",
    "GETCELL",
    "getcells",
    "gramm",
    "grammarly",
    "Hasher",
    "healthcheck",
    "healthchecks",
    "hljs",
    "htmlescape",
    "indexmap",
    "indicies",
    "initdb",
    "isready",
    "itertools",
    "jwks",
    "keyrings",
    "localstack",
    "mailslurper",
    "MDSL",
    "micropip",
    "minmax",
    "moby",
    "msdf",
    "mysqladmin",
    "nonblank",
    "Northbridge",
    "openai",
    "opensans",
    "oryd",
    "peekable",
    "PGUSER",
    "pixi",
    "pixiapp",
    "Plotly",
    "proptest",
    "pulumi",
    "pyimport",
    "rects",
    "Referer",
    "RELCELL",
    "relcells",
    "reqwest",
<<<<<<< HEAD
    "rustup",
=======
    "rfind",
>>>>>>> 62724959
    "scrollend",
    "selfhost",
    "selfhosted",
    "selfservice",
    "serde",
    "shadcn",
    "Signin",
    "smallpop",
    "smtps",
    "Southborough",
    "sqlcmd",
    "sqlservr",
    "sslmode",
    "Strftime",
    "szhsin",
    "thiserror",
    "Timelike",
    "trackpad",
    "undoable",
    "unspill",
    "useblacksmith",
    "usermod",
    "vals",
    "vcpu",
    "VITE",
    "websockets",
    "Westborough",
    "zstd"
  ],
  "editor.codeActionsOnSave": {
    "source.organizeImports": "explicit"
  },
  "rust-analyzer.check.extraArgs": ["--target-dir=target/rust-analyzer"],
  "rust-analyzer.checkOnSave": true,
  "rust-analyzer.cargo.unsetTest": true,
  // "rust-analyzer.checkOnSave.command": "clippy",
  "rust-analyzer.server.extraEnv": { "CARGO_TARGET_DIR": "target/rust-analyzer" },
  "rust-analyzer.runnables.extraEnv": { "CARGO_TARGET_DIR": "target/rust-analyzer" },
  "files.associations": {
    "*.grid": "json"
  },
  "jest.rootPath": "quadratic-client",
  "typescript.preferences.importModuleSpecifier": "non-relative",
  "editor.defaultFormatter": null,
  "[rust]": {
    "editor.defaultFormatter": "rust-lang.rust-analyzer",
    "editor.formatOnSave": true
  },
  "[typescript]": {
    "editor.defaultFormatter": "esbenp.prettier-vscode",
    "editor.formatOnSave": true
  },
  "[typescriptreact]": {
    "editor.defaultFormatter": "esbenp.prettier-vscode"
  },
  "[jsonc]": {
    "editor.defaultFormatter": "esbenp.prettier-vscode"
  },
  "[css]": {
    "editor.defaultFormatter": "esbenp.prettier-vscode"
  },
  "[scss]": {
    "editor.defaultFormatter": "esbenp.prettier-vscode"
  },
  "[dockercompose]": {
    "editor.defaultFormatter": "ms-azuretools.vscode-docker"
  },
  "[javascript]": {
    "editor.defaultFormatter": "esbenp.prettier-vscode"
  },
  "[html]": {
    "editor.defaultFormatter": "esbenp.prettier-vscode"
  },
  "[markdown]": {
    "editor.defaultFormatter": "esbenp.prettier-vscode"
  }
}<|MERGE_RESOLUTION|>--- conflicted
+++ resolved
@@ -68,11 +68,8 @@
     "RELCELL",
     "relcells",
     "reqwest",
-<<<<<<< HEAD
     "rustup",
-=======
     "rfind",
->>>>>>> 62724959
     "scrollend",
     "selfhost",
     "selfhosted",
