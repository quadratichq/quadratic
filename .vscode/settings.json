--- conflicted
+++ resolved
@@ -36,11 +36,8 @@
     "codingame",
     "Coip",
     "containerd",
-<<<<<<< HEAD
+    "convo",
     "coredns",
-=======
-    "convo",
->>>>>>> 66a82d65
     "COUNTA",
     "COUNTBLANK",
     "COUNTIF",
