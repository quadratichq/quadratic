###########################################################################################
# Builder 1 - Build core
###########################################################################################
FROM ubuntu:24.04 AS core-builder

ARG CLIENT_DEV

# Install Node.js 24, build tools, and other dependencies
RUN apt-get update && apt-get install -y --no-install-recommends \
  curl \
  ca-certificates \
  gnupg \
  && curl -fsSL https://deb.nodesource.com/setup_24.x | bash - \
  && apt-get install -y --no-install-recommends \
  nodejs \
  build-essential \
  llvm \
  clang \
  protobuf-compiler \
<<<<<<< HEAD
  libprotobuf-dev \
=======
  pkg-config \
  libssl-dev \
>>>>>>> d7cfd862
  && rm -rf /var/lib/apt/lists/*

WORKDIR /quadratic

# Copy rust-toolchain file first so rustup can read it
COPY --link rust-toolchain.toml .

# Install rustup
RUN curl --proto '=https' --tlsv1.2 -sSf https://sh.rustup.rs | sh -s -- -y

# Set up Rust environment
ENV PATH="/root/.cargo/bin:${PATH}"
ENV CARGO_TARGET_DIR=/quadratic/target/quadratic-core
ENV CARGO_HOME=/quadratic/.cargo
ENV CARGO_BUILD_JOBS=64

# Trigger toolchain installation (this will read rust-toolchain.toml and install all components)
RUN rustup show

# Install wasm-pack
RUN echo 'Installing wasm-pack...' && curl https://rustwasm.github.io/wasm-pack/installer/init.sh -sSf | sh
RUN echo 'wasm-pack version:' && wasm-pack --version

# Copy required files for building core
COPY --link package.json .
COPY --link ./quadratic-core/. ./quadratic-core/
COPY --link ./quadratic-client/src/app/web-workers/quadraticCore/worker/rustCallbacks.ts ./quadratic-client/src/app/web-workers/quadraticCore/worker/rustCallbacks.ts
COPY --link ./quadratic-rust-shared/. ./quadratic-rust-shared/

# Build core
RUN if [ "$CLIENT_DEV" = "true" ]; then \
  echo 'Building core in dev mode...' && npm run build:dev --workspace=quadratic-core; \
  else \
  echo 'Building core...' && npm run build --workspace=quadratic-core; \
  fi


###########################################################################################
# Builder 2 - Build TS/Rust types
###########################################################################################
FROM ubuntu:24.04 AS ts-rust-types-builder

# Install Node.js 24, build tools, and other dependencies
RUN apt-get update && apt-get install -y --no-install-recommends \
  curl \
  ca-certificates \
  gnupg \
  && curl -fsSL https://deb.nodesource.com/setup_24.x | bash - \
  && apt-get install -y --no-install-recommends \
  nodejs \
  build-essential \
  llvm \
  clang \
  protobuf-compiler \
<<<<<<< HEAD
  libprotobuf-dev \
=======
  pkg-config \
  libssl-dev \
>>>>>>> d7cfd862
  && rm -rf /var/lib/apt/lists/*

WORKDIR /quadratic

# Copy rust-toolchain file first so rustup can read it
COPY --link rust-toolchain.toml .

# Install rustup
RUN curl --proto '=https' --tlsv1.2 -sSf https://sh.rustup.rs | sh -s -- -y

# Set up Rust environment
ENV PATH="/root/.cargo/bin:${PATH}"
ENV CARGO_TARGET_DIR=/quadratic/target/quadratic-core-types
ENV CARGO_HOME=/quadratic/.cargo
ENV CARGO_BUILD_JOBS=64

# Trigger toolchain installation (this will read rust-toolchain.toml and install all components)
RUN rustup show

# Install wasm-pack
RUN echo 'Installing wasm-pack...' && curl https://rustwasm.github.io/wasm-pack/installer/init.sh -sSf | sh
RUN echo 'wasm-pack version:' && wasm-pack --version

# Copy required files for building ts/rust types
COPY --link package.json .
COPY --link ./quadratic-core/. ./quadratic-core/
COPY --link ./quadratic-client/src/app/web-workers/quadraticCore/worker/rustCallbacks.ts ./quadratic-client/src/app/web-workers/quadraticCore/worker/rustCallbacks.ts
COPY --link ./quadratic-rust-shared/. ./quadratic-rust-shared/

# Build TS/Rust types
RUN echo 'Building TS/Rust types...' && npm run export_types --workspace=quadratic-core


###########################################################################################
# Builder 3 - Combine all builder files and build the client
###########################################################################################
FROM ubuntu:24.04 AS vite-builder

# Install Node.js 24 and other dependencies
RUN apt-get update && apt-get install -y --no-install-recommends \
  curl \
  ca-certificates \
  gnupg \
  && curl -fsSL https://deb.nodesource.com/setup_24.x | bash - \
  && apt-get install -y --no-install-recommends \
  nodejs \
  python-is-python3 \
  python3-pip \
  brotli \
  pigz \
  && rm -rf /var/lib/apt/lists/*

WORKDIR /quadratic

# Copy files from core, ts/rust types, and rust client builders
COPY --link --from=core-builder /quadratic/quadratic-client/src/app/quadratic-core/. ./quadratic-client/src/app/quadratic-core
COPY --link --from=ts-rust-types-builder /quadratic/quadratic-client/src/app/quadratic-core-types/. ./quadratic-client/src/app/quadratic-core-types

# Copy all package.json files
COPY --link package.json .
COPY --link ./quadratic-kernels/python-wasm/package.json ./quadratic-kernels/python-wasm/
COPY --link ./quadratic-core/package.json ./quadratic-core/
COPY --link ./quadratic-shared/package.json ./quadratic-shared/
COPY --link ./quadratic-client/package.json ./quadratic-client/

# Install npm dependencies
RUN npm install --no-audit --no-fund

# Copy remaining files
COPY --link ./quadratic-kernels/python-wasm/. ./quadratic-kernels/python-wasm/
COPY --link ./quadratic-shared/. ./quadratic-shared/
COPY --link ./quadratic-client/. ./quadratic-client/

# Run the packaging script for quadratic_py
RUN ./quadratic-kernels/python-wasm/package.sh --no-poetry

# Hash of the environment variables, as a cache buster
# This is non empty when env variables are set in the github action
ARG ENV_HASH

# If ENV_HASH is set, copy the client.env, otherwise create default .env
RUN if [ ! -z "$ENV_HASH" ]; then \
  echo "ENV_HASH is set, renaming client.env to .env" && \
  mv ./quadratic-client/client.env ./quadratic-client/.env; \
  else \
  echo "ENV_HASH is not set, creating default .env" && \
  echo "VITE_DEBUG=VITE_DEBUG_VAL" > ./quadratic-client/.env && \
  echo "VITE_QUADRATIC_API_URL=VITE_QUADRATIC_API_URL_VAL" >> ./quadratic-client/.env && \
  echo "VITE_QUADRATIC_MULTIPLAYER_URL=VITE_QUADRATIC_MULTIPLAYER_URL_VAL" >> ./quadratic-client/.env && \
  echo "VITE_QUADRATIC_CONNECTION_URL=VITE_QUADRATIC_CONNECTION_URL_VAL" >> ./quadratic-client/.env && \
  echo "VITE_AUTH_TYPE=VITE_AUTH_TYPE_VAL" >> ./quadratic-client/.env && \
  echo "VITE_ORY_HOST=VITE_ORY_HOST_VAL" >> ./quadratic-client/.env && \
  echo "VITE_WORKOS_CLIENT_ID=VITE_WORKOS_CLIENT_ID_VAL" >> ./quadratic-client/.env && \
  echo "VITE_SENTRY_AUTH_TOKEN=VITE_SENTRY_AUTH_TOKEN_VAL" >> ./quadratic-client/.env; \
  fi

# Build the front-end
RUN echo "Building front-end..." && npm run build --workspace=quadratic-client

# Compress files (except js/mjs/cjs/jsx/ts/tsx, these are done in replace_env_vars.sh)
# Compress files only when ENV_HASH is not set, i.e. when env variables are not set in the github action
RUN if [ -z "$ENV_HASH" ]; then \
  find /quadratic/build -type f \
  \( \
  -name "*.wasm" -o \
  -name "*.json" -o \
  -name "*.css" -o \
  -name "*.html" -o \
  -name "*.svg" -o \
  -name "*.txt" -o \
  -name "*.map" -o \
  -name "*.py" -o \
  -name "*.pyc" -o \
  -name "*.pyi" -o \
  -name "*.pth" -o \
  -name "*.data" -o \
  -name "*.mem" -o \
  -name "*.wat" -o \
  -name "*.md" -o \
  -name "*.rst" -o \
  -name "*.rtf" -o \
  -name "*.csv" -o \
  -name "*.tsv" -o \
  -name "*.eot" -o \
  -name "*.ttf" -o \
  -name "*.otf" -o \
  -name "*.woff" -o \
  -name "*.woff2" -o \
  -name "*.font" -o \
  -name "*.font-sfnt" \
  \) -print0 | \
  xargs -0 -n1 -P$(nproc) -I {} sh -c '\
  echo "Compressing: {}" && \
  brotli -q 11 -w 24 -f "{}" && \
  pigz -9kf "{}" && \
  echo "Created: {}.br and {}.gz" \
  '; \
  fi


###########################################################################################
# Runner - Serve the client with nginx
###########################################################################################
FROM fholzer/nginx-brotli

# Install curl for healthcheck
RUN apk add --no-cache curl brotli pigz

# Copy build directory
COPY --from=vite-builder /quadratic/build /usr/share/nginx/html

EXPOSE 80 443 3000

CMD ["nginx", "-g", "daemon off;"]<|MERGE_RESOLUTION|>--- conflicted
+++ resolved
@@ -17,12 +17,9 @@
   llvm \
   clang \
   protobuf-compiler \
-<<<<<<< HEAD
   libprotobuf-dev \
-=======
   pkg-config \
   libssl-dev \
->>>>>>> d7cfd862
   && rm -rf /var/lib/apt/lists/*
 
 WORKDIR /quadratic
@@ -77,12 +74,9 @@
   llvm \
   clang \
   protobuf-compiler \
-<<<<<<< HEAD
   libprotobuf-dev \
-=======
   pkg-config \
   libssl-dev \
->>>>>>> d7cfd862
   && rm -rf /var/lib/apt/lists/*
 
 WORKDIR /quadratic
