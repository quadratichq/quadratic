/* eslint-disable @typescript-eslint/no-unused-vars */
import type { AuthClient, User } from '@/auth/auth';
import { VITE_WORKOS_CLIENT_ID } from '@/env-vars';
import { ROUTES } from '@/shared/constants/routes';
import { captureEvent } from '@sentry/react';
import { createClient } from '@workos-inc/authkit-js';

// verify all Workos env variables are set
if (!VITE_WORKOS_CLIENT_ID) {
  const message = 'Workos variables are not configured correctly.';
  captureEvent({
    message,
    level: 'fatal',
  });
}

// Helper function to extract the last two parts of a hostname
// e.g., "workos-attempt-3.quadratic-preview.com" -> "quadratic-preview.com"
function getBaseDomain(hostname: string): string {
  const parts = hostname.split('.');
  if (parts.length <= 2) {
    return hostname;
  }
  return parts.slice(-2).join('.');
}

// Create the client as a module-scoped promise so all loaders will wait
// for this one single instance of client to resolve
let clientPromise: Promise<Awaited<ReturnType<typeof createClient>>> | null = null;
async function getClient() {
  if (!clientPromise) {
    clientPromise = (async () => {
      const hostname = window.location.hostname;
      const isLocalhost = hostname === 'localhost' || hostname === '127.0.0.1';
      const client = await createClient(VITE_WORKOS_CLIENT_ID, {
        redirectUri: window.location.origin + ROUTES.LOGIN_RESULT,
        apiHostname: isLocalhost ? undefined : `authenticate.${getBaseDomain(hostname)}`,
        https: isLocalhost ? undefined : true,
      });
      await client.initialize();
      return client;
    })();
  }
  return clientPromise;
}

export const workosClient: AuthClient = {
  /**
   * Return whether the user is authenticated and the session is valid.
   */
  async isAuthenticated(): Promise<boolean> {
    const client = await getClient();
    const user = client.getUser();
    return !!user;
  },

  /**
   * Get the current authenticated user from WorkOS AuthKit.
   */
  async user(): Promise<User | undefined> {
    const client = await getClient();
    const workosUser = client.getUser();
    if (!workosUser) {
      return undefined;
    }
    const user: User = {
      name: `${workosUser.firstName ?? ''} ${workosUser.lastName ?? ''}`.trim(),
      given_name: workosUser.firstName ?? undefined,
      family_name: workosUser.lastName ?? undefined,
      picture: workosUser.profilePictureUrl ?? undefined,
      email: workosUser.email,
      sub: workosUser.id,
    };
    return user;
  },

  /**
   * Login the user in Workos and create a new session.
   */
  async login(args: { redirectTo: string; isSignupFlow?: boolean; href: string }): Promise<void> {
    const client = await getClient();
    let state = undefined;
    if (args.redirectTo && args.redirectTo !== '/') {
      state = {
        redirectTo: args.redirectTo,
      };
    }
    await client.signIn({
      state: state ? JSON.stringify(state) : undefined,
    });
  },

  /**
   * Handle the redirect from Workos after the user has logged in.
   * AuthKit SDK automatically handles the code exchange during initialization.
   */
  async handleSigninRedirect(href: string): Promise<void> {
    try {
      // Client initialization happens in getClient() and processes the callback
      const client = await getClient();
      if (!client.getUser()) {
        throw new Error('No user found after signin redirect');
      }

      const url = new URL(href);
      const state = url.searchParams.get('state');

      let redirectTo = window.location.origin;

      if (state) {
        try {
          const stateObj = JSON.parse(decodeURIComponent(state));
          if (!!stateObj && typeof stateObj === 'object') {
            if ('closeOnComplete' in stateObj && stateObj.closeOnComplete) {
              window.close();
              return;
            }
            if ('redirectTo' in stateObj && !!stateObj.redirectTo && typeof stateObj.redirectTo === 'string') {
              redirectTo = stateObj.redirectTo;
            }
          }
        } catch {
          // Invalid state, just use default redirectTo
        }
      }

      window.location.assign(redirectTo);
    } catch (error) {
      console.error('WorkOS signin redirect failed:', error);
      throw error; // Let the loader's catch block handle it
    }
  },

  /**
   * Logout the user via AuthKit and navigate to the login page.
   */
  async logout() {
    const client = await getClient();
    // Must use navigate: false to get Promise<void> instead of void
    // This waits for server logout to complete before redirecting
    await client.signOut({ returnTo: window.location.origin, navigate: false });
    window.location.href = window.location.origin;
  },

  /**
   * Get the access token for the current authenticated user.
   * If the user is not authenticated, redirect to the login page.
   */
  async getTokenOrRedirect(skipRedirect?: boolean): Promise<string> {
    try {
      const client = await getClient();
      const token = await client.getAccessToken();
      return token;
    } catch (e) {
      if (!skipRedirect) {
        const url = new URL(window.location.href);
        await this.login({ redirectTo: url.toString(), href: window.location.href });
      }
    }
    return '';
  },
<<<<<<< HEAD
};

const disposeClient = () => {
  clientPromise = null;
=======

  // AuthKit uses hosted UI for all these flows
  async loginWithPassword(_args): Promise<void> {
    throw new Error('AuthKit uses hosted UI for password login');
  },
  async loginWithOAuth(_args): Promise<void> {
    throw new Error('AuthKit uses hosted UI for OAuth');
  },
  async signupWithPassword(_args): Promise<void> {
    throw new Error('AuthKit uses hosted UI for signup');
  },
  async verifyEmail(_args): Promise<void> {
    throw new Error('AuthKit handles email verification');
  },
  async sendResetPassword(_args): Promise<void> {
    throw new Error('AuthKit uses hosted UI for password reset');
  },
  async resetPassword(_args): Promise<void> {
    throw new Error('AuthKit uses hosted UI for password reset');
  },
>>>>>>> 8abc19f4
};<|MERGE_RESOLUTION|>--- conflicted
+++ resolved
@@ -159,31 +159,4 @@
     }
     return '';
   },
-<<<<<<< HEAD
-};
-
-const disposeClient = () => {
-  clientPromise = null;
-=======
-
-  // AuthKit uses hosted UI for all these flows
-  async loginWithPassword(_args): Promise<void> {
-    throw new Error('AuthKit uses hosted UI for password login');
-  },
-  async loginWithOAuth(_args): Promise<void> {
-    throw new Error('AuthKit uses hosted UI for OAuth');
-  },
-  async signupWithPassword(_args): Promise<void> {
-    throw new Error('AuthKit uses hosted UI for signup');
-  },
-  async verifyEmail(_args): Promise<void> {
-    throw new Error('AuthKit handles email verification');
-  },
-  async sendResetPassword(_args): Promise<void> {
-    throw new Error('AuthKit uses hosted UI for password reset');
-  },
-  async resetPassword(_args): Promise<void> {
-    throw new Error('AuthKit uses hosted UI for password reset');
-  },
->>>>>>> 8abc19f4
 };