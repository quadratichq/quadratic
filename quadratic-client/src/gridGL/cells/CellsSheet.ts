import { CellSheetsModified } from '@/quadratic-core/types';
import { Container, Graphics, Rectangle } from 'pixi.js';
import { debugShowCellsHashBoxes, debugShowCellsSheetCulling, debugShowHashUpdates } from '../../debugFlags';
import { grid } from '../../grid/controller/Grid';
import { Sheet } from '../../grid/sheet/Sheet';
import { debugTimeCheck, debugTimeReset } from '../helpers/debugPerformance';
import { pixiApp } from '../pixiApp/PixiApp';
import { CellsArray } from './CellsArray';
import { CellsBorders } from './CellsBorders';
import { CellsFills } from './CellsFills';
import { CellsMarkers } from './CellsMarkers';
import { CellsSearch } from './CellsSearch';
import { CellsSheetPreloader } from './CellsSheetPreloader';
import { CellsTextHash } from './CellsTextHash';
import { sheetHashHeight, sheetHashWidth } from './CellsTypes';

export class CellsSheet extends Container {
  private cellsFills: CellsFills;
  private cellsArray: CellsArray;
  private cellsBorders: CellsBorders;

  // friend of CellsArray
  cellsMarkers: CellsMarkers;

  // used to draw debug boxes for cellsTextHash
  private cellsTextDebug: Graphics;

  // (hashX, hashY) index into cellsTextHashContainer
  cellsTextHash: Map<string, CellsTextHash>;
  private cellsTextHashContainer: Container<CellsTextHash>;

  // row index into cellsTextHashContainer (used for clipping)
  private cellsRows: Map<number, CellsTextHash[]>;

  // set of rows that need updating
  private dirtyRows: Set<number>;

  // keep track of headings that need adjusting during next update tick
  private dirtyColumnHeadings: Map<number, number>;
  private dirtyRowHeadings: Map<number, number>;

  sheet: Sheet;

  constructor(sheet: Sheet) {
    super();
    this.sheet = sheet;
    this.cellsTextHash = new Map();
    this.cellsRows = new Map();
    this.dirtyRows = new Set();
    this.dirtyColumnHeadings = new Map();
    this.dirtyRowHeadings = new Map();
    this.cellsFills = this.addChild(new CellsFills(this));
    this.cellsTextDebug = this.addChild(new Graphics());

    // may need to clean this up if we ever move to a SPA
    this.addChild(new CellsSearch(sheet));

    this.cellsTextHashContainer = this.addChild(new Container<CellsTextHash>());
    this.cellsArray = this.addChild(new CellsArray(this));
    this.cellsBorders = this.addChild(new CellsBorders(this));
    this.cellsMarkers = this.addChild(new CellsMarkers());
    this.visible = false;
  }

  static getHash(x: number, y: number): { x: number; y: number } {
    return {
      x: Math.floor(x / sheetHashWidth),
      y: Math.floor(y / sheetHashHeight),
    };
  }

  async preload(): Promise<void> {
    this.cellsFills.create();
    this.cellsBorders.create();
    this.cellsArray.create();
    const cellsSheetPreloader = new CellsSheetPreloader(this);
    await cellsSheetPreloader.preload();
  }

  private createHash(hashX: number, hashY: number): CellsTextHash | undefined {
<<<<<<< HEAD
    // todo: This is probably not needed, but keep it around until we're sure.
    // This originally checked to see if there was content in the grid before creating the
    // structure. This was expensive for large sheets.
    // const rect = new Rectangle(
    //   hashX * sheetHashWidth,
    //   hashY * sheetHashHeight,
    //   sheetHashWidth - 1,
    //   sheetHashHeight - 1
    // );
    // if (this.sheet.hasRenderCells(rect)) {
    const key = `${hashX},${hashY}`;
    const cellsHash = this.cellsTextHashContainer.addChild(new CellsTextHash(this, hashX, hashY));
=======
    const key = `${hashX},${hashY}`;
    const cellsHash = this.cellsTextHashContainer.addChild(new CellsTextHash(this, hashX, hashY));
    if (debugShowHashUpdates) console.log(`[CellsTextHash] Creating hash for (${hashX}, ${hashY})`);
>>>>>>> 4a6e33b7
    this.cellsTextHash.set(key, cellsHash);
    const row = this.cellsRows.get(hashY);
    if (row) {
      row.push(cellsHash);
    } else {
      this.cellsRows.set(hashY, [cellsHash]);
    }
    return cellsHash;
<<<<<<< HEAD
    // }
=======
>>>>>>> 4a6e33b7
  }

  createHashes(): boolean {
    debugTimeReset();
    const bounds = this.sheet.getGridBounds(false);
    if (!bounds) return false;
    const xStart = Math.floor(bounds.left / sheetHashWidth);
    const yStart = Math.floor(bounds.top / sheetHashHeight);
    const xEnd = Math.floor(bounds.right / sheetHashWidth);
    const yEnd = Math.floor(bounds.bottom / sheetHashHeight);
    for (let y = yStart; y <= yEnd; y++) {
      for (let x = xStart; x <= xEnd; x++) {
        this.createHash(x, y);
      }
    }
    debugTimeCheck('createHashes');
    return true;
  }

  show(bounds: Rectangle): void {
    this.visible = true;
    let count = 0;
    if (debugShowCellsHashBoxes) {
      this.cellsTextDebug.clear();
    }
    this.cellsTextHash.forEach((cellsTextHash) => {
      if (cellsTextHash.viewBounds.intersectsRectangle(bounds)) {
        cellsTextHash.show();
        if (debugShowCellsHashBoxes) {
          cellsTextHash.drawDebugBox(this.cellsTextDebug);
        }
        count++;
      } else {
        cellsTextHash.hide();
      }
    });
    this.cellsArray.visible = true;
    this.cellsArray.cheapCull(bounds);
    this.cellsFills.cheapCull(bounds);
    if (debugShowCellsSheetCulling) {
      console.log(`[CellsSheet] visible: ${count}/${this.cellsTextHash.size}`);
    }
  }

  hide(): void {
    this.visible = false;
  }

  toggleOutlines(off?: boolean) {
    this.cellsArray.visible = off ?? true;
    this.cellsMarkers.visible = off ?? true;
  }

  createBorders() {
    this.cellsBorders.create();
  }

  getHashKey(hashX: number, hashY: number): string {
    return `${hashX},${hashY}`;
  }

  getCellsHash(column: number, row: number, createIfNeeded?: boolean): CellsTextHash | undefined {
    const { x, y } = CellsSheet.getHash(column, row);
    const key = this.getHashKey(x, y);
    let hash = this.cellsTextHash.get(key);
    if (!hash && createIfNeeded) {
      hash = this.createHash(x, y);
    }
    return hash;
  }

  getColumnHashes(column: number): CellsTextHash[] {
    const hashX = Math.floor(column / sheetHashWidth);
    const hashes: CellsTextHash[] = [];
    this.cellsTextHash.forEach((cellsHash) => {
      if (cellsHash.hashX === hashX) {
        hashes.push(cellsHash);
      }
    });
    return hashes;
  }

  getRowHashes(row: number): CellsTextHash[] {
    const hashY = Math.floor(row / sheetHashHeight);
    const hashes: CellsTextHash[] = [];
    this.cellsTextHash.forEach((cellsHash) => {
      if (cellsHash.hashY === hashY) {
        hashes.push(cellsHash);
      }
    });
    return hashes;
  }

  // used for clipping to find neighboring hash - clipping always works from right to left
  // todo: use the new overflowLeft to make this more efficient
  findPreviousHash(column: number, row: number, bounds?: Rectangle): CellsTextHash | undefined {
    bounds = bounds ?? grid.getGridBounds(this.sheet.id, true);
    if (!bounds) {
      throw new Error('Expected bounds to be defined in findPreviousHash of CellsSheet');
    }
    let hash = this.getCellsHash(column, row);
    while (!hash && column >= bounds.left) {
      column--;
      hash = this.getCellsHash(column, row);
    }
    return hash;
  }

  // used for clipping to find neighboring hash
  // todo: use the new overflowRight to make this more efficient
  findNextHash(column: number, row: number, bounds?: Rectangle): CellsTextHash | undefined {
    bounds = bounds ?? grid.getGridBounds(this.sheet.id, true);
    if (!bounds) {
      throw new Error('Expected bounds to be defined in findNextHash of CellsSheet');
    }
    let hash = this.getCellsHash(column, row);
    while (!hash && column <= bounds.right) {
      column++;
      hash = this.getCellsHash(column, row);
    }
    return hash;
  }

  // this assumes that dirtyRows has a size (checked in calling functions)
  private updateNextDirtyRow(): void {
    const nextRow = this.dirtyRows.values().next().value;
    if (debugShowHashUpdates) console.log(`[CellsTextHash] updateNextDirtyRow for ${nextRow}`);
    this.dirtyRows.delete(nextRow);
    const hashes = this.cellsRows.get(nextRow);
    if (!hashes) throw new Error('Expected hashes to be defined in preload');
    hashes.forEach((hash) => hash.createLabels());
    hashes.forEach((hash) => hash.overflowClip());
    hashes.forEach((hash) => hash.updateBuffers(false));
  }

  showLabel(x: number, y: number, show: boolean) {
    const hash = this.getCellsHash(x, y);
    if (hash) {
      hash.showLabel(x, y, show);
    }
  }

  updateCellsArray() {
    this.cellsArray.create();
  }

  updateFill(): void {
    this.cellsFills.create();
  }

  // adjust hashes after a column/row resize
  // todo: this may need to be scheduled for large data sets
  private updateHeadings(): boolean {
    if (!this.dirtyColumnHeadings.size && !this.dirtyRowHeadings.size) return false;

    // hashes that need to update their clipping and buffers
    const hashesToUpdate: Set<CellsTextHash> = new Set();

    this.dirtyColumnHeadings.forEach((delta, column) => {
      const columnHash = Math.floor(column / sheetHashWidth);
      this.cellsTextHash.forEach((hash) => {
        if (columnHash < 0) {
          if (hash.hashX <= columnHash) {
            if (hash.adjustHeadings({ column, delta })) {
              hashesToUpdate.add(hash);
            }
          }
        } else {
          if (hash.hashX >= columnHash) {
            if (hash.adjustHeadings({ column, delta })) {
              hashesToUpdate.add(hash);
            }
          }
        }
      });
    });
    this.dirtyColumnHeadings.clear();

    this.dirtyRowHeadings.forEach((delta, row) => {
      const rowHash = Math.floor(row / sheetHashHeight);
      this.cellsTextHash.forEach((hash) => {
        if (rowHash < 0) {
          if (hash.hashY <= rowHash) {
            if (hash.adjustHeadings({ row, delta })) {
              hashesToUpdate.add(hash);
            }
          }
        } else {
          if (hash.hashY >= rowHash) {
            if (hash.adjustHeadings({ row, delta })) {
              hashesToUpdate.add(hash);
            }
          }
        }
      });
    });
    this.dirtyRowHeadings.clear();

    hashesToUpdate.forEach((hash) => hash.overflowClip());
    this.cellsTextHash.forEach((hash) => hash.updateBuffers(true));

    // todo: these can be much more efficient
    this.cellsFills.create();
    this.cellsArray.create();
    return true;
  }

  private findNextDirtyHash(onlyVisible: boolean): { hash: CellsTextHash; visible: boolean } | undefined {
    const dirtyHashes = this.cellsTextHashContainer.children.filter((hash) => hash.dirty || hash.dirtyBuffers);
    const viewportVisibleBounds = pixiApp.viewport.getVisibleBounds();
    let visible: CellsTextHash[] = [];
    let notVisible: CellsTextHash[] = [];
    for (const hash of dirtyHashes) {
      if (hash.viewRectangle.intersects(viewportVisibleBounds)) {
        visible.push(hash);
      } else {
        notVisible.push(hash);
      }
    }

    // if hashes are visible, sort them by y and return the first one
    if (visible.length) {
      visible.sort((a, b) => a.hashY - b.hashY);
      return { hash: visible[0], visible: true };
    }

    // if onlyVisible then we're done because we're not going to work on offscreen hashes yet
    if (onlyVisible || notVisible.length === 0) return;

    // otherwise sort notVisible by distance from viewport center
    const viewportCenter = pixiApp.viewport.center;
    notVisible.sort((a, b) => {
      const aCenter = {
        x: a.viewRectangle.left + a.viewRectangle.width / 2,
        y: a.viewRectangle.top + a.viewRectangle.height / 2,
      };
      const bCenter = {
        x: b.viewRectangle.left + b.viewRectangle.width / 2,
        y: b.viewRectangle.top + b.viewRectangle.height / 2,
      };
      const aDistance = Math.pow(viewportCenter.x - aCenter.x, 2) + Math.pow(viewportCenter.y - aCenter.y, 2);
      const bDistance = Math.pow(viewportCenter.x - bCenter.x, 2) + Math.pow(viewportCenter.y - bCenter.y, 2);
      return aDistance - bDistance;
    });
    return { hash: notVisible[0], visible: false };
  }

  update(userIsActive: boolean): boolean {
    if (this.updateHeadings()) return true;
<<<<<<< HEAD
    const cellTextHashes = this.dirtyCellTextHashesByDistance();
    for (const cellTextHash of cellTextHashes) {
      if (cellTextHash.update(userIsActive)) {
        return true;
=======

    const next = this.findNextDirtyHash(userIsActive);
    if (next) {
      next.hash.update();
      if (next.visible) {
        next.hash.show();
        pixiApp.setViewportDirty();
>>>>>>> 4a6e33b7
      }
      return true;
    }

    if (this.dirtyRows.size) {
      this.updateNextDirtyRow();
      return true;
    } else {
      return false;
    }
  }

  // adjust headings without recalculating the glyph geometries
  adjustHeadings(options: { delta: number; column?: number; row?: number }): void {
    const { delta, column, row } = options;
    if (column !== undefined) {
      const existing = this.dirtyColumnHeadings.get(column);
      if (existing) {
        this.dirtyColumnHeadings.set(column, existing + delta);
      } else {
        this.dirtyColumnHeadings.set(column, delta);
      }
    } else if (row !== undefined) {
      const existing = this.dirtyRowHeadings.get(row);
      if (existing) {
        this.dirtyRowHeadings.set(row, existing + delta);
      } else {
        this.dirtyRowHeadings.set(row, delta);
      }
    }
  }

  getCellsContentMaxWidth(column: number): number {
    const hashX = Math.floor(column / sheetHashWidth);
    let max = 0;
    this.cellsTextHash.forEach((hash) => {
      if (hash.hashX === hashX) {
        max = Math.max(max, hash.getCellsContentMaxWidth(column));
      }
    });
    return max;
  }

  // update values for cells
  modified(modified: CellSheetsModified[]): void {
    for (const update of modified) {
      const cellsHash = this.getCellsHash(Number(update.x) * sheetHashWidth, Number(update.y) * sheetHashHeight, true);
      if (cellsHash) {
        cellsHash.dirty = true;
      }
    }
  }
}<|MERGE_RESOLUTION|>--- conflicted
+++ resolved
@@ -78,24 +78,9 @@
   }
 
   private createHash(hashX: number, hashY: number): CellsTextHash | undefined {
-<<<<<<< HEAD
-    // todo: This is probably not needed, but keep it around until we're sure.
-    // This originally checked to see if there was content in the grid before creating the
-    // structure. This was expensive for large sheets.
-    // const rect = new Rectangle(
-    //   hashX * sheetHashWidth,
-    //   hashY * sheetHashHeight,
-    //   sheetHashWidth - 1,
-    //   sheetHashHeight - 1
-    // );
-    // if (this.sheet.hasRenderCells(rect)) {
-    const key = `${hashX},${hashY}`;
-    const cellsHash = this.cellsTextHashContainer.addChild(new CellsTextHash(this, hashX, hashY));
-=======
     const key = `${hashX},${hashY}`;
     const cellsHash = this.cellsTextHashContainer.addChild(new CellsTextHash(this, hashX, hashY));
     if (debugShowHashUpdates) console.log(`[CellsTextHash] Creating hash for (${hashX}, ${hashY})`);
->>>>>>> 4a6e33b7
     this.cellsTextHash.set(key, cellsHash);
     const row = this.cellsRows.get(hashY);
     if (row) {
@@ -104,10 +89,6 @@
       this.cellsRows.set(hashY, [cellsHash]);
     }
     return cellsHash;
-<<<<<<< HEAD
-    // }
-=======
->>>>>>> 4a6e33b7
   }
 
   createHashes(): boolean {
@@ -357,12 +338,6 @@
 
   update(userIsActive: boolean): boolean {
     if (this.updateHeadings()) return true;
-<<<<<<< HEAD
-    const cellTextHashes = this.dirtyCellTextHashesByDistance();
-    for (const cellTextHash of cellTextHashes) {
-      if (cellTextHash.update(userIsActive)) {
-        return true;
-=======
 
     const next = this.findNextDirtyHash(userIsActive);
     if (next) {
@@ -370,7 +345,6 @@
       if (next.visible) {
         next.hash.show();
         pixiApp.setViewportDirty();
->>>>>>> 4a6e33b7
       }
       return true;
     }
