import { debugShowHashUpdates } from '@/debugFlags';
import { Container, Graphics, Rectangle, Renderer } from 'pixi.js';
import { Bounds } from '../../grid/sheet/Bounds';
import { Sheet } from '../../grid/sheet/Sheet';
import { JsRenderCell } from '../../quadratic-core/types';
import { CellsSheet } from './CellsSheet';
import { sheetHashHeight, sheetHashWidth } from './CellsTypes';
import { CellLabel } from './cellsLabel/CellLabel';
import { LabelMeshes } from './cellsLabel/LabelMeshes';

// Draw hashed regions of cell glyphs (the text + text formatting)
export class CellsTextHash extends Container<LabelMeshes> {
  private cellsSheet: CellsSheet;

  // holds the glyph meshes for font/style combinations
  private labelMeshes: LabelMeshes;

  // index into the labels by location key (column,row)
  private cellLabels: Map<string, CellLabel>;

  hashX: number;
  hashY: number;

  // column/row bounds (does not include overflow cells)
  AABB: Rectangle;

  // shows bounds of the hash with content
  viewBounds: Bounds;

  // rectangle of the hash on the screen regardless of content (does not include overflow cells)
  rawViewRectangle: Rectangle;

  // rectangle of the hash including overflowed cells
  viewRectangle: Rectangle;

  // rebuild CellsTextHash
  dirty = false;

  // rebuild only buffers
  dirtyBuffers = false;

  // color to use for drawDebugBox
  debugColor = Math.floor(Math.random() * 0xffffff);

  constructor(cellsSheet: CellsSheet, x: number, y: number) {
    super();
    this.cellsSheet = cellsSheet;
    this.cellLabels = new Map();
    this.labelMeshes = this.addChild(new LabelMeshes());
    this.viewBounds = new Bounds();
    this.AABB = new Rectangle(x * sheetHashWidth, y * sheetHashHeight, sheetHashWidth - 1, sheetHashHeight - 1);
    const start = cellsSheet.sheet.getCellOffsets(this.AABB.left, this.AABB.top);
    const end = cellsSheet.sheet.getCellOffsets(this.AABB.right, this.AABB.bottom);
    this.rawViewRectangle = new Rectangle(start.left, start.top, end.right - start.left, end.bottom - start.top);
    this.viewRectangle = this.rawViewRectangle.clone();
    this.hashX = x;
    this.hashY = y;
  }

  get sheet(): Sheet {
    return this.cellsSheet.sheet;
  }

  // key used to find individual cell labels
  private getKey(cell: { x: bigint | number; y: bigint | number }): string {
    return `${cell.x},${cell.y}`;
  }

  findPreviousHash(column: number, row: number, bounds?: Rectangle): CellsTextHash | undefined {
    return this.cellsSheet.findPreviousHash(column, row, bounds);
  }

  getLabel(column: number, row: number): CellLabel | undefined {
    return this.cellLabels.get(`${column},${row}`);
  }

  show(): void {
    this.visible = true;
  }

  hide(): void {
    this.visible = false;
  }

  // overrides container's render function
  render(renderer: Renderer) {
    if (this.visible && this.worldAlpha > 0 && this.renderable) {
      this.labelMeshes.render(renderer);
    }
  }

  private createLabel(cell: JsRenderCell): CellLabel {
    const rectangle = this.sheet.getCellOffsets(Number(cell.x), Number(cell.y));
    const cellLabel = new CellLabel(cell, rectangle);
    this.cellLabels.set(this.getKey(cell), cellLabel);
    return cellLabel;
  }

  createLabels(): void {
    if (debugShowHashUpdates) console.log(`[CellsTextHash] createLabels for ${this.hashX}, ${this.hashY}`);
    this.cellLabels = new Map();
    const cells = this.sheet.getRenderCells(this.AABB);
    cells.forEach((cell) => this.createLabel(cell));
    this.updateText();
  }

  update(userIsActive: boolean): boolean {
    if (this.dirty) {
      const visible = this.viewBounds.intersectsRectangle(pixiApp.viewport.getVisibleBounds());

      // only update if either the user is not active or the hash is visible
      if (!visible && userIsActive) return false;

      this.createLabels();
      this.overflowClip();
      this.updateBuffers(false);
      this.dirty = false;
      this.dirtyBuffers = false;
<<<<<<< HEAD

      // we need to test visibility in case the bounds changed
      this.visible = visible;

=======
>>>>>>> 4a6e33b7
      return true;
    } else if (this.dirtyBuffers) {
      this.updateBuffers(true);
      this.dirtyBuffers = false;
      return true;
    }
    return false;
  }

  private updateText() {
    this.labelMeshes.clear();
    this.cellLabels.forEach((child) => {
      child.updateText(this.labelMeshes);
    });
  }

  overflowClip(): void {
    // used to ensure we don't check for clipping beyond the end of the sheet's data bounds
    const bounds = this.sheet.getGridBounds(true);

    // empty when there are no cells
    if (!bounds) return;

    if (debugShowHashUpdates) console.log(`[CellsTextHash] overflowClip for ${this.hashX}, ${this.hashY}`);
    this.cellLabels.forEach((cellLabel) => this.checkClip(bounds, cellLabel));
  }

  private checkClip(bounds: Rectangle, label: CellLabel): void {
    if (debugShowHashUpdates) console.log(`[CellsTextHash] checkClip for ${this.hashX}, ${this.hashY}`);
    let column = label.location.x - 1;
    const row = label.location.y;
    let currentHash: CellsTextHash | undefined = this;

    while (column >= bounds.left) {
      if (column < currentHash.AABB.x) {
        // find hash to the left of current hash (skip over empty hashes)
        currentHash = this.findPreviousHash(column, row, bounds);
        if (!currentHash) return;
      }
      const neighborLabel = currentHash.getLabel(column, row);
      if (neighborLabel) {
        neighborLabel.checkRightClip(label.AABB.left);
        label.checkLeftClip(neighborLabel.AABB.right);
        return;
      }
      column--;
    }

    column = label.location.x + 1;
    while (column <= bounds.right) {
      if (column > currentHash.AABB.right) {
        // find hash to the right of current hash (skip over empty hashes)
        currentHash = this.cellsSheet.findNextHash(column, row, bounds);
        if (!currentHash) return;
      }
      const neighborLabel = currentHash.getLabel(column, row);
      if (neighborLabel) {
        neighborLabel.checkLeftClip(label.AABB.right);
        label.checkRightClip(neighborLabel.AABB.left);
        return;
      }
      column++;
    }
  }

  updateBuffers(reuseBuffers: boolean): void {
    if (debugShowHashUpdates) console.log(`[CellsTextHash] updateBuffers for ${this.hashX}, ${this.hashY}`);

    // creates labelMeshes webGL buffers based on size
    this.labelMeshes.prepare(reuseBuffers);

    // populate labelMeshes webGL buffers
    this.viewBounds.clear();
    this.cellLabels.forEach((cellLabel) => {
      const bounds = cellLabel.updateLabelMesh(this.labelMeshes);
      this.viewBounds.mergeInto(bounds);
    });

    // adjust viewRectangle by viewBounds overflow
    this.viewRectangle = this.rawViewRectangle.clone();
    if (this.viewBounds.minX < this.viewRectangle.left) {
      this.viewRectangle.width += this.viewRectangle.left - this.viewBounds.minX;
      this.viewRectangle.x = this.viewBounds.minX;
    }
    if (this.viewBounds.maxX > this.viewRectangle.right) {
      this.viewRectangle.width += this.viewBounds.maxX - this.viewRectangle.right;
    }
    if (this.viewBounds.minY < this.viewRectangle.top) {
      this.viewRectangle.height += this.viewRectangle.top - this.viewBounds.minY;
      this.viewRectangle.y = this.viewBounds.minY;
    }
    if (this.viewBounds.maxY > this.viewRectangle.bottom) {
      this.viewRectangle.height += this.viewBounds.maxY - this.viewRectangle.bottom;
    }

    // finalizes webGL buffers
    this.labelMeshes.finalize();
  }

  adjustHeadings(options: { delta: number; column?: number; row?: number }): boolean {
    const { delta, column, row } = options;
    let changed = false;
    if (column !== undefined) {
      this.cellLabels.forEach((label) => {
        if (label.location.x === column) {
          label.adjustWidth(delta, column < 0);
        } else {
          if (column < 0) {
            if (label.location.x < column) {
              label.adjustX(-delta);
              changed = true;
            }
          } else {
            if (label.location.x > column) {
              label.adjustX(delta);
              changed = true;
            }
          }
        }
      });
    } else if (row !== undefined) {
      this.cellLabels.forEach((label) => {
        if (label.location.y === row) {
          label.adjustHeight(delta, row < 0);
        } else {
          if (row < 0) {
            if (label.location.y < row) {
              label.adjustY(-delta);
              changed = true;
            }
          } else {
            if (label.location.y > row) {
              label.adjustY(delta);
              changed = true;
            }
          }
        }
      });
    }
    if (changed && debugShowHashUpdates)
      console.log(
        `[CellsTextHash] adjustHeadings for ${this.hashX}, ${this.hashY} because of changes in column: ${column}, row: ${row}`
      );

    return changed;
  }

  drawDebugBox(g: Graphics) {
    const screen = this.sheet.getScreenRectangle(this.AABB.left, this.AABB.top, this.AABB.width, this.AABB.height);
    g.beginFill(this.debugColor, 0.25);
    g.drawShape(screen);
    g.endFill();
  }

  getCellsContentMaxWidth(column: number): number {
    let max = 0;
    this.cellLabels.forEach((label) => {
      if (label.location.x === column) {
        max = Math.max(max, label.textWidth);
      }
    });
    return max;
  }

  showLabel(x: number, y: number, show: boolean) {
    const label = this.getLabel(x, y);
    if (label && label.visible !== show) {
      label.visible = show;
      this.dirtyBuffers = true;
    }
  }
}<|MERGE_RESOLUTION|>--- conflicted
+++ resolved
@@ -104,25 +104,13 @@
     this.updateText();
   }
 
-  update(userIsActive: boolean): boolean {
+  update(): boolean {
     if (this.dirty) {
-      const visible = this.viewBounds.intersectsRectangle(pixiApp.viewport.getVisibleBounds());
-
-      // only update if either the user is not active or the hash is visible
-      if (!visible && userIsActive) return false;
-
       this.createLabels();
       this.overflowClip();
       this.updateBuffers(false);
       this.dirty = false;
       this.dirtyBuffers = false;
-<<<<<<< HEAD
-
-      // we need to test visibility in case the bounds changed
-      this.visible = visible;
-
-=======
->>>>>>> 4a6e33b7
       return true;
     } else if (this.dirtyBuffers) {
       this.updateBuffers(true);
