--- conflicted
+++ resolved
@@ -225,21 +225,13 @@
           // Open cell type menu, close editor.
           setEditorInteractionState({
             ...editorInteractionState,
-<<<<<<< HEAD
-            showCellTypeMenu: true,
-            showCodeEditor: false,
-            selectedCell: { x: cellLocation.x, y: cellLocation.y },
-            selectedCellSheet: sheets.sheet.id,
-            mode: 'Python',
-=======
             showCodeEditor: true,
             waitingForEditorClose: {
               selectedCell: { x: cellLocation.x, y: cellLocation.y },
               selectedCellSheet: sheets.sheet.id,
-              mode: 'PYTHON',
+              mode: 'Python',
               showCellTypeMenu: true,
             },
->>>>>>> ccdeb79f
           });
           pixiAppSettings.changeInput(false);
           event.stopPropagation();
