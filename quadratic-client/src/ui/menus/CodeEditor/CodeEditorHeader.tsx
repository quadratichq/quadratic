import { events } from '@/events/events';
import { sheets } from '@/grid/controller/Sheets';
import { SheetPosTS } from '@/gridGL/types/size';
import { MultiplayerUser } from '@/web-workers/multiplayerWebWorker/multiplayerTypes';
import { CodeRun, PythonStateType } from '@/web-workers/pythonWebWorker/pythonClientMessages';
import { Close, FiberManualRecord, PlayArrow, Stop, Subject } from '@mui/icons-material';
import { CircularProgress, IconButton } from '@mui/material';
import { useEffect, useState } from 'react';
import { useRecoilValue } from 'recoil';
import { hasPermissionToEditFile } from '../../../actions';
import { editorInteractionStateAtom } from '../../../atoms/editorInteractionStateAtom';
import { KeyboardSymbols } from '../../../helpers/keyboardSymbols';
import { colors } from '../../../theme/colors';
import { TooltipHint } from '../../components/TooltipHint';
import { Formula, JavaScript, Python } from '../../icons';
import { SnippetsPopover } from './SnippetsPopover';

interface Props {
  cellLocation: SheetPosTS | undefined;
  unsaved: boolean;

  saveAndRunCell: () => void;
  cancelPython: () => void;
  closeEditor: () => void;
}

export const CodeEditorHeader = (props: Props) => {
  const { cellLocation, unsaved, saveAndRunCell, cancelPython, closeEditor } = props;
  const editorInteractionState = useRecoilValue(editorInteractionStateAtom);
  const hasPermission = hasPermissionToEditFile(editorInteractionState.permissions);

  const language = editorInteractionState.mode;

  // show when this cell is already in the execution queue
  const [isRunningComputation, setIsRunningComputation] = useState<false | 'multiplayer' | 'player'>(false);
  useEffect(() => {
    // update running computation for player
    const playerState = (_state: PythonStateType, current?: CodeRun, awaitingExecution?: CodeRun[]) => {
      if (!cellLocation) return;
      if (
        current &&
        current.sheetPos.x === cellLocation.x &&
        current.sheetPos.y === cellLocation.y &&
        current.sheetPos.sheetId === sheets.sheet.id
      ) {
        setIsRunningComputation('player');
      } else if (
        awaitingExecution?.length &&
        awaitingExecution.find(
          (cell) =>
            cell.sheetPos.x === cellLocation.x &&
            cell.sheetPos.y === cellLocation.y &&
            cell.sheetPos.sheetId === sheets.sheet.id
        )
      ) {
        setIsRunningComputation('player');
      } else {
        setIsRunningComputation((current) => {
          if (current === 'player') {
            return false;
          }
          return current;
        });
      }
    };

    // update running computation for multiplayer
    const multiplayerUpdate = (users: MultiplayerUser[]) => {
      if (!cellLocation) return;
      if (
        users.find(
          (user) =>
            user.parsedCodeRunning &&
            user.parsedCodeRunning.find(
              (sheetPos) =>
                sheetPos.sheetId === cellLocation.sheetId &&
                sheetPos.x === cellLocation.x &&
                sheetPos.y === cellLocation.y
            )
        )
      ) {
        setIsRunningComputation('multiplayer');
      } else {
        setIsRunningComputation((current) => {
          if (current === 'multiplayer') {
            return false;
          }
          return current;
        });
      }
    };

    events.on('pythonState', playerState);
    events.on('multiplayerUpdate', multiplayerUpdate);
    return () => {
      events.off('pythonState', playerState);
      events.off('multiplayerUpdate', multiplayerUpdate);
    };
  }, [cellLocation]);

  if (!cellLocation) return null;

  return (
    <div className="flex justify-between px-3 py-1 text-sm">
      <div
        style={{
          display: 'flex',
          justifyContent: 'center',
          alignItems: 'center',
          gap: '.5rem',
        }}
      >
        {language === 'Python' ? (
          <Python sx={{ color: colors.languagePython }} fontSize="small" />
        ) : language === 'Formula' ? (
          <Formula sx={{ color: colors.languageFormula }} fontSize="small" />
        ) : language === 'Javascript' ? (
          <JavaScript sx={{ color: colors.languageJavascript }} fontSize="small" />
        ) : (
          <Subject />
        )}
<<<<<<< HEAD
        <span
          style={{
            color: 'black',
          }}
        >
          Cell ({cellLocation.x}, {cellLocation.y}) - {language === 'Javascript' ? 'Javascript' : language}
=======
        <span className="font-medium">
          Cell ({cellLocation.x}, {cellLocation.y})
>>>>>>> 0cfe9664
          {unsaved && (
            <TooltipHint title="Your changes haven’t been saved or run" placement="bottom">
              <FiberManualRecord
                fontSize="small"
                color="warning"
                sx={{ fontSize: '.75rem', position: 'relative', top: '-1px', left: '6px' }}
              />
            </TooltipHint>
          )}
        </span>
      </div>
      <div style={{ display: 'flex', alignItems: 'center', gap: '.5rem' }}>
        {isRunningComputation && (
          <TooltipHint title={'Python executing…'} placement="bottom">
            <CircularProgress size="1rem" color={'primary'} className={`mr-2`} />
          </TooltipHint>
        )}
        {hasPermission && language === 'Python' && <SnippetsPopover />}
        {hasPermission && (
          <TooltipHint title="Cancel execution" shortcut={`${KeyboardSymbols.Command}␛`} placement="bottom">
            <span>
              <IconButton size="small" color="primary" onClick={cancelPython} disabled={!isRunningComputation}>
                <Stop />
              </IconButton>
            </span>
          </TooltipHint>
        )}
        {hasPermission && (
          <TooltipHint title="Save & run" shortcut={`${KeyboardSymbols.Command}↵`} placement="bottom">
            <span>
              <IconButton
                id="QuadraticCodeEditorRunButtonID"
                size="small"
                color="primary"
                onClick={saveAndRunCell}
                disabled={!!isRunningComputation}
              >
                <PlayArrow />
              </IconButton>
            </span>
          </TooltipHint>
        )}
        <TooltipHint title="Close" shortcut="ESC" placement="bottom">
          <IconButton id="QuadraticCodeEditorCloseButtonID" size="small" onClick={closeEditor}>
            <Close />
          </IconButton>
        </TooltipHint>
      </div>
    </div>
  );
};<|MERGE_RESOLUTION|>--- conflicted
+++ resolved
@@ -119,17 +119,8 @@
         ) : (
           <Subject />
         )}
-<<<<<<< HEAD
-        <span
-          style={{
-            color: 'black',
-          }}
-        >
-          Cell ({cellLocation.x}, {cellLocation.y}) - {language === 'Javascript' ? 'Javascript' : language}
-=======
         <span className="font-medium">
           Cell ({cellLocation.x}, {cellLocation.y})
->>>>>>> 0cfe9664
           {unsaved && (
             <TooltipHint title="Your changes haven’t been saved or run" placement="bottom">
               <FiberManualRecord
