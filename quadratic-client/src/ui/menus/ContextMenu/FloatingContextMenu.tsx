--- conflicted
+++ resolved
@@ -1,6 +1,13 @@
-<<<<<<< HEAD
+import { PasteSpecial } from '@/quadratic-core/quadratic_core';
 import { Button } from '@/shadcn/ui/button';
-import { AttachMoneyOutlined, Functions, MoreHoriz, Percent } from '@mui/icons-material';
+import {
+  AttachMoneyOutlined,
+  ContentPasteGoOutlined,
+  ContentPasteSearchOutlined,
+  Functions,
+  MoreHoriz,
+  Percent,
+} from '@mui/icons-material';
 import { Divider, IconButton, Toolbar } from '@mui/material';
 import {
   BorderAllIcon,
@@ -12,30 +19,7 @@
   TextAlignRightIcon,
   TextNoneIcon,
 } from '@radix-ui/react-icons';
-import { ControlledMenu, Menu, MenuInstance, MenuItem, useMenuState } from '@szhsin/react-menu';
-=======
-import { PasteSpecial } from '@/quadratic-core/quadratic_core';
-import {
-  AttachMoneyOutlined,
-  BorderAll,
-  ContentPasteGoOutlined,
-  ContentPasteSearchOutlined,
-  Download,
-  FormatAlignCenter,
-  FormatAlignLeft,
-  FormatAlignRight,
-  FormatBold,
-  FormatClear,
-  FormatColorFill,
-  FormatColorText,
-  FormatItalic,
-  Functions,
-  MoreHoriz,
-  Percent,
-} from '@mui/icons-material';
-import { Divider, IconButton, Paper, Toolbar } from '@mui/material';
 import { ControlledMenu, Menu, MenuDivider, MenuInstance, MenuItem, useMenuState } from '@szhsin/react-menu';
->>>>>>> e49eef5d
 import mixpanel from 'mixpanel-browser';
 import { useCallback, useEffect, useRef } from 'react';
 import { useRecoilValue } from 'recoil';
