--- conflicted
+++ resolved
@@ -1,10 +1,5 @@
-<<<<<<< HEAD
 import { TextNoneIcon } from '@radix-ui/react-icons';
-import { isEditorOrAbove } from '../../../../actions';
-=======
-import { AttachMoney, FormatClear, Functions, ModeEditOutline, Percent } from '@mui/icons-material';
 import { hasPermissionToEditFile } from '../../../../actions';
->>>>>>> e49eef5d
 import { KeyboardSymbols } from '../../../../helpers/keyboardSymbols';
 import {
   clearFormattingAndBorders,
