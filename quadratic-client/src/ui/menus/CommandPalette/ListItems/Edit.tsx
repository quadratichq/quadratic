<<<<<<< HEAD
import {
  copySelectionToPNG,
  copyToClipboard,
  cutToClipboard,
  fullClipboardSupport,
  pasteFromClipboard,
} from '@/grid/actions/clipboard/clipboard';
import { useFileContext } from '@/ui/components/FileProvider';
import { Download } from '@mui/icons-material';
import {
  ClipboardIcon,
  CopyIcon,
  ImageIcon,
  ResetIcon,
  ScissorsIcon,
  ThickArrowRightIcon,
} from '@radix-ui/react-icons';
=======
import { PasteSpecial } from '@/quadratic-core/quadratic_core';
import { useFileContext } from '@/ui/components/FileProvider';
import {
  ContentCopy,
  ContentCut,
  ContentPaste,
  ContentPasteGoOutlined,
  Download,
  East,
  Redo,
  Undo,
} from '@mui/icons-material';
>>>>>>> e49eef5d
import { useRecoilState } from 'recoil';
import {
  copyAction,
  cutAction,
  downloadSelectionAsCsvAction,
  pasteAction,
  pasteActionFormats,
  pasteActionValues,
  redoAction,
  undoAction,
} from '../../../../actions';
import { editorInteractionStateAtom } from '../../../../atoms/editorInteractionStateAtom';
import { useGlobalSnackbar } from '../../../../components/GlobalSnackbarProvider';
import { grid } from '../../../../grid/controller/Grid';
import { KeyboardSymbols } from '../../../../helpers/keyboardSymbols';
import { isMac } from '../../../../utils/isMac';
import { CommandPaletteListItem, CommandPaletteListItemSharedProps } from '../CommandPaletteListItem';

const ListItems = [
  {
    label: undoAction.label,
    isAvailable: undoAction.isAvailable,
    Component: (props: CommandPaletteListItemSharedProps) => {
      return (
        <CommandPaletteListItem
          action={grid.undo}
          icon={<ResetIcon />}
          label={undoAction.label}
          shortcut={KeyboardSymbols.Command + 'Z'}
        />
      );
    },
  },
  {
    label: redoAction.label,
    isAvailable: redoAction.isAvailable,
    Component: (props: CommandPaletteListItemSharedProps) => {
      return (
        <CommandPaletteListItem
          action={grid.redo}
          label={redoAction.label}
          icon={<ResetIcon className={'rotate-180'} />}
          shortcutModifiers={isMac ? [KeyboardSymbols.Command, KeyboardSymbols.Shift] : [KeyboardSymbols.Command]}
          shortcut={isMac ? 'Z' : 'Y'}
        />
      );
    },
  },

  {
    label: cutAction.label,
    isAvailable: cutAction.isAvailable,
    Component: (props: CommandPaletteListItemSharedProps) => {
      return (
        <CommandPaletteListItem
          action={cutToClipboard}
          icon={<ScissorsIcon />}
          label={cutAction.label}
          shortcut={KeyboardSymbols.Command + 'X'}
        />
      );
    },
  },

  {
    label: copyAction.label,
    Component: (props: CommandPaletteListItemSharedProps) => {
      return (
        <CommandPaletteListItem
          action={copyToClipboard}
          icon={<CopyIcon />}
          label={copyAction.label}
          shortcut={KeyboardSymbols.Command + 'C'}
        />
      );
    },
  },

  {
    label: pasteAction.label,
    isAvailable: pasteAction.isAvailable,
    Component: (props: CommandPaletteListItemSharedProps) => {
      return (
        <CommandPaletteListItem
          action={pasteFromClipboard}
          icon={<ClipboardIcon />}
          label={pasteAction.label}
          shortcut={KeyboardSymbols.Command + 'V'}
        />
      );
    },
  },

  {
    label: pasteActionValues.label,
    isAvailable: pasteActionValues.isAvailable,
    Component: (props: CommandPaletteListItemSharedProps) => {
      return (
        <CommandPaletteListItem
          {...props}
          action={() => pasteFromClipboard(PasteSpecial.Values)}
          icon={<ContentPasteGoOutlined />}
          shortcut="V"
          shortcutModifiers={[KeyboardSymbols.Command, KeyboardSymbols.Shift]}
        />
      );
    },
  },
  {
    label: pasteActionFormats.label,
    isAvailable: pasteActionFormats.isAvailable,
    Component: (props: CommandPaletteListItemSharedProps) => {
      return <CommandPaletteListItem {...props} action={() => pasteFromClipboard(PasteSpecial.Formats)} />;
    },
  },
  {
    label: 'Copy selection as PNG',
    isAvailable: () => fullClipboardSupport(),
    Component: (props: CommandPaletteListItemSharedProps) => {
      const { addGlobalSnackbar } = useGlobalSnackbar();
      return (
        <CommandPaletteListItem
          {...props}
          action={() => copySelectionToPNG(addGlobalSnackbar)}
          icon={<ImageIcon />}
          shortcutModifiers={[KeyboardSymbols.Command, KeyboardSymbols.Shift]}
          shortcut="C"
        />
      );
    },
  },
  {
    label: downloadSelectionAsCsvAction.label,
    Component: (props: CommandPaletteListItemSharedProps) => {
      const { name: fileName } = useFileContext();
      return (
        <CommandPaletteListItem
          {...props}
          action={() => {
            downloadSelectionAsCsvAction.run({ fileName });
          }}
          icon={<Download />}
          shortcut="E"
          shortcutModifiers={[KeyboardSymbols.Command, KeyboardSymbols.Shift]}
        />
      );
    },
  },
  {
    label: 'Go to',
    Component: (props: CommandPaletteListItemSharedProps) => {
      const [editorInteractionState, setEditorInteractionState] = useRecoilState(editorInteractionStateAtom);
      return (
        <CommandPaletteListItem
          {...props}
          action={() => setEditorInteractionState({ ...editorInteractionState, showGoToMenu: true })}
          icon={<ThickArrowRightIcon />}
          label="Go to"
          shortcut={KeyboardSymbols.Command + 'G'}
        />
      );
    },
  },
];

export default ListItems;<|MERGE_RESOLUTION|>--- conflicted
+++ resolved
@@ -1,4 +1,3 @@
-<<<<<<< HEAD
 import {
   copySelectionToPNG,
   copyToClipboard,
@@ -6,8 +5,9 @@
   fullClipboardSupport,
   pasteFromClipboard,
 } from '@/grid/actions/clipboard/clipboard';
+import { PasteSpecial } from '@/quadratic-core/quadratic_core';
 import { useFileContext } from '@/ui/components/FileProvider';
-import { Download } from '@mui/icons-material';
+import { ContentPasteGoOutlined, Download } from '@mui/icons-material';
 import {
   ClipboardIcon,
   CopyIcon,
@@ -16,20 +16,6 @@
   ScissorsIcon,
   ThickArrowRightIcon,
 } from '@radix-ui/react-icons';
-=======
-import { PasteSpecial } from '@/quadratic-core/quadratic_core';
-import { useFileContext } from '@/ui/components/FileProvider';
-import {
-  ContentCopy,
-  ContentCut,
-  ContentPaste,
-  ContentPasteGoOutlined,
-  Download,
-  East,
-  Redo,
-  Undo,
-} from '@mui/icons-material';
->>>>>>> e49eef5d
 import { useRecoilState } from 'recoil';
 import {
   copyAction,
