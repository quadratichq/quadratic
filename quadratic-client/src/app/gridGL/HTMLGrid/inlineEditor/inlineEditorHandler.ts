--- conflicted
+++ resolved
@@ -247,20 +247,12 @@
         }
       }
 
-<<<<<<< HEAD
+      // this.codeCell = pixiApp.cellsSheet().tables.getCodeCellIntersects(this.location);
       // if (this.codeCell?.language === 'Import' && changeToFormula) {
       //   pixiAppSettings.snackbar('Cannot create formula inside table', { severity: 'error' });
       //   this.closeIfOpen();
       //   return;
       // }
-=======
-      this.codeCell = pixiApp.cellsSheet().tables.getCodeCellIntersects(this.location);
-      if (this.codeCell?.language === 'Import' && changeToFormula) {
-        pixiAppSettings.snackbar('Cannot create formula inside table', { severity: 'error' });
-        this.closeIfOpen();
-        return;
-      }
->>>>>>> 42853b20
 
       if (cursorMode === undefined) {
         if (changeToFormula) {
