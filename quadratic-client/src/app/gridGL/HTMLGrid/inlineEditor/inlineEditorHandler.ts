--- conflicted
+++ resolved
@@ -490,18 +490,10 @@
     if (!this.location) {
       throw new Error('Expected location to be defined in openCodeEditor');
     }
-<<<<<<< HEAD
-    pixiAppSettings.setCodeEditorState((prev) => ({
-      ...prev,
-      modifiedEditorContent: undefined,
-    }));
-    pixiAppSettings.setEditorInteractionState({
-      ...pixiAppSettings.editorInteractionState,
-=======
     const { sheetId, x, y } = this.location;
     pixiAppSettings.setCodeEditorState({
       ...pixiAppSettings.codeEditorState,
->>>>>>> 87117f61
+      modifiedEditorContent: undefined,
       waitingForEditorClose: {
         location: {
           sheetId,
