//! This handles the keyboard events for the inline editor. In particular, it
//! handles when the cursorIsMoving outside of the inline formula edit box.

import { sheets } from '@/app/grid/controller/Sheets';
import { getSingleSelection } from '@/app/grid/sheet/selection';
import { inlineEditorFormula } from '@/app/gridGL/HTMLGrid/inlineEditor/inlineEditorFormula';
import { inlineEditorHandler } from '@/app/gridGL/HTMLGrid/inlineEditor/inlineEditorHandler';
import { inlineEditorMonaco } from '@/app/gridGL/HTMLGrid/inlineEditor/inlineEditorMonaco';
import { keyboardPosition } from '@/app/gridGL/interaction/keyboard/keyboardPosition';
import { pixiApp } from '@/app/gridGL/pixiApp/PixiApp';
import { pixiAppSettings } from '@/app/gridGL/pixiApp/PixiAppSettings';
import { matchShortcut } from '@/app/helpers/keyboardShortcuts.js';
import { quadraticCore } from '@/app/web-workers/quadraticCore/quadraticCore';

const handleArrowHorizontal = (isRight: boolean, e: KeyboardEvent) => {
  const target = isRight ? inlineEditorMonaco.getLastColumn() : 1;
  if (inlineEditorHandler.isEditingFormula()) {
    if (inlineEditorHandler.cursorIsMoving) {
      e.stopPropagation();
      keyboardPosition(e);
    } else {
      const column = inlineEditorMonaco.getCursorColumn();
      if (column === target) {
        // if we're not moving and the formula is valid, close the editor
        e.stopPropagation();
        if (inlineEditorFormula.isFormulaValid()) {
          inlineEditorHandler.close(isRight ? 1 : -1, 0, false);
        } else {
          if (isRight) {
            inlineEditorHandler.cursorIsMoving = true;
            inlineEditorFormula.addInsertingCells(column);
            keyboardPosition(e);
          }
        }
      }
    }
  } else {
    const column = inlineEditorMonaco.getCursorColumn();
    if (column === target) {
      e.stopPropagation();
      inlineEditorHandler.close(isRight ? 1 : -1, 0, false);
    }
  }
};

const handleArrowVertical = (isDown: boolean, e: KeyboardEvent) => {
  if (inlineEditorHandler.isEditingFormula()) {
    e.stopPropagation();
    if (inlineEditorHandler.cursorIsMoving) {
      keyboardPosition(e);
    } else {
      // if we're not moving and the formula is valid, close the editor
      if (inlineEditorFormula.isFormulaValid()) {
        inlineEditorHandler.close(0, isDown ? 1 : -1, false);
        return;
      }
      const location = inlineEditorHandler.location;
      if (!location) {
        throw new Error('Expected inlineEditorHandler.location to be defined in keyDown');
      }
      const column = inlineEditorMonaco.getCursorColumn();
      inlineEditorFormula.addInsertingCells(column);
      inlineEditorHandler.cursorIsMoving = true;
      keyboardPosition(e);
    }
  } else {
    e.stopPropagation();
    inlineEditorHandler.close(0, isDown ? 1 : -1, false);
  }
};

class InlineEditorKeyboard {
  escapeBackspacePressed = false;

  // Keyboard event for inline editor (via either Monaco's keyDown event or,
  // when on a different sheet, via window's keyDown listener).
  keyDown = (e: KeyboardEvent) => {
    if (inlineEditorHandler.cursorIsMoving) {
      this.escapeBackspacePressed = ['Escape', 'Backspace'].includes(e.code);
    } else {
      this.escapeBackspacePressed = false;
    }

    // Escape key
    if (matchShortcut('close_inline_editor', e)) {
      e.stopPropagation();
      if (inlineEditorHandler.cursorIsMoving) {
        inlineEditorHandler.cursorIsMoving = false;
        inlineEditorFormula.removeInsertingCells();
        this.resetKeyboardPosition();
      } else {
        inlineEditorHandler.close(0, 0, true);
      }
    }

    // Enter key
    else if (matchShortcut('save_inline_editor', e)) {
      e.stopPropagation();
      inlineEditorHandler.close(0, 1, false);
    }

    // Shift+Enter key
    else if (matchShortcut('save_inline_editor_move_up', e)) {
      e.stopPropagation();
      inlineEditorHandler.close(0, -1, false);
    }

    // Tab key
    else if (matchShortcut('save_inline_editor_move_right', e)) {
      e.stopPropagation();
      e.preventDefault();
      inlineEditorHandler.close(1, 0, false);
    }

<<<<<<< HEAD
    // Horizontal arrow keys
    else if (e.code === 'ArrowRight' || e.code === 'ArrowLeft') {
      const isRight = e.code === 'ArrowRight';
      const target = isRight ? inlineEditorMonaco.getLastColumn() : 1;
      if (inlineEditorHandler.isEditingFormula()) {
        if (inlineEditorHandler.cursorIsMoving) {
          e.stopPropagation();
          await keyboardPosition(e);
        } else {
          const column = inlineEditorMonaco.getCursorColumn();
          if (column === target) {
            // if we're not moving and the formula is valid, close the editor
            e.stopPropagation();
            if (inlineEditorFormula.wantsCellRef()) {
              if (isRight) {
                inlineEditorHandler.cursorIsMoving = true;
                inlineEditorFormula.addInsertingCells(column);
                await keyboardPosition(e);
              }
            } else {
              inlineEditorHandler.close(isRight ? 1 : -1, 0, false);
            }
          }
        }
      } else {
        const column = inlineEditorMonaco.getCursorColumn();
        if (column === target) {
          e.stopPropagation();
          inlineEditorHandler.close(isRight ? 1 : -1, 0, false);
        }
      }
=======
    // Shift+Tab key
    else if (matchShortcut('save_inline_editor_move_left', e)) {
      e.stopPropagation();
      e.preventDefault();
      inlineEditorHandler.close(-1, 0, false);
    }

    // Arrow up
    else if (matchShortcut('move_cursor_up', e)) {
      handleArrowVertical(false, e);
    }

    // Arrow down
    else if (matchShortcut('move_cursor_down', e)) {
      handleArrowVertical(true, e);
    }

    // Arrow left
    else if (matchShortcut('move_cursor_left', e)) {
      handleArrowHorizontal(false, e);
    }

    // Arrow right
    else if (matchShortcut('move_cursor_right', e)) {
      handleArrowHorizontal(true, e);
>>>>>>> 0cbf5c2a
    }

    // handle ShiftKey when cursorIsMoving (do nothing or it adds additional references)
    else if (e.code.includes('Shift')) {
      if (inlineEditorHandler.cursorIsMoving) {
        e.stopPropagation();
      }
    }

    // Backspace key cancels cursorIsMoving and removes any inserted cells.
    else if (matchShortcut('remove_inserted_cells', e)) {
      if (inlineEditorHandler.cursorIsMoving) {
        e.stopPropagation();
        e.preventDefault();
        inlineEditorFormula.removeInsertingCells();
        inlineEditorFormula.endInsertingCells();
        this.resetKeyboardPosition();
      }
    }

<<<<<<< HEAD
    // Vertical arrow keys
    else if (e.code === 'ArrowDown' || e.code === 'ArrowUp') {
      if (inlineEditorHandler.isEditingFormula()) {
        e.stopPropagation();
        if (inlineEditorHandler.cursorIsMoving) {
          await keyboardPosition(e);
        } else {
          // If we're not moving and the formula doesn't want a cell reference,
          // close the editor. We can't just use "is the formula syntactically
          // valid" because many formulas are syntactically valid even though
          // it's obvious the user wants to insert a cell reference. For
          // example, `SUM(,)` with the cursor to the left of the comma.
          if (!inlineEditorFormula.wantsCellRef()) {
            inlineEditorHandler.close(0, e.code === 'ArrowDown' ? 1 : -1, false);
            return;
          }
          const location = inlineEditorHandler.location;
          if (!location) {
            throw new Error('Expected inlineEditorHandler.location to be defined in keyDown');
          }
          const column = inlineEditorMonaco.getCursorColumn();
          inlineEditorFormula.addInsertingCells(column);
          inlineEditorHandler.cursorIsMoving = true;
          await keyboardPosition(e);
        }
      } else {
        e.stopPropagation();
        inlineEditorHandler.close(0, e.code === 'ArrowDown' ? 1 : -1, false);
      }
    }

=======
>>>>>>> 0cbf5c2a
    // toggle italics
    else if (matchShortcut('toggle_italic', e)) {
      e.preventDefault();
      e.stopPropagation();
      inlineEditorHandler.toggleItalics();
      if (inlineEditorHandler.location) {
        const selection = getSingleSelection(
          inlineEditorHandler.location.sheetId,
          inlineEditorHandler.location.x,
          inlineEditorHandler.location.y
        );
        quadraticCore.setCellItalic(selection, !!inlineEditorHandler.temporaryItalic);
      }
    }

    // toggle bold
    else if (matchShortcut('toggle_bold', e)) {
      e.preventDefault();
      e.stopPropagation();
      if (inlineEditorHandler.location) {
        inlineEditorHandler.toggleBold();
        const selection = getSingleSelection(
          inlineEditorHandler.location.sheetId,
          inlineEditorHandler.location.x,
          inlineEditorHandler.location.y
        );
        quadraticCore.setCellBold(selection, !!inlineEditorHandler.temporaryBold);
      }
    }

    // trigger cell type menu
    else if (matchShortcut('show_cell_type_menu', e) && inlineEditorMonaco.get().length === 0) {
      e.preventDefault();
      e.stopPropagation();
      pixiAppSettings.changeInput(false);
      const cursor = sheets.sheet.cursor.getCursor();
      pixiAppSettings.setEditorInteractionState?.({
        ...pixiAppSettings.editorInteractionState,
        showCellTypeMenu: true,
        selectedCell: { x: cursor.x, y: cursor.y },
        selectedCellSheet: sheets.sheet.id,
      });
    }
    // Fallback for all other keys (used to end cursorIsMoving and return
    // control to the formula box)
    else {
      // need to ignore meta and control to allow for multi-selection
      if (!['Meta', 'Control'].includes(e.key) && inlineEditorHandler.cursorIsMoving) {
        inlineEditorFormula.endInsertingCells();
        this.resetKeyboardPosition();
        if (sheets.sheet.id !== inlineEditorHandler.location?.sheetId) {
          inlineEditorMonaco.sendKeyboardEvent(e);
          inlineEditorHandler.sendMultiplayerUpdate();
        }
      }
    }
  };

  // Resets the keyboard position after cursorIsMoving has ended.
  resetKeyboardPosition(skipFocus?: boolean) {
    const location = inlineEditorHandler.location;
    if (!location) return;

    inlineEditorHandler.cursorIsMoving = false;
    pixiApp.cellHighlights.clearHighlightedCell();
    const editingSheet = sheets.getById(location.sheetId);
    if (!editingSheet) {
      throw new Error('Expected editingSheet to be defined in resetKeyboardPosition');
    }
    const position = { x: location.x, y: location.y };
    editingSheet.cursor.changePosition({
      cursorPosition: position,
      multiCursor: null,
      columnRow: null,
      keyboardMovePosition: position,
      ensureVisible: true,
    });
    if (sheets.sheet.id !== location.sheetId) {
      sheets.current = location.sheetId;

      if (!skipFocus) {
        // We need the timeout to wait for the sheet to change (and all events to
        // handle) before we can focus on the inline editor and set cursorIsMoving
        // to false.
        setTimeout(() => {
          inlineEditorMonaco.focus();
        }, 0);
      }
    }
  }
}

export const inlineEditorKeyboard = new InlineEditorKeyboard();<|MERGE_RESOLUTION|>--- conflicted
+++ resolved
@@ -23,14 +23,14 @@
       if (column === target) {
         // if we're not moving and the formula is valid, close the editor
         e.stopPropagation();
-        if (inlineEditorFormula.isFormulaValid()) {
-          inlineEditorHandler.close(isRight ? 1 : -1, 0, false);
-        } else {
+        if (inlineEditorFormula.wantsCellRef()) {
           if (isRight) {
             inlineEditorHandler.cursorIsMoving = true;
             inlineEditorFormula.addInsertingCells(column);
             keyboardPosition(e);
           }
+        } else {
+          inlineEditorHandler.close(isRight ? 1 : -1, 0, false);
         }
       }
     }
@@ -49,8 +49,12 @@
     if (inlineEditorHandler.cursorIsMoving) {
       keyboardPosition(e);
     } else {
-      // if we're not moving and the formula is valid, close the editor
-      if (inlineEditorFormula.isFormulaValid()) {
+      // If we're not moving and the formula doesn't want a cell reference,
+      // close the editor. We can't just use "is the formula syntactically
+      // valid" because many formulas are syntactically valid even though
+      // it's obvious the user wants to insert a cell reference. For
+      // example, `SUM(,)` with the cursor to the left of the comma.
+      if (!inlineEditorFormula.wantsCellRef()) {
         inlineEditorHandler.close(0, isDown ? 1 : -1, false);
         return;
       }
@@ -112,39 +116,6 @@
       inlineEditorHandler.close(1, 0, false);
     }
 
-<<<<<<< HEAD
-    // Horizontal arrow keys
-    else if (e.code === 'ArrowRight' || e.code === 'ArrowLeft') {
-      const isRight = e.code === 'ArrowRight';
-      const target = isRight ? inlineEditorMonaco.getLastColumn() : 1;
-      if (inlineEditorHandler.isEditingFormula()) {
-        if (inlineEditorHandler.cursorIsMoving) {
-          e.stopPropagation();
-          await keyboardPosition(e);
-        } else {
-          const column = inlineEditorMonaco.getCursorColumn();
-          if (column === target) {
-            // if we're not moving and the formula is valid, close the editor
-            e.stopPropagation();
-            if (inlineEditorFormula.wantsCellRef()) {
-              if (isRight) {
-                inlineEditorHandler.cursorIsMoving = true;
-                inlineEditorFormula.addInsertingCells(column);
-                await keyboardPosition(e);
-              }
-            } else {
-              inlineEditorHandler.close(isRight ? 1 : -1, 0, false);
-            }
-          }
-        }
-      } else {
-        const column = inlineEditorMonaco.getCursorColumn();
-        if (column === target) {
-          e.stopPropagation();
-          inlineEditorHandler.close(isRight ? 1 : -1, 0, false);
-        }
-      }
-=======
     // Shift+Tab key
     else if (matchShortcut('save_inline_editor_move_left', e)) {
       e.stopPropagation();
@@ -170,7 +141,6 @@
     // Arrow right
     else if (matchShortcut('move_cursor_right', e)) {
       handleArrowHorizontal(true, e);
->>>>>>> 0cbf5c2a
     }
 
     // handle ShiftKey when cursorIsMoving (do nothing or it adds additional references)
@@ -191,40 +161,6 @@
       }
     }
 
-<<<<<<< HEAD
-    // Vertical arrow keys
-    else if (e.code === 'ArrowDown' || e.code === 'ArrowUp') {
-      if (inlineEditorHandler.isEditingFormula()) {
-        e.stopPropagation();
-        if (inlineEditorHandler.cursorIsMoving) {
-          await keyboardPosition(e);
-        } else {
-          // If we're not moving and the formula doesn't want a cell reference,
-          // close the editor. We can't just use "is the formula syntactically
-          // valid" because many formulas are syntactically valid even though
-          // it's obvious the user wants to insert a cell reference. For
-          // example, `SUM(,)` with the cursor to the left of the comma.
-          if (!inlineEditorFormula.wantsCellRef()) {
-            inlineEditorHandler.close(0, e.code === 'ArrowDown' ? 1 : -1, false);
-            return;
-          }
-          const location = inlineEditorHandler.location;
-          if (!location) {
-            throw new Error('Expected inlineEditorHandler.location to be defined in keyDown');
-          }
-          const column = inlineEditorMonaco.getCursorColumn();
-          inlineEditorFormula.addInsertingCells(column);
-          inlineEditorHandler.cursorIsMoving = true;
-          await keyboardPosition(e);
-        }
-      } else {
-        e.stopPropagation();
-        inlineEditorHandler.close(0, e.code === 'ArrowDown' ? 1 : -1, false);
-      }
-    }
-
-=======
->>>>>>> 0cbf5c2a
     // toggle italics
     else if (matchShortcut('toggle_italic', e)) {
       e.preventDefault();
