--- conflicted
+++ resolved
@@ -94,11 +94,7 @@
     }
 
     // Enter key
-<<<<<<< HEAD
-    else if (e.code === 'Enter' && !e.shiftKey) {
-=======
     else if (matchShortcut('save_inline_editor', e)) {
->>>>>>> 8505aea5
       e.stopPropagation();
       inlineEditorHandler.close(0, 1, false);
     }
