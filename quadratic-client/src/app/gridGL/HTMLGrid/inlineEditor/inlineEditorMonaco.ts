--- conflicted
+++ resolved
@@ -190,11 +190,6 @@
       scrollBeyondLastColumn: textWrap === 'clip' ? 5 : 0,
     });
 
-<<<<<<< HEAD
-    const scrollWidth = textarea.scrollWidth;
-    // Only expand width for 'overflow' mode; 'wrap' and 'clip' stay constrained to cell width
-    width = textWrap === 'overflow' ? Math.max(width, scrollWidth + PADDING_FOR_GROWING_HORIZONTALLY) : width;
-=======
     // Calculate padding that scales with font size
     // Get the actual font size being used
     const fontSize = this.editor.getOption(monaco.editor.EditorOption.fontSize);
@@ -213,15 +208,14 @@
       const fontScale = fontSize / DEFAULT_FONT_SIZE;
       const scaledPadding = BASE_PADDING_FOR_WIDTH * fontScale;
 
-      width = textWrap === 'wrap' ? width : Math.max(width, measuredWidth + scaledPadding);
+      width = textWrap !== 'overflow' ? width : Math.max(width, measuredWidth + scaledPadding);
     } else {
       // Fallback to scrollWidth if canvas is not available
       const scrollWidth = textarea.scrollWidth;
       const fontScale = fontSize / DEFAULT_FONT_SIZE;
       const scaledPadding = BASE_PADDING_FOR_WIDTH * fontScale;
-      width = textWrap === 'wrap' ? width : Math.max(width, scrollWidth + scaledPadding);
-    }
->>>>>>> 9b54fee9
+      width = textWrap !== 'overflow' ? width : Math.max(width, scrollWidth + scaledPadding);
+    }
     height = Math.max(contentHeight, height);
 
     const viewportRectangle = pixiApp.getViewportRectangle();
