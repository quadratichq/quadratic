--- conflicted
+++ resolved
@@ -201,11 +201,7 @@
           if ('DateRange' in r) {
             return (
               <div key={i}>
-<<<<<<< HEAD
-                {isNotUndefinedOrNull(r.DateRange[0]) && isNotUndefinedOrNull(r.DateRange[1]) && (
-=======
                 {r.DateRange[0] != null && r.DateRange[1] != null && (
->>>>>>> 6adc8d7e
                   <>
                     Date {verb} be between{' '}
                     <span className={listClassName}>
@@ -214,21 +210,13 @@
                     .
                   </>
                 )}
-<<<<<<< HEAD
-                {isNotUndefinedOrNull(r.DateRange[0]) && !isNotUndefinedOrNull(r.DateRange[1]) && (
-=======
                 {r.DateRange[0] != null && r.DateRange[1] == null && (
->>>>>>> 6adc8d7e
                   <>
                     Date {verb} be on or after{' '}
                     <span className={listClassName}>{numberToDate(BigInt(r.DateRange[0]!))}</span>.
                   </>
                 )}
-<<<<<<< HEAD
-                {!isNotUndefinedOrNull(r.DateRange[0]) && isNotUndefinedOrNull(r.DateRange[1]) && (
-=======
                 {r.DateRange[0] == null && r.DateRange[1] != null && (
->>>>>>> 6adc8d7e
                   <>
                     Date {verb} be on or before{' '}
                     <span className={listClassName}>{numberToDate(BigInt(r.DateRange[1]!))}</span>.
