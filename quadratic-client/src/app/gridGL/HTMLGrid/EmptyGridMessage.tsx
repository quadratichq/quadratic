--- conflicted
+++ resolved
@@ -115,38 +115,4 @@
       </div>
     </div>
   );
-<<<<<<< HEAD
-}
-
-function UploadFileButton({ teamUuid }: { teamUuid: string }) {
-  const handleFileImport = useFileImport();
-  const fileInputRef = useRef<HTMLInputElement>(null);
-
-  return (
-    <>
-      <Button className="w-full" onClick={() => fileInputRef.current?.click()}>
-        Upload file
-      </Button>
-      <input
-        ref={fileInputRef}
-        type="file"
-        hidden
-        accept={supportedFileTypes.join(',')}
-        onChange={(e) => {
-          const files = e.target.files;
-          if (files) {
-            handleFileImport({
-              files: Array.from(files),
-              sheetId: sheets.sheet.id,
-              insertAt: { x: 1, y: 1 },
-              cursor: sheets.getCursorPosition(),
-              teamUuid,
-            });
-          }
-        }}
-      />
-    </>
-  );
-=======
->>>>>>> 7d9f4bda
 }