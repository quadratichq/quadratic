--- conflicted
+++ resolved
@@ -41,15 +41,10 @@
 
   useEffect(() => {
     const updateTransform = () => {
-<<<<<<< HEAD
-      viewport.updateLocalTransform();
-      let worldTransform = viewport.worldTransform;
-=======
       if (!zoomRef.current || !normalRef.current || !parent) return;
 
-      pixiApp.viewport.updateTransform();
-      let worldTransform = pixiApp.viewport.worldTransform;
->>>>>>> 850e85cc
+      pixiApp.viewport.updateLocalTransform();
+      let worldTransform = viewport.worldTransform;
       const transform = `matrix(${worldTransform.a}, ${worldTransform.b}, ${worldTransform.c}, ${worldTransform.d}, ${
         worldTransform.tx + parent.offsetLeft
       }, ${worldTransform.ty + parent.offsetTop})`;
