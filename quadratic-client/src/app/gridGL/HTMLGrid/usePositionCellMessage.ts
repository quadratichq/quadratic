--- conflicted
+++ resolved
@@ -26,13 +26,8 @@
 }
 
 export const usePositionCellMessage = (props: Props): PositionCellMessage => {
-<<<<<<< HEAD
-  const { div, offsets, forceLeft, direction: side } = props;
   const annotationState = useRecoilValue(editorInteractionStateAnnotationStateAtom);
-=======
-  const editorInteractionState = useRecoilValue(editorInteractionStateAtom);
   const { div, offsets, forceLeft, forceTop, direction: side } = props;
->>>>>>> 6c4bfb70
   const [top, setTop] = useState<number | undefined>();
   const [left, setLeft] = useState<number | undefined>();
   const { leftHeading, topHeading } = useHeadingSize();
@@ -97,11 +92,7 @@
       pixiApp.viewport.off('moved', updatePosition);
       window.removeEventListener('resize', updatePosition);
     };
-<<<<<<< HEAD
-  }, [div, annotationState, forceLeft, leftHeading, offsets, side, topHeading]);
-=======
-  }, [div, editorInteractionState.annotationState, forceLeft, forceTop, leftHeading, offsets, side, topHeading]);
->>>>>>> 6c4bfb70
+  }, [div, annotationState, forceLeft, leftHeading, offsets, side, topHeading, forceTop]);
 
   return { top, left };
 };