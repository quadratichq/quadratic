--- conflicted
+++ resolved
@@ -67,37 +67,6 @@
     };
   });
 
-<<<<<<< HEAD
-  useEffect(() => {
-    const changeStatus = (opened: boolean) => {
-      if (!opened) {
-        setDate(undefined);
-        setDateFormat(undefined);
-        setValue(undefined);
-      }
-    };
-    inlineEditorEvents.on('status', changeStatus);
-    return () => {
-      inlineEditorEvents.off('status', changeStatus);
-    };
-  });
-
-  const dateToDateString = (date: Date): string => {
-    return `${date.getFullYear()}-${date.getMonth() + 1}-${date.getDate()}`;
-  };
-
-  const dateToDateTimeString = (date: Date): string => {
-    const year = date.getFullYear();
-    const month = String(date.getMonth() + 1).padStart(2, '0');
-    const day = String(date.getDate()).padStart(2, '0');
-    const hours = String(date.getHours()).padStart(2, '0');
-    const minutes = String(date.getMinutes()).padStart(2, '0');
-    const seconds = String(date.getSeconds()).padStart(2, '0');
-    return `${year}-${month}-${day} ${hours}:${minutes}:${seconds}`;
-  };
-
-=======
->>>>>>> c7831f3d
   const changeDate = (newDate: Date | undefined) => {
     if (!newDate || !date) return;
     let replacement: string;
