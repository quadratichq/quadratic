import { editorInteractionStateAnnotationStateAtom } from '@/app/atoms/editorInteractionStateAtom';
import { events } from '@/app/events/events';
import { sheets } from '@/app/grid/controller/Sheets';
<<<<<<< HEAD
import { inlineEditorEvents } from '@/app/gridGL/HTMLGrid/inlineEditor/inlineEditorEvents';
import { inlineEditorHandler } from '@/app/gridGL/HTMLGrid/inlineEditor/inlineEditorHandler';
import { inlineEditorMonaco } from '@/app/gridGL/HTMLGrid/inlineEditor/inlineEditorMonaco';
import { formatDate, formatDateTime, formatTime, parseTime } from '@/app/quadratic-rust-client/quadratic_rust_client';
=======
import { formatDateTime, formatTime, parseTime } from '@/app/quadratic-rust-client/quadratic_rust_client';
>>>>>>> 7865de21
import { ValidationInput } from '@/app/ui/menus/Validations/Validation/ValidationUI/ValidationInput';
import { quadraticCore } from '@/app/web-workers/quadraticCore/quadraticCore';
import { Button } from '@/shared/shadcn/ui/button';
import { Calendar } from '@/shared/shadcn/ui/calendar';
import { TooltipPopover } from '@/shared/shadcn/ui/tooltip';
import { dateToDateString, dateToDateTimeString } from '@/shared/utils/dateTime';
import { CheckSharp, Close } from '@mui/icons-material';
import { IconButton } from '@mui/material';
import { useCallback, useEffect, useMemo, useState } from 'react';
import { useRecoilState } from 'recoil';

export const CalendarPicker = () => {
  const [annotationState, setAnnotationState] = useRecoilState(editorInteractionStateAnnotationStateAtom);

  const showTime = useMemo(() => annotationState === 'calendar-time', [annotationState]);
  const showCalendar = useMemo(
    () => annotationState === 'calendar' || annotationState === 'calendar-time',
    [annotationState]
  );

  useEffect(() => {
    const close = (opened: boolean) => {
      if (!opened) {
        setEditorInteractionState((state) => ({
          ...state,
          annotationState: undefined,
        }));
      }
    };
    inlineEditorEvents.on('status', close);

    return () => {
      inlineEditorEvents.off('status', close);
    };
  }, [setEditorInteractionState]);

  const [value, setValue] = useState<string | undefined>();
  const [date, setDate] = useState<Date | undefined>();
  const [dateFormat, setDateFormat] = useState<string | undefined>('');
  useEffect(() => {
    const fetchValue = async () => {
      const position = sheets.sheet.cursor.cursorPosition;
      const value = await quadraticCore.getDisplayCell(sheets.sheet.id, position.x, position.y);
      if (value) {
        const d = new Date(value as string);

        // this tests if the Date is valid
        if (isNaN(d as any)) {
          setDate(undefined);
        } else {
          setDate(d);
        }
        setValue(value);
      }
      const summary = await quadraticCore.getCellFormatSummary(sheets.sheet.id, position.x, position.y, true);
      if (summary.dateTime) {
        setDateFormat(summary.dateTime);
      } else {
        setDateFormat(undefined);
      }
    };

    if (showCalendar) fetchValue();
  }, [annotationState, showCalendar, showTime]);

  // we need to clear the component when the cursor moves to ensure it properly
  // populates when changing position.
  useEffect(() => {
    const clear = () => {
      setDate(undefined);
      setDateFormat(undefined);
      setValue(undefined);
    };

    events.on('cursorPosition', clear);
    return () => {
      events.off('cursorPosition', clear);
    };
  });

<<<<<<< HEAD
  const changeDate = useCallback(
    (newDate: Date | undefined) => {
      if (!newDate || !date) return;
      let replacement: string;
      if (showTime) {
        newDate.setHours(date.getHours(), date.getMinutes(), date.getSeconds());
        replacement = formatDateTime(dateToDateTimeString(newDate), dateFormat);
      } else {
        replacement = formatDate(dateToDateString(newDate), dateFormat);
      }
      setDate(newDate);
      inlineEditorEvents.emit('replaceText', replacement, false);
      if (!showTime) {
        inlineEditorHandler.close(0, 0, false);
      }
    },
    [date, dateFormat, showTime]
  );
=======
  const changeDate = (newDate: Date | undefined) => {
    if (!newDate || !date) return;
    let replacement: string;
    if (showTime) {
      newDate.setHours(date.getHours(), date.getMinutes(), date.getSeconds());
      replacement = dateToDateTimeString(newDate);
    } else {
      replacement = dateToDateString(newDate);
    }
    setDate(newDate);
    inlineEditorEvents.emit('replaceText', replacement, false);
    if (!showTime) {
      inlineEditorHandler.close(0, 0, false);
    }
  };
>>>>>>> 7865de21

  const changeTime = useCallback(
    (time: string) => {
      if (!date) return;
      const combinedDate = parseTime(dateToDateString(date), time);
      if (combinedDate) {
        const newDate = new Date(combinedDate);
        if (!isNaN(newDate as any)) {
          setDate(newDate);
          inlineEditorEvents.emit('replaceText', formatDateTime(dateToDateTimeString(newDate), dateFormat), false);
        }
      }
    },
    [date, dateFormat]
  );

  const setCurrentDateTime = useCallback(() => {
    const newDate = new Date();
    const replacement = formatDateTime(dateToDateTimeString(newDate), dateFormat);
    setDate(newDate);
    inlineEditorEvents.emit('replaceText', replacement, false);
    inlineEditorHandler.close(0, 0, false);
  }, [dateFormat]);

  const close = useCallback(() => {
    setAnnotationState(undefined);
    inlineEditorMonaco.focus();
  }, [setAnnotationState]);

  const finish = useCallback(() => inlineEditorHandler.close(0, 0, false), []);

  if (!showCalendar || !date || !value) return null;

  return (
    <div className="pointer-events-auto border bg-white shadow">
      <div className="px-1 pb-0 pt-1 text-right">
        <IconButton sx={{ padding: 0, width: 20, height: 20 }} onClick={close}>
          <Close sx={{ padding: 0, width: 15, height: 15 }} />
        </IconButton>
      </div>
      <Calendar mode="single" selected={date} defaultMonth={date} onSelect={changeDate} />
      {showTime && (
        <div className="flex w-full gap-2 p-3">
          <ValidationInput value={formatTime(value)} onChange={changeTime} onEnter={finish} />
          <TooltipPopover label="Set current date and time">
            <Button onClick={setCurrentDateTime} className="px-2">
              <CheckSharp fontSize="small" />
            </Button>
          </TooltipPopover>
        </div>
      )}
    </div>
  );
};<|MERGE_RESOLUTION|>--- conflicted
+++ resolved
@@ -1,14 +1,10 @@
 import { editorInteractionStateAnnotationStateAtom } from '@/app/atoms/editorInteractionStateAtom';
 import { events } from '@/app/events/events';
 import { sheets } from '@/app/grid/controller/Sheets';
-<<<<<<< HEAD
 import { inlineEditorEvents } from '@/app/gridGL/HTMLGrid/inlineEditor/inlineEditorEvents';
 import { inlineEditorHandler } from '@/app/gridGL/HTMLGrid/inlineEditor/inlineEditorHandler';
 import { inlineEditorMonaco } from '@/app/gridGL/HTMLGrid/inlineEditor/inlineEditorMonaco';
-import { formatDate, formatDateTime, formatTime, parseTime } from '@/app/quadratic-rust-client/quadratic_rust_client';
-=======
 import { formatDateTime, formatTime, parseTime } from '@/app/quadratic-rust-client/quadratic_rust_client';
->>>>>>> 7865de21
 import { ValidationInput } from '@/app/ui/menus/Validations/Validation/ValidationUI/ValidationInput';
 import { quadraticCore } from '@/app/web-workers/quadraticCore/quadraticCore';
 import { Button } from '@/shared/shadcn/ui/button';
@@ -32,18 +28,15 @@
   useEffect(() => {
     const close = (opened: boolean) => {
       if (!opened) {
-        setEditorInteractionState((state) => ({
-          ...state,
-          annotationState: undefined,
-        }));
+        setAnnotationState(undefined);
       }
     };
+
     inlineEditorEvents.on('status', close);
-
     return () => {
       inlineEditorEvents.off('status', close);
     };
-  }, [setEditorInteractionState]);
+  }, [setAnnotationState]);
 
   const [value, setValue] = useState<string | undefined>();
   const [date, setDate] = useState<Date | undefined>();
@@ -89,16 +82,15 @@
     };
   });
 
-<<<<<<< HEAD
   const changeDate = useCallback(
     (newDate: Date | undefined) => {
       if (!newDate || !date) return;
       let replacement: string;
       if (showTime) {
         newDate.setHours(date.getHours(), date.getMinutes(), date.getSeconds());
-        replacement = formatDateTime(dateToDateTimeString(newDate), dateFormat);
+        replacement = dateToDateTimeString(newDate);
       } else {
-        replacement = formatDate(dateToDateString(newDate), dateFormat);
+        replacement = dateToDateString(newDate);
       }
       setDate(newDate);
       inlineEditorEvents.emit('replaceText', replacement, false);
@@ -106,25 +98,8 @@
         inlineEditorHandler.close(0, 0, false);
       }
     },
-    [date, dateFormat, showTime]
+    [date, showTime]
   );
-=======
-  const changeDate = (newDate: Date | undefined) => {
-    if (!newDate || !date) return;
-    let replacement: string;
-    if (showTime) {
-      newDate.setHours(date.getHours(), date.getMinutes(), date.getSeconds());
-      replacement = dateToDateTimeString(newDate);
-    } else {
-      replacement = dateToDateString(newDate);
-    }
-    setDate(newDate);
-    inlineEditorEvents.emit('replaceText', replacement, false);
-    if (!showTime) {
-      inlineEditorHandler.close(0, 0, false);
-    }
-  };
->>>>>>> 7865de21
 
   const changeTime = useCallback(
     (time: string) => {
