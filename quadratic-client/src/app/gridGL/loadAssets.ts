--- conflicted
+++ resolved
@@ -17,15 +17,9 @@
   return bitmapFonts.every((font) => BitmapFont.available[font]);
 }
 
-<<<<<<< HEAD
-export function loadAssets() {
+export async function loadAssets() {
   if (debugFlag('debugStartupTime')) console.time('[loadAssets] Loading Bitmap fonts and icons (parallel)');
   if (debugFlag('debugShowFileIO')) console.log('[loadAssets] Loading assets...');
-=======
-export async function loadAssets() {
-  if (debugStartupTime) console.time('[loadAssets] Loading Bitmap fonts and icons (parallel)');
-  if (debugShowFileIO) console.log('[loadAssets] Loading assets...');
->>>>>>> 8c3d51b8
   createBorderTypes();
 
   // Load HTML fonts for Input
@@ -59,17 +53,9 @@
 
   // Add bundles to Assets
   Assets.addBundle('bundle', bundle);
-<<<<<<< HEAD
-  Assets.loadBundle('bundle').then(() => {
-    if (debugFlag('debugStartupTime')) console.timeEnd('[loadAssets] Loading Bitmap fonts and icons (parallel)');
-    events.emit('bitmapFontsLoaded');
-  });
-=======
   const bundlePromise = Assets.loadBundle('bundle');
 
   await Promise.all([font1Promise, font2Promise, font3Promise, font4Promise, bundlePromise]);
-
-  if (debugStartupTime) console.timeEnd('[loadAssets] Loading Bitmap fonts and icons (parallel)');
   events.emit('bitmapFontsLoaded');
->>>>>>> 8c3d51b8
+  if (debugFlag('debugStartupTime')) console.timeEnd('[loadAssets] Loading Bitmap fonts and icons (parallel)');
 }