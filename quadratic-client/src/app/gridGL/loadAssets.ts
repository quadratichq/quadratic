--- conflicted
+++ resolved
@@ -8,15 +8,9 @@
 
 const TIMEOUT = 60000;
 
-<<<<<<< HEAD
-function loadFont(fontName: string): Promise<void> {
-  const font = new FontFaceObserver(fontName);
-  return font.load(undefined, TIMEOUT);
-=======
 async function loadFont(fontName: string): Promise<void> {
   const font = new FontFaceObserver(fontName);
   await font.load(undefined, TIMEOUT);
->>>>>>> 07ac4312
 }
 
 export function isBitmapFontLoaded(): boolean {
