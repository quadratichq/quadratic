--- conflicted
+++ resolved
@@ -145,11 +145,7 @@
             }
           } else {
             if (columns.includes(column)) {
-<<<<<<< HEAD
-              if (event.ctrlKey) {
-=======
               if (isRightClick || event.ctrlKey) {
->>>>>>> 5d640c50
                 events.emit('gridContextMenu', world, column, undefined);
               } else {
                 selectColumns(
@@ -159,19 +155,12 @@
                 );
               }
             } else {
-<<<<<<< HEAD
-              selectColumns([...columns, column], undefined, true);
-              if (event.ctrlKey) {
-                // need the timeout to allow the cursor events to complete
-                setTimeout(() => events.emit('gridContextMenu', world, column, undefined));
-=======
               if (isRightClick || event.ctrlKey) {
                 selectColumns([column], undefined, true);
                 // need the timeout to allow the cursor events to complete
                 setTimeout(() => events.emit('gridContextMenu', world, column, undefined));
               } else {
                 selectColumns([...columns, column], undefined, true);
->>>>>>> 5d640c50
               }
             }
           }
@@ -191,11 +180,7 @@
             }
           } else {
             if (rows.includes(row)) {
-<<<<<<< HEAD
-              if (event.ctrlKey) {
-=======
               if (isRightClick || event.ctrlKey) {
->>>>>>> 5d640c50
                 events.emit('gridContextMenu', world, undefined, row);
               } else {
                 selectRows(
@@ -205,19 +190,12 @@
                 );
               }
             } else {
-<<<<<<< HEAD
-              selectRows([...rows, row], undefined, true);
-              if (event.ctrlKey) {
-                // need the timeout to allow the cursor events to complete
-                setTimeout(() => events.emit('gridContextMenu', world, undefined, row));
-=======
               if (isRightClick || event.ctrlKey) {
                 selectRows([row], undefined, true);
                 // need the timeout to allow the cursor events to complete
                 setTimeout(() => events.emit('gridContextMenu', world, undefined, row));
               } else {
                 selectRows([...rows, row], undefined, true);
->>>>>>> 5d640c50
               }
             }
           }
