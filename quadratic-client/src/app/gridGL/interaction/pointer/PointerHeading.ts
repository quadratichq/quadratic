import { events } from '@/app/events/events';
import { inlineEditorHandler } from '@/app/gridGL/HTMLGrid/inlineEditor/inlineEditorHandler';
import { TransientResize } from '@/app/quadratic-core-types/index.js';
import { multiplayer } from '@/app/web-workers/multiplayerWebWorker/multiplayer';
import { quadraticCore } from '@/app/web-workers/quadraticCore/quadraticCore';
import { renderWebWorker } from '@/app/web-workers/renderWebWorker/renderWebWorker';
import { CELL_HEIGHT, CELL_TEXT_MARGIN_LEFT, CELL_WIDTH } from '@/shared/constants/gridConstants';
import { InteractivePointerEvent, Point } from 'pixi.js';
import { hasPermissionToEditFile } from '../../../actions';
import { sheets } from '../../../grid/controller/Sheets';
import { selectAllCells, selectColumns, selectRows } from '../../helpers/selectCells';
import { zoomToFit } from '../../helpers/zoom';
import { pixiApp } from '../../pixiApp/PixiApp';
import { PanMode, pixiAppSettings } from '../../pixiApp/PixiAppSettings';
import { DOUBLE_CLICK_TIME } from './pointerUtils';

const MINIMUM_COLUMN_SIZE = 20;

// minimum cell when resizing in 1 character
const MIN_CELL_WIDTH = 10;

// Returns an array with all numbers inclusive of start to end
function fillArray(start: number, end: number): number[] {
  const result = [];
  if (start > end) {
    [start, end] = [end, start];
  }
  for (let i = start; i <= end; i++) {
    result.push(i);
  }
  return result;
}

export interface ResizeHeadingColumnEvent extends CustomEvent {
  detail: number;
}
export class PointerHeading {
  private active = false;
  private downTimeout: number | undefined;
  cursor?: string;
  private clicked = false;
  private fitToColumnTimeout?: number;

  private resizing?: {
    start: number;
    row?: number;
    column?: number;
    width?: number;
    height?: number;
    lastSize: number;
  };

  // tracks changes to viewport caused by resizing negative column/row headings
  private viewportChanges = {
    change: 0,
    originalSize: 0,
    viewportStart: 0,
  };

  handleEscape(): boolean {
    if (this.active) {
      this.active = false;
      sheets.sheet.offsets.cancelResize();
      pixiApp.gridLines.dirty = true;
      pixiApp.cursor.dirty = true;
      pixiApp.headings.dirty = true;
      pixiApp.setViewportDirty();
      return true;
    }
    return false;
  }

  pointerDown(world: Point, event: InteractivePointerEvent): boolean {
    clearTimeout(this.fitToColumnTimeout);
    const { headings, viewport } = pixiApp;
    const intersects = headings.intersectsHeadings(world);
    if (!intersects) return false;

    // exit out of inline editor
    inlineEditorHandler.closeIfOpen();

    const hasPermission = hasPermissionToEditFile(pixiAppSettings.editorInteractionState.permissions);
    const headingResize = !hasPermission ? undefined : headings.intersectsHeadingGridLine(world);
    if (headingResize) {
      pixiApp.setViewportDirty();
      if (this.clicked && headingResize.column !== undefined) {
        event.preventDefault();
        this.autoResizeColumn(headingResize.column);
        return true;
      } else if (this.clicked && headingResize.row !== undefined) {
<<<<<<< HEAD
        this.autoResizeRow(headingResize.row);
=======
>>>>>>> 553e95f1
        event.preventDefault();
        this.onDoubleClickRow(headingResize.row);
        return true;
      }
      this.viewportChanges = {
        change: 0,
        originalSize: headingResize.width ?? headingResize.height ?? 0,
        viewportStart: headingResize.row === undefined ? viewport.x : viewport.y,
      };
      const offsets = sheets.sheet.offsets;
      if (headingResize.column !== undefined) {
        offsets.resizeColumnTransiently(headingResize.column, headingResize.width);
      } else if (headingResize.row !== undefined) {
        offsets.resizeRowTransiently(headingResize.row, headingResize.height);
      }
      this.resizing = {
        lastSize: this.viewportChanges.originalSize,
        start: headingResize.start,
        row: headingResize.row,
        column: headingResize.column,
        width: headingResize.width,
        height: headingResize.height,
      };
      this.active = true;
    } else {
      if (intersects.corner) {
        if (this.downTimeout) {
          this.downTimeout = undefined;
          zoomToFit();
        } else {
          selectAllCells();
          this.downTimeout = window.setTimeout(() => {
            if (this.downTimeout) {
              this.downTimeout = undefined;
            }
          }, DOUBLE_CLICK_TIME);
        }
      }

      const cursor = sheets.sheet.cursor;

      // Selects multiple columns or rows. If ctrl/meta is pressed w/o shift,
      // then it add or removes the clicked column or row. If shift is pressed,
      // then it selects all columns or rows between the last clicked column or
      // row and the current one.
      if (event.ctrlKey || event.metaKey) {
        if (intersects.column !== undefined) {
          let column = intersects.column;
          const columns = cursor.columnRow?.columns || [];
          if (event.shiftKey) {
            if (columns.length === 0) {
              selectColumns([column], undefined, true);
            } else {
              const lastColumn = columns[columns.length - 1];
              if (lastColumn < column) {
                selectColumns([...columns, ...fillArray(lastColumn + 1, column)], undefined, true);
              } else {
                selectColumns([...columns, ...fillArray(column, lastColumn - 1)], undefined, true);
              }
            }
          } else {
            if (columns.includes(column)) {
              selectColumns(
                columns.filter((c) => c !== column),
                undefined,
                true
              );
            } else {
              selectColumns([...columns, column], undefined, true);
            }
          }
        } else if (intersects.row !== undefined) {
          let row = intersects.row;
          const rows = cursor.columnRow?.rows || [];
          if (event.shiftKey) {
            if (rows.length === 0) {
              selectRows([row], undefined, true);
            } else {
              const lastRow = rows[rows.length - 1];
              if (lastRow < row) {
                selectRows([...rows, ...fillArray(lastRow + 1, row)], undefined, true);
              } else {
                selectRows([...rows, ...fillArray(row, lastRow - 1)], undefined, true);
              }
            }
          } else {
            if (rows.includes(row)) {
              selectRows(
                rows.filter((c) => c !== row),
                undefined,
                true
              );
            } else {
              selectRows([...rows, row], undefined, true);
            }
          }
        }
      }

      // If a column/row is not selected, then it selects that column/row.
      // Otherwise it selects between the last selected column/row and the
      // current one.
      else if (event.shiftKey) {
        if (intersects.column !== undefined) {
          let x1 = cursor.cursorPosition.x;
          let x2 = intersects.column;
          selectColumns(fillArray(x1, x2), x1);
        } else if (intersects.row !== undefined) {
          let y1 = cursor.cursorPosition.y;
          let y2 = intersects.row;
          selectRows(fillArray(y1, y2), y1);
        }
      }

      // Otherwise, it selects the column/row.
      else {
        if (intersects.column !== undefined) {
          selectColumns([intersects.column]);
        } else if (intersects.row !== undefined) {
          selectRows([intersects.row]);
        }
      }
    }
    return true;
  }

  pointerMove(world: Point): boolean {
    if (this.downTimeout) {
      window.clearTimeout(this.downTimeout);
      this.downTimeout = undefined;
    }
    const { headings, gridLines, cursor } = pixiApp;
    this.cursor = undefined;
    this.clicked = false;

    if (pixiAppSettings.panMode === PanMode.Disabled) {
      const hasPermission = hasPermissionToEditFile(pixiAppSettings.editorInteractionState.permissions);
      const headingResize = this.active ? this.resizing : headings.intersectsHeadingGridLine(world);
      if (hasPermission && headingResize) {
        this.cursor = headingResize.column !== undefined ? 'col-resize' : 'row-resize';
      } else {
        this.cursor = headings.intersectsHeadings(world) ? 'pointer' : undefined;
      }
    }

    // Only style the heading resize cursor if panning mode is disabled
    if (!this.active) {
      return false;
    } else if (this.resizing) {
      const offsets = sheets.sheet.offsets;
      if (this.resizing.column !== undefined) {
        let size: number;
        if (this.resizing.column >= 0) {
          size = Math.max(MINIMUM_COLUMN_SIZE, world.x - this.resizing.start);
        } else {
          size = Math.max(MINIMUM_COLUMN_SIZE, world.x - this.resizing.start + this.viewportChanges.change);

          // move viewport by the amount of the resize for negative columns
          const change = size - this.viewportChanges.originalSize;
          pixiApp.viewport.x = this.viewportChanges.viewportStart + change * pixiApp.viewport.scale.x;
          this.viewportChanges.change = change;
        }

        if (size !== this.resizing.width) {
          this.resizing.width = size;
          offsets.resizeColumnTransiently(this.resizing.column, size);
          const delta = this.resizing.width ? this.resizing.lastSize - this.resizing.width : undefined;
          if (delta) {
            renderWebWorker.updateSheetOffsetsTransient(sheets.sheet.id, this.resizing.column, undefined, delta);
            gridLines.dirty = true;
            cursor.dirty = true;
            headings.dirty = true;
            pixiApp.adjustHeadings({
              sheetId: sheets.sheet.id,
              column: this.resizing.column,
              delta: size - this.resizing.lastSize,
            });
          }
          this.resizing.lastSize = size;
          events.emit('resizeHeadingColumn', sheets.sheet.id, this.resizing.column);
        }
      } else if (this.resizing.row !== undefined) {
        let size: number;
        if (this.resizing.row >= 0) {
          size = Math.max(MINIMUM_COLUMN_SIZE, world.y - this.resizing.start);
        } else {
          size = Math.max(MINIMUM_COLUMN_SIZE, world.y - this.resizing.start + this.viewportChanges.change);

          // move viewport by the amount of the resize for negative columns
          const change = size - this.viewportChanges.originalSize;
          pixiApp.viewport.y = this.viewportChanges.viewportStart + change * pixiApp.viewport.scale.y;
          this.viewportChanges.change = change;
        }

        if (size !== this.resizing.height) {
          this.resizing.height = size;
          offsets.resizeRowTransiently(this.resizing.row, size);
          const delta = this.resizing.height ? this.resizing.lastSize - this.resizing.height : undefined;
          if (delta) {
            renderWebWorker.updateSheetOffsetsTransient(sheets.sheet.id, undefined, this.resizing.row, delta);
            gridLines.dirty = true;
            cursor.dirty = true;
            headings.dirty = true;
            pixiApp.adjustHeadings({
              sheetId: sheets.sheet.id,
              row: this.resizing.row,
              delta: size - this.resizing.lastSize,
            });
          }
          this.resizing.lastSize = size;
          events.emit('resizeHeadingRow', sheets.sheet.id, this.resizing.row);
        }
      }
    }
    multiplayer.sendMouseMove(world.x, world.y);
    return true;
  }

  pointerUp(): boolean {
    this.clicked = true;
    this.fitToColumnTimeout = window.setTimeout(() => {
      this.clicked = false;
    }, DOUBLE_CLICK_TIME);
    if (this.active) {
      this.active = false;
      if (this.resizing) {
        const transientResize = sheets.sheet.offsets.getResizeToApply();
        if (transientResize) {
          // update remaining hashes hashes in render web worker, which were only updated in pixiApp
          try {
            const { column, row, old_size, new_size } = JSON.parse(transientResize) as TransientResize;
            const c = column !== null ? Number(column) : undefined;
            const r = row !== null ? Number(row) : undefined;
            const delta = old_size - new_size;
            renderWebWorker.updateSheetOffsetsFinal(sheets.sheet.id, c, r, delta);
            pixiApp.adjustHeadings({
              sheetId: sheets.sheet.id,
              column: c,
              row: r,
              delta,
            });
          } catch (error) {
            console.warn('[PointerHeading] pointerUp: error parsing TransientResize: ', error);
          }

          quadraticCore.commitTransientResize(sheets.sheet.id, transientResize);
        }
        this.resizing = undefined;

        // fixes a bug where the viewport may still be decelerating
        pixiApp.viewport.plugins.get('decelerate')?.reset();
      }
      return true;
    }
    return false;
  }

  async autoResizeColumn(column: number) {
    const maxWidth = await pixiApp.cellsSheets.getCellsContentMaxWidth(column);
    let size: number;
    if (maxWidth === 0) {
      size = CELL_WIDTH;
    } else {
      const contentSizePlusMargin = maxWidth + CELL_TEXT_MARGIN_LEFT * 3;
      size = Math.max(contentSizePlusMargin, MIN_CELL_WIDTH);
    }
    const sheetId = sheets.sheet.id;
    const originalSize = sheets.sheet.getCellOffsets(column, 0);
    if (originalSize.width !== size) {
      quadraticCore.commitSingleResize(sheetId, column, undefined, size);
    }
  }

  async autoResizeRow(row: number) {
    const maxHeight = await pixiApp.cellsSheets.getCellsContentMaxHeight(row);
    const size = Math.max(maxHeight, CELL_HEIGHT);
    const sheetId = sheets.sheet.id;
    const originalSize = sheets.sheet.getCellOffsets(0, row);
    if (originalSize.height !== size) {
      quadraticCore.commitSingleResize(sheetId, undefined, row, size);
    }
  }
}<|MERGE_RESOLUTION|>--- conflicted
+++ resolved
@@ -88,12 +88,8 @@
         this.autoResizeColumn(headingResize.column);
         return true;
       } else if (this.clicked && headingResize.row !== undefined) {
-<<<<<<< HEAD
+        event.preventDefault();
         this.autoResizeRow(headingResize.row);
-=======
->>>>>>> 553e95f1
-        event.preventDefault();
-        this.onDoubleClickRow(headingResize.row);
         return true;
       }
       this.viewportChanges = {
