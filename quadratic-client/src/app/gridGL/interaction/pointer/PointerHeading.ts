//! Checks for pointer hovering or pressed on the column and row headings.
//! 1. Resizing columns and rows
//! 2. Moving columns and rows (also triggered artificially from
//!    PointerCellMoving when clicking on the side of column/row selection)
//! 3. Selecting columns and rows
//! 4. Triggering context menu

import { hasPermissionToEditFile } from '@/app/actions';
import { ContextMenuType } from '@/app/atoms/contextMenuAtom';
import { PanMode } from '@/app/atoms/gridPanModeAtom';
import { events } from '@/app/events/events';
import { sheets } from '@/app/grid/controller/Sheets';
import { zoomToFit } from '@/app/gridGL/helpers/zoom';
import { inlineEditorHandler } from '@/app/gridGL/HTMLGrid/inlineEditor/inlineEditorHandler';
import { DOUBLE_CLICK_TIME } from '@/app/gridGL/interaction/pointer/pointerUtils';
import { content } from '@/app/gridGL/pixiApp/Content';
import { pixiApp } from '@/app/gridGL/pixiApp/PixiApp';
import { pixiAppSettings } from '@/app/gridGL/pixiApp/PixiAppSettings';
import type { TransientResize } from '@/app/quadratic-core-types/index.js';
import { multiplayer } from '@/app/web-workers/multiplayerWebWorker/multiplayer';
import { quadraticCore } from '@/app/web-workers/quadraticCore/quadraticCore';
import { renderWebWorker } from '@/app/web-workers/renderWebWorker/renderWebWorker';
import { CELL_HEIGHT, CELL_TEXT_MARGIN_LEFT, CELL_WIDTH, MIN_CELL_WIDTH } from '@/shared/constants/gridConstants';
import { isMac } from '@/shared/utils/isMac';
import type { FederatedPointerEvent, Point } from 'pixi.js';

const MINIMUM_COLUMN_SIZE = 20;

export interface ColumnRowResize {
  index: number;
  size: number;
}

export interface ResizeHeadingColumnEvent extends CustomEvent {
  detail: number;
}

export class PointerHeading {
  private downTimeout: number | undefined;
  cursor?: string;
  private clicked = false;
  private fitToColumnTimeout?: number;

  active = false;

  private resizing?: {
    start: number;
    row: number | null;
    column: number | null;
    width?: number;
    height?: number;
    lastSize: number;
    oldSize: number;
  };

  movingColRows?: {
    isColumn: boolean;
    indicies: number[];
    start: number;
    place: number;
    offset: number;
  };

  // tracks changes to viewport caused by resizing negative column/row headings
  private viewportChanges = {
    change: 0,
    originalSize: 0,
    viewportStart: 0,
  };

  handleEscape(): boolean {
    if (this.movingColRows) {
      this.movingColRows = undefined;
      events.emit('setDirty', { cellMoving: true });
      pixiApp.viewport.disableMouseEdges();
    } else if (this.active) {
      sheets.sheet.offsets.cancelResize();
      if (this.resizing) {
        const delta = this.resizing.lastSize - this.resizing.oldSize;
        renderWebWorker.updateSheetOffsetsTransient(sheets.current, this.resizing.column, this.resizing.row, delta);
      }
      events.emit('setDirty', { gridLines: true, headings: true });
      this.active = false;
    } else {
      return false;
    }
    events.emit('setDirty', { cursor: true });
    pixiApp.setViewportDirty();
    return true;
  }

  pointerDown(world: Point, e: FederatedPointerEvent): boolean {
    clearTimeout(this.fitToColumnTimeout);

    const isRightClick = e.button === 2 || (isMac && e.button === 0 && e.ctrlKey);

    const viewport = pixiApp.viewport;
    const headings = content.headings;
    const intersects = headings.intersectsHeadings(world);
    if (!intersects) return false;

    // exit out of inline editor
    inlineEditorHandler.close({ skipFocusGrid: true });
    const cursor = sheets.sheet.cursor;

    const hasPermission = hasPermissionToEditFile(pixiAppSettings.editorInteractionState.permissions);
    const headingResize = !hasPermission ? undefined : headings.intersectsHeadingGridLine(world);
    if (headingResize) {
      pixiApp.setViewportDirty();
      if (this.clicked && headingResize.column !== null) {
        e.preventDefault();
        this.autoResizeColumn(headingResize.column);
        return true;
      } else if (this.clicked && headingResize.row !== null) {
        e.preventDefault();
        this.autoResizeRow(headingResize.row);
        return true;
      }
      this.viewportChanges = {
        change: 0,
        originalSize: headingResize.width ?? headingResize.height ?? 0,
        viewportStart: headingResize.row === null ? viewport.x : viewport.y,
      };
      this.resizing = {
        lastSize: this.viewportChanges.originalSize,
        oldSize: this.viewportChanges.originalSize,
        start: headingResize.start,
        row: headingResize.row,
        column: headingResize.column,
        width: headingResize.width,
        height: headingResize.height,
      };
      this.active = true;
    } else if (
      !intersects.corner &&
      !isRightClick &&
      !cursor.isMultiRange() &&
      !cursor.isAllSelected() &&
      (intersects.column == null || cursor.isEntireColumnSelected(intersects.column)) &&
      (intersects.row == null || cursor.isEntireRowSelected(intersects.row))
    ) {
      const bounds = cursor.getInfiniteRefRangeBounds();
      const indicies = [];
      const isColumn = intersects.column !== null;
      const start = Number(isColumn ? bounds[0].start.col.coord : bounds[0].start.row.coord);
      const end = Number(isColumn ? bounds[0].end.col.coord : bounds[0].end.row.coord);
      for (let i = start; i <= end; i++) indicies.push(i);
      this.movingColRows = {
        isColumn,
        indicies,
        start,
        place: isColumn ? intersects.column! : intersects.row!,
        offset: (isColumn ? intersects.column! : intersects.row!) - start,
      };
      pixiApp.viewport.enableMouseEdges(world, isColumn ? 'horizontal' : 'vertical');
      events.emit('setDirty', { cellMoving: true });
      this.cursor = 'grabbing';
    } else if (intersects.corner) {
      if (this.downTimeout) {
        this.downTimeout = undefined;
        zoomToFit();
      } else {
        cursor.selectAll(e.shiftKey);
        this.downTimeout = window.setTimeout(() => {
          if (this.downTimeout) {
            this.downTimeout = undefined;
          }
        }, DOUBLE_CLICK_TIME);
      }
    }

<<<<<<< HEAD
      // Selects multiple columns or rows. If ctrl/meta is pressed w/o shift,
      // then it add or removes the clicked column or row. If shift is pressed,
      // then it selects all columns or rows between the last clicked column or
      // row and the current one.
      const bounds = pixiApp.viewport.getVisibleBounds();
      const headingSize = content.headings.headingSize;
      if (intersects.column !== null) {
        const top = sheets.sheet.getRowFromScreen(bounds.top + headingSize.height);
        cursor.selectColumn(intersects.column, e.ctrlKey || e.metaKey, e.shiftKey, isRightClick, top);
      } else if (intersects.row !== null) {
        const left = sheets.sheet.getColumnFromScreen(bounds.left);
        cursor.selectRow(intersects.row, e.ctrlKey || e.metaKey, e.shiftKey, isRightClick, left);
      }
      if (isRightClick) {
        events.emit('contextMenu', {
          world,
          column: intersects.column ?? undefined,
          row: intersects.row ?? undefined,
          type: ContextMenuType.Grid,
        });
      }
=======
    // Selects multiple columns or rows. If ctrl/meta is pressed w/o shift,
    // then it add or removes the clicked column or row. If shift is pressed,
    // then it selects all columns or rows between the last clicked column or
    // row and the current one.
    const bounds = pixiApp.viewport.getVisibleBounds();
    const headingSize = pixiApp.headings.headingSize;
    if (intersects.column !== null) {
      const top = sheets.sheet.getRowFromScreen(bounds.top + headingSize.height);
      cursor.selectColumn(intersects.column, e.ctrlKey || e.metaKey, e.shiftKey, isRightClick, top);
    } else if (intersects.row !== null) {
      const left = sheets.sheet.getColumnFromScreen(bounds.left);
      cursor.selectRow(intersects.row, e.ctrlKey || e.metaKey, e.shiftKey, isRightClick, left);
    }
    if (isRightClick) {
      events.emit('contextMenu', {
        world,
        column: intersects.column ?? undefined,
        row: intersects.row ?? undefined,
        type: ContextMenuType.Grid,
      });
>>>>>>> 2168ca66
    }

    return true;
  }

  private pointerMoveColRows(world: Point, e?: FederatedPointerEvent): boolean {
    if (!this.movingColRows) {
      throw new Error('Expected movingColRows to be defined in pointerMoveColRows');
    }
    const { isColumn, place } = this.movingColRows;
    const current = sheets.sheet.getColumnRowFromScreen(world.x, world.y);

    // nothing to do if the pointer is still in the same column
    if ((isColumn ? current.column : current.row) === place) return true;

    // if the pointer is in a different column, we need to update the movingColRows
    this.movingColRows.place = isColumn ? current.column : current.row;
    events.emit('setDirty', { cellMoving: true });
    return true;
  }

  pointerMove(world: Point, e: FederatedPointerEvent): boolean {
    if (this.downTimeout) {
      window.clearTimeout(this.downTimeout);
      this.downTimeout = undefined;
    }

    if (this.movingColRows) {
      return this.pointerMoveColRows(world, e);
    }

    const { headings } = content;
    this.cursor = undefined;
    this.clicked = false;

    if (pixiAppSettings.panMode === PanMode.Disabled) {
      const hasPermission = hasPermissionToEditFile(pixiAppSettings.editorInteractionState.permissions);
      const headingResize = this.active ? this.resizing : headings.intersectsHeadingGridLine(world);
      if (hasPermission && headingResize) {
        this.cursor = headingResize.column !== null ? 'col-resize' : 'row-resize';
      } else {
        const result = headings.intersectsHeadings(world);
        if (result) {
          const cursor = sheets.sheet.cursor;
          if (
            !cursor.isMultiRange() &&
            !result.corner &&
            (result.column == null || cursor.isEntireColumnSelected(result.column)) &&
            (result.row == null || cursor.isEntireRowSelected(result.row))
          ) {
            this.cursor = 'grab';
          } else {
            this.cursor = 'pointer';
          }
        } else {
          this.cursor = undefined;
        }
      }
    }

    // Only style the heading resize cursor if panning mode is disabled
    if (!this.active) {
      return false;
    } else if (this.resizing) {
      const offsets = sheets.sheet.offsets;
      if (this.resizing.column !== null) {
        let size: number;
        if (this.resizing.column >= 0) {
          size = Math.max(MINIMUM_COLUMN_SIZE, world.x - this.resizing.start);
        } else {
          size = Math.max(MINIMUM_COLUMN_SIZE, world.x - this.resizing.start + this.viewportChanges.change);

          // move viewport by the amount of the resize for negative columns
          const change = size - this.viewportChanges.originalSize;
          pixiApp.viewport.x = this.viewportChanges.viewportStart + change * pixiApp.viewport.scale.x;
          this.viewportChanges.change = change;
        }

        if (size !== this.resizing.width) {
          this.resizing.width = size;
          offsets.resizeColumnTransiently(this.resizing.column, size);
          const delta = this.resizing.width ? this.resizing.lastSize - this.resizing.width : undefined;
          if (delta) {
            renderWebWorker.updateSheetOffsetsTransient(sheets.current, this.resizing.column, null, delta);
            events.emit('setDirty', { gridLines: true, headings: true, cursor: true });
            content.adjustHeadings({
              sheetId: sheets.current,
              column: this.resizing.column,
              row: null,
              delta: size - this.resizing.lastSize,
            });
          }
          this.resizing.lastSize = size;
          events.emit('resizeHeadingColumn', sheets.current, this.resizing.column);
        }
      } else if (this.resizing.row !== null) {
        let size: number;
        if (this.resizing.row >= 0) {
          size = Math.max(MINIMUM_COLUMN_SIZE, world.y - this.resizing.start);
        } else {
          size = Math.max(MINIMUM_COLUMN_SIZE, world.y - this.resizing.start + this.viewportChanges.change);

          // move viewport by the amount of the resize for negative columns
          const change = size - this.viewportChanges.originalSize;
          pixiApp.viewport.y = this.viewportChanges.viewportStart + change * pixiApp.viewport.scale.y;
          this.viewportChanges.change = change;
        }

        if (size !== this.resizing.height) {
          this.resizing.height = size;
          offsets.resizeRowTransiently(this.resizing.row, size);
          const delta = this.resizing.height ? this.resizing.lastSize - this.resizing.height : undefined;
          if (delta) {
            renderWebWorker.updateSheetOffsetsTransient(sheets.current, null, this.resizing.row, delta);
            events.emit('setDirty', { gridLines: true, headings: true, cursor: true });
            content.adjustHeadings({
              sheetId: sheets.current,
              column: null,
              row: this.resizing.row,
              delta: size - this.resizing.lastSize,
            });
          }
          this.resizing.lastSize = size;
          events.emit('resizeHeadingRow', sheets.current, this.resizing.row);
        }
      }
    }
    multiplayer.sendMouseMove(world.x, world.y);
    return true;
  }

  private pointerUpMovingColRows(): boolean {
    if (this.movingColRows) {
      if (this.movingColRows.place !== this.movingColRows.start && this.movingColRows.indicies.length >= 1) {
        if (this.movingColRows.isColumn) {
          quadraticCore.moveColumns(
            sheets.current,
            this.movingColRows.indicies[0],
            this.movingColRows.indicies[this.movingColRows.indicies.length - 1],
            this.movingColRows.place - this.movingColRows.offset
          );
        } else {
          quadraticCore.moveRows(
            sheets.current,
            this.movingColRows.indicies[0],
            this.movingColRows.indicies[this.movingColRows.indicies.length - 1],
            this.movingColRows.place - this.movingColRows.offset
          );
        }
      }
      this.movingColRows = undefined;
      events.emit('setDirty', { cellMoving: true });
      pixiApp.viewport.disableMouseEdges();
    }
    return true;
  }

  pointerUp(): boolean {
    if (this.movingColRows) {
      return this.pointerUpMovingColRows();
    }
    this.clicked = true;
    this.fitToColumnTimeout = window.setTimeout(() => {
      this.clicked = false;
    }, DOUBLE_CLICK_TIME);
    if (this.active) {
      this.active = false;
      if (this.resizing) {
        let columns = sheets.sheet.cursor.getSelectedColumns();
        if (this.resizing.column !== null) {
          if (!columns.includes(this.resizing.column)) {
            columns = [this.resizing.column];
          }
        }
        let rows = sheets.sheet.cursor.getSelectedRows();
        if (this.resizing.row !== null) {
          if (!rows.includes(this.resizing.row)) {
            rows = [this.resizing.row];
          }
        }
        if (sheets.sheet.cursor.isAllSelected()) {
          if (this.resizing.column && this.resizing.width !== undefined) {
            quadraticCore.resizeAllColumns(sheets.current, this.resizing.width);
          } else if (this.resizing.row && this.resizing.height !== undefined) {
            quadraticCore.resizeAllRows(sheets.current, this.resizing.height);
          }
        } else if (this.resizing.column && columns.length !== 1 && this.resizing.width !== undefined) {
          const size = this.resizing.width;
          const columnSizes = columns.map((column) => ({ index: column, size }));
          quadraticCore.resizeColumns(sheets.current, columnSizes);
        } else if (this.resizing.row && rows.length !== 1 && this.resizing.height !== undefined) {
          const size = this.resizing.height;
          const rowSizes = rows.map((row) => ({ index: row, size }));
          quadraticCore.resizeRows(sheets.current, rowSizes);
        }

        // otherwise work with the transient resize (if available)
        else {
          const transientResize = sheets.sheet.offsets.getResizeToApply();
          if (transientResize) {
            try {
              const { old_size, new_size } = JSON.parse(transientResize) as TransientResize;
              const delta = old_size - new_size;
              if (delta !== 0) {
                quadraticCore.commitTransientResize(sheets.current, transientResize);
              }
            } catch (error) {
              console.error('[PointerHeading] pointerUp: error parsing TransientResize: ', error);
            }
          }
        }
        this.resizing = undefined;

        // fixes a bug where the viewport may still be decelerating
        pixiApp.viewport.plugins.get('decelerate')?.reset();
      }
      return true;
    }
    return false;
  }

  async autoResizeColumn(column: number) {
    const columns = sheets.sheet.cursor.getSelectedColumns();
    if (!columns.includes(column)) {
      columns.push(column);
    }
    const resizing: ColumnRowResize[] = [];
    for (const column of columns) {
      const maxWidth = await content.cellsSheets.getCellsContentMaxWidth(column);
      let size: number;
      if (maxWidth === 0) {
        size = CELL_WIDTH;
      } else {
        const contentSizePlusMargin = maxWidth + CELL_TEXT_MARGIN_LEFT * 3;
        size = Math.max(contentSizePlusMargin, MIN_CELL_WIDTH);
      }
      const originalSize = sheets.sheet.getCellOffsets(column, 0);
      if (originalSize.width !== size) {
        resizing.push({ index: column, size });
      }
    }
    if (resizing.length) {
      const sheetId = sheets.current;
      quadraticCore.resizeColumns(sheetId, resizing);
    }
  }

  async autoResizeRow(row: number) {
    const rows = sheets.sheet.cursor.getSelectedRows();
    if (!rows.includes(row)) {
      rows.push(row);
    }
    const resizing: ColumnRowResize[] = [];
    for (const row of rows) {
      const maxHeight = await content.cellsSheets.getCellsContentMaxHeight(row);
      const size = Math.max(maxHeight, CELL_HEIGHT);
      const originalSize = sheets.sheet.getCellOffsets(0, row);
      if (originalSize.height !== size) {
        resizing.push({ index: row, size });
      }
    }
    if (resizing.length) {
      const sheetId = sheets.current;
      quadraticCore.resizeRows(sheetId, resizing);
    }
  }
}<|MERGE_RESOLUTION|>--- conflicted
+++ resolved
@@ -169,35 +169,12 @@
       }
     }
 
-<<<<<<< HEAD
-      // Selects multiple columns or rows. If ctrl/meta is pressed w/o shift,
-      // then it add or removes the clicked column or row. If shift is pressed,
-      // then it selects all columns or rows between the last clicked column or
-      // row and the current one.
-      const bounds = pixiApp.viewport.getVisibleBounds();
-      const headingSize = content.headings.headingSize;
-      if (intersects.column !== null) {
-        const top = sheets.sheet.getRowFromScreen(bounds.top + headingSize.height);
-        cursor.selectColumn(intersects.column, e.ctrlKey || e.metaKey, e.shiftKey, isRightClick, top);
-      } else if (intersects.row !== null) {
-        const left = sheets.sheet.getColumnFromScreen(bounds.left);
-        cursor.selectRow(intersects.row, e.ctrlKey || e.metaKey, e.shiftKey, isRightClick, left);
-      }
-      if (isRightClick) {
-        events.emit('contextMenu', {
-          world,
-          column: intersects.column ?? undefined,
-          row: intersects.row ?? undefined,
-          type: ContextMenuType.Grid,
-        });
-      }
-=======
     // Selects multiple columns or rows. If ctrl/meta is pressed w/o shift,
     // then it add or removes the clicked column or row. If shift is pressed,
     // then it selects all columns or rows between the last clicked column or
     // row and the current one.
     const bounds = pixiApp.viewport.getVisibleBounds();
-    const headingSize = pixiApp.headings.headingSize;
+    const headingSize = content.headings.headingSize;
     if (intersects.column !== null) {
       const top = sheets.sheet.getRowFromScreen(bounds.top + headingSize.height);
       cursor.selectColumn(intersects.column, e.ctrlKey || e.metaKey, e.shiftKey, isRightClick, top);
@@ -212,7 +189,6 @@
         row: intersects.row ?? undefined,
         type: ContextMenuType.Grid,
       });
->>>>>>> 2168ca66
     }
 
     return true;
