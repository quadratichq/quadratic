--- conflicted
+++ resolved
@@ -47,14 +47,9 @@
         if (cursor.x !== column || cursor.y !== row) {
           sheets.sheet.cursor.changePosition({ cursorPosition: { x: column, y: row } });
         }
-<<<<<<< HEAD
-        settings.changeInput(true, cell);
+        pixiAppSettings.changeInput(true, cell);
       } else if (hasPermission && file_import) {
-        settings.changeInput(true, cell);
-=======
-
         pixiAppSettings.changeInput(true, cell);
->>>>>>> 3b304d68
       } else {
         pixiAppSettings.setCodeEditorState({
           ...pixiAppSettings.codeEditorState,
