import { hasPermissionToEditFile } from '@/app/actions';
import { sheets } from '@/app/grid/controller/Sheets';
import { inlineEditorHandler } from '@/app/gridGL/HTMLGrid/inlineEditor/inlineEditorHandler';
import { pixiAppSettings } from '@/app/gridGL/pixiApp/PixiAppSettings';
import { CodeCellLanguage } from '@/app/quadratic-core-types';
import { multiplayer } from '@/app/web-workers/multiplayerWebWorker/multiplayer';
import { quadraticCore } from '@/app/web-workers/quadraticCore/quadraticCore';

export async function doubleClickCell(options: {
  column: number;
  row: number;
  language?: CodeCellLanguage;
  cell?: string;
}) {
  const { language, cell, column, row } = options;

  if (inlineEditorHandler.isEditingFormula()) return;
  if (multiplayer.cellIsBeingEdited(column, row, sheets.sheet.id)) return;
<<<<<<< HEAD
  if (
    !pixiAppSettings.setEditorInteractionState ||
    !pixiAppSettings.editorInteractionState ||
    !pixiAppSettings.setCodeEditorState
  ) {
    return;
  }

  pixiAppSettings.setCodeEditorState((prev) => ({
    ...prev,
    modifiedEditorContent: undefined,
  }));

=======
  if (!pixiAppSettings.setEditorInteractionState || !pixiAppSettings.setCodeEditorState) return;
>>>>>>> 87117f61
  const hasPermission = hasPermissionToEditFile(pixiAppSettings.editorInteractionState.permissions);

  // Open the correct code editor
  if (language) {
    const formula = language === 'Formula';

    if (pixiAppSettings.codeEditorState.showCodeEditor) {
      pixiAppSettings.setCodeEditorState({
        ...pixiAppSettings.codeEditorState,
        escapePressed: false,
        waitingForEditorClose: {
          location: {
            sheetId: sheets.current,
            pos: { x: column, y: row },
          },
          language,
          showCellTypeMenu: false,
          inlineEditor: formula,
        },
      });
    } else {
      if (hasPermission && formula) {
        const cursor = sheets.sheet.cursor.cursorPosition;

        // ensure we're in the right cell (which may change if we double clicked on a CodeRun)
        if (cursor.x !== column || cursor.y !== row) {
          sheets.sheet.cursor.changePosition({ cursorPosition: { x: column, y: row } });
        }

        pixiAppSettings.changeInput(true, cell);
      } else {
        pixiAppSettings.setCodeEditorState({
          ...pixiAppSettings.codeEditorState,
          showCodeEditor: true,
          escapePressed: false,
          waitingForEditorClose: {
            location: {
              sheetId: sheets.current,
              pos: { x: column, y: row },
            },
            language,
            showCellTypeMenu: false,
          },
        });
      }
    }
  }

  // Open the text editor
  else if (hasPermission) {
    const value = await quadraticCore.getCellValue(sheets.sheet.id, column, row);

    // open the calendar pick if the cell is a date
    if (value && ['date', 'date time'].includes(value.kind)) {
      pixiAppSettings.setEditorInteractionState({
        ...pixiAppSettings.editorInteractionState,
        annotationState: `calendar${value.kind === 'date time' ? '-time' : ''}`,
      });
    }
    pixiAppSettings.changeInput(true, cell);
  }
}<|MERGE_RESOLUTION|>--- conflicted
+++ resolved
@@ -16,23 +16,7 @@
 
   if (inlineEditorHandler.isEditingFormula()) return;
   if (multiplayer.cellIsBeingEdited(column, row, sheets.sheet.id)) return;
-<<<<<<< HEAD
-  if (
-    !pixiAppSettings.setEditorInteractionState ||
-    !pixiAppSettings.editorInteractionState ||
-    !pixiAppSettings.setCodeEditorState
-  ) {
-    return;
-  }
-
-  pixiAppSettings.setCodeEditorState((prev) => ({
-    ...prev,
-    modifiedEditorContent: undefined,
-  }));
-
-=======
   if (!pixiAppSettings.setEditorInteractionState || !pixiAppSettings.setCodeEditorState) return;
->>>>>>> 87117f61
   const hasPermission = hasPermissionToEditFile(pixiAppSettings.editorInteractionState.permissions);
 
   // Open the correct code editor
@@ -43,6 +27,7 @@
       pixiAppSettings.setCodeEditorState({
         ...pixiAppSettings.codeEditorState,
         escapePressed: false,
+        modifiedEditorContent: undefined,
         waitingForEditorClose: {
           location: {
             sheetId: sheets.current,
@@ -68,6 +53,7 @@
           ...pixiAppSettings.codeEditorState,
           showCodeEditor: true,
           escapePressed: false,
+          modifiedEditorContent: undefined,
           waitingForEditorClose: {
             location: {
               sheetId: sheets.current,
