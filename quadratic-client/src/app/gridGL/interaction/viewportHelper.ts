import { sheets } from '@/app/grid/controller/Sheets';
import { intersects } from '@/app/gridGL/helpers/intersects';
import { pixiApp } from '@/app/gridGL/pixiApp/PixiApp';
import { pixiAppSettings } from '@/app/gridGL/pixiApp/PixiAppSettings';
import type { JsCoordinate } from '@/app/quadratic-core-types';
import { Point } from 'pixi.js';

// const BUFFER = [CELL_WIDTH / 2, CELL_HEIGHT / 2];

// animating viewport
const ANIMATION_TIME = 250;
const ANIMATION_EASE = 'easeInOutSine';

export function getVisibleTopRow(): number {
  const viewport = pixiApp.viewport.getVisibleBounds();
  const top = viewport.top + pixiApp.headings.headingSize.height / pixiApp.viewport.scale.y;
  const placement = sheets.sheet.offsets.getYPlacement(top);

  // if the top row is partially visible, then return the next row
  if (placement.position >= top) {
    return placement.index;
  } else {
    return placement.index + 1;
  }
}

export function getVisibleLeftColumn(): number {
  const viewport = pixiApp.viewport.getVisibleBounds();
  const left = viewport.left + pixiApp.headings.headingSize.width / pixiApp.viewport.scale.x;
  const placement = sheets.sheet.offsets.getXPlacement(left);

  // if the left column is partially visible, then return the next column
  if (placement.position >= left) {
    return placement.index;
  } else {
    return placement.index + 1;
  }
}

export function isRowVisible(row: number): boolean {
  const { viewport, headings } = pixiApp;
  const sheet = sheets.sheet;
  const headingSize = headings.headingSize;

  const offset = sheet.offsets.getRowPlacement(row);

  if (offset.position < viewport.top + headingSize.height / viewport.scale.y) {
    return false;
  } else if (offset.position + offset.size > viewport.bottom) {
    return false;
  }
  return true;
}

export function isColumnVisible(column: number): boolean {
  const { viewport, headings } = pixiApp;
  const sheet = sheets.sheet;
  const headingSize = headings.headingSize;

  const offset = sheet.offsets.getColumnPlacement(column);

  if (offset.position + headingSize.width < viewport.left) {
    return false;
  } else if (offset.position > viewport.right) {
    return false;
  }
  return true;
}

export function calculateRectVisible(min: JsCoordinate, max?: JsCoordinate): JsCoordinate | undefined {
  // returns true if the rect is visible in the viewport
  const { viewport, headings } = pixiApp;
  const sheet = sheets.sheet;

  const topLeftCell = sheet.getCellOffsets(min.x, min.y);
  const same = !max || (min.x === max.x && min.y === max.y);
  const bottomRightCell = same ? topLeftCell : sheet.getCellOffsets(max.x, max.y);

  const headingHeight = headings.headingSize.unscaledHeight;

  let right: number | undefined;
  let left: number | undefined;
  let bottom: number | undefined;
  let top: number | undefined;
  let y = viewport.y;
  if (bottomRightCell.bottom > viewport.bottom) {
    bottom = bottomRightCell.bottom;
    y = bottom - viewport.worldScreenHeight;
  }
  if (topLeftCell.top + headingHeight < viewport.top) {
    top = topLeftCell.top - headingHeight;
    y = top;
  }

  // calculate the new rowWidth when at new Y location
  const newHeadingSize = pixiApp.headings.getFutureSizes(y);
  const headingWidth = newHeadingSize.unscaledWidth;

  if (bottomRightCell.right > viewport.right) {
    right = bottomRightCell.right;
  }
  if (topLeftCell.left + headingWidth < viewport.left) {
    left = topLeftCell.left - headingWidth;
  }

  if (left !== undefined || right !== undefined || top !== undefined || bottom !== undefined) {
    const halfWidth = viewport.worldScreenWidth / 2;
    const halfHeight = viewport.worldScreenHeight / 2;
    const x = left !== undefined ? left + halfWidth : right !== undefined ? right - halfWidth : viewport.center.x;
    const y = top !== undefined ? top + halfHeight : bottom !== undefined ? bottom - halfHeight : viewport.center.y;
    return { x, y };
  }
}

<<<<<<< HEAD
function ensureCellIsNotUnderTableHeader(coordinate: JsCoordinate, cell: Rectangle): boolean {
  const table = pixiApp.cellsSheet().tables.getTableIntersects(coordinate);
  if (!table) return false;
  const code = table.codeCell;
  if (code.state === 'SpillError' || code.state === 'RunError' || code.is_html_image) {
=======
// Makes a rect visible in the viewport. Returns true if the rect is visible in the viewport.
export function rectVisible(sheetId: string, min: JsCoordinate, max?: JsCoordinate): boolean {
  if (sheetId !== sheets.current) {
    sheets.current = sheetId;
  }
  const move = calculateRectVisible(min, max);
  if (move) {
    pixiApp.viewport.animate({
      position: new Point(move.x, move.y),
      removeOnInterrupt: true,
      time: ANIMATION_TIME,
      ease: ANIMATION_EASE,
    });
>>>>>>> 1642262d
    return false;
  } else {
    return true;
  }
}

export function ensureRectVisible(sheetId: string, min: JsCoordinate, max?: JsCoordinate) {
  if (!rectVisible(sheetId, min, max)) {
    pixiApp.viewportChanged();
  }
}

export function ensureSelectionVisible() {
  // use cell coordinates b/c selection may include unbounded ranges that we
  // don't want to translate to world coordinates
  const selection = sheets.sheet.cursor.getLargestRectangleUnbounded();
  const viewportBounds = pixiApp.viewport.getVisibleBounds();
  const viewportBoundsInCellCoordinates = sheets.sheet.getRectangleFromScreen(viewportBounds);

  // if any part of the selection is visible
  if (intersects.rectangleRectangle(selection, viewportBoundsInCellCoordinates)) {
    return true;
  }
  rectVisible(sheets.current, sheets.sheet.cursor.position);
  pixiApp.viewportChanged();
  return false;
}

<<<<<<< HEAD
// Makes a cell visible in the viewport
export function cellVisible(
  coordinate: JsCoordinate = {
    x: sheets.sheet.cursor.position.x,
    y: sheets.sheet.cursor.position.y,
  }
): boolean {
  // returns true if the cursor is visible in the viewport
  const { viewport, headings } = pixiApp;
  const sheet = sheets.sheet;
  const headingSize = headings.headingSize;

  // check if the cell is part of a table header that is visible b/c it is
  // hovering over the table
  const tableName = pixiApp.cellsSheet().tables.getTableNameInNameOrColumn(coordinate.x, coordinate.y);
  if (tableName) return true;

  const cell = sheet.getCellOffsets(coordinate.x, coordinate.y);
  let is_off_screen = false;

  const bounds = pixiApp.viewport.getVisibleBounds();
  if (cell.x - headingSize.width / viewport.scale.x < viewport.left) {
    viewport.left = Math.max(
      -headingSize.width / viewport.scale.x,
      cell.x - headingSize.width / viewport.scale.x //+ BUFFER[0]
    );
    is_off_screen = true;
  } else if (cell.x + cell.width > viewport.right) {
    // if the cell is wider than the viewport, then we show the start of the cell
    if (cell.width > bounds.width) {
      viewport.left = Math.max(
        -headingSize.width / viewport.scale.x,
        cell.x - headingSize.width / viewport.scale.x //+ BUFFER[0]
      );
    } else {
      viewport.right = cell.x + cell.width + BUFFER[0];
    }
    is_off_screen = true;
  }

  if (cell.y < viewport.top + headingSize.height / viewport.scale.y) {
    viewport.top = Math.max(
      -headingSize.height / viewport.scale.y,
      cell.y - headingSize.height / viewport.scale.y - BUFFER[1]
    );
    is_off_screen = true;
  } else if (cell.y + cell.height > viewport.bottom) {
    // if the cell is taller than the viewport, then we show the start of the cell
    if (cell.height > bounds.height) {
      viewport.top = Math.max(
        -headingSize.height / viewport.scale.y,
        cell.y - headingSize.height / viewport.scale.y - BUFFER[1]
      );
    } else {
      viewport.bottom = cell.y + cell.height + BUFFER[1];
    }
    is_off_screen = true;
  }

  if (ensureCellIsNotUnderTableHeader(coordinate, cell)) {
    is_off_screen = true;
  }

  return !is_off_screen;
}

=======
>>>>>>> 1642262d
// Ensures the cursor is always visible
export function ensureVisible(visible: JsCoordinate | undefined) {
  if (visible) {
    if (!rectVisible(sheets.current, visible)) {
      pixiApp.viewportChanged();
    }
  } else {
    ensureSelectionVisible();
  }
}

/**
 * Moves viewport to either a center or top-left cell location
 * @param options
 * @param [options.app]
 * @param [options.center] cell coordinate to center viewport
 * @param [options.topLeft] cell coordinate to place at topLeft of viewport (adjusting for ruler if needed)
 * @param [options.pageUp] move viewport up one page
 * @param [options.pageDown] move viewport down one page
 * @param [options.force] force viewport to move even if cell is already visible
 */
export function moveViewport(options: { center?: JsCoordinate; topLeft?: JsCoordinate; force?: boolean }): void {
  const { center, topLeft, force } = options;
  if (!center && !topLeft) return;

  const sheet = sheets.sheet;
  const bounds = pixiApp.viewport.getVisibleBounds();
  const zoom = pixiApp.viewport.scale.x;
  const { width, height } = pixiApp.headings.headingSize;
  const adjustX = width / zoom;
  const adjustY = height / zoom;

  if (center) {
    const cell = sheet.getCellOffsets(center.x, center.y);
    if (!force && intersects.rectanglePoint(bounds, new Point(cell.x, cell.y))) return;
    pixiApp.viewport.moveCenter(cell.x + cell.width / 2, cell.y + cell.height / 2);
  } else if (topLeft) {
    const cell = sheet.getCellOffsets(topLeft.x, topLeft.y);
    if (!force && intersects.rectanglePoint(bounds, new Point(cell.x - adjustX, cell.y - adjustY))) return;
    pixiApp.viewport.moveCorner(cell.x - adjustX, cell.y - adjustY);
  }

  pixiApp.viewportChanged();
}

export function getShareUrlParams(): string {
  let url = `x=${sheets.sheet.cursor.position.x}&y=${sheets.sheet.cursor.position.y}`;
  if (sheets.sheet !== sheets.getFirst()) {
    url += `&sheet=${sheets.sheet.name}`;
  }
  const { showCodeEditor, codeCell } = pixiAppSettings.codeEditorState;
  if (showCodeEditor) {
    url += `&codeLanguage=${codeCell.language}&codeX=${codeCell.pos.x}&codeY=${codeCell.pos.y}`;
    if (codeCell.sheetId !== sheets.current) {
      url += `&codeSheet=${sheets.sheet.name}`;
    }
  }
  return url;
}

// Moves the cursor up or down one page
export function pageUpDown(up: boolean) {
  const cursorRect = pixiApp.cursor.cursorRectangle;
  const { viewport } = pixiApp;
  if (cursorRect) {
    const distanceTopToCursorTop = cursorRect.top - viewport.top;
    const newY = cursorRect.y + pixiApp.viewport.screenHeightInWorldPixels * (up ? -1 : 1);
    const newRow = Math.max(1, sheets.sheet.getColumnRowFromScreen(0, newY).row);
    const cursor = sheets.sheet.cursor;
    cursor.moveTo(cursor.position.x, newRow, { checkForTableRef: true, ensureVisible: false });
    const newCursorY = sheets.sheet.getRowY(newRow);
    const gridHeadings = pixiApp.headings.headingSize.height / pixiApp.viewport.scale.y;
    pixiApp.viewport.y = Math.min(gridHeadings, -newCursorY + distanceTopToCursorTop);
    pixiApp.viewportChanged();
  }
}<|MERGE_RESOLUTION|>--- conflicted
+++ resolved
@@ -112,13 +112,6 @@
   }
 }
 
-<<<<<<< HEAD
-function ensureCellIsNotUnderTableHeader(coordinate: JsCoordinate, cell: Rectangle): boolean {
-  const table = pixiApp.cellsSheet().tables.getTableIntersects(coordinate);
-  if (!table) return false;
-  const code = table.codeCell;
-  if (code.state === 'SpillError' || code.state === 'RunError' || code.is_html_image) {
-=======
 // Makes a rect visible in the viewport. Returns true if the rect is visible in the viewport.
 export function rectVisible(sheetId: string, min: JsCoordinate, max?: JsCoordinate): boolean {
   if (sheetId !== sheets.current) {
@@ -132,7 +125,6 @@
       time: ANIMATION_TIME,
       ease: ANIMATION_EASE,
     });
->>>>>>> 1642262d
     return false;
   } else {
     return true;
@@ -161,75 +153,6 @@
   return false;
 }
 
-<<<<<<< HEAD
-// Makes a cell visible in the viewport
-export function cellVisible(
-  coordinate: JsCoordinate = {
-    x: sheets.sheet.cursor.position.x,
-    y: sheets.sheet.cursor.position.y,
-  }
-): boolean {
-  // returns true if the cursor is visible in the viewport
-  const { viewport, headings } = pixiApp;
-  const sheet = sheets.sheet;
-  const headingSize = headings.headingSize;
-
-  // check if the cell is part of a table header that is visible b/c it is
-  // hovering over the table
-  const tableName = pixiApp.cellsSheet().tables.getTableNameInNameOrColumn(coordinate.x, coordinate.y);
-  if (tableName) return true;
-
-  const cell = sheet.getCellOffsets(coordinate.x, coordinate.y);
-  let is_off_screen = false;
-
-  const bounds = pixiApp.viewport.getVisibleBounds();
-  if (cell.x - headingSize.width / viewport.scale.x < viewport.left) {
-    viewport.left = Math.max(
-      -headingSize.width / viewport.scale.x,
-      cell.x - headingSize.width / viewport.scale.x //+ BUFFER[0]
-    );
-    is_off_screen = true;
-  } else if (cell.x + cell.width > viewport.right) {
-    // if the cell is wider than the viewport, then we show the start of the cell
-    if (cell.width > bounds.width) {
-      viewport.left = Math.max(
-        -headingSize.width / viewport.scale.x,
-        cell.x - headingSize.width / viewport.scale.x //+ BUFFER[0]
-      );
-    } else {
-      viewport.right = cell.x + cell.width + BUFFER[0];
-    }
-    is_off_screen = true;
-  }
-
-  if (cell.y < viewport.top + headingSize.height / viewport.scale.y) {
-    viewport.top = Math.max(
-      -headingSize.height / viewport.scale.y,
-      cell.y - headingSize.height / viewport.scale.y - BUFFER[1]
-    );
-    is_off_screen = true;
-  } else if (cell.y + cell.height > viewport.bottom) {
-    // if the cell is taller than the viewport, then we show the start of the cell
-    if (cell.height > bounds.height) {
-      viewport.top = Math.max(
-        -headingSize.height / viewport.scale.y,
-        cell.y - headingSize.height / viewport.scale.y - BUFFER[1]
-      );
-    } else {
-      viewport.bottom = cell.y + cell.height + BUFFER[1];
-    }
-    is_off_screen = true;
-  }
-
-  if (ensureCellIsNotUnderTableHeader(coordinate, cell)) {
-    is_off_screen = true;
-  }
-
-  return !is_off_screen;
-}
-
-=======
->>>>>>> 1642262d
 // Ensures the cursor is always visible
 export function ensureVisible(visible: JsCoordinate | undefined) {
   if (visible) {
