//! keyboardPosition() handles the movement of the cursor using the arrow keys,
//! including shift, meta, and ctrl keys.

import { inlineEditorHandler } from '@/app/gridGL/HTMLGrid/inlineEditor/inlineEditorHandler';
import { moveViewport } from '@/app/gridGL/interaction/viewportHelper';
import { matchShortcut } from '@/app/helpers/keyboardShortcuts.js';
import { quadraticCore } from '@/app/web-workers/quadraticCore/quadraticCore';
import { Rectangle } from 'pixi.js';
import { sheets } from '../../../grid/controller/Sheets';
import { pixiAppSettings } from '../../pixiApp/PixiAppSettings';

function setCursorPosition(x: number, y: number) {
  const newPos = { x, y };
  sheets.sheet.cursor.changePosition({
    multiCursor: null,
    columnRow: null,
    cursorPosition: newPos,
    keyboardMovePosition: newPos,
    ensureVisible: newPos,
  });
}

// todo: The QuadraticCore checks should be a single call within Rust instead of
// having TS handle the logic (this will reduce the number of calls into
// quadraticCore)

// handle cases for meta/ctrl keys with algorithm:
// - if on an empty cell then select to the first cell with a value
// - if on a filled cell then select to the cell before the next empty cell
// - if on a filled cell but the next cell is empty then select to the first cell with a value
// - if there are no more cells then select the next cell over (excel selects to the end of the sheet; we don’t have an end (yet) so right now I select one cell over)
//   the above checks are always made relative to the original cursor position (the highlighted cell)
async function jumpCursor(deltaX: number, deltaY: number, select: boolean) {
  const cursor = sheets.sheet.cursor;
  const sheetId = sheets.sheet.id;

  // holds either the existing multiCursor or creates a new one based on cursor position
  const multiCursor = cursor.multiCursor ?? [new Rectangle(cursor.cursorPosition.x, cursor.cursorPosition.y, 1, 1)];

  // the last multiCursor entry, which is what we change with the keyboard
  const lastMultiCursor = multiCursor[multiCursor.length - 1];
  const keyboardX = cursor.keyboardMovePosition.x;
  const keyboardY = cursor.keyboardMovePosition.y;

  if (deltaX === 1) {
    let x = keyboardX;
    const y = cursor.keyboardMovePosition.y;
    // always use the original cursor position to search
    const yCheck = cursor.cursorPosition.y;
    // handle case of cell with content
    if (await quadraticCore.cellHasContent(sheetId, x, yCheck)) {
      // if next cell is empty, find the next cell with content
      if (!(await quadraticCore.cellHasContent(sheetId, x + 1, yCheck))) {
        x = await quadraticCore.findNextColumn({
          sheetId,
          columnStart: x + 1,
          row: yCheck,
          reverse: false,
          withContent: true,
        });
      }
      // if next cell is not empty, find the next empty cell
      else {
        x =
          (await quadraticCore.findNextColumn({
            sheetId,
            columnStart: x + 1,
            row: yCheck,
            reverse: false,
            withContent: false,
          })) - 1;
      }
    }
    // otherwise find the next cell with content
    else {
      x = await quadraticCore.findNextColumn({
        sheetId,
        columnStart: x + 1,
        row: yCheck,
        reverse: false,
        withContent: true,
      });
      if (x === keyboardX) x++;
    }
<<<<<<< HEAD
    if (select) {
      lastMultiCursor.x = cursor.cursorPosition.x;
      lastMultiCursor.width = x - cursor.cursorPosition.x + 1;
=======
    if (event.shiftKey) {
      lastMultiCursor.x = Math.min(cursor.cursorPosition.x, x);
      lastMultiCursor.width = Math.abs(cursor.cursorPosition.x - x) + 1;
>>>>>>> f34ef7c3
      cursor.changePosition({
        multiCursor,
        keyboardMovePosition: { x, y },
        ensureVisible: { x: lastMultiCursor.right, y },
      });
    } else {
      setCursorPosition(x, y);
    }
  } else if (deltaX === -1) {
    let x = keyboardX;
    const y = cursor.keyboardMovePosition.y;

    // always use the original cursor position to search
    const yCheck = cursor.cursorPosition.y;

    // handle case of cell with content
    if (await quadraticCore.cellHasContent(sheetId, x, yCheck)) {
      // if next cell is empty, find the next cell with content
      if (!(await quadraticCore.cellHasContent(sheetId, x - 1, yCheck))) {
        x = await quadraticCore.findNextColumn({
          sheetId,
          columnStart: x - 1,
          row: yCheck,
          reverse: true,
          withContent: true,
        });
      }

      // if next cell is not empty, find the next empty cell
      else {
        x =
          (await quadraticCore.findNextColumn({
            sheetId,
            columnStart: x - 1,
            row: yCheck,
            reverse: true,
            withContent: false,
          })) + 1;
      }
    }

    // otherwise find the next cell with content
    else {
      x = await quadraticCore.findNextColumn({
        sheetId,
        columnStart: x - 1,
        row: yCheck,
        reverse: true,
        withContent: true,
      });
      if (x === keyboardX) x--;
    }
<<<<<<< HEAD
    if (select) {
      lastMultiCursor.x = x;
      lastMultiCursor.width = cursor.cursorPosition.x - x + 1;
=======
    if (event.shiftKey) {
      lastMultiCursor.x = Math.min(cursor.cursorPosition.x, x);
      lastMultiCursor.width = Math.abs(cursor.cursorPosition.x - x) + 1;
>>>>>>> f34ef7c3
      cursor.changePosition({
        multiCursor,
        keyboardMovePosition: { x, y },
        ensureVisible: { x: lastMultiCursor.x, y },
      });
    } else {
      setCursorPosition(x, y);
    }
  } else if (deltaY === 1) {
    let y = keyboardY;
    const x = cursor.keyboardMovePosition.x;
    // always use the original cursor position to search
    const xCheck = cursor.cursorPosition.x;
    // handle case of cell with content
    if (await quadraticCore.cellHasContent(sheetId, xCheck, y)) {
      // if next cell is empty, find the next cell with content
      if (!(await quadraticCore.cellHasContent(sheetId, xCheck, y + 1))) {
        y = await quadraticCore.findNextRow({
          sheetId,
          column: xCheck,
          rowStart: y + 1,
          reverse: false,
          withContent: true,
        });
      }
      // if next cell is not empty, find the next empty cell
      else {
        y =
          (await quadraticCore.findNextRow({
            sheetId,
            column: xCheck,
            rowStart: y + 1,
            reverse: false,
            withContent: false,
          })) - 1;
      }
    }
    // otherwise find the next cell with content
    else {
      y = await quadraticCore.findNextRow({
        sheetId,
        column: xCheck,
        rowStart: y + 1,
        reverse: false,
        withContent: true,
      });
      if (y === keyboardY) y++;
    }
<<<<<<< HEAD
    if (select) {
      lastMultiCursor.y = cursor.cursorPosition.y;
      lastMultiCursor.height = y - cursor.cursorPosition.y + 1;
=======
    if (event.shiftKey) {
      lastMultiCursor.y = Math.min(cursor.cursorPosition.y, y);
      lastMultiCursor.height = Math.abs(cursor.cursorPosition.y - y) + 1;
>>>>>>> f34ef7c3
      cursor.changePosition({
        multiCursor,
        keyboardMovePosition: { x, y },
        ensureVisible: { x, y: lastMultiCursor.bottom },
      });
    } else {
      setCursorPosition(x, y);
    }
  } else if (deltaY === -1) {
    let y = keyboardY;
    const x = cursor.keyboardMovePosition.x;

    // always use the original cursor position to search
    const xCheck = cursor.cursorPosition.x;

    // handle case of cell with content
    if (await quadraticCore.cellHasContent(sheetId, xCheck, y)) {
      // if next cell is empty, find the next cell with content
      if (!(await quadraticCore.cellHasContent(sheetId, xCheck, y - 1))) {
        y = await quadraticCore.findNextRow({
          sheetId,
          column: xCheck,
          rowStart: y - 1,
          reverse: true,
          withContent: true,
        });
      }
      // if next cell is not empty, find the next empty cell
      else {
        y =
          (await quadraticCore.findNextRow({
            sheetId,
            column: xCheck,
            rowStart: y - 1,
            reverse: true,
            withContent: false,
          })) + 1;
      }
    }
    // otherwise find the next cell with content
    else {
      y = await quadraticCore.findNextRow({
        sheetId,
        column: xCheck,
        rowStart: y - 1,
        reverse: true,
        withContent: true,
      });
      if (y === keyboardY) y--;
    }
<<<<<<< HEAD
    if (select) {
      lastMultiCursor.y = y;
      lastMultiCursor.height = cursor.cursorPosition.y - y + 1;
=======
    if (event.shiftKey) {
      lastMultiCursor.y = Math.min(cursor.cursorPosition.y, y);
      lastMultiCursor.height = Math.abs(cursor.cursorPosition.y - y) + 1;
>>>>>>> f34ef7c3
      cursor.changePosition({
        multiCursor,
        keyboardMovePosition: { x, y },
        ensureVisible: { x, y: lastMultiCursor.y },
      });
    } else {
      setCursorPosition(x, y);
    }
  }
}

// use arrow to select when shift key is pressed
function expandSelection(deltaX: number, deltaY: number) {
  const cursor = sheets.sheet.cursor;

  const downPosition = cursor.cursorPosition;
  const movePosition = cursor.keyboardMovePosition;

  // holds either the existing multiCursor or creates a new one based on cursor position
  const multiCursor = cursor.multiCursor ?? [new Rectangle(cursor.cursorPosition.x, cursor.cursorPosition.y, 1, 1)];

  // the last multiCursor entry, which is what we change with the keyboard
  const lastMultiCursor = multiCursor[multiCursor.length - 1];

  const newMovePosition = { x: movePosition.x + deltaX, y: movePosition.y + deltaY };
  lastMultiCursor.x = downPosition.x < newMovePosition.x ? downPosition.x : newMovePosition.x;
  lastMultiCursor.y = downPosition.y < newMovePosition.y ? downPosition.y : newMovePosition.y;
  lastMultiCursor.width = Math.abs(newMovePosition.x - downPosition.x) + 1;
  lastMultiCursor.height = Math.abs(newMovePosition.y - downPosition.y) + 1;
  cursor.changePosition({
    columnRow: null,
    multiCursor,
    keyboardMovePosition: newMovePosition,
    ensureVisible: { x: newMovePosition.x, y: newMovePosition.y },
  });
  if (!inlineEditorHandler.cursorIsMoving) {
    pixiAppSettings.changeInput(false);
  }
}

function moveCursor(deltaX: number, deltaY: number) {
  const cursor = sheets.sheet.cursor;
  const newPos = { x: cursor.cursorPosition.x + deltaX, y: cursor.cursorPosition.y + deltaY };
  cursor.changePosition({
    columnRow: null,
    multiCursor: null,
    keyboardMovePosition: newPos,
    cursorPosition: newPos,
  });
}

export function keyboardPosition(event: KeyboardEvent): boolean {
  // Move cursor up
  if (matchShortcut('move_cursor_up', event)) {
    moveCursor(0, -1);
    return true;
  }

  // Move cursor to the top of the content block of cursor cell
  if (matchShortcut('jump_cursor_content_top', event)) {
    jumpCursor(0, -1, false);
    return true;
  }

  // Expand selection up
  if (matchShortcut('expand_selection_up', event)) {
    expandSelection(0, -1);
    return true;
  }

  // Expand selection to the top of the content block of cursor cell
  if (matchShortcut('expand_selection_content_top', event)) {
    jumpCursor(0, -1, true);
    return true;
  }

  // Move cursor down
  if (matchShortcut('move_cursor_down', event)) {
    moveCursor(0, 1);
    return true;
  }

  // Move cursor to the bottom of the content block of cursor cell
  if (matchShortcut('jump_cursor_content_bottom', event)) {
    jumpCursor(0, 1, false);
    return true;
  }

  // Expand selection down
  if (matchShortcut('expand_selection_down', event)) {
    expandSelection(0, 1);
    return true;
  }

  // Expand selection to the bottom of the content block of cursor cell
  if (matchShortcut('expand_selection_content_bottom', event)) {
    jumpCursor(0, 1, true);
    return true;
  }

  // Move cursor left
  if (matchShortcut('move_cursor_left', event)) {
    moveCursor(-1, 0);
    return true;
  }

  // Move cursor to the left of the content block of cursor cell
  if (matchShortcut('jump_cursor_content_left', event)) {
    jumpCursor(-1, 0, false);
    return true;
  }

  // Expand selection left
  if (matchShortcut('expand_selection_left', event)) {
    expandSelection(-1, 0);
    return true;
  }

  // Expand selection to the left of the content block of cursor cell
  if (matchShortcut('expand_selection_content_left', event)) {
    jumpCursor(-1, 0, true);
    return true;
  }

  // Move cursor right
  if (matchShortcut('move_cursor_right', event)) {
    moveCursor(1, 0);
    return true;
  }

  // Move cursor to the right of the content block of cursor cell
  if (matchShortcut('jump_cursor_content_right', event)) {
    jumpCursor(1, 0, false);
    return true;
  }

  // Expand selection right
  if (matchShortcut('expand_selection_right', event)) {
    expandSelection(1, 0);
    return true;
  }

  // Expand selection to the right of the content block of cursor cell
  if (matchShortcut('expand_selection_content_right', event)) {
    jumpCursor(1, 0, true);
    return true;
  }

  // Move cursor to A0, reset viewport position with A0 at top left
  if (matchShortcut('goto_A0', event)) {
    setCursorPosition(0, 0);
    moveViewport({ topLeft: { x: 0, y: 0 }, force: true });
    return true;
  }

  // Move cursor to the bottom right of the sheet content
  if (matchShortcut('goto_bottom_right', event)) {
    const sheet = sheets.sheet;
    const bounds = sheet.getBounds(true);
    if (bounds) {
      const y = bounds.bottom;
      quadraticCore
        .findNextColumn({
          sheetId: sheet.id,
          columnStart: bounds.right,
          row: y,
          reverse: true,
          withContent: true,
        })
        .then((x) => {
          setCursorPosition(x, y);
        });
    }
    return true;
  }

  // Move cursor to the start of the row content
  if (matchShortcut('goto_row_start', event)) {
    const sheet = sheets.sheet;
    const bounds = sheet.getBounds(true);
    if (bounds) {
      const y = sheet.cursor.cursorPosition.y;
      quadraticCore
        .findNextColumn({
          sheetId: sheet.id,
          columnStart: bounds.left,
          row: y,
          reverse: false,
          withContent: true,
        })
        .then((x) => {
          quadraticCore.cellHasContent(sheet.id, x, y).then((hasContent) => {
            if (hasContent) {
              setCursorPosition(x, y);
            }
          });
        });
    }
    return true;
  }

  // Move cursor to the end of the row content
  if (matchShortcut('goto_row_end', event)) {
    const sheet = sheets.sheet;
    const bounds = sheet.getBounds(true);
    if (bounds) {
      const y = sheet.cursor.cursorPosition.y;
      quadraticCore
        .findNextColumn({
          sheetId: sheet.id,
          columnStart: bounds.right,
          row: y,
          reverse: true,
          withContent: true,
        })
        .then((x) => {
          quadraticCore.cellHasContent(sheet.id, x, y).then((hasContent) => {
            if (hasContent) {
              setCursorPosition(x, y);
            }
          });
        });
    }
    return true;
  }

  // Move viewport up
  if (matchShortcut('page_up', event)) {
    moveViewport({ pageUp: true });
    return true;
  }

  // Move viewport down
  if (matchShortcut('page_down', event)) {
    moveViewport({ pageDown: true });
    return true;
  }

  return false;
}<|MERGE_RESOLUTION|>--- conflicted
+++ resolved
@@ -82,15 +82,9 @@
       });
       if (x === keyboardX) x++;
     }
-<<<<<<< HEAD
     if (select) {
-      lastMultiCursor.x = cursor.cursorPosition.x;
-      lastMultiCursor.width = x - cursor.cursorPosition.x + 1;
-=======
-    if (event.shiftKey) {
       lastMultiCursor.x = Math.min(cursor.cursorPosition.x, x);
       lastMultiCursor.width = Math.abs(cursor.cursorPosition.x - x) + 1;
->>>>>>> f34ef7c3
       cursor.changePosition({
         multiCursor,
         keyboardMovePosition: { x, y },
@@ -143,15 +137,9 @@
       });
       if (x === keyboardX) x--;
     }
-<<<<<<< HEAD
     if (select) {
-      lastMultiCursor.x = x;
-      lastMultiCursor.width = cursor.cursorPosition.x - x + 1;
-=======
-    if (event.shiftKey) {
       lastMultiCursor.x = Math.min(cursor.cursorPosition.x, x);
       lastMultiCursor.width = Math.abs(cursor.cursorPosition.x - x) + 1;
->>>>>>> f34ef7c3
       cursor.changePosition({
         multiCursor,
         keyboardMovePosition: { x, y },
@@ -200,15 +188,9 @@
       });
       if (y === keyboardY) y++;
     }
-<<<<<<< HEAD
     if (select) {
-      lastMultiCursor.y = cursor.cursorPosition.y;
-      lastMultiCursor.height = y - cursor.cursorPosition.y + 1;
-=======
-    if (event.shiftKey) {
       lastMultiCursor.y = Math.min(cursor.cursorPosition.y, y);
       lastMultiCursor.height = Math.abs(cursor.cursorPosition.y - y) + 1;
->>>>>>> f34ef7c3
       cursor.changePosition({
         multiCursor,
         keyboardMovePosition: { x, y },
@@ -259,15 +241,9 @@
       });
       if (y === keyboardY) y--;
     }
-<<<<<<< HEAD
     if (select) {
-      lastMultiCursor.y = y;
-      lastMultiCursor.height = cursor.cursorPosition.y - y + 1;
-=======
-    if (event.shiftKey) {
       lastMultiCursor.y = Math.min(cursor.cursorPosition.y, y);
       lastMultiCursor.height = Math.abs(cursor.cursorPosition.y - y) + 1;
->>>>>>> f34ef7c3
       cursor.changePosition({
         multiCursor,
         keyboardMovePosition: { x, y },
