--- conflicted
+++ resolved
@@ -68,12 +68,7 @@
 
   private drawDeleteRectangles(): void {
     this.deleteRectangles?.forEach((rectangle) => {
-<<<<<<< HEAD
-      const screenRectangle = sheets.sheet.getScreenRectangleFromRect(rectangle);
-=======
-      this.beginFill(colors.boxCellsDeleteColor, colors.boxCellsAlpha);
       const screenRectangle = sheets.sheet.getScreenRectangleFromRectangle(rectangle);
->>>>>>> bfc7a7ed
       screenRectangle.height++;
       this.rect(screenRectangle.x, screenRectangle.y, screenRectangle.width, screenRectangle.height);
       this.fill({ color: colors.boxCellsDeleteColor, alpha: colors.boxCellsAlpha });
