--- conflicted
+++ resolved
@@ -85,8 +85,8 @@
     const bounds = viewport.getVisibleBounds();
     const scale = viewport.scaled;
     const cellHeight = CELL_HEIGHT / scale;
-    const offsets = sheets.sheet.offsets;
-    const cursor = sheets.sheet.cursor;
+    // const offsets = sheets.sheet.offsets;
+    // const cursor = sheets.sheet.cursor;
     const clamp = sheets.sheet.clamp;
 
     this.headingsGraphics.lineStyle(0);
@@ -96,67 +96,63 @@
     this.headingsGraphics.drawShape(this.columnRect);
     this.headingsGraphics.endFill();
 
-    // fill the entire viewport if all cells are selected
-    if (cursor.columnRow?.all) {
-      this.headingsGraphics.beginFill(pixiApp.accentColor, colors.headerSelectedRowColumnBackgroundColorAlpha);
-      this.headingsGraphics.drawRect(viewport.left, viewport.top, viewport.screenWidthInWorldPixels, cellHeight);
-      this.headingsGraphics.endFill();
-      return 'all';
-    }
-
-    // dark fill headings if there is a columnRow selection
-    if (cursor.columnRow?.columns) {
-      this.headingsGraphics.beginFill(pixiApp.accentColor, colors.headerSelectedRowColumnBackgroundColorAlpha);
-      cursor.columnRow.columns.forEach((column) => {
-        const offset = offsets.getColumnPlacement(column);
-        this.headingsGraphics.drawRect(offset.position, viewport.top, offset.size, cellHeight);
-      });
-      this.headingsGraphics.endFill();
-      return cursor.columnRow.columns;
-    }
-
-    // if we're selecting rows, then show all columns as selected
-    if (cursor.columnRow?.rows) {
-      this.headingsGraphics.beginFill(pixiApp.accentColor, colors.headerSelectedBackgroundColorAlpha);
-      this.headingsGraphics.drawRect(viewport.left, viewport.top, viewport.screenWidthInWorldPixels, cellHeight);
-      this.headingsGraphics.endFill();
-      return 'all';
-    }
-
-    // selected cells based on multiCursor
-    else if (cursor.multiCursor) {
-      const selectedColumns = new Set<number>();
-      this.headingsGraphics.beginFill(pixiApp.accentColor, colors.headerSelectedBackgroundColorAlpha);
-      cursor.multiCursor.forEach((rectangle) => {
-        const start = offsets.getColumnPlacement(rectangle.left);
-        const end = offsets.getColumnPlacement(rectangle.right - 1);
-        this.headingsGraphics.drawRect(
-          start.position,
-          viewport.top,
-          end.position + end.size - start.position,
-          cellHeight
-        );
-        for (let x = rectangle.left; x < rectangle.right; x++) {
-          selectedColumns.add(x);
-        }
-      });
-      this.headingsGraphics.endFill();
-      this.selectedColumns = Array.from(selectedColumns);
-    }
+    // todo...
+    // // fill the entire viewport if all cells are selected
+    // if (cursor.columnRow?.all) {
+    //   this.headingsGraphics.beginFill(pixiApp.accentColor, colors.headerSelectedRowColumnBackgroundColorAlpha);
+    //   this.headingsGraphics.drawRect(viewport.left, viewport.top, viewport.screenWidthInWorldPixels, cellHeight);
+    //   this.headingsGraphics.endFill();
+    //   return 'all';
+    // }
+
+    // // dark fill headings if there is a columnRow selection
+    // if (cursor.columnRow?.columns) {
+    //   this.headingsGraphics.beginFill(pixiApp.accentColor, colors.headerSelectedRowColumnBackgroundColorAlpha);
+    //   cursor.columnRow.columns.forEach((column) => {
+    //     const offset = offsets.getColumnPlacement(column);
+    //     this.headingsGraphics.drawRect(offset.position, viewport.top, offset.size, cellHeight);
+    //   });
+    //   this.headingsGraphics.endFill();
+    //   return cursor.columnRow.columns;
+    // }
+
+    // // if we're selecting rows, then show all columns as selected
+    // if (cursor.columnRow?.rows) {
+    //   this.headingsGraphics.beginFill(pixiApp.accentColor, colors.headerSelectedBackgroundColorAlpha);
+    //   this.headingsGraphics.drawRect(viewport.left, viewport.top, viewport.screenWidthInWorldPixels, cellHeight);
+    //   this.headingsGraphics.endFill();
+    //   return 'all';
+    // }
+
+    // // selected cells based on multiCursor
+    // else if (cursor.multiCursor) {
+    //   const selectedColumns = new Set<number>();
+    //   this.headingsGraphics.beginFill(pixiApp.accentColor, colors.headerSelectedBackgroundColorAlpha);
+    //   cursor.multiCursor.forEach((rectangle) => {
+    //     const start = offsets.getColumnPlacement(rectangle.left);
+    //     const end = offsets.getColumnPlacement(rectangle.right - 1);
+    //     this.headingsGraphics.drawRect(
+    //       start.position,
+    //       viewport.top,
+    //       end.position + end.size - start.position,
+    //       cellHeight
+    //     );
+    //     for (let x = rectangle.left; x < rectangle.right; x++) {
+    //       selectedColumns.add(x);
+    //     }
+    //   });
+    //   this.headingsGraphics.endFill();
+    //   this.selectedColumns = Array.from(selectedColumns);
+    // }
 
     // otherwise selected cursor is cursorPosition
-    else {
-<<<<<<< HEAD
-      const offset = offsets.getColumnPlacement(cursor.cursorPosition.x);
-      this.headingsGraphics.beginFill(pixiApp.accentColor, colors.headerSelectedBackgroundColorAlpha);
-=======
-      const offset = offsets.getColumnPlacement(cursor.position.x);
-      this.headingsGraphics.beginFill(colors.headerSelectedBackgroundColor, colors.headerSelectedBackgroundColorAlpha);
->>>>>>> 29aebe29
-      this.headingsGraphics.drawRect(offset.position, viewport.top, offset.size, cellHeight);
-      this.headingsGraphics.endFill();
-      this.selectedColumns = [cursor.position.x];
-    }
+    // else {
+    //   const offset = offsets.getColumnPlacement(cursor.position.x);
+    //   this.headingsGraphics.beginFill(pixiApp.accentColor, colors.headerSelectedBackgroundColorAlpha);
+    //   this.headingsGraphics.drawRect(offset.position, viewport.top, offset.size, cellHeight);
+    //   this.headingsGraphics.endFill();
+    //   this.selectedColumns = [cursor.position.x];
+    // }
   }
 
   // Adds horizontal labels
@@ -264,7 +260,7 @@
     const viewport = pixiApp.viewport;
     const bounds = viewport.getVisibleBounds();
     const offsets = sheets.sheet.offsets;
-    const cursor = sheets.sheet.cursor;
+    // const cursor = sheets.sheet.cursor;
     const clamp = sheets.sheet.clamp;
 
     const start = offsets.getYPlacement(bounds.top);
@@ -288,64 +284,60 @@
     this.headingsGraphics.endFill();
     this.rowRect = new Rectangle(bounds.left, bounds.top, this.rowWidth, bounds.height);
 
-    // fill the entire viewport if all cells are selected
-    if (cursor.columnRow?.all) {
-      this.headingsGraphics.beginFill(pixiApp.accentColor, colors.headerSelectedRowColumnBackgroundColorAlpha);
-      this.headingsGraphics.drawRect(bounds.left, bounds.top, this.rowWidth, bounds.height);
-      this.headingsGraphics.endFill();
-    }
-
-    // dark fill headings if there is a columnRow selection
-    if (cursor.columnRow?.rows) {
-      this.headingsGraphics.beginFill(pixiApp.accentColor, colors.headerSelectedRowColumnBackgroundColorAlpha);
-      cursor.columnRow.rows.forEach((row) => {
-        const offset = offsets.getRowPlacement(row);
-        this.headingsGraphics.drawRect(bounds.left, offset.position, this.rowWidth, offset.size);
-      });
-      this.headingsGraphics.endFill();
-    }
-
-    // if we're selecting columns, then show all rows as selected
-    if (cursor.columnRow?.columns) {
-      this.headingsGraphics.beginFill(pixiApp.accentColor, colors.headerSelectedBackgroundColorAlpha);
-      this.headingsGraphics.drawRect(bounds.left, bounds.top, this.rowWidth, bounds.height);
-      this.headingsGraphics.endFill();
-    }
-
-    // selected cells based on multiCursor
-    if (cursor.multiCursor) {
-      const selectedRows = new Set<number>();
-      this.headingsGraphics.beginFill(pixiApp.accentColor, colors.headerSelectedBackgroundColorAlpha);
-      cursor.multiCursor.forEach((rectangle) => {
-        const start = offsets.getRowPlacement(rectangle.top);
-        const end = offsets.getRowPlacement(rectangle.bottom - 1);
-        this.headingsGraphics.drawRect(
-          bounds.left,
-          start.position,
-          this.rowWidth,
-          end.position + end.size - start.position
-        );
-        for (let y = rectangle.top; y < rectangle.bottom; y++) {
-          selectedRows.add(y);
-        }
-      });
-      this.headingsGraphics.endFill();
-      this.selectedRows = Array.from(selectedRows);
-    }
-
-    // otherwise selected cursor is cursorPosition
-    if (!cursor.multiCursor && !cursor.columnRow) {
-<<<<<<< HEAD
-      const offset = offsets.getRowPlacement(cursor.cursorPosition.y);
-      this.headingsGraphics.beginFill(pixiApp.accentColor, colors.headerSelectedBackgroundColorAlpha);
-=======
-      const offset = offsets.getRowPlacement(cursor.position.y);
-      this.headingsGraphics.beginFill(colors.headerSelectedBackgroundColor, colors.headerSelectedBackgroundColorAlpha);
->>>>>>> 29aebe29
-      this.headingsGraphics.drawRect(bounds.left, offset.position, this.rowWidth, offset.size);
-      this.headingsGraphics.endFill();
-      this.selectedRows = [cursor.position.y];
-    }
+    // todo
+    // // fill the entire viewport if all cells are selected
+    // if (cursor.columnRow?.all) {
+    //   this.headingsGraphics.beginFill(pixiApp.accentColor, colors.headerSelectedRowColumnBackgroundColorAlpha);
+    //   this.headingsGraphics.drawRect(bounds.left, bounds.top, this.rowWidth, bounds.height);
+    //   this.headingsGraphics.endFill();
+    // }
+
+    // // dark fill headings if there is a columnRow selection
+    // if (cursor.columnRow?.rows) {
+    //   this.headingsGraphics.beginFill(pixiApp.accentColor, colors.headerSelectedRowColumnBackgroundColorAlpha);
+    //   cursor.columnRow.rows.forEach((row) => {
+    //     const offset = offsets.getRowPlacement(row);
+    //     this.headingsGraphics.drawRect(bounds.left, offset.position, this.rowWidth, offset.size);
+    //   });
+    //   this.headingsGraphics.endFill();
+    // }
+
+    // // if we're selecting columns, then show all rows as selected
+    // if (cursor.columnRow?.columns) {
+    //   this.headingsGraphics.beginFill(pixiApp.accentColor, colors.headerSelectedBackgroundColorAlpha);
+    //   this.headingsGraphics.drawRect(bounds.left, bounds.top, this.rowWidth, bounds.height);
+    //   this.headingsGraphics.endFill();
+    // }
+
+    // // selected cells based on multiCursor
+    // if (cursor.multiCursor) {
+    //   const selectedRows = new Set<number>();
+    //   this.headingsGraphics.beginFill(pixiApp.accentColor, colors.headerSelectedBackgroundColorAlpha);
+    //   cursor.multiCursor.forEach((rectangle) => {
+    //     const start = offsets.getRowPlacement(rectangle.top);
+    //     const end = offsets.getRowPlacement(rectangle.bottom - 1);
+    //     this.headingsGraphics.drawRect(
+    //       bounds.left,
+    //       start.position,
+    //       this.rowWidth,
+    //       end.position + end.size - start.position
+    //     );
+    //     for (let y = rectangle.top; y < rectangle.bottom; y++) {
+    //       selectedRows.add(y);
+    //     }
+    //   });
+    //   this.headingsGraphics.endFill();
+    //   this.selectedRows = Array.from(selectedRows);
+    // }
+
+    // // otherwise selected cursor is cursorPosition
+    // if (!cursor.multiCursor && !cursor.columnRow) {
+    //   const offset = offsets.getRowPlacement(cursor.cursorPosition.y);
+    //   this.headingsGraphics.beginFill(pixiApp.accentColor, colors.headerSelectedBackgroundColorAlpha);
+    //   this.headingsGraphics.drawRect(bounds.left, offset.position, this.rowWidth, offset.size);
+    //   this.headingsGraphics.endFill();
+    //   this.selectedRows = [cursor.position.y];
+    // }
   }
 
   private verticalLabels() {
@@ -480,8 +472,10 @@
     // selection (which requires a redraw)
     if (
       !this.dirty &&
-      !viewportDirty &&
-      !(viewportDirty && (sheets.sheet.cursor.columnRow?.columns || sheets.sheet.cursor.columnRow?.rows))
+      !viewportDirty
+
+      // todo....
+      // !(viewportDirty && (sheets.sheet.cursor.columnRow?.columns || sheets.sheet.cursor.columnRow?.rows))
     ) {
       return;
     }
