import { events, type DirtyObject } from '@/app/events/events';
import { sheets } from '@/app/grid/controller/Sheets';
import { intersects } from '@/app/gridGL/helpers/intersects';
import { content } from '@/app/gridGL/pixiApp/Content';
import { pixiApp } from '@/app/gridGL/pixiApp/PixiApp';
import { pixiAppSettings } from '@/app/gridGL/pixiApp/PixiAppSettings';
import { getColumnA1Notation } from '@/app/gridGL/UI/gridHeadings/getA1Notation';
import { GridHeadingsLabels } from '@/app/gridGL/UI/gridHeadings/GridHeadingsLabels';
import { GridHeadingRows } from '@/app/gridGL/UI/gridHeadings/GridHeadingsRows';
import { calculateAlphaForGridLines } from '@/app/gridGL/UI/gridUtils';
import { getCSSVariableTint } from '@/app/helpers/convertColor';
import type { Size } from '@/app/shared/types/size';
import { colors } from '@/app/theme/colors';
import { CELL_HEIGHT, CELL_WIDTH } from '@/shared/constants/gridConstants';
import type { Point } from 'pixi.js';
import { Container, Graphics, Rectangle } from 'pixi.js';

type Selected = 'all' | number[] | undefined;

export type IntersectsHeadings = { column: number | null; row: number | null; corner?: true };

interface HeadingSize {
  width: number;
  height: number;
  unscaledWidth: number;
  unscaledHeight: number;
}

// Constants for headers
export const LABEL_MAXIMUM_WIDTH_PERCENT = 0.9;
export const LABEL_MAXIMUM_HEIGHT_PERCENT = 0.5;
export const LABEL_PADDING_ROWS = 2;
export const GRID_HEADER_FONT_SIZE = 10;
export const ROW_DIGIT_OFFSET = { x: 0, y: -1 };
const GRID_HEADING_RESIZE_TOLERANCE = 3;

// this is the number of digits to use when calculating what horizontal headings are hidden
export const LABEL_DIGITS_TO_CALCULATE_SKIP = 3;

export class GridHeadings extends Container {
  private characterSize: Size = { width: 6.666666895151138, height: 8.09523868560791 };
  private headingsGraphics: Graphics;
  private labels: GridHeadingsLabels;
  private corner: Graphics;
  private selectedColumns: Selected;
  private selectedRows: number[] = [];
  private gridLinesColumns: { column: number; x: number; width: number }[] = [];
  private gridLinesRows: { row: number; y: number; height: number }[] = [];
  private rowWidth = 0;

  headingSize: HeadingSize = { width: 0, height: 0, unscaledWidth: 0, unscaledHeight: 0 };

  // heading location for hitTest
  private rowRect: Rectangle | undefined;
  private columnRect: Rectangle | undefined;
  private cornerRect: Rectangle | undefined;

  gridHeadingsRows: GridHeadingRows;

  dirty = true;

  constructor() {
    super();
    this.headingsGraphics = this.addChild(new Graphics());
    this.labels = this.addChild(new GridHeadingsLabels());
    this.corner = this.addChild(new Graphics());
    this.gridHeadingsRows = new GridHeadingRows();

    events.on('setDirty', this.setDirty);

    // Listen for focus/blur events to update heading colors when grid focus changes
    document.addEventListener('focusin', this.handleFocusChange);
    document.addEventListener('focusout', this.handleFocusChange);
  }

  destroy() {
    events.off('setDirty', this.setDirty);
    document.removeEventListener('focusin', this.handleFocusChange);
    document.removeEventListener('focusout', this.handleFocusChange);
    super.destroy();
  }

  private handleFocusChange = () => {
    // Mark as dirty when focus changes (the update will check if canvas is focused)
    this.dirty = true;
  };

  private setDirty = (dirty: DirtyObject) => {
    if (dirty.headings) {
      this.dirty = true;
    }
  };

  private findIntervalX(i: number): number {
    if (i > 100) return 52;
    if (i > 20) return 26;
    if (i > 10) return 13;
    if (i > 5) return 6;
    return 2;
  }

  private findIntervalY(i: number): number {
    if (i > 250) return 250;
    if (i > 100) return 100;
    if (i > 50) return 50;
    if (i > 25) return 25;
    if (i > 10) return 10;
    if (i > 3) return 5;
    if (i > 2) return 2;
    return 1;
  }

  // Fills horizontal bar based on selection.
  private drawHorizontalBar() {
    const viewport = pixiApp.viewport;
    const bounds = viewport.getVisibleBounds();
    const scale = viewport.scaled;
    const cellHeight = CELL_HEIGHT / scale;
    const sheet = sheets.sheet;
    const offsets = sheet.offsets;
    const cursor = sheet.cursor;
    const clamp = sheet.clamp;

    this.headingsGraphics.lineStyle(0);
    this.headingsGraphics.beginFill(colors.headerBackgroundColor);
    this.columnRect = new Rectangle(bounds.left, bounds.top, bounds.width, cellHeight);
    this.headingsGraphics.drawShape(this.columnRect);
    this.headingsGraphics.endFill();

    const left = Math.max(bounds.left, clamp.left);
    const leftColumn = sheet.getColumnFromScreen(left);
    const rightColumn = sheet.getColumnFromScreen(left + bounds.width);
<<<<<<< HEAD
    const selectionColor = this.isGridFocused() ? content.accentColor : getCSSVariableTint('muted-foreground');
=======
    // Use light gray for selected headings when grid doesn't have focus, otherwise use accent color
    const selectionColor = pixiAppSettings.isGridFocused()
      ? content.accentColor
      : getCSSVariableTint('muted-foreground');
>>>>>>> 4556e648
    this.headingsGraphics.beginFill(selectionColor, colors.headerSelectedRowColumnBackgroundColorAlpha);
    const baseColumnRanges = cursor.getSelectedColumnRanges(leftColumn - 1, rightColumn + 1);
    this.selectedColumns = this.expandColumnRangesForMergedCells(baseColumnRanges, leftColumn - 1, rightColumn + 1);
    for (let i = 0; i < this.selectedColumns.length; i += 2) {
      const startPlacement = offsets.getColumnPlacement(this.selectedColumns[i]);
      const start = startPlacement.position;
      let end: number;
      if (this.selectedColumns[i] === this.selectedColumns[i + 1]) {
        end = start + startPlacement.size;
      } else {
        const endPlacement = offsets.getColumnPlacement(this.selectedColumns[i + 1]);
        end = endPlacement.position + endPlacement.size;
      }
      this.headingsGraphics.drawRect(start, viewport.top, end - start, cellHeight);
    }
    this.headingsGraphics.endFill();
  }

  // Adds horizontal labels
  private horizontalLabels() {
    const viewport = pixiApp.viewport;
    const bounds = viewport.getVisibleBounds();
    const scale = viewport.scaled;
    const offsets = sheets.sheet.offsets;
    const cellWidth = CELL_WIDTH / scale;
    const cellHeight = CELL_HEIGHT / scale;
    const gridAlpha = calculateAlphaForGridLines(scale);

    const start = offsets.getXPlacement(bounds.left);
    const end = offsets.getXPlacement(bounds.right);
    const leftOffset = start.position;
    const rightOffset = end.position + end.size;

    // labelWidth uses the constant for number of digits--this ensures the mod factor doesn't change when panning
    const labelWidth = LABEL_DIGITS_TO_CALCULATE_SKIP * this.characterSize.width;
    let mod = 0;
    if (labelWidth > CELL_WIDTH * scale * LABEL_MAXIMUM_WIDTH_PERCENT) {
      const skipNumbers = Math.ceil((cellWidth * (1 - LABEL_MAXIMUM_WIDTH_PERCENT)) / labelWidth);
      mod = this.findIntervalX(skipNumbers);
    }

    const y = bounds.top + cellHeight / 2.25;
    let column = start.index;
    let currentWidth = 0;
    this.gridLinesColumns = [];

    // keep track of last label to ensure we don't overlap
    let lastLabel: { left: number; right: number; selected: boolean } | undefined = undefined;

    for (let x = leftOffset; x <= rightOffset; x += currentWidth) {
      currentWidth = offsets.getColumnWidth(column);
      if (gridAlpha !== 0) {
        if (column > 0) {
          this.headingsGraphics.lineStyle(
            1,
            colors.gridLines,
            colors.headerSelectedRowColumnBackgroundColorAlpha * gridAlpha,
            0.5,
            true
          );
          this.headingsGraphics.moveTo(x, bounds.top);
          this.headingsGraphics.lineTo(x, bounds.top + cellHeight);
        }
        this.gridLinesColumns.push({ column: column - 1, x, width: offsets.getColumnWidth(column - 1) });
      }

      // show selected numbers
      const selected = Array.isArray(this.selectedColumns) ? this.selectedColumns.includes(column) : false;

      // only show the label if selected or mod calculation or first column
      if (
        selected ||
        mod === 0 ||
        (mod === 2 && column % 2 === 1) ||
        (mod !== 2 && column % mod === 0) ||
        column === start.index
      ) {
        const charactersWidth = (this.characterSize.width * column.toString().length) / scale;

        // only show labels that will fit (unless grid lines are hidden)
        if (
          scale < 0.2 || // this fixes a bug where multi letter labels were not showing when zoomed out
          currentWidth > charactersWidth ||
          content.gridLines.alpha < colors.headerSelectedRowColumnBackgroundColorAlpha
        ) {
          // don't show numbers if it overlaps with the selected value (eg, hides B if selected A overlaps it)
          let xPosition = x + currentWidth / 2;
          const left = xPosition - charactersWidth / 2;
          const right = xPosition + charactersWidth / 2;

          // we remove the last label if we're intersecting and it was not
          // selected but we are selected. We also leave first and last
          // selections, unless there is only two selections, in which case we
          // leave only the first.
          let intersectsLast =
            lastLabel && intersects.lineLineOneDimension(lastLabel.left, lastLabel.right, left, right);
          const selectedColumns = [];
          if (this.selectedColumns) {
            for (let i = 0; i < this.selectedColumns.length; i += 2) {
              for (let j = Number(this.selectedColumns[i]); j <= Number(this.selectedColumns[i + 1]); j++) {
                selectedColumns.push(j);
              }
            }
          }
          if (
            intersectsLast &&
            selected &&
            (!selectedColumns.includes(column - 1) || !selectedColumns.includes(column + 1)) &&
            (selectedColumns.includes(column - 2) || selectedColumns.includes(column + 2))
          ) {
            this.labels.removeLast();
            intersectsLast = false;
          }

          // show only when selected or not intersects one of the selected numbers
          if (!intersectsLast && column > 0) {
            const text = getColumnA1Notation(column);
            this.labels.add({ text, x: xPosition, y });
            lastLabel = { left, right, selected };
          }
        }
      }
      column++;
    }
  }

  private drawHorizontal() {
    this.drawHorizontalBar();
    this.horizontalLabels();
  }

  private calculateRowWidth(bottomNumberLength: number): number {
    const scale = pixiApp.viewport.scale.x;
    let rowWidth = (bottomNumberLength * this.characterSize.width) / scale + (LABEL_PADDING_ROWS / scale) * 2;
    return Math.max(rowWidth, CELL_HEIGHT / scale);
  }

  /**
   * Expands column ranges to include all columns within merged cells in the selection.
   * Returns ranges in the format [start1, end1, start2, end2, ...]
   */
  private expandColumnRangesForMergedCells(baseRanges: number[], fromColumn: number, toColumn: number): number[] {
    const sheet = sheets.sheet;
    const cursor = sheet.cursor;

    // Get finite ref range bounds which already includes merged cells
    const finiteRanges = cursor.getFiniteRefRangeBounds();

    // Collect all columns from the finite ranges
    const allColumns = new Set<number>();
    // Track merged cells we've already processed to avoid duplicate work
    const processedMergedCells = new Set<string>();

    // Add columns from base ranges
    for (let i = 0; i < baseRanges.length; i += 2) {
      for (let col = baseRanges[i]; col <= baseRanges[i + 1]; col++) {
        allColumns.add(col);
      }
    }

    // Add columns from finite ranges and check for merged cells
    for (const range of finiteRanges) {
      const startCol = Number(range.start.col.coord);
      const endCol = Number(range.end.col.coord);
      const startRow = Number(range.start.row.coord);
      const endRow = Number(range.end.row.coord);

      // Skip unbounded ranges
      if (startCol === -1 || endCol === -1 || startRow === -1 || endRow === -1) continue;

      const minCol = Math.min(startCol, endCol);
      const maxCol = Math.max(startCol, endCol);
      const minRow = Math.min(startRow, endRow);
      const maxRow = Math.max(startRow, endRow);

      // Add columns from the base selection range
      for (let col = minCol; col <= maxCol; col++) {
        if (col >= fromColumn && col <= toColumn) {
          allColumns.add(col);
        }
      }

      // Get all merged cells in this range
      const rangeRect = new Rectangle(minCol, minRow, maxCol - minCol + 1, maxRow - minRow + 1);
      const mergedCells = sheet.getMergeCellsInRect(rangeRect);

      // Process each merged cell
      for (const mergeRect of mergedCells) {
        // Create a unique key for this merged cell
        const mergeKey = `${mergeRect.min.x},${mergeRect.min.y},${mergeRect.max.x},${mergeRect.max.y}`;

        // Only process if we haven't seen this merged cell before
        if (!processedMergedCells.has(mergeKey)) {
          processedMergedCells.add(mergeKey);

          // Add all columns from this merged cell
          const mergeMinCol = Number(mergeRect.min.x);
          const mergeMaxCol = Number(mergeRect.max.x);

          for (let mergeCol = mergeMinCol; mergeCol <= mergeMaxCol; mergeCol++) {
            if (mergeCol >= fromColumn && mergeCol <= toColumn) {
              allColumns.add(mergeCol);
            }
          }
        }
      }

      // Also check corner cells for merged cells that might partially overlap
      const cornerCells = [
        { col: minCol, row: minRow },
        { col: maxCol, row: minRow },
        { col: minCol, row: maxRow },
        { col: maxCol, row: maxRow },
      ];

      for (const cell of cornerCells) {
        const mergeRect = sheet.getMergeCellRect(cell.col, cell.row);
        if (mergeRect) {
          const mergeKey = `${mergeRect.min.x},${mergeRect.min.y},${mergeRect.max.x},${mergeRect.max.y}`;

          if (!processedMergedCells.has(mergeKey)) {
            processedMergedCells.add(mergeKey);

            const mergeMinCol = Number(mergeRect.min.x);
            const mergeMaxCol = Number(mergeRect.max.x);

            for (let mergeCol = mergeMinCol; mergeCol <= mergeMaxCol; mergeCol++) {
              if (mergeCol >= fromColumn && mergeCol <= toColumn) {
                allColumns.add(mergeCol);
              }
            }
          }
        }
      }
    }

    // Convert set to sorted array
    const sortedColumns = Array.from(allColumns).sort((a, b) => a - b);

    // Convert to ranges format
    if (sortedColumns.length === 0) return [];

    const ranges: number[] = [];
    let rangeStart = sortedColumns[0];
    let rangeEnd = sortedColumns[0];

    for (let i = 1; i < sortedColumns.length; i++) {
      if (sortedColumns[i] === rangeEnd + 1) {
        rangeEnd = sortedColumns[i];
      } else {
        ranges.push(rangeStart, rangeEnd);
        rangeStart = sortedColumns[i];
        rangeEnd = sortedColumns[i];
      }
    }
    ranges.push(rangeStart, rangeEnd);

    return ranges;
  }

  /**
   * Expands row ranges to include all rows within merged cells in the selection.
   * Returns ranges in the format [start1, end1, start2, end2, ...]
   */
  private expandRowRangesForMergedCells(baseRanges: number[], fromRow: number, toRow: number): number[] {
    const sheet = sheets.sheet;
    const cursor = sheet.cursor;

    // Get finite ref range bounds which already includes merged cells
    const finiteRanges = cursor.getFiniteRefRangeBounds();

    // Collect all rows from the finite ranges
    const allRows = new Set<number>();
    // Track merged cells we've already processed to avoid duplicate work
    const processedMergedCells = new Set<string>();

    // Add rows from base ranges
    for (let i = 0; i < baseRanges.length; i += 2) {
      for (let row = baseRanges[i]; row <= baseRanges[i + 1]; row++) {
        allRows.add(row);
      }
    }

    // Add rows from finite ranges and check for merged cells
    for (const range of finiteRanges) {
      const startCol = Number(range.start.col.coord);
      const endCol = Number(range.end.col.coord);
      const startRow = Number(range.start.row.coord);
      const endRow = Number(range.end.row.coord);

      // Skip unbounded ranges
      if (startCol === -1 || endCol === -1 || startRow === -1 || endRow === -1) continue;

      const minCol = Math.min(startCol, endCol);
      const maxCol = Math.max(startCol, endCol);
      const minRow = Math.min(startRow, endRow);
      const maxRow = Math.max(startRow, endRow);

      // Add rows from the base selection range
      for (let row = minRow; row <= maxRow; row++) {
        if (row >= fromRow && row <= toRow) {
          allRows.add(row);
        }
      }

      // Get all merged cells in this range
      const rangeRect = new Rectangle(minCol, minRow, maxCol - minCol + 1, maxRow - minRow + 1);
      const mergedCells = sheet.getMergeCellsInRect(rangeRect);

      // Process each merged cell
      for (const mergeRect of mergedCells) {
        // Create a unique key for this merged cell
        const mergeKey = `${mergeRect.min.x},${mergeRect.min.y},${mergeRect.max.x},${mergeRect.max.y}`;

        // Only process if we haven't seen this merged cell before
        if (!processedMergedCells.has(mergeKey)) {
          processedMergedCells.add(mergeKey);

          // Add all rows from this merged cell
          const mergeMinRow = Number(mergeRect.min.y);
          const mergeMaxRow = Number(mergeRect.max.y);

          for (let mergeRow = mergeMinRow; mergeRow <= mergeMaxRow; mergeRow++) {
            if (mergeRow >= fromRow && mergeRow <= toRow) {
              allRows.add(mergeRow);
            }
          }
        }
      }

      // Also check corner cells for merged cells that might partially overlap
      const cornerCells = [
        { col: minCol, row: minRow },
        { col: maxCol, row: minRow },
        { col: minCol, row: maxRow },
        { col: maxCol, row: maxRow },
      ];

      for (const cell of cornerCells) {
        const mergeRect = sheet.getMergeCellRect(cell.col, cell.row);
        if (mergeRect) {
          const mergeKey = `${mergeRect.min.x},${mergeRect.min.y},${mergeRect.max.x},${mergeRect.max.y}`;

          if (!processedMergedCells.has(mergeKey)) {
            processedMergedCells.add(mergeKey);

            const mergeMinRow = Number(mergeRect.min.y);
            const mergeMaxRow = Number(mergeRect.max.y);

            for (let mergeRow = mergeMinRow; mergeRow <= mergeMaxRow; mergeRow++) {
              if (mergeRow >= fromRow && mergeRow <= toRow) {
                allRows.add(mergeRow);
              }
            }
          }
        }
      }
    }

    // Convert set to sorted array
    const sortedRows = Array.from(allRows).sort((a, b) => a - b);

    // Convert to ranges format
    if (sortedRows.length === 0) return [];

    const ranges: number[] = [];
    let rangeStart = sortedRows[0];
    let rangeEnd = sortedRows[0];

    for (let i = 1; i < sortedRows.length; i++) {
      if (sortedRows[i] === rangeEnd + 1) {
        rangeEnd = sortedRows[i];
      } else {
        ranges.push(rangeStart, rangeEnd);
        rangeStart = sortedRows[i];
        rangeEnd = sortedRows[i];
      }
    }
    ranges.push(rangeStart, rangeEnd);

    return ranges;
  }

  private drawVerticalBar() {
    const viewport = pixiApp.viewport;
    const bounds = viewport.getVisibleBounds();
    const sheet = sheets.sheet;
    const cursor = sheet.cursor;
    const offsets = sheet.offsets;
    const clamp = sheet.clamp;

    const end = offsets.getYPlacement(bounds.bottom);
    const bottomOffset = end.position + end.size;
    const bottomNumberLength = Math.round(bottomOffset / CELL_HEIGHT - 1).toString().length;
    this.rowWidth = this.calculateRowWidth(bottomNumberLength);

    // draw background of vertical bar
    this.headingsGraphics.lineStyle(0);
    this.headingsGraphics.beginFill(colors.headerBackgroundColor);
    // Always start from the topmost part of the viewport (bounds.top) to ensure
    // it extends to the corner, regardless of clamp
    this.rowRect = new Rectangle(bounds.left, bounds.top, this.rowWidth, bounds.height);
    this.headingsGraphics.drawShape(this.rowRect);
    this.headingsGraphics.endFill();

    // For selection highlighting, we use clamped top
    const top = Math.max(bounds.top, clamp.top);
    const topRow = sheet.getRowFromScreen(top);
    const bottomRow = sheet.getRowFromScreen(top + bounds.height);
    // Use light gray for selected headings when grid doesn't have focus, otherwise use accent color
    const selectionColor = pixiAppSettings.isGridFocused()
      ? content.accentColor
      : getCSSVariableTint('muted-foreground');
    this.headingsGraphics.beginFill(selectionColor, colors.headerSelectedRowColumnBackgroundColorAlpha);

    const baseRowRanges = cursor.getSelectedRowRanges(topRow, bottomRow);
    this.selectedRows = this.expandRowRangesForMergedCells(baseRowRanges, topRow, bottomRow);
    for (let i = 0; i < this.selectedRows.length; i += 2) {
      const startPlacement = offsets.getRowPlacement(this.selectedRows[i]);
      const start = startPlacement.position;
      let end: number;
      if (this.selectedRows[i] === this.selectedRows[i + 1]) {
        end = start + startPlacement.size;
      } else {
        const endPlacement = offsets.getRowPlacement(this.selectedRows[i + 1]);
        end = endPlacement.position + endPlacement.size;
      }
      this.headingsGraphics.drawRect(bounds.left, start, this.rowWidth, end - start);
    }
    this.headingsGraphics.endFill();
  }

  private verticalLabels() {
    const viewport = pixiApp.viewport;
    const scale = viewport.scaled;
    const bounds = viewport.getVisibleBounds();
    const offsets = sheets.sheet.offsets;
    const cellHeight = CELL_HEIGHT / scale;

    const gridAlpha = calculateAlphaForGridLines(scale);

    const start = offsets.getYPlacement(bounds.top);
    const end = offsets.getYPlacement(bounds.bottom);
    const topOffset = start.position;
    const bottomOffset = end.position + end.size;

    // labelWidth uses the constant for number of digits--this ensures the mod factor doesn't change when panning
    let mod = 0;
    if (this.characterSize.height > CELL_HEIGHT * scale * LABEL_MAXIMUM_HEIGHT_PERCENT) {
      const skipNumbers = Math.ceil((cellHeight * (1 - LABEL_MAXIMUM_HEIGHT_PERCENT)) / this.characterSize.height);
      mod = this.findIntervalY(skipNumbers);
    }

    const x = bounds.left + this.rowWidth / 2;
    let row = start.index;
    let currentHeight = 0;
    this.gridLinesRows = [];

    // keep track of last label to ensure we don't overlap
    let lastLabel: { top: number; bottom: number; selected: boolean } | undefined = undefined;

    const halfCharacterHeight = this.characterSize.height / scale;

    const selectedRows = [];
    if (this.selectedRows) {
      for (let i = 0; i < this.selectedRows.length; i += 2) {
        for (let j = this.selectedRows[i]; j <= this.selectedRows[i + 1]; j++) {
          selectedRows.push(j);
        }
      }
    }

    for (let y = topOffset; y <= bottomOffset; y += currentHeight) {
      currentHeight = offsets.getRowHeight(row);
      if (gridAlpha !== 0) {
        if (row > 0) {
          this.headingsGraphics.lineStyle({
            width: 1,
            color: colors.gridLines,
            alpha: colors.headerSelectedRowColumnBackgroundColorAlpha * gridAlpha,
            alignment: 0.5,
            native: true,
          });
          this.headingsGraphics.moveTo(bounds.left, y);
          this.headingsGraphics.lineTo(bounds.left + this.rowWidth, y);
        }
        this.gridLinesRows.push({ row: row - 1, y, height: offsets.getRowHeight(row - 1) });
      }

      // show selected numbers
      const selected = selectedRows.includes(row);

      // only show the label if selected or mod calculation or first row
      if (
        selected ||
        mod === 0 ||
        (mod === 2 && row % 2 === 1) ||
        (mod !== 2 && row % mod === 0) ||
        row === start.index
      ) {
        // only show labels that will fit (unless grid lines are hidden)
        let yPosition = y + currentHeight / 2;
        const top = yPosition - halfCharacterHeight / 2;
        const bottom = yPosition + halfCharacterHeight / 2;

        // We remove the last label if we're intersecting and it was not
        // selected but we are selected. We also leave first and last
        // selections, unless there is only two selections, in which case we
        // leave only the first.
        let intersectsLast = lastLabel && intersects.lineLineOneDimension(lastLabel.top, lastLabel.bottom, top, bottom);
        if (
          intersectsLast &&
          selected &&
          (!selectedRows.includes(row - 1) || !selectedRows.includes(row + 1)) &&
          (selectedRows.includes(row - 2) || selectedRows.includes(row + 2))
        ) {
          this.labels.removeLast();
          intersectsLast = false;
        }

        // show only when selected or not intersects one of the selected numbers
        if (!intersectsLast && row > 0) {
          const text = row.toString();
          this.labels.add({ text, x: x + ROW_DIGIT_OFFSET.x, y: yPosition + ROW_DIGIT_OFFSET.y });
          lastLabel = { top, bottom, selected };
        }
      }
      row++;
    }
  }

  private drawVertical() {
    this.drawVerticalBar();
    this.verticalLabels();
  }

  private drawCorner() {
    const { viewport } = pixiApp;
    const bounds = viewport.getVisibleBounds();
    const cellHeight = CELL_HEIGHT / viewport.scale.x;
    this.corner.clear();
    this.corner.beginFill(colors.headerCornerBackgroundColor);
    // Always position at the top-left of viewport bounds to ensure connection with headers
    this.cornerRect = new Rectangle(bounds.left, bounds.top, this.rowWidth, cellHeight);
    this.corner.drawShape(this.cornerRect);
    this.corner.endFill();
    this.corner.lineStyle(1, colors.gridLines, colors.headerSelectedRowColumnBackgroundColorAlpha, 0, true);
    this.corner.moveTo(bounds.left + this.rowWidth, bounds.top);
    this.corner.lineTo(bounds.left + this.rowWidth, bounds.top + cellHeight);
    this.corner.lineTo(bounds.left, bounds.top + cellHeight);
  }

  // draws the lines under and to the right of the headings
  private drawHeadingLines() {
    const { viewport } = pixiApp;
    const cellHeight = CELL_HEIGHT / viewport.scale.x;
    const bounds = viewport.getVisibleBounds();
    this.headingsGraphics.lineStyle(1, colors.gridLines, colors.headerSelectedRowColumnBackgroundColorAlpha, 0.5, true);

    // draw the left line to the right of the headings
    // Start from bounds.top to ensure it connects with the corner
    this.headingsGraphics.moveTo(bounds.left + this.rowWidth, bounds.top);
    this.headingsGraphics.lineTo(bounds.left + this.rowWidth, viewport.bottom);

    // draw the top line under the headings
    // Start from bounds.left to ensure it connects with the corner
    this.headingsGraphics.moveTo(bounds.left, bounds.top + cellHeight);
    this.headingsGraphics.lineTo(bounds.right, bounds.top + cellHeight);
  }

  update = (viewportDirty: boolean) => {
    if (!this.dirty && !viewportDirty) return;

    this.dirty = false;
    this.labels.clear();
    this.headingsGraphics.clear();
    this.gridHeadingsRows.labels.clear();
    this.gridHeadingsRows.headingsGraphics.clear();

    if (!pixiAppSettings.showHeadings) {
      this.visible = false;
      this.rowRect = undefined;
      this.columnRect = undefined;
      this.headingSize = { width: 0, height: 0, unscaledWidth: 0, unscaledHeight: 0 };
      events.emit('headingSize', this.headingSize.width, this.headingSize.height);
      pixiApp.setViewportDirty();
      return;
    }

    this.visible = true;
    this.drawVertical();
    this.drawHorizontal();
    this.drawHeadingLines();
    this.labels.update();
    this.drawCorner();
    this.headingSize = {
      width: this.rowWidth * pixiApp.viewport.scale.x,
      height: CELL_HEIGHT,
      unscaledWidth: this.rowWidth,
      unscaledHeight: CELL_HEIGHT / pixiApp.viewport.scale.y,
    };
    events.emit('headingSize', this.headingSize.width, this.headingSize.height);
  };

  // whether the point is in the heading
  intersectsHeadings(world: Point): IntersectsHeadings | undefined {
    if (!this.columnRect || !this.rowRect || !this.cornerRect) return;
    const offsets = sheets.sheet.offsets;

    if (intersects.rectanglePoint(this.cornerRect, world)) {
      return { corner: true, column: null, row: null };
    }
    if (intersects.rectanglePoint(this.columnRect, world)) {
      return { column: offsets.getXPlacement(world.x).index, row: null };
    }
    if (intersects.rectanglePoint(this.rowRect, world)) {
      return { row: offsets.getYPlacement(world.y).index, column: null };
    }
  }

  // whether the point is on the heading gridLine (with tolerance)
  intersectsHeadingGridLine(
    world: Point
  ): { start: number; column: number | null; row: number | null; width?: number; height?: number } | undefined {
    if (!this.columnRect || !this.rowRect) return;

    const offsets = sheets.sheet.offsets;
    const tolerance = GRID_HEADING_RESIZE_TOLERANCE / pixiApp.viewport.scale.x;

    if (intersects.rectanglePoint(this.columnRect, world)) {
      for (const line of this.gridLinesColumns) {
        if (Math.abs(world.x - line.x) < tolerance) {
          const start = offsets.getColumnPlacement(line.column);
          return { start: start.position, column: line.column, row: null, width: line.width };
        }
      }
    }

    if (intersects.rectanglePoint(this.rowRect, world)) {
      for (const line of this.gridLinesRows) {
        if (Math.abs(world.y - line.y) < tolerance) {
          const start = offsets.getRowPlacement(line.row);
          return { start: start.position, column: null, row: line.row, height: line.height };
        }
      }
    }
  }

  /// Returns future sizes based on a new viewport position (top left)
  getFutureSizes = (viewportTopY: number): HeadingSize => {
    // When headings are off, return all zeros
    if (!pixiAppSettings.showHeadings) {
      return { width: 0, height: 0, unscaledWidth: 0, unscaledHeight: 0 };
    }

    const { viewport } = pixiApp;
    const bounds = viewport.getVisibleBounds();
    const viewportHeight = bounds.height;
    const screenBottom = viewportTopY + viewportHeight;
    const cellBottom = sheets.sheet.getRowFromScreen(screenBottom);
    const bottomNumberLength = cellBottom.toString().length;
    const rowWidth = this.calculateRowWidth(bottomNumberLength);

    return {
      width: rowWidth * pixiApp.viewport.scale.x,
      height: CELL_HEIGHT,
      unscaledWidth: rowWidth,
      unscaledHeight: CELL_HEIGHT / pixiApp.viewport.scale.y,
    };
  };
}<|MERGE_RESOLUTION|>--- conflicted
+++ resolved
@@ -130,14 +130,10 @@
     const left = Math.max(bounds.left, clamp.left);
     const leftColumn = sheet.getColumnFromScreen(left);
     const rightColumn = sheet.getColumnFromScreen(left + bounds.width);
-<<<<<<< HEAD
-    const selectionColor = this.isGridFocused() ? content.accentColor : getCSSVariableTint('muted-foreground');
-=======
     // Use light gray for selected headings when grid doesn't have focus, otherwise use accent color
     const selectionColor = pixiAppSettings.isGridFocused()
       ? content.accentColor
       : getCSSVariableTint('muted-foreground');
->>>>>>> 4556e648
     this.headingsGraphics.beginFill(selectionColor, colors.headerSelectedRowColumnBackgroundColorAlpha);
     const baseColumnRanges = cursor.getSelectedColumnRanges(leftColumn - 1, rightColumn + 1);
     this.selectedColumns = this.expandColumnRangesForMergedCells(baseColumnRanges, leftColumn - 1, rightColumn + 1);
