--- conflicted
+++ resolved
@@ -118,7 +118,6 @@
       tableName = table.getTableNameBounds();
     }
     const tableColumn = tables.getColumnHeaderCell(cell);
-<<<<<<< HEAD
 
     // Check if cursor is on a merged cell and get the full merged cell rect
     const mergeRect = sheet.getMergeCellRect(cell.x, cell.y);
@@ -138,12 +137,7 @@
       cellBounds = sheet.getCellOffsets(cell.x, cell.y);
     }
     let { x, y, width, height } = cellBounds;
-    const color = content.accentColor;
-=======
-    let { x, y, width, height } = tableName ?? tableColumn ?? sheet.getCellOffsets(cell.x, cell.y);
-    // Use light gray when grid doesn't have focus, otherwise use accent color
     const color = this.isGridFocused() ? content.accentColor : getCSSVariableTint('muted-foreground');
->>>>>>> 40998b38
     const codeCell = codeEditorState.codeCell;
 
     content.hoverTableColumnsSelection.clear();
