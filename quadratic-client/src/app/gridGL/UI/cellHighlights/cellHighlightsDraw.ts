--- conflicted
+++ resolved
@@ -61,35 +61,23 @@
   g: Graphics;
   color: number;
   march: number;
+  noFill?: boolean;
+  alpha?: number;
+  offset?: number;
   range: CellRefRange;
-}) {
-  const { g, color, march, range } = options;
+}): boolean {
+  const { g, color, march, noFill, alpha, offset = 0, range } = options;
 
   const selectionRect = getRangeScreenRectangleFromCellRefRange(range);
   const bounds = pixiApp.viewport.getVisibleBounds();
   if (!intersects.rectangleRectangle(selectionRect, bounds)) {
-    return;
+    return false;
   }
 
-<<<<<<< HEAD
-export function drawDashedRectangleMarching(
-  g: Graphics,
-  color: number,
-  startCell: Rectangle,
-  march: number,
-  noFill?: boolean,
-  alpha = 1
-) {
-  const minX = startCell.x;
-  const minY = startCell.y;
-  const maxX = startCell.width + startCell.x;
-  const maxY = startCell.y + startCell.height;
-=======
-  const minX = selectionRect.left;
-  const minY = selectionRect.top;
-  const maxX = selectionRect.right;
-  const maxY = selectionRect.bottom;
->>>>>>> 8318196b
+  const minX = selectionRect.left + offset;
+  const minY = selectionRect.top + offset;
+  const maxX = selectionRect.right - offset;
+  const maxY = selectionRect.bottom - offset;
 
   if (!noFill) {
     g.clear();
@@ -152,4 +140,6 @@
     g.moveTo(minX + DASHED_THICKNESS, clamp(y - DASHED / 2, minY, maxY));
     g.lineTo(minX + DASHED_THICKNESS, clamp(y, minY, maxY));
   }
+
+  return true;
 }