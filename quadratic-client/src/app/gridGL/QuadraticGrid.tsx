import { Action } from '@/app/actions/actions';
import { events } from '@/app/events/events';
import { HTMLGridContainer } from '@/app/gridGL/HTMLGrid/HTMLGridContainer';
import { useKeyboard } from '@/app/gridGL/interaction/keyboard/useKeyboard';
import { pixiApp } from '@/app/gridGL/pixiApp/PixiApp';
import { PanMode, pixiAppSettings } from '@/app/gridGL/pixiApp/PixiAppSettings';
import { matchShortcut } from '@/app/helpers/keyboardShortcuts.js';
import { ImportProgress } from '@/app/ui/components/ImportProgress';
import { Search } from '@/app/ui/components/Search';
import { MouseEvent, useCallback, useEffect, useState } from 'react';

// Keep track of state of mouse/space for panning mode
let mouseIsDown = false;
let spaceIsDown = false;

export default function QuadraticGrid() {
  const [container, setContainer] = useState<HTMLDivElement>();
  const containerRef = useCallback((node: HTMLDivElement | null) => {
    if (node) {
      setContainer(node);
      pixiApp.attach(node);
    }
  }, []);

  const [panMode, setPanMode] = useState<PanMode>(PanMode.Disabled);
  useEffect(() => {
    const updatePanMode = (panMode: PanMode) => {
      setPanMode(panMode);
    };
    events.on('panMode', updatePanMode);
    return () => {
      events.off('panMode', updatePanMode);
    };
  }, []);

<<<<<<< HEAD
  const [editorInteractionState, setEditorInteractionState] = useRecoilState(editorInteractionStateAtom);
  const [inlineEditorState, setInlineEditorState] = useRecoilState(inlineEditorAtom);
  useEffect(() => {
    pixiAppSettings.updateEditorInteractionState(editorInteractionState, setEditorInteractionState);
    pixiAppSettings.updateInlineEditorState(inlineEditorState, setInlineEditorState);
  }, [editorInteractionState, inlineEditorState, setEditorInteractionState, setInlineEditorState]);

  const { addGlobalSnackbar } = useGlobalSnackbar();
  useEffect(() => {
    pixiAppSettings.setGlobalSnackbar(addGlobalSnackbar);
  }, [addGlobalSnackbar]);

  const [gridSettings, setGridSettings] = useRecoilState(gridSettingsAtom);
  useEffect(() => {
    pixiAppSettings.updateGridSettings(gridSettings, setGridSettings);
  }, [gridSettings, setGridSettings]);

=======
>>>>>>> cdcf2772
  // Pan mode
  const onMouseUp = () => {
    mouseIsDown = false;
    if (panMode !== PanMode.Disabled) {
      pixiAppSettings.changePanMode(spaceIsDown ? PanMode.Enabled : PanMode.Disabled);
    } else {
      pixiAppSettings.changePanMode(PanMode.Disabled);
    }
    window.removeEventListener('mouseup', onMouseUp);
  };
  const onMouseDown = (e: MouseEvent<HTMLDivElement>) => {
    mouseIsDown = true;
    if (panMode === PanMode.Enabled) {
      pixiAppSettings.changePanMode(PanMode.Dragging);
    } else if (e.button === 1) {
      pixiAppSettings.changePanMode(PanMode.Dragging);
    }
    window.addEventListener('mouseup', onMouseUp);
  };
  const onKeyDown = (e: React.KeyboardEvent<HTMLElement>) => {
    if (matchShortcut(Action.GridPanMode, e)) {
      spaceIsDown = true;
      if (panMode === PanMode.Disabled) {
        pixiAppSettings.changePanMode(PanMode.Enabled);
      }
      return true;
    }
    return false;
  };
  const onKeyUp = (e: React.KeyboardEvent<HTMLElement>) => {
    if (matchShortcut(Action.GridPanMode, e)) {
      spaceIsDown = false;
      if (panMode !== PanMode.Disabled && !mouseIsDown) {
        pixiAppSettings.changePanMode(PanMode.Disabled);
      }
      return true;
    }
    return false;
  };

  const { onKeyDown: onKeyDownFromUseKeyboard, onKeyUp: onKeyUpFromUseKeyboard } = useKeyboard();

  return (
    <div
      ref={containerRef}
      style={{
        position: 'relative',
        width: '100%',
        height: '100%',
        outline: 'none',
        overflow: 'hidden',
        WebkitTapHighlightColor: 'transparent',
        cursor: panMode === PanMode.Enabled ? 'grab' : panMode === PanMode.Dragging ? 'grabbing' : 'unset',
      }}
      onContextMenu={(event) => event.preventDefault()}
      onMouseDown={onMouseDown}
      onKeyDown={(e) => {
        onKeyDown(e) || onKeyDownFromUseKeyboard(e);
      }}
      onKeyUp={(e) => {
        onKeyUp(e) || onKeyUpFromUseKeyboard(e);
      }}
    >
      <HTMLGridContainer parent={container} />
      <ImportProgress />
      <Search />
    </div>
  );
}<|MERGE_RESOLUTION|>--- conflicted
+++ resolved
@@ -33,26 +33,6 @@
     };
   }, []);
 
-<<<<<<< HEAD
-  const [editorInteractionState, setEditorInteractionState] = useRecoilState(editorInteractionStateAtom);
-  const [inlineEditorState, setInlineEditorState] = useRecoilState(inlineEditorAtom);
-  useEffect(() => {
-    pixiAppSettings.updateEditorInteractionState(editorInteractionState, setEditorInteractionState);
-    pixiAppSettings.updateInlineEditorState(inlineEditorState, setInlineEditorState);
-  }, [editorInteractionState, inlineEditorState, setEditorInteractionState, setInlineEditorState]);
-
-  const { addGlobalSnackbar } = useGlobalSnackbar();
-  useEffect(() => {
-    pixiAppSettings.setGlobalSnackbar(addGlobalSnackbar);
-  }, [addGlobalSnackbar]);
-
-  const [gridSettings, setGridSettings] = useRecoilState(gridSettingsAtom);
-  useEffect(() => {
-    pixiAppSettings.updateGridSettings(gridSettings, setGridSettings);
-  }, [gridSettings, setGridSettings]);
-
-=======
->>>>>>> cdcf2772
   // Pan mode
   const onMouseUp = () => {
     mouseIsDown = false;
