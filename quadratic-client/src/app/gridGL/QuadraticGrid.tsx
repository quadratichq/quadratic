import { Action } from '@/app/actions/actions';
import { editorInteractionStateShowContextMenuAtom } from '@/app/atoms/editorInteractionStateAtom';
import { events } from '@/app/events/events';
import { HTMLGridContainer } from '@/app/gridGL/HTMLGrid/HTMLGridContainer';
import { useKeyboard } from '@/app/gridGL/interaction/keyboard/useKeyboard';
import { pixiApp } from '@/app/gridGL/pixiApp/PixiApp';
import { PanMode, pixiAppSettings } from '@/app/gridGL/pixiApp/PixiAppSettings';
import { matchShortcut } from '@/app/helpers/keyboardShortcuts.js';
import { ImportProgress } from '@/app/ui/components/ImportProgress';
import { Search } from '@/app/ui/components/Search';
import { MouseEvent, useCallback, useEffect, useState } from 'react';
import { useSetRecoilState } from 'recoil';

// Keep track of state of mouse/space for panning mode
let mouseIsDown = false;
let spaceIsDown = false;

export default function QuadraticGrid() {
  const [container, setContainer] = useState<HTMLDivElement>();
  const containerRef = useCallback((node: HTMLDivElement | null) => {
    if (node) {
      setContainer(node);
      pixiApp.attach(node);
    }
  }, []);

  const [panMode, setPanMode] = useState<PanMode>(PanMode.Disabled);
  useEffect(() => {
    const updatePanMode = (panMode: PanMode) => {
      setPanMode(panMode);
    };
    events.on('panMode', updatePanMode);
    return () => {
      events.off('panMode', updatePanMode);
    };
  }, []);

  // Pan mode
  const onMouseUp = () => {
    mouseIsDown = false;
    if (panMode !== PanMode.Disabled) {
      pixiAppSettings.changePanMode(spaceIsDown ? PanMode.Enabled : PanMode.Disabled);
    } else {
      pixiAppSettings.changePanMode(PanMode.Disabled);
    }
    window.removeEventListener('mouseup', onMouseUp);
  };
  const onMouseDown = (e: MouseEvent<HTMLDivElement>) => {
    mouseIsDown = true;
    if (panMode === PanMode.Enabled) {
      pixiAppSettings.changePanMode(PanMode.Dragging);
    } else if (e.button === 1) {
      pixiAppSettings.changePanMode(PanMode.Dragging);
    }
    window.addEventListener('mouseup', onMouseUp);
  };
  const onKeyDown = (e: React.KeyboardEvent<HTMLElement>) => {
    if (matchShortcut(Action.GridPanMode, e)) {
      spaceIsDown = true;
      if (panMode === PanMode.Disabled) {
        pixiAppSettings.changePanMode(PanMode.Enabled);
      }
      return true;
    }
    return false;
  };
  const onKeyUp = (e: React.KeyboardEvent<HTMLElement>) => {
    if (matchShortcut(Action.GridPanMode, e)) {
      spaceIsDown = false;
      if (panMode !== PanMode.Disabled && !mouseIsDown) {
        pixiAppSettings.changePanMode(PanMode.Disabled);
      }
      return true;
    }
    return false;
  };

  const setShowContextMenu = useSetRecoilState(editorInteractionStateShowContextMenuAtom);

  const { onKeyDown: onKeyDownFromUseKeyboard, onKeyUp: onKeyUpFromUseKeyboard } = useKeyboard();

  return (
    <div
      ref={containerRef}
      style={{
        position: 'relative',
        width: '100%',
        height: '100%',
        outline: 'none',
        overflow: 'hidden',
        WebkitTapHighlightColor: 'transparent',
        cursor: panMode === PanMode.Enabled ? 'grab' : panMode === PanMode.Dragging ? 'grabbing' : 'unset',
      }}
<<<<<<< HEAD
      onContextMenu={(event) => {
        event.preventDefault();
        // If it's not already visible, show the context menu
        // setShowContextMenu(true);
      }}
      onMouseDown={onMouseDown}
      onClick={() => setShowContextMenu(false)}
=======
      onContextMenu={(event) => event.preventDefault()}
      onMouseDown={onMouseDown}
>>>>>>> 5d640c50
      onKeyDown={(e) => {
        onKeyDown(e) || onKeyDownFromUseKeyboard(e);
      }}
      onKeyUp={(e) => {
        onKeyUp(e) || onKeyUpFromUseKeyboard(e);
      }}
    >
      <HTMLGridContainer parent={container} />
      <ImportProgress />
      <Search />
    </div>
  );
}<|MERGE_RESOLUTION|>--- conflicted
+++ resolved
@@ -1,5 +1,4 @@
 import { Action } from '@/app/actions/actions';
-import { editorInteractionStateShowContextMenuAtom } from '@/app/atoms/editorInteractionStateAtom';
 import { events } from '@/app/events/events';
 import { HTMLGridContainer } from '@/app/gridGL/HTMLGrid/HTMLGridContainer';
 import { useKeyboard } from '@/app/gridGL/interaction/keyboard/useKeyboard';
@@ -9,7 +8,6 @@
 import { ImportProgress } from '@/app/ui/components/ImportProgress';
 import { Search } from '@/app/ui/components/Search';
 import { MouseEvent, useCallback, useEffect, useState } from 'react';
-import { useSetRecoilState } from 'recoil';
 
 // Keep track of state of mouse/space for panning mode
 let mouseIsDown = false;
@@ -75,8 +73,6 @@
     return false;
   };
 
-  const setShowContextMenu = useSetRecoilState(editorInteractionStateShowContextMenuAtom);
-
   const { onKeyDown: onKeyDownFromUseKeyboard, onKeyUp: onKeyUpFromUseKeyboard } = useKeyboard();
 
   return (
@@ -91,18 +87,8 @@
         WebkitTapHighlightColor: 'transparent',
         cursor: panMode === PanMode.Enabled ? 'grab' : panMode === PanMode.Dragging ? 'grabbing' : 'unset',
       }}
-<<<<<<< HEAD
-      onContextMenu={(event) => {
-        event.preventDefault();
-        // If it's not already visible, show the context menu
-        // setShowContextMenu(true);
-      }}
-      onMouseDown={onMouseDown}
-      onClick={() => setShowContextMenu(false)}
-=======
       onContextMenu={(event) => event.preventDefault()}
       onMouseDown={onMouseDown}
->>>>>>> 5d640c50
       onKeyDown={(e) => {
         onKeyDown(e) || onKeyDownFromUseKeyboard(e);
       }}
