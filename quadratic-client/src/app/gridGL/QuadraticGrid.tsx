import { Action } from '@/app/actions/actions';
import { editorInteractionStateShowContextMenuAtom } from '@/app/atoms/editorInteractionStateAtom';
import { events } from '@/app/events/events';
import { HTMLGridContainer } from '@/app/gridGL/HTMLGrid/HTMLGridContainer';
import { useKeyboard } from '@/app/gridGL/interaction/keyboard/useKeyboard';
import { pixiApp } from '@/app/gridGL/pixiApp/PixiApp';
import { PanMode, pixiAppSettings } from '@/app/gridGL/pixiApp/PixiAppSettings';
import { matchShortcut } from '@/app/helpers/keyboardShortcuts.js';
import { ImportProgress } from '@/app/ui/components/ImportProgress';
import { Search } from '@/app/ui/components/Search';
import { MouseEvent, useCallback, useEffect, useState } from 'react';
import { useSetRecoilState } from 'recoil';

// Keep track of state of mouse/space for panning mode
let mouseIsDown = false;
let spaceIsDown = false;

export default function QuadraticGrid() {
  const [container, setContainer] = useState<HTMLDivElement>();
  const containerRef = useCallback((node: HTMLDivElement | null) => {
    if (node) {
      setContainer(node);
      pixiApp.attach(node);
    }
  }, []);

  const [panMode, setPanMode] = useState<PanMode>(PanMode.Disabled);
  useEffect(() => {
    const updatePanMode = (panMode: PanMode) => {
      setPanMode(panMode);
    };
    events.on('panMode', updatePanMode);
    return () => {
      events.off('panMode', updatePanMode);
    };
  }, []);

  const setShowContextMenu = useSetRecoilState(editorInteractionStateShowContextMenuAtom);

  // Pan mode
  const onMouseUp = () => {
    mouseIsDown = false;
    if (panMode !== PanMode.Disabled) {
      pixiAppSettings.changePanMode(spaceIsDown ? PanMode.Enabled : PanMode.Disabled);
    } else {
      pixiAppSettings.changePanMode(PanMode.Disabled);
    }
    window.removeEventListener('mouseup', onMouseUp);
  };
  const onMouseDown = (e: MouseEvent<HTMLDivElement>) => {
    mouseIsDown = true;
    if (panMode === PanMode.Enabled) {
      pixiAppSettings.changePanMode(PanMode.Dragging);
    } else if (e.button === 1) {
      pixiAppSettings.changePanMode(PanMode.Dragging);
    }
    window.addEventListener('mouseup', onMouseUp);
  };
  const onKeyDown = (e: React.KeyboardEvent<HTMLElement>) => {
    if (matchShortcut(Action.GridPanMode, e)) {
      spaceIsDown = true;
      if (panMode === PanMode.Disabled) {
        pixiAppSettings.changePanMode(PanMode.Enabled);
      }
      return true;
    }
    return false;
  };
  const onKeyUp = (e: React.KeyboardEvent<HTMLElement>) => {
    if (matchShortcut(Action.GridPanMode, e)) {
      spaceIsDown = false;
      if (panMode !== PanMode.Disabled && !mouseIsDown) {
        pixiAppSettings.changePanMode(PanMode.Disabled);
      }
      return true;
    }
    return false;
  };

<<<<<<< HEAD
  const { onKeyDown: onKeyDownFromUseKeyboard } = useKeyboard();
=======
  const { onKeyDown: onKeyDownFromUseKeyboard, onKeyUp: onKeyUpFromUseKeyboard } = useKeyboard({
    editorInteractionState,
    setEditorInteractionState,
  });
>>>>>>> 7804694b

  return (
    <div
      ref={containerRef}
      style={{
        position: 'relative',
        width: '100%',
        height: '100%',
        outline: 'none',
        overflow: 'hidden',
        WebkitTapHighlightColor: 'transparent',
        cursor: panMode === PanMode.Enabled ? 'grab' : panMode === PanMode.Dragging ? 'grabbing' : 'unset',
      }}
      onContextMenu={(event) => {
        event.preventDefault();
        setShowContextMenu(true);
      }}
      onMouseDown={onMouseDown}
      onClick={() => setShowContextMenu(false)}
      onKeyDown={(e) => {
        onKeyDown(e) || onKeyDownFromUseKeyboard(e);
      }}
      onKeyUp={(e) => {
        onKeyUp(e) || onKeyUpFromUseKeyboard(e);
      }}
    >
      <HTMLGridContainer parent={container} />
      <ImportProgress />
      <Search />
    </div>
  );
}<|MERGE_RESOLUTION|>--- conflicted
+++ resolved
@@ -77,14 +77,7 @@
     return false;
   };
 
-<<<<<<< HEAD
-  const { onKeyDown: onKeyDownFromUseKeyboard } = useKeyboard();
-=======
-  const { onKeyDown: onKeyDownFromUseKeyboard, onKeyUp: onKeyUpFromUseKeyboard } = useKeyboard({
-    editorInteractionState,
-    setEditorInteractionState,
-  });
->>>>>>> 7804694b
+  const { onKeyDown: onKeyDownFromUseKeyboard, onKeyUp: onKeyUpFromUseKeyboard } = useKeyboard();
 
   return (
     <div
