--- conflicted
+++ resolved
@@ -90,13 +90,9 @@
       pixiApp.headings.dirty ||
       pixiApp.boxCells.dirty ||
       pixiApp.multiplayerCursor.dirty ||
-<<<<<<< HEAD
-      pixiApp.cursor.dirty ||
-      pixiApp.cellHighlights.isDirty();
-=======
+      pixiApp.cellHighlights.isDirty() ||
       pixiApp.cellMoving.dirty ||
       pixiApp.cursor.dirty;
->>>>>>> 7fa7cb70
 
     if (rendererDirty && debugShowWhyRendering) {
       console.log(
