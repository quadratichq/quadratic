import { events } from '@/app/events/events';
import type { ScrollBarsHandler } from '@/app/gridGL/HTMLGrid/scrollBars/ScrollBarsHandler';
<<<<<<< HEAD
import { debugFlag } from '@/app/ui/QuaraticAppDebugSettings';
=======
import { debugShowFocus, debugShowFPS, debugShowWhyRendering } from '../../debugFlags';
>>>>>>> 7ebae69e
import { FPS } from '../helpers/Fps';
import {
  debugRendererLight,
  debugShowCachedCounts,
  debugShowChildren,
  debugTimeCheck,
  debugTimeReset,
} from '../helpers/debugPerformance';
import { pixiApp } from './PixiApp';
import { thumbnail } from './thumbnail';

export class Update {
  private raf?: number;
  private fps?: FPS;

  private scrollBarsHandler?: ScrollBarsHandler;

  firstRenderComplete = false;

  constructor() {
    if (debugFlag('debugShowFPS')) {
      this.fps = new FPS();
    }
    events.on('scrollBarsHandler', this.setScrollBarsHandler);
  }

  private setScrollBarsHandler = (scrollBarsHandler: ScrollBarsHandler) => {
    this.scrollBarsHandler = scrollBarsHandler;
  };

  start() {
    if (!this.raf) {
      this.raf = requestAnimationFrame(this.update);
    }
  }

  destroy() {
    if (this.raf) {
      cancelAnimationFrame(this.raf);
      this.raf = undefined;
    }
    events.off('scrollBarsHandler', this.setScrollBarsHandler);
    this.scrollBarsHandler = undefined;
  }

  private lastFocusElement?: HTMLElement;
  private showFocus = () => {
    const focus = document.activeElement;
    if (focus !== this.lastFocusElement) {
      this.lastFocusElement = focus as HTMLElement;
      console.log('current focus:', focus);
    }
  };

  // update loop w/debug checks
  private update = () => {
    if (pixiApp.destroyed) return;

    if (pixiApp.copying) {
      this.raf = requestAnimationFrame(this.update);
      this.fps?.update();
      return;
    }

    if (!pixiApp.cellsSheets.isReady()) {
      this.raf = requestAnimationFrame(this.update);
      return;
    }

    if (debugShowFocus) {
      this.showFocus();
    }

    pixiApp.viewport.updateViewport();

    let rendererDirty =
      pixiApp.gridLines.dirty ||
      pixiApp.headings.dirty ||
      pixiApp.boxCells.dirty ||
      pixiApp.multiplayerCursor.dirty ||
      pixiApp.cursor.dirty ||
      pixiApp.cellImages.dirty ||
      pixiApp.cellHighlights.isDirty() ||
      pixiApp.cellMoving.dirty ||
      pixiApp.validations.dirty ||
      pixiApp.copy.dirty;

    if (rendererDirty && debugFlag('debugShowWhyRendering')) {
      console.log(
        `dirty: ${[
          pixiApp.viewport.dirty && 'viewport',
          pixiApp.gridLines.dirty && 'gridLines',
          pixiApp.headings.dirty && 'headings',
          pixiApp.boxCells.dirty && 'boxCells',
          pixiApp.multiplayerCursor.dirty && 'multiplayerCursor',
          pixiApp.cursor.dirty && 'cursor',
          pixiApp.cellImages.dirty && 'cellImages',
          pixiApp.cellHighlights.isDirty() && 'cellHighlights',
          pixiApp.cellMoving.dirty && 'cellMoving',
          pixiApp.validations.dirty && 'validations',
          pixiApp.copy.dirty && 'copy',
        ]
          .filter(Boolean)
          .join(', ')}`
      );
    }

    debugTimeReset();
    pixiApp.gridLines.update();
    debugTimeCheck('[Update] gridLines');
    pixiApp.headings.update(pixiApp.viewport.dirty);
    debugTimeCheck('[Update] headings');
    pixiApp.boxCells.update();
    debugTimeCheck('[Update] boxCells');
    pixiApp.cursor.update(pixiApp.viewport.dirty);
    debugTimeCheck('[Update] cursor');
    pixiApp.cellHighlights.update();
    debugTimeCheck('[Update] cellHighlights');
    pixiApp.multiplayerCursor.update(pixiApp.viewport.dirty);
    debugTimeCheck('[Update] multiplayerCursor');
    pixiApp.cellImages.update();
    debugTimeCheck('[Update] cellImages');
    pixiApp.cellMoving.update();
    debugTimeCheck('[Update] cellMoving');
    pixiApp.cellsSheets.update(pixiApp.viewport.dirty);
    debugTimeCheck('[Update] cellsSheets');
    pixiApp.validations.update(pixiApp.viewport.dirty);
    debugTimeCheck('[Update] validations');
    pixiApp.background.update(pixiApp.viewport.dirty);
    debugTimeCheck('[Update] backgrounds');
    pixiApp.copy.update();
    debugTimeCheck('[Update] copy');
    this.scrollBarsHandler?.update(pixiApp.viewport.dirty);
    debugTimeCheck('[Update] scrollbars');

    if (pixiApp.viewport.dirty || rendererDirty) {
      debugTimeReset();
      pixiApp.viewport.dirty = false;
      pixiApp.renderer.render(pixiApp.stage);
      debugTimeCheck('[Update] render');
      debugRendererLight(true);
      debugShowChildren(pixiApp.stage, 'stage');
      debugShowCachedCounts();
      thumbnail.rendererBusy();
    } else {
      debugRendererLight(false);
      thumbnail.check();
    }

    if (!this.firstRenderComplete) {
      this.firstRenderComplete = true;
      pixiApp.viewport.loadViewport();
    }

    this.raf = requestAnimationFrame(this.update);
    this.fps?.update();
  };
}<|MERGE_RESOLUTION|>--- conflicted
+++ resolved
@@ -1,10 +1,6 @@
 import { events } from '@/app/events/events';
 import type { ScrollBarsHandler } from '@/app/gridGL/HTMLGrid/scrollBars/ScrollBarsHandler';
-<<<<<<< HEAD
 import { debugFlag } from '@/app/ui/QuaraticAppDebugSettings';
-=======
-import { debugShowFocus, debugShowFPS, debugShowWhyRendering } from '../../debugFlags';
->>>>>>> 7ebae69e
 import { FPS } from '../helpers/Fps';
 import {
   debugRendererLight,
@@ -74,7 +70,7 @@
       return;
     }
 
-    if (debugShowFocus) {
+    if (debugFlag('debugShowFocus')) {
       this.showFocus();
     }
 
