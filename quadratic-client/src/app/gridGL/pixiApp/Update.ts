import { debugFlag } from '@/app/debugFlags/debugFlags';
import { events } from '@/app/events/events';
import type { ScrollBarsHandler } from '@/app/gridGL/HTMLGrid/scrollBars/ScrollBarsHandler';
import { FPS } from '../helpers/Fps';
import { debugRendererLight, debugShowChildren, debugTimeCheck, debugTimeReset } from '../helpers/debugPerformance';
import { pixiApp } from './PixiApp';
import { thumbnail } from './thumbnail';

export class Update {
  private raf?: number;
  private fps?: FPS;

  private scrollBarsHandler?: ScrollBarsHandler;

  firstRenderComplete = false;

  constructor() {
    if (debugFlag('debugShowFPS')) {
      this.fps = new FPS();
    }
    events.on('scrollBarsHandler', this.setScrollBarsHandler);
  }

  private setScrollBarsHandler = (scrollBarsHandler: ScrollBarsHandler) => {
    this.scrollBarsHandler = scrollBarsHandler;
  };

  start() {
    if (!this.raf) {
      this.raf = requestAnimationFrame(this.update);
    }
  }

  destroy() {
    if (this.raf) {
      cancelAnimationFrame(this.raf);
      this.raf = undefined;
    }
    events.off('scrollBarsHandler', this.setScrollBarsHandler);
    this.scrollBarsHandler = undefined;
  }

  private lastFocusElement?: HTMLElement;
  private showFocus = () => {
    const focus = document.activeElement;
    if (focus !== this.lastFocusElement) {
      this.lastFocusElement = focus as HTMLElement;
      console.log('current focus:', focus);
    }
  };

  private updateFps() {
    if (!this.fps && debugFlag('debugShowFPS')) {
      this.fps = new FPS();
    }
    this.fps?.update();
  }

  // update loop w/debug checks
  private update = () => {
    if (pixiApp.destroyed) return;

    if (pixiApp.copying) {
      this.raf = requestAnimationFrame(this.update);
<<<<<<< HEAD
=======
      this.updateFps();
>>>>>>> 6fc6a8b8
      return;
    }

    if (!pixiApp.cellsSheets.isReady()) {
      this.raf = requestAnimationFrame(this.update);
      return;
    }

    if (debugFlag('debugShowFocus')) {
      this.showFocus();
    }

    const viewportChanged = pixiApp.viewport.updateViewport();
    let rendererDirty =
      pixiApp.gridLines.dirty ||
      pixiApp.headings.dirty ||
      pixiApp.boxCells.dirty ||
      pixiApp.multiplayerCursor.dirty ||
      pixiApp.cursor.dirty ||
      pixiApp.cellImages.dirty ||
      pixiApp.cellHighlights.isDirty() ||
      pixiApp.cellMoving.dirty ||
      pixiApp.validations.dirty ||
      pixiApp.copy.dirty ||
      pixiApp.singleCellOutlines.dirty;

    if (rendererDirty && debugFlag('debugShowWhyRendering')) {
      console.log(
        `dirty: ${[
          pixiApp.viewport.dirty && 'viewport',
          pixiApp.gridLines.dirty && 'gridLines',
          pixiApp.headings.dirty && 'headings',
          pixiApp.boxCells.dirty && 'boxCells',
          pixiApp.multiplayerCursor.dirty && 'multiplayerCursor',
          pixiApp.cursor.dirty && 'cursor',
          pixiApp.cellImages.dirty && 'cellImages',
          pixiApp.cellHighlights.isDirty() && 'cellHighlights',
          pixiApp.cellMoving.dirty && 'cellMoving',
          pixiApp.validations.dirty && 'validations',
          pixiApp.copy.dirty && 'copy',
          pixiApp.singleCellOutlines.dirty && 'singleCellOutlines',
        ]
          .filter(Boolean)
          .join(', ')}`
      );
    }

    debugTimeReset();
    pixiApp.gridLines.update();
    debugTimeCheck('[Update] gridLines');
    pixiApp.headings.update(pixiApp.viewport.dirty);
    debugTimeCheck('[Update] headings');
    pixiApp.boxCells.update();
    debugTimeCheck('[Update] boxCells');
    pixiApp.cursor.update(pixiApp.viewport.dirty);
    debugTimeCheck('[Update] cursor');
    pixiApp.cellHighlights.update();
    debugTimeCheck('[Update] cellHighlights');
    pixiApp.multiplayerCursor.update(pixiApp.viewport.dirty);
    debugTimeCheck('[Update] multiplayerCursor');
    pixiApp.cellImages.update();
    debugTimeCheck('[Update] cellImages');
    pixiApp.cellMoving.update();
    debugTimeCheck('[Update] cellMoving');
    pixiApp.cellsSheets.update(pixiApp.viewport.dirty);
    debugTimeCheck('[Update] cellsSheets');
    pixiApp.validations.update(pixiApp.viewport.dirty);
    debugTimeCheck('[Update] validations');
    pixiApp.background.update(pixiApp.viewport.dirty);
    debugTimeCheck('[Update] backgrounds');
    pixiApp.copy.update();
    debugTimeCheck('[Update] copy');
    this.scrollBarsHandler?.update(pixiApp.viewport.dirty);
    debugTimeCheck('[Update] scrollbars');
    pixiApp.singleCellOutlines.update(viewportChanged);
    debugTimeCheck('[Update] singleCellOutlines');

    if (pixiApp.viewport.dirty || rendererDirty) {
      debugTimeReset();
      pixiApp.viewport.dirty = false;
      pixiApp.renderer.render(pixiApp.stage);
      debugTimeCheck('[Update] render');
      debugRendererLight(true);
      debugShowChildren(pixiApp.stage, 'stage');
      thumbnail.rendererBusy();
    } else {
      debugRendererLight(false);
      thumbnail.check();
    }

    if (!this.firstRenderComplete) {
      this.firstRenderComplete = true;
      pixiApp.viewport.loadViewport();
    }

    this.raf = requestAnimationFrame(this.update);
    this.updateFps();
  };
}<|MERGE_RESOLUTION|>--- conflicted
+++ resolved
@@ -62,10 +62,6 @@
 
     if (pixiApp.copying) {
       this.raf = requestAnimationFrame(this.update);
-<<<<<<< HEAD
-=======
-      this.updateFps();
->>>>>>> 6fc6a8b8
       return;
     }
 
