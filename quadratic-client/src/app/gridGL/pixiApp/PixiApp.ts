import { events } from '@/app/events/events';
import { UICellMoving } from '@/app/gridGL/UI/UICellMoving';
import { CellHighlights } from '@/app/gridGL/UI/cellHighlights/CellHighlights';
import { isEmbed } from '@/app/helpers/isEmbed';
import { multiplayer } from '@/app/web-workers/multiplayerWebWorker/multiplayer';
import { renderWebWorker } from '@/app/web-workers/renderWebWorker/renderWebWorker';
import { HEADING_SIZE } from '@/shared/constants/gridConstants';
import { Container, Graphics, Rectangle, Renderer, utils } from 'pixi.js';
import { editorInteractionStateDefault } from '../../atoms/editorInteractionStateAtom';
import {
  copyToClipboardEvent,
  cutToClipboardEvent,
  pasteFromClipboardEvent,
} from '../../grid/actions/clipboard/clipboard';
import { sheets } from '../../grid/controller/Sheets';
import { htmlCellsHandler } from '../HTMLGrid/htmlCells/htmlCellsHandler';
import { AxesLines } from '../UI/AxesLines';
import { Cursor } from '../UI/Cursor';
import { GridLines } from '../UI/GridLines';
import { HtmlPlaceholders } from '../UI/HtmlPlaceholders';
import { UIMultiPlayerCursor } from '../UI/UIMultiplayerCursor';
import { BoxCells } from '../UI/boxCells';
import { GridHeadings } from '../UI/gridHeadings/GridHeadings';
import { CellsSheets } from '../cells/CellsSheets';
import { Pointer } from '../interaction/pointer/Pointer';
import { ensureVisible } from '../interaction/viewportHelper';
import { pixiAppSettings } from './PixiAppSettings';
import { Update } from './Update';
<<<<<<< HEAD
=======
import { Viewport } from './Viewport';
import { HighlightedCells } from './highlightedCells';
>>>>>>> 0cb59a12
import './pixiApp.css';
import { urlParams } from './urlParams/urlParams';

utils.skipHello();

export class PixiApp {
  private parent?: HTMLDivElement;
  private update!: Update;

  // Used to track whether we're done with the first render (either before or
  // after init is called, depending on timing).
  private waitingForFirstRender?: Function;
  private alreadyRendered = false;

  // todo: UI should be pulled out and separated into its own class

  canvas!: HTMLCanvasElement;
  viewport!: Viewport;
  gridLines!: GridLines;
  axesLines!: AxesLines;
  cursor!: Cursor;
  cellHighlights!: CellHighlights;
  multiplayerCursor!: UIMultiPlayerCursor;
  cellMoving!: UICellMoving;
  headings!: GridHeadings;
  boxCells!: BoxCells;
  cellsSheets: CellsSheets;
  pointer!: Pointer;
  viewportContents!: Container;
  htmlPlaceholders!: HtmlPlaceholders;
  renderer!: Renderer;
  stage = new Container();
  loading = true;
  destroyed = false;
  paused = true;

  // for testing purposes
  debug!: Graphics;

  // used for timing purposes for sheets initialized after first render
  sheetsCreated = false;

  initialized = false;

  constructor() {
    // This is created first so it can listen to messages from QuadraticCore.
    this.cellsSheets = new CellsSheets();
    this.viewport = new Viewport();
  }

  init() {
    this.initialized = true;
    this.initCanvas();
    this.rebuild();

    urlParams.init();

    if (this.sheetsCreated) {
      renderWebWorker.pixiIsReady(sheets.current, this.viewport.getVisibleBounds());
    }
    return new Promise((resolve) => {
      this.waitingForFirstRender = resolve;
      if (this.alreadyRendered) {
        this.firstRenderComplete();
      }
    });
  }

  // called after RenderText has no more updates to send
  firstRenderComplete() {
    if (this.waitingForFirstRender) {
      // perform a render to warm up the GPU
      this.cellsSheets.showAll(sheets.sheet.id);
      pixiApp.renderer.render(pixiApp.stage);
      this.waitingForFirstRender();
      this.waitingForFirstRender = undefined;
    } else {
      this.alreadyRendered = true;
    }
  }

  private initCanvas() {
    this.canvas = document.createElement('canvas');
    this.canvas.id = 'QuadraticCanvasID';
    this.canvas.className = 'pixi_canvas';
    this.canvas.tabIndex = 0;

    const observer = new ResizeObserver(this.resize);
    observer.observe(this.canvas);

    const resolution = Math.max(2, window.devicePixelRatio);
    this.renderer = new Renderer({
      view: this.canvas,
      resolution,
      antialias: true,
      backgroundColor: 0xffffff,
    });
    this.viewport.options.interaction = this.renderer.plugins.interaction;
    this.stage.addChild(this.viewport);

    // this holds the viewport's contents
    this.viewportContents = this.viewport.addChild(new Container());

    // useful for debugging at viewport locations
    this.debug = this.viewportContents.addChild(new Graphics());

    this.cellsSheets = this.viewportContents.addChild(this.cellsSheets);
    this.gridLines = this.viewportContents.addChild(new GridLines());
    this.axesLines = this.viewportContents.addChild(new AxesLines());
    this.htmlPlaceholders = this.viewportContents.addChild(new HtmlPlaceholders());
    this.boxCells = this.viewportContents.addChild(new BoxCells());
    this.multiplayerCursor = this.viewportContents.addChild(new UIMultiPlayerCursor());
    this.cursor = this.viewportContents.addChild(new Cursor());
    this.cellHighlights = this.viewportContents.addChild(new CellHighlights());
    this.cellMoving = this.viewportContents.addChild(new UICellMoving());
    this.headings = this.viewportContents.addChild(new GridHeadings());

    this.reset();

    this.pointer = new Pointer(this.viewport);
    this.update = new Update();

    this.setupListeners();
  }

  private setupListeners() {
    window.addEventListener('resize', this.resize);
    document.addEventListener('copy', copyToClipboardEvent);
    document.addEventListener('paste', pasteFromClipboardEvent);
    document.addEventListener('cut', cutToClipboardEvent);
  }

  private removeListeners() {
    window.removeEventListener('resize', this.resize);
    document.removeEventListener('copy', copyToClipboardEvent);
    document.removeEventListener('paste', pasteFromClipboardEvent);
    document.removeEventListener('cut', cutToClipboardEvent);
  }

  setViewportDirty(): void {
    this.viewport.dirty = true;
  }

  viewportChanged = (): void => {
    this.viewport.dirty = true;
    this.gridLines.dirty = true;
    this.axesLines.dirty = true;
    this.headings.dirty = true;
    this.cursor.dirty = true;
    this.cellHighlights.dirty = true;
    this.cellsSheets?.cull(this.viewport.getVisibleBounds());
    sheets.sheet.cursor.viewport = this.viewport.lastViewport!;
    multiplayer.sendViewport(this.saveMultiplayerViewport());
  };

  attach(parent: HTMLDivElement): void {
    this.parent = parent;
    parent.appendChild(this.canvas);
    this.resize();
    this.update.start();
    if (!isEmbed) {
      this.canvas.focus();
    }
    urlParams.show();
    this.setViewportDirty();
  }

  destroy(): void {
    this.update.destroy();
    this.renderer.destroy(true);
    this.viewport.destroy();
    this.removeListeners();
    this.destroyed = true;
  }

  resize = (): void => {
    if (!this.parent || this.destroyed) return;
    const width = this.parent.offsetWidth;
    const height = this.parent.offsetHeight;
    this.canvas.width = this.renderer.resolution * width;
    this.canvas.height = this.renderer.resolution * height;
    this.renderer.resize(width, height);
    this.viewport.resize(width, height);
    this.gridLines.dirty = true;
    this.axesLines.dirty = true;
    this.headings.dirty = true;
    this.cursor.dirty = true;
<<<<<<< HEAD
    this.cellHighlights.dirty = true;
=======
    this.render();
>>>>>>> 0cb59a12
  };

  // called before and after a render
  prepareForCopying(options?: { gridLines?: boolean; cull?: Rectangle }): Container {
    this.gridLines.visible = options?.gridLines ?? false;
    this.axesLines.visible = false;
    this.cursor.visible = false;
    this.cellHighlights.visible = false;
    this.multiplayerCursor.visible = false;
    this.headings.visible = false;
    this.boxCells.visible = false;
    this.htmlPlaceholders.prepare();
    this.cellsSheets.toggleOutlines(false);
    if (options?.cull) {
      this.cellsSheets.cull(options.cull);
    }
    return this.viewportContents;
  }

  cleanUpAfterCopying(culled?: boolean): void {
    this.gridLines.visible = true;
    this.axesLines.visible = true;
    this.cursor.visible = true;
    this.cellHighlights.visible = true;
    this.multiplayerCursor.visible = true;
    this.headings.visible = true;
    this.boxCells.visible = true;
    this.htmlPlaceholders.hide();
    this.cellsSheets.toggleOutlines();
    if (culled) {
      this.cellsSheets.cull(this.viewport.getVisibleBounds());
    }
  }

  // helper for playwright
  render(): void {
    this.renderer.render(this.stage);
  }

  focus(): void {
    this.canvas?.focus();
  }

  reset(): void {
    this.viewport.scale.set(1);
    if (pixiAppSettings.showHeadings) {
      this.viewport.position.set(HEADING_SIZE, HEADING_SIZE);
    } else {
      this.viewport.position.set(0, 0);
    }
    pixiAppSettings.setEditorInteractionState?.(editorInteractionStateDefault);
  }

  rebuild() {
    this.paused = true;
    this.viewport.dirty = true;
    this.gridLines.dirty = true;
    this.axesLines.dirty = true;
    this.headings.dirty = true;
    this.cursor.dirty = true;
    this.cellHighlights.dirty = true;
    this.multiplayerCursor.dirty = true;
    this.boxCells.reset();
    this.paused = false;
    this.reset();
    this.setViewportDirty();
  }

  getStartingViewport(): { x: number; y: number } {
    if (pixiAppSettings.showHeadings) {
      return { x: HEADING_SIZE, y: HEADING_SIZE };
    } else {
      return { x: 0, y: 0 };
    }
  }

  saveMultiplayerViewport(): string {
    const viewport = this.viewport;
    return JSON.stringify({
      x: viewport.center.x,
      y: viewport.center.y,
      bounds: viewport.getVisibleBounds(),
      sheetId: sheets.sheet.id,
    });
  }

  updateCursorPosition(
    options = {
      ensureVisible: true,
    }
  ): void {
    this.cursor.dirty = true;
    this.cellHighlights.dirty = true;
    this.headings.dirty = true;
    if (!pixiAppSettings.showCellTypeOutlines) {
      this.cellsSheets.updateCellsArray();
    }
    if (options.ensureVisible) ensureVisible();
    events.emit('cursorPosition');
  }

  adjustHeadings(options: { sheetId: string; delta: number; row?: number; column?: number }): void {
    this.cellsSheets.adjustHeadings(options);
    this.cellsSheets.adjustOffsetsBorders(options.sheetId);
    htmlCellsHandler.updateOffsets([sheets.sheet.id]);
    if (sheets.sheet.id === options.sheetId) {
      pixiApp.gridLines.dirty = true;
      pixiApp.cursor.dirty = true;
      this.cellHighlights.dirty = true;
      pixiApp.headings.dirty = true;
      this.multiplayerCursor.dirty = true;
    }
  }

  // called when the viewport is loaded from the URL
  urlViewportLoad(sheetId: string) {
    const cellsSheet = sheets.getById(sheetId);
    if (cellsSheet) {
      cellsSheet.cursor.viewport = {
        x: this.viewport.x,
        y: this.viewport.y,
        scaleX: this.viewport.scale.x,
        scaleY: this.viewport.scale.y,
      };
    }
  }
}

export const pixiApp = new PixiApp();<|MERGE_RESOLUTION|>--- conflicted
+++ resolved
@@ -26,11 +26,7 @@
 import { ensureVisible } from '../interaction/viewportHelper';
 import { pixiAppSettings } from './PixiAppSettings';
 import { Update } from './Update';
-<<<<<<< HEAD
-=======
 import { Viewport } from './Viewport';
-import { HighlightedCells } from './highlightedCells';
->>>>>>> 0cb59a12
 import './pixiApp.css';
 import { urlParams } from './urlParams/urlParams';
 
@@ -218,11 +214,8 @@
     this.axesLines.dirty = true;
     this.headings.dirty = true;
     this.cursor.dirty = true;
-<<<<<<< HEAD
     this.cellHighlights.dirty = true;
-=======
     this.render();
->>>>>>> 0cb59a12
   };
 
   // called before and after a render
