import { defaultEditorInteractionState } from '@/app/atoms/editorInteractionStateAtom';
import { events } from '@/app/events/events';
import {
  copyToClipboardEvent,
  cutToClipboardEvent,
  pasteFromClipboardEvent,
} from '@/app/grid/actions/clipboard/clipboard';
import { sheets } from '@/app/grid/controller/Sheets';
import { htmlCellsHandler } from '@/app/gridGL/HTMLGrid/htmlCells/htmlCellsHandler';
import { Background } from '@/app/gridGL/UI/Background';
import { Cursor } from '@/app/gridGL/UI/Cursor';
import { GridLines } from '@/app/gridGL/UI/GridLines';
import { HtmlPlaceholders } from '@/app/gridGL/UI/HtmlPlaceholders';
import { UICellImages } from '@/app/gridGL/UI/UICellImages';
import { UICellMoving } from '@/app/gridGL/UI/UICellMoving';
import { UICopy } from '@/app/gridGL/UI/UICopy';
import { UIMultiPlayerCursor } from '@/app/gridGL/UI/UIMultiplayerCursor';
import { UIValidations } from '@/app/gridGL/UI/UIValidations';
import { BoxCells } from '@/app/gridGL/UI/boxCells';
import { CellHighlights } from '@/app/gridGL/UI/cellHighlights/CellHighlights';
import { GridHeadings } from '@/app/gridGL/UI/gridHeadings/GridHeadings';
import type { CellsSheet } from '@/app/gridGL/cells/CellsSheet';
import { CellsSheets } from '@/app/gridGL/cells/CellsSheets';
import { Pointer } from '@/app/gridGL/interaction/pointer/Pointer';
import { ensureVisible } from '@/app/gridGL/interaction/viewportHelper';
import { isBitmapFontLoaded } from '@/app/gridGL/loadAssets';
import { MomentumScrollDetector } from '@/app/gridGL/pixiApp/MomentumScrollDetector';
import { pixiAppSettings } from '@/app/gridGL/pixiApp/PixiAppSettings';
import { Update } from '@/app/gridGL/pixiApp/Update';
import { urlParams } from '@/app/gridGL/pixiApp/urlParams/urlParams';
import { Viewport } from '@/app/gridGL/pixiApp/viewport/Viewport';
import { getCSSVariableTint } from '@/app/helpers/convertColor';
import { isEmbed } from '@/app/helpers/isEmbed';
import type { JsCoordinate } from '@/app/quadratic-core-types';
import { colors } from '@/app/theme/colors';
import { multiplayer } from '@/app/web-workers/multiplayerWebWorker/multiplayer';
import { renderWebWorker } from '@/app/web-workers/renderWebWorker/renderWebWorker';
import { sharedEvents } from '@/shared/sharedEvents';
import { Container, Graphics, Rectangle, Renderer } from 'pixi.js';
import './pixiApp.css';

export class PixiApp {
  private parent?: HTMLDivElement;
  private update!: Update;

  // Used to track whether we're done with the first render (either before or
  // after init is called, depending on timing).
  private waitingForFirstRender?: Function;
  private alreadyRendered = false;

  // todo: UI should be pulled out and separated into its own class

  canvas!: HTMLCanvasElement;
  viewport!: Viewport;
  gridLines: GridLines;
  background: Background;
  cursor!: Cursor;
  cellHighlights!: CellHighlights;
  multiplayerCursor!: UIMultiPlayerCursor;

  // this is used to display content over the headings (table name and columns
  // when off the screen)
  private hoverTableHeaders: Container;

  // used to draw selection (via Cursor.ts) for hoverTableHeaders content
  hoverTableColumnsSelection: Graphics;

  cellMoving!: UICellMoving;
  headings!: GridHeadings;
  boxCells!: BoxCells;
  cellsSheets: CellsSheets;
  pointer!: Pointer;
  viewportContents!: Container;
  htmlPlaceholders!: HtmlPlaceholders;
  imagePlaceholders!: Container;
  cellImages!: UICellImages;
  validations: UIValidations;
  copy: UICopy;

  renderer: Renderer;
  momentumDetector: MomentumScrollDetector;
  stage = new Container();
  loading = true;
  destroyed = false;
  paused = true;

  accentColor = colors.cursorCell;

  // for testing purposes
  debug!: Graphics;

  initialized = false;

  constructor() {
    // This is created first so it can listen to messages from QuadraticCore.
    this.cellsSheets = new CellsSheets();
    this.gridLines = new GridLines();
    this.cellImages = new UICellImages();
    this.validations = new UIValidations();
    this.hoverTableHeaders = new Container();
    this.hoverTableColumnsSelection = new Graphics();

    this.canvas = document.createElement('canvas');
    this.renderer = new Renderer({
      view: this.canvas,
      resolution: Math.max(2, window.devicePixelRatio),
      antialias: true,
      backgroundColor: 0xffffff,
    });
    this.viewport = new Viewport(this);
    this.background = new Background();
    this.momentumDetector = new MomentumScrollDetector();
    this.copy = new UICopy();
    this.debug = new Graphics();
  }

  init = (): Promise<void> => {
    return new Promise((resolve) => {
      // we cannot initialize pixi until the bitmap fonts are loaded
      if (!isBitmapFontLoaded()) {
        events.once('bitmapFontsLoaded', () => this.init().then(resolve));
        return;
      }
      renderWebWorker.sendBitmapFonts();
      this.initialized = true;
      this.initCanvas();
      this.rebuild();

      urlParams.init();

      this.waitingForFirstRender = resolve;
      if (this.alreadyRendered) {
        this.firstRenderComplete();
      }
    });
  };

  // called after RenderText has no more updates to send
  firstRenderComplete = () => {
    if (this.waitingForFirstRender) {
      // perform a render to warm up the GPU
      this.cellsSheets.showAll(sheets.current);
      this.renderer.render(this.stage);
      this.waitingForFirstRender();
      this.waitingForFirstRender = undefined;
    } else {
      this.alreadyRendered = true;
    }
  };

  private initCanvas = () => {
    this.canvas.id = 'QuadraticCanvasID';
    this.canvas.className = 'pixi_canvas';
    this.canvas.tabIndex = 0;

    const observer = new ResizeObserver(this.resize);
    observer.observe(this.canvas);

    this.stage.addChild(this.viewport);

    // this holds the viewport's contents
    this.viewportContents = this.viewport.addChild(new Container());

    this.background = this.viewportContents.addChild(this.background);

    // useful for debugging at viewport locations
    this.viewportContents.addChild(this.debug);

    this.cellsSheets = this.viewportContents.addChild(this.cellsSheets);
    this.gridLines = this.viewportContents.addChild(this.gridLines);

    // this is a hack to ensure that table column names appears over the column
    // headings, but under the row headings
    const gridHeadings = new GridHeadings();
    this.viewportContents.addChild(gridHeadings.gridHeadingsRows);

    this.boxCells = this.viewportContents.addChild(new BoxCells());
    this.cellImages = this.viewportContents.addChild(this.cellImages);
    this.multiplayerCursor = this.viewportContents.addChild(new UIMultiPlayerCursor());
    this.cursor = this.viewportContents.addChild(new Cursor());
    this.copy = this.viewportContents.addChild(this.copy);
    this.htmlPlaceholders = this.viewportContents.addChild(new HtmlPlaceholders());
    this.imagePlaceholders = this.viewportContents.addChild(new Container());
    this.cellHighlights = this.viewportContents.addChild(new CellHighlights());
    this.cellMoving = this.viewportContents.addChild(new UICellMoving());
    this.validations = this.viewportContents.addChild(this.validations);
    this.viewportContents.addChild(this.hoverTableHeaders);
    this.viewportContents.addChild(this.hoverTableColumnsSelection);
    this.headings = this.viewportContents.addChild(gridHeadings);

    this.reset();

    this.pointer = new Pointer(this.viewport);

    this.update = new Update();

    this.setupListeners();
  };

  private setupListeners = () => {
    sharedEvents.on('changeThemeAccentColor', this.setAccentColor);
    window.addEventListener('resize', this.resize);
    document.addEventListener('copy', copyToClipboardEvent);
    document.addEventListener('paste', pasteFromClipboardEvent);
    document.addEventListener('cut', cutToClipboardEvent);
  };

  private removeListeners = () => {
    sharedEvents.off('changeThemeAccentColor', this.setAccentColor);
    window.removeEventListener('resize', this.resize);
    document.removeEventListener('copy', copyToClipboardEvent);
    document.removeEventListener('paste', pasteFromClipboardEvent);
    document.removeEventListener('cut', cutToClipboardEvent);
  };

  // calculate sheet rectangle, without heading, factoring in scale
  getViewportRectangle = (): Rectangle => {
    const headingSize = this.headings.headingSize;
    const scale = this.viewport.scale.x;

    const viewportBounds = this.viewport.getVisibleBounds();
    const rectangle = new Rectangle(
      viewportBounds.left + headingSize.width / scale,
      viewportBounds.top + headingSize.height / scale,
      viewportBounds.width - headingSize.width / scale,
      viewportBounds.height - headingSize.height / scale
    );

    return rectangle;
  };

  setViewportDirty = (): void => {
    this.viewport.dirty = true;
  };

  viewportChanged = (): void => {
    this.viewport.dirty = true;
    this.gridLines.dirty = true;
    this.headings.dirty = true;
    this.cursor.dirty = true;
    this.cellHighlights.setDirty();
    this.cellsSheets?.cull(this.viewport.getVisibleBounds());

    // we only set the viewport if update has completed firstRenderComplete
    // (otherwise we can't get this.headings.headingSize) -- this is a hack
    if (this.update.firstRenderComplete) {
      sheets.sheet.cursor.viewport = this.viewport.lastViewport!;
      multiplayer.sendViewport(this.saveMultiplayerViewport());
    }
  };

  attach = (parent: HTMLDivElement): void => {
    if (!this.canvas) return;

    this.parent = parent;
    this.canvas.classList.add('dark-mode-hack');
    parent.appendChild(this.canvas);
    this.resize();
    this.update.start();
    if (!isEmbed) {
      this.canvas.focus();
    }
    urlParams.show();
    this.setViewportDirty();
  };

  destroy = (): void => {
    this.update.destroy();
    this.renderer.destroy(true);
    this.viewport.destroy();
    this.removeListeners();
    this.destroyed = true;
  };

  setAccentColor = (): void => {
    // Pull the value from the current value as defined in CSS
    const accentColor = getCSSVariableTint('primary');
    this.accentColor = accentColor;
    this.gridLines.dirty = true;
    this.headings.dirty = true;
    this.cursor.dirty = true;
    this.cellHighlights.setDirty();
    this.render();
  };

  resize = (): void => {
    if (!this.parent || this.destroyed) return;
    const width = this.parent.offsetWidth;
    const height = this.parent.offsetHeight;
    this.canvas.width = this.renderer.resolution * width;
    this.canvas.height = this.renderer.resolution * height;
    this.renderer.resize(width, height);
    this.viewport.resize(width, height);
    this.gridLines.dirty = true;
    this.headings.dirty = true;
    this.cursor.dirty = true;
    this.cellHighlights.setDirty();
    this.render();
  };

  // called before and after a render
<<<<<<< HEAD
  prepareForCopying = async (options?: { gridLines?: boolean; cull?: Rectangle }): Promise<Container> => {
=======
  prepareForCopying(options?: { gridLines?: boolean; cull?: Rectangle; ai?: boolean }): Container {
>>>>>>> 1eaa679c
    this.gridLines.visible = options?.gridLines ?? false;
    this.cursor.visible = options?.ai ?? false;
    this.cellHighlights.visible = false;
    this.multiplayerCursor.visible = false;
    this.headings.visible = options?.ai ?? false;
    this.boxCells.visible = false;
    await this.htmlPlaceholders.prepare();
    this.cellsSheets.toggleOutlines(false);
    this.copy.visible = false;
    if (options?.cull) {
      this.cellsSheets.cull(options.cull);
    }
    return this.viewportContents;
  };

  cleanUpAfterCopying(culled?: boolean): void {
    this.gridLines.visible = true;
    this.cursor.visible = true;
    this.cellHighlights.visible = true;
    this.multiplayerCursor.visible = true;
    this.headings.visible = true;
    this.boxCells.visible = true;
    this.htmlPlaceholders.hide();
    this.cellsSheets.toggleOutlines();
    this.copy.visible = true;
    if (culled) {
      this.cellsSheets.cull(this.viewport.getVisibleBounds());
    }
  }

  // helper for playwright
  render(): void {
    this.renderer.render(this.stage);
  }

  focus(): void {
    this.canvas?.focus();
  }

  reset(): void {
    this.viewport.scale.set(1);
    pixiAppSettings.setEditorInteractionState?.(defaultEditorInteractionState);
  }

  rebuild() {
    this.paused = true;
    this.viewport.dirty = true;
    this.gridLines.dirty = true;
    this.headings.dirty = true;
    this.cursor.dirty = true;
    this.cellHighlights.setDirty();
    this.multiplayerCursor.dirty = true;
    this.boxCells.reset();
    this.paused = false;
    this.reset();
    this.setViewportDirty();
  }

  saveMultiplayerViewport(): string {
    const viewport = this.viewport;
    return JSON.stringify({
      x: viewport.center.x,
      y: viewport.center.y,
      bounds: viewport.getVisibleBounds(),
      sheetId: sheets.current,
    });
  }

  updateCursorPosition(visible: boolean | JsCoordinate = true) {
    this.cursor.dirty = true;
    this.cellHighlights.setDirty();
    this.headings.dirty = true;

    if (visible) {
      ensureVisible(visible !== true ? visible : undefined);
    }

    events.emit('cursorPosition');
  }

  adjustHeadings(options: { sheetId: string; delta: number; row: number | null; column: number | null }): void {
    this.cellsSheets.adjustHeadings(options);
    this.cellsSheets.adjustOffsetsBorders(options.sheetId);
    this.cellsSheets.adjustCellsImages(options.sheetId);
    htmlCellsHandler.updateOffsets([sheets.current]);
    if (sheets.current === options.sheetId) {
      this.gridLines.dirty = true;
      this.cursor.dirty = true;
      this.cellHighlights.setDirty();
      this.headings.dirty = true;
      this.multiplayerCursor.dirty = true;
    }
  }

  isCursorOnCodeCell(): boolean {
    return this.cellsSheets.isCursorOnCodeCell();
  }

  isCursorOnCodeCellOutput(): boolean {
    return this.cellsSheets.isCursorOnCodeCellOutput();
  }

  // called when the viewport is loaded from the URL
  urlViewportLoad(sheetId: string) {
    const cellsSheet = sheets.getById(sheetId);
    if (cellsSheet) {
      cellsSheet.cursor.viewport = {
        x: this.viewport.x,
        y: this.viewport.y,
        scaleX: this.viewport.scale.x,
        scaleY: this.viewport.scale.y,
      };
    }
  }

  cellsSheet(): CellsSheet {
    if (!this.cellsSheets.current) {
      throw new Error('cellSheet not found in pixiApp');
    }
    return this.cellsSheets.current;
  }

  changeHoverTableHeaders(hoverTableHeaders: Container) {
    this.hoverTableHeaders.removeChildren();
    this.hoverTableHeaders.addChild(hoverTableHeaders);
  }

  cellsSheetsCreate() {
    this.cellsSheets.create();
  }
}

export const pixiApp = new PixiApp();<|MERGE_RESOLUTION|>--- conflicted
+++ resolved
@@ -1,3 +1,5 @@
+import './pixiApp.css';
+
 import { defaultEditorInteractionState } from '@/app/atoms/editorInteractionStateAtom';
 import { events } from '@/app/events/events';
 import {
@@ -37,7 +39,6 @@
 import { renderWebWorker } from '@/app/web-workers/renderWebWorker/renderWebWorker';
 import { sharedEvents } from '@/shared/sharedEvents';
 import { Container, Graphics, Rectangle, Renderer } from 'pixi.js';
-import './pixiApp.css';
 
 export class PixiApp {
   private parent?: HTMLDivElement;
@@ -299,11 +300,7 @@
   };
 
   // called before and after a render
-<<<<<<< HEAD
-  prepareForCopying = async (options?: { gridLines?: boolean; cull?: Rectangle }): Promise<Container> => {
-=======
-  prepareForCopying(options?: { gridLines?: boolean; cull?: Rectangle; ai?: boolean }): Container {
->>>>>>> 1eaa679c
+  prepareForCopying = async (options?: { gridLines?: boolean; cull?: Rectangle; ai?: boolean }): Promise<Container> => {
     this.gridLines.visible = options?.gridLines ?? false;
     this.cursor.visible = options?.ai ?? false;
     this.cellHighlights.visible = false;
