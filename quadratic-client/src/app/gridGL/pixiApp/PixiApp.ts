--- conflicted
+++ resolved
@@ -22,7 +22,6 @@
 import { GridLines } from '../UI/GridLines';
 import { HtmlPlaceholders } from '../UI/HtmlPlaceholders';
 import { UIMultiPlayerCursor } from '../UI/UIMultiplayerCursor';
-import { UIValidations } from '../UI/UIValidations';
 import { BoxCells } from '../UI/boxCells';
 import { GridHeadings } from '../UI/gridHeadings/GridHeadings';
 import { CellsSheets } from '../cells/CellsSheets';
@@ -32,11 +31,8 @@
 import { Viewport } from './Viewport';
 import './pixiApp.css';
 import { urlParams } from './urlParams/urlParams';
-<<<<<<< HEAD
 import { UIValidations } from '../UI/UIValidations';
 import { Background } from './background';
-=======
->>>>>>> dfbadc7a
 
 utils.skipHello();
 
