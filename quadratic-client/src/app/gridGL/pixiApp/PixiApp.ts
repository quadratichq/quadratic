--- conflicted
+++ resolved
@@ -7,7 +7,6 @@
 } from '@/app/grid/actions/clipboard/clipboard';
 import { sheets } from '@/app/grid/controller/Sheets';
 import { htmlCellsHandler } from '@/app/gridGL/HTMLGrid/htmlCells/htmlCellsHandler';
-import { AxesLines } from '@/app/gridGL/UI/AxesLines';
 import { Cursor } from '@/app/gridGL/UI/Cursor';
 import { GridLines } from '@/app/gridGL/UI/GridLines';
 import { HtmlPlaceholders } from '@/app/gridGL/UI/HtmlPlaceholders';
@@ -31,29 +30,6 @@
 import { multiplayer } from '@/app/web-workers/multiplayerWebWorker/multiplayer';
 import { renderWebWorker } from '@/app/web-workers/renderWebWorker/renderWebWorker';
 import { Container, Graphics, Rectangle, Renderer, utils } from 'pixi.js';
-<<<<<<< HEAD
-import { editorInteractionStateDefault } from '../../atoms/editorInteractionStateAtom';
-import {
-  copyToClipboardEvent,
-  cutToClipboardEvent,
-  pasteFromClipboardEvent,
-} from '../../grid/actions/clipboard/clipboard';
-import { sheets } from '../../grid/controller/Sheets';
-import { htmlCellsHandler } from '../HTMLGrid/htmlCells/htmlCellsHandler';
-import { Cursor } from '../UI/Cursor';
-import { GridLines } from '../UI/GridLines';
-import { HtmlPlaceholders } from '../UI/HtmlPlaceholders';
-import { UIMultiPlayerCursor } from '../UI/UIMultiplayerCursor';
-import { UIValidations } from '../UI/UIValidations';
-import { BoxCells } from '../UI/boxCells';
-import { GridHeadings } from '../UI/gridHeadings/GridHeadings';
-import { CellsSheets } from '../cells/CellsSheets';
-import { Pointer } from '../interaction/pointer/Pointer';
-import { pixiAppSettings } from './PixiAppSettings';
-import { Update } from './Update';
-import { Viewport } from './Viewport';
-=======
->>>>>>> cdcf2772
 import './pixiApp.css';
 
 utils.skipHello();
