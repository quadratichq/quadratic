import './pixiApp.css';

import { defaultEditorInteractionState } from '@/app/atoms/editorInteractionStateAtom';
import { events } from '@/app/events/events';
import {
  copyToClipboardEvent,
  cutToClipboardEvent,
  pasteFromClipboardEvent,
} from '@/app/grid/actions/clipboard/clipboard';
import { sheets } from '@/app/grid/controller/Sheets';
import { htmlCellsHandler } from '@/app/gridGL/HTMLGrid/htmlCells/htmlCellsHandler';
import { Background } from '@/app/gridGL/UI/Background';
import { Cursor } from '@/app/gridGL/UI/Cursor';
import { GridLines } from '@/app/gridGL/UI/GridLines';
import { HtmlPlaceholders } from '@/app/gridGL/UI/HtmlPlaceholders';
import { UICellImages } from '@/app/gridGL/UI/UICellImages';
import { UICellMoving } from '@/app/gridGL/UI/UICellMoving';
import { UICopy } from '@/app/gridGL/UI/UICopy';
import { UIMultiPlayerCursor } from '@/app/gridGL/UI/UIMultiplayerCursor';
import { UISingleCellOutlines } from '@/app/gridGL/UI/UISingleCellOutlines';
import { UIValidations } from '@/app/gridGL/UI/UIValidations';
import { BoxCells } from '@/app/gridGL/UI/boxCells';
import { CellHighlights } from '@/app/gridGL/UI/cellHighlights/CellHighlights';
import { GridHeadings } from '@/app/gridGL/UI/gridHeadings/GridHeadings';
import type { CellsSheet } from '@/app/gridGL/cells/CellsSheet';
import { CellsSheets } from '@/app/gridGL/cells/CellsSheets';
import { Pointer } from '@/app/gridGL/interaction/pointer/Pointer';
import { ensureVisible } from '@/app/gridGL/interaction/viewportHelper';
import { isBitmapFontLoaded } from '@/app/gridGL/loadAssets';
import { MomentumScrollDetector } from '@/app/gridGL/pixiApp/MomentumScrollDetector';
import { pixiAppSettings } from '@/app/gridGL/pixiApp/PixiAppSettings';
import { Update } from '@/app/gridGL/pixiApp/Update';
import { urlParams } from '@/app/gridGL/pixiApp/urlParams/urlParams';
import { Viewport } from '@/app/gridGL/pixiApp/viewport/Viewport';
import { getCSSVariableTint } from '@/app/helpers/convertColor';
import { isEmbed } from '@/app/helpers/isEmbed';
import type { JsCoordinate } from '@/app/quadratic-core-types';
import { colors } from '@/app/theme/colors';
import { multiplayer } from '@/app/web-workers/multiplayerWebWorker/multiplayer';
import { renderWebWorker } from '@/app/web-workers/renderWebWorker/renderWebWorker';
import { sharedEvents } from '@/shared/sharedEvents';
import { Container, Graphics, Rectangle, Renderer } from 'pixi.js';

export class PixiApp {
  private parent?: HTMLDivElement;
  private update!: Update;

  // Used to track whether we're done with the first render (either before or
  // after init is called, depending on timing).
  private waitingForFirstRender?: Function;
  private alreadyRendered = false;

  // todo: UI should be pulled out and separated into its own class

  canvas!: HTMLCanvasElement;
  viewport!: Viewport;
  gridLines: GridLines;
  background: Background;
  cursor!: Cursor;
  cellHighlights!: CellHighlights;
  multiplayerCursor!: UIMultiPlayerCursor;

  // this is used to display content over the headings (table name and columns
  // when off the screen)
  private hoverTableHeaders: Container;

  // used to draw selection (via Cursor.ts) for hoverTableHeaders content
  hoverTableColumnsSelection: Graphics;

  cellMoving!: UICellMoving;
  headings!: GridHeadings;
  boxCells!: BoxCells;
  cellsSheets: CellsSheets;
  pointer!: Pointer;
  viewportContents!: Container;
  htmlPlaceholders!: HtmlPlaceholders;
  imagePlaceholders!: Container;
  cellImages!: UICellImages;
  validations: UIValidations;
  copy: UICopy;
  singleCellOutlines: UISingleCellOutlines;

  renderer: Renderer;
  momentumDetector: MomentumScrollDetector;
  stage = new Container();
  loading = true;
  destroyed = false;

  accentColor = colors.cursorCell;

  // for testing purposes
  debug!: Graphics;

  initialized = false;

  // only prepare one copy at a time
  copying = false;

  constructor() {
    // This is created first so it can listen to messages from QuadraticCore.
    this.cellsSheets = new CellsSheets();
    this.gridLines = new GridLines();
    this.cellImages = new UICellImages();
    this.validations = new UIValidations();
    this.hoverTableHeaders = new Container();
    this.hoverTableColumnsSelection = new Graphics();
    this.singleCellOutlines = new UISingleCellOutlines();

    this.canvas = document.createElement('canvas');
    this.renderer = new Renderer({
      view: this.canvas,
      resolution: Math.max(2, window.devicePixelRatio),
      antialias: true,
      backgroundColor: 0xffffff,
    });
    this.viewport = new Viewport(this);
    this.background = new Background();
    this.momentumDetector = new MomentumScrollDetector();
    this.copy = new UICopy();
    this.debug = new Graphics();
  }

  init = (): Promise<void> => {
    return new Promise((resolve) => {
      // we cannot initialize pixi until the bitmap fonts are loaded
      if (!isBitmapFontLoaded()) {
        events.once('bitmapFontsLoaded', () => this.init().then(resolve));
        return;
      }
      if (!this.initialized) {
        this.initCanvas();
        this.rebuild();
        renderWebWorker.sendBitmapFonts();
        urlParams.init();
        this.waitingForFirstRender = resolve;
        if (this.alreadyRendered) {
          this.firstRenderComplete();
        }
        this.initialized = true;
      }
    });
  };

  // called after RenderText has no more updates to send
  firstRenderComplete = () => {
    if (this.waitingForFirstRender) {
      // perform a render to warm up the GPU
      this.cellsSheets.showAll(sheets.current);
      this.renderer.render(this.stage);
      this.waitingForFirstRender();
      this.waitingForFirstRender = undefined;
    } else {
      this.alreadyRendered = true;
    }
  };

  private initCanvas = () => {
    this.canvas.id = 'QuadraticCanvasID';
    this.canvas.className = 'pixi_canvas';
    this.canvas.tabIndex = 0;

    const observer = new ResizeObserver(this.resize);
    observer.observe(this.canvas);

    this.stage.addChild(this.viewport);

    // this holds the viewport's contents
    this.viewportContents = this.viewport.addChild(new Container());

    this.background = this.viewportContents.addChild(this.background);

    // useful for debugging at viewport locations
    this.viewportContents.addChild(this.debug);

    this.cellsSheets = this.viewportContents.addChild(this.cellsSheets);
    this.gridLines = this.viewportContents.addChild(this.gridLines);

    // this is a hack to ensure that table column names appears over the column
    // headings, but under the row headings
    const gridHeadings = new GridHeadings();
    this.viewportContents.addChild(gridHeadings.gridHeadingsRows);

    this.boxCells = this.viewportContents.addChild(new BoxCells());
    this.cellImages = this.viewportContents.addChild(this.cellImages);
    this.multiplayerCursor = this.viewportContents.addChild(new UIMultiPlayerCursor());
    this.cursor = this.viewportContents.addChild(new Cursor());
    this.copy = this.viewportContents.addChild(this.copy);
    this.htmlPlaceholders = this.viewportContents.addChild(new HtmlPlaceholders());
    this.imagePlaceholders = this.viewportContents.addChild(new Container());
    this.cellHighlights = this.viewportContents.addChild(new CellHighlights());
    this.cellMoving = this.viewportContents.addChild(new UICellMoving());
    this.validations = this.viewportContents.addChild(this.validations);
    this.singleCellOutlines = this.viewportContents.addChild(this.singleCellOutlines);
    this.viewportContents.addChild(this.hoverTableHeaders);
    this.viewportContents.addChild(this.hoverTableColumnsSelection);
    this.headings = this.viewportContents.addChild(gridHeadings);

    this.reset();

    this.pointer = new Pointer(this.viewport);

    this.update = new Update();

    this.setupListeners();
  };

  private setupListeners = () => {
    sharedEvents.on('changeThemeAccentColor', this.setAccentColor);
    window.addEventListener('resize', this.resize);
    document.addEventListener('copy', copyToClipboardEvent);
    document.addEventListener('paste', pasteFromClipboardEvent);
    document.addEventListener('cut', cutToClipboardEvent);
  };

  private removeListeners = () => {
    sharedEvents.off('changeThemeAccentColor', this.setAccentColor);
    window.removeEventListener('resize', this.resize);
    document.removeEventListener('copy', copyToClipboardEvent);
    document.removeEventListener('paste', pasteFromClipboardEvent);
    document.removeEventListener('cut', cutToClipboardEvent);
  };

  // calculate sheet rectangle, without heading, factoring in scale
  getViewportRectangle = (): Rectangle => {
    const headingSize = this.headings.headingSize;
    const scale = this.viewport.scale.x;

    const viewportBounds = this.viewport.getVisibleBounds();
    const rectangle = new Rectangle(
      viewportBounds.left + headingSize.width / scale,
      viewportBounds.top + headingSize.height / scale,
      viewportBounds.width - headingSize.width / scale,
      viewportBounds.height - headingSize.height / scale
    );

    return rectangle;
  };

  setViewportDirty = (): void => {
    this.viewport.dirty = true;
  };

  viewportChanged = (): void => {
    this.viewport.dirty = true;
    this.gridLines.dirty = true;
    this.headings.dirty = true;
    this.cursor.dirty = true;
    this.cellHighlights.setDirty();
    this.cellsSheets?.cull(this.viewport.getVisibleBounds());

    // we only set the viewport if update has completed firstRenderComplete
    // (otherwise we can't get this.headings.headingSize) -- this is a hack
    if (this.update.firstRenderComplete) {
      sheets.sheet.cursor.viewport = this.viewport.lastViewport!;
      multiplayer.sendViewport(this.saveMultiplayerViewport());
    }
  };

  attach = (parent: HTMLDivElement): void => {
    if (!this.canvas) return;

    this.parent = parent;
    this.canvas.classList.add('dark-mode-hack');
    parent.appendChild(this.canvas);
    this.resize();
    this.update.start();
    if (!isEmbed) {
      this.canvas.focus();
    }
    urlParams.show();
    this.setViewportDirty();
  };

  destroy = (): void => {
    this.update.destroy();
    this.renderer.destroy(true);
    this.viewport.destroy();
    this.removeListeners();
    this.destroyed = true;
  };

  setAccentColor = (): void => {
    // Pull the value from the current value as defined in CSS
    const accentColor = getCSSVariableTint('primary');
    this.accentColor = accentColor;
    this.gridLines.dirty = true;
    this.headings.dirty = true;
    this.cursor.dirty = true;
    this.cellHighlights.setDirty();
    this.render();
  };

  resize = (): void => {
    if (!this.parent || this.destroyed) return;
    const width = this.parent.offsetWidth;
    const height = this.parent.offsetHeight;
    this.canvas.width = this.renderer.resolution * width;
    this.canvas.height = this.renderer.resolution * height;
    this.renderer.resize(width, height);
    this.viewport.resize(width, height);
    this.gridLines.dirty = true;
    this.headings.dirty = true;
    this.cursor.dirty = true;
    this.cellHighlights.setDirty();
    this.render();
  };

  // called before and after a render
  prepareForCopying = async (options?: { gridLines?: boolean; cull?: Rectangle; ai?: boolean }): Promise<Container> => {
<<<<<<< HEAD
    // this is expensive, so we do it first, before blocking the canvas renderer
    await this.htmlPlaceholders.prepare(options?.cull);

    // this blocks the canvas renderer
=======
    await this.htmlPlaceholders.prepare(options?.cull);
>>>>>>> 2a6f561d
    this.copying = true;

    this.gridLines.visible = options?.gridLines ?? false;
    this.cursor.visible = options?.ai ?? false;
    this.cellHighlights.visible = false;
    this.multiplayerCursor.visible = false;
    this.headings.visible = options?.ai ?? false;
    this.boxCells.visible = false;
    this.cellsSheets.toggleOutlines(false);
    this.copy.visible = false;
    if (options?.cull) {
      this.cellsSheets.cull(options.cull);
    }
    return this.viewportContents;
  };

  cleanUpAfterCopying(culled?: boolean): void {
    this.gridLines.visible = true;
    this.cursor.visible = true;
    this.cellHighlights.visible = true;
    this.multiplayerCursor.visible = true;
    this.headings.visible = true;
    this.boxCells.visible = true;
    this.htmlPlaceholders.hide();
    this.cellsSheets.toggleOutlines();
    this.copy.visible = true;
    if (culled) {
      this.cellsSheets.cull(this.viewport.getVisibleBounds());
    }
    this.copying = false;
  }

  render(): void {
    this.renderer.render(this.stage);
  }

  focus(): void {
    this.canvas?.focus();
  }

  reset(): void {
    this.viewport.scale.set(1);
    pixiAppSettings.setEditorInteractionState?.(defaultEditorInteractionState);
  }

  rebuild() {
    this.viewport.dirty = true;
    this.gridLines.dirty = true;
    this.headings.dirty = true;
    this.cursor.dirty = true;
    this.cellHighlights.setDirty();
    this.multiplayerCursor.dirty = true;
    this.boxCells.reset();
    this.reset();
    this.setViewportDirty();
  }

  saveMultiplayerViewport(): string {
    const viewport = this.viewport;
    return JSON.stringify({
      x: viewport.center.x,
      y: viewport.center.y,
      bounds: viewport.getVisibleBounds(),
      sheetId: sheets.current,
    });
  }

  updateCursorPosition(visible: boolean | JsCoordinate = true) {
    this.cursor.dirty = true;
    this.cellHighlights.setDirty();
    this.headings.dirty = true;

    if (visible) {
      ensureVisible(visible !== true ? visible : undefined);
    }

    events.emit('cursorPosition');
  }

  adjustHeadings(options: { sheetId: string; delta: number; row: number | null; column: number | null }): void {
    this.cellsSheets.adjustHeadings(options);
    this.cellsSheets.adjustOffsetsBorders(options.sheetId);
    this.cellsSheets.adjustCellsImages(options.sheetId);
    htmlCellsHandler.updateOffsets([sheets.current]);
    if (sheets.current === options.sheetId) {
      this.gridLines.dirty = true;
      this.cursor.dirty = true;
      this.cellHighlights.setDirty();
      this.headings.dirty = true;
      this.multiplayerCursor.dirty = true;
    }
  }

  isCursorOnCodeCell(): boolean {
    return this.cellsSheets.isCursorOnCodeCell();
  }

  isCursorOnCodeCellOutput(): boolean {
    return this.cellsSheets.isCursorOnCodeCellOutput();
  }

  // called when the viewport is loaded from the URL
  urlViewportLoad(sheetId: string) {
    const cellsSheet = sheets.getById(sheetId);
    if (cellsSheet) {
      cellsSheet.cursor.viewport = {
        x: this.viewport.x,
        y: this.viewport.y,
        scaleX: this.viewport.scale.x,
        scaleY: this.viewport.scale.y,
      };
    }
  }

  cellsSheet(): CellsSheet {
    if (!this.cellsSheets.current) {
      throw new Error('cellSheet not found in pixiApp');
    }
    return this.cellsSheets.current;
  }

  changeHoverTableHeaders(hoverTableHeaders: Container) {
    this.hoverTableHeaders.removeChildren();
    this.hoverTableHeaders.addChild(hoverTableHeaders);
  }

  cellsSheetsCreate() {
    this.cellsSheets.create();
  }

  setCursorDirty() {
    if (this.cursor) this.cursor.dirty = true;
  }
}

export const pixiApp = new PixiApp();<|MERGE_RESOLUTION|>--- conflicted
+++ resolved
@@ -307,14 +307,10 @@
 
   // called before and after a render
   prepareForCopying = async (options?: { gridLines?: boolean; cull?: Rectangle; ai?: boolean }): Promise<Container> => {
-<<<<<<< HEAD
     // this is expensive, so we do it first, before blocking the canvas renderer
     await this.htmlPlaceholders.prepare(options?.cull);
 
     // this blocks the canvas renderer
-=======
-    await this.htmlPlaceholders.prepare(options?.cull);
->>>>>>> 2a6f561d
     this.copying = true;
 
     this.gridLines.visible = options?.gridLines ?? false;
