--- conflicted
+++ resolved
@@ -158,11 +158,7 @@
     this.dirty = true;
   };
 
-<<<<<<< HEAD
-  getWorld = () => {
-=======
   getWorld = (): Point => {
->>>>>>> eb02c74d
     return this.toWorld(this.pixiApp.renderer.events.pointer.global);
   };
 
