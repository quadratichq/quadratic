--- conflicted
+++ resolved
@@ -1,10 +1,6 @@
-<<<<<<< HEAD
+import { focusGrid } from '@/app/helpers/focusGrid';
 import type { Renderer } from 'pixi.js';
 import { autoDetectRenderer, Matrix } from 'pixi.js';
-=======
-import { focusGrid } from '@/app/helpers/focusGrid';
-import { Matrix, Renderer } from 'pixi.js';
->>>>>>> bacdd319
 import { sheets } from '../../grid/controller/Sheets';
 import { pixiApp } from './PixiApp';
 
