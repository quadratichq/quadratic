/**
 * CellsLabels renders all text within a CellsSheet.
 *
 * It is responsible for creating and managing CellsTextHash objects, which is
 * an efficient way of batching cells together to reduce the number of
 * geometries sent to the GPU.
 */

import { debugShowCellsHashBoxes, debugShowCellsSheetCulling } from '@/app/debugFlags';
import { events } from '@/app/events/events';
import { sheets } from '@/app/grid/controller/Sheets';
import { intersects } from '@/app/gridGL/helpers/intersects';
import { pixiApp } from '@/app/gridGL/pixiApp/PixiApp';
<<<<<<< HEAD
import { Coordinate } from '@/app/gridGL/types/size';
=======
>>>>>>> cafae399
import { JsValidationWarning } from '@/app/quadratic-core-types';
import {
  RenderClientCellsTextHashClear,
  RenderClientLabelMeshEntry,
} from '@/app/web-workers/renderWebWorker/renderClientMessages';
import { renderWebWorker } from '@/app/web-workers/renderWebWorker/renderWebWorker';
import type { RenderSpecial } from '@/app/web-workers/renderWebWorker/worker/cellsLabel/CellsTextHashSpecial';
import { Container, Graphics, Point, Rectangle } from 'pixi.js';
import { CellsSheet, ErrorMarker, ErrorValidation } from '../CellsSheet';
import { sheetHashHeight, sheetHashWidth } from '../CellsTypes';
import { CellsTextHash } from './CellsTextHash';

export class CellsLabels extends Container {
  private cellsSheet: CellsSheet;

  // draws text hashes
  private cellsTextHashes: Container<CellsTextHash>;

  // (hashX, hashY) index into cellsTextHashContainer
  cellsTextHash: Map<string, CellsTextHash>;

  // used to draw debug boxes for cellsTextHash
  private cellsTextDebug: Graphics;
  private cellsTextHashDebug: Container;

  constructor(cellsSheet: CellsSheet) {
    super();
    this.cellsSheet = cellsSheet;
    this.cellsTextHash = new Map();
    this.cellsTextHashes = this.addChild(new Container<CellsTextHash>());
    this.cellsTextDebug = this.addChild(new Graphics());
    this.cellsTextHashDebug = this.addChild(new Container());

    events.on('clickedToCell', this.clickedToCell);
  }

  get sheetId(): string {
    return this.cellsSheet.sheetId;
  }

  private createCellsTextHash(hashX: number, hashY: number, viewRectangle?: Rectangle): CellsTextHash {
    const key = `${hashX},${hashY}`;
    const cellsTextHash = new CellsTextHash(this.sheetId, hashX, hashY, viewRectangle);
    this.cellsTextHash.set(key, cellsTextHash);
    this.cellsTextHashes.addChild(cellsTextHash);
    return cellsTextHash;
  }

  // received a clear message before a new set of labelMeshEntries
  clearCellsTextHash(message: RenderClientCellsTextHashClear) {
    const key = `${message.hashX},${message.hashY}`;
    let cellsTextHash = this.cellsTextHash.get(key);
    const viewRectangle = new Rectangle(
      message.viewRectangle.x,
      message.viewRectangle.y,
      message.viewRectangle.width,
      message.viewRectangle.height
    );
    if (cellsTextHash) {
      cellsTextHash.clearMeshEntries(viewRectangle);
    } else {
      cellsTextHash = this.cellsTextHashes.addChild(
        new CellsTextHash(this.sheetId, message.hashX, message.hashY, viewRectangle)
      );
      this.cellsTextHash.set(key, cellsTextHash);
    }
    cellsTextHash.content.import(message.content);
    cellsTextHash.links = message.links;
    cellsTextHash.newDrawRects = message.drawRects;
  }

  // Returns whether the cell has content by checking CellsTextHashContent.
  hasCell(column: number, row: number): boolean {
    const hashX = Math.floor(column / sheetHashWidth);
    const hashY = Math.floor(row / sheetHashHeight);
    const key = `${hashX},${hashY}`;
    const cellsTextHash = this.cellsTextHash.get(key);
    if (cellsTextHash) {
      return cellsTextHash.content.hasContent(column, row);
    }
    return false;
  }

  // received a new LabelMeshEntry to add to a CellsTextHash
  addLabelMeshEntry(message: RenderClientLabelMeshEntry) {
    const key = `${message.hashX},${message.hashY}`;
    const cellsTextHash = this.cellsTextHash.get(key);
    if (!cellsTextHash) {
      console.warn(`[CellsLabels] labelMeshEntry: cellsTextHash not found for (${message.hashX}, ${message.hashY})`);
      return;
    }
    cellsTextHash.addLabelMeshEntry(message);
  }

  finalizeCellsTextHash(hashX: number, hashY: number, special?: RenderSpecial) {
    const key = `${hashX},${hashY}`;
    const cellsTextHash = this.cellsTextHash.get(key);
    if (cellsTextHash) {
      cellsTextHash.finalizeLabelMeshEntries(special);

      // refresh viewport if necessary
      if (sheets.sheet.id === this.cellsSheet.sheetId) {
        const bounds = pixiApp.viewport.getVisibleBounds();
        const hashBounds = cellsTextHash.bounds.toRectangle();
        if (hashBounds && intersects.rectangleRectangle(hashBounds, bounds)) {
          cellsTextHash.show();
          if (pixiApp.gridLines) {
            pixiApp.gridLines.dirty = true;
          }
          pixiApp.setViewportDirty();
        } else {
          cellsTextHash.hide();
        }
      }
    }
  }

  static getHash(x: number, y: number): { x: number; y: number } {
    return {
      x: Math.floor(x / sheetHashWidth),
      y: Math.floor(y / sheetHashHeight),
    };
  }

  show(bounds: Rectangle) {
    let count = 0;
    if (debugShowCellsHashBoxes) {
      this.cellsTextDebug.clear();
      this.cellsTextHashDebug.removeChildren();
    }
    this.cellsTextHashes.children.forEach((cellsTextHash) => {
      const hashBounds = cellsTextHash.bounds.toRectangle();
      if (hashBounds && intersects.rectangleRectangle(hashBounds, bounds)) {
        cellsTextHash.show();
        if (debugShowCellsHashBoxes) {
          cellsTextHash.drawDebugBox(this.cellsTextDebug, this.cellsTextHashDebug);
        }
        count++;
      } else {
        cellsTextHash.hide();
      }
    });
    if (debugShowCellsSheetCulling) {
      console.log(`[CellsSheet] visible: ${count}/${this.cellsTextHash.size}`);
    }
  }

  // used to render all cellsTextHashes to warm up the GPU
  showAll() {
    this.cellsTextHashes.children.forEach((cellsTextHash) => cellsTextHash.show());
  }

  // adjust headings for all cellsTextHashes impacted by headings changed except
  // for the CellsTextHash that needs to be resized (that will be handled by the
  // renderWebWorker)
  adjustHeadings(column: number | undefined, row: number | undefined, delta: number) {
    const hashX = column !== undefined ? Math.floor(column / sheetHashWidth) : undefined;
    const hashY = row !== undefined ? Math.floor(row / sheetHashHeight) : undefined;
    this.cellsTextHashes.children.forEach((cellsTextHash) => {
      cellsTextHash.adjust(hashX, hashY, delta);
    });
  }

  async getCellsContentMaxWidth(column: number): Promise<number> {
    return await renderWebWorker.getCellsColumnMaxWidth(this.sheetId, column);
  }

  private getHash(screenX: number, screenY: number, create?: boolean): CellsTextHash | undefined {
    const hashPosition = CellsLabels.getHash(screenX, screenY);
    const hash = this.cellsTextHash.get(`${hashPosition.x},${hashPosition.y}`);
    if (hash) {
      return hash;
    } else if (create) {
      return this.createCellsTextHash(hashPosition.x, hashPosition.y);
    }
  }

  async getCellsContentMaxHeight(row: number): Promise<number> {
    return await renderWebWorker.getCellsRowMaxHeight(this.sheetId, row);
  }

  unload(hashX: number, hashY: number) {
    const key = `${hashX},${hashY}`;
    const cellsTextHash = this.cellsTextHash.get(key);
    if (cellsTextHash) {
      cellsTextHash.clear();
    }
  }

  private clickedToCell = (column: number, row: number, world: Point | true) => {
    if (sheets.sheet.id !== this.sheetId) return;
    const hash = this.getHash(column, row);
    if (hash) {
      hash.special.clickedToCell(column, row, world);
    }
    pixiApp.validations.clickedToCell(column, row, world);
  };

  renderValidationUpdates(validationWarnings: JsValidationWarning[]) {
    validationWarnings.forEach((v) => {
      const { x, y } = v;
      const cellsTextHash = this.getHash(Number(x), Number(y), true);
      if (cellsTextHash) {
        cellsTextHash.warnings.updateWarnings(v);
      }
    });
  }

  renderValidations(hashX: number, hashY: number, validationWarnings: JsValidationWarning[]) {
    const key = `${hashX},${hashY}`;
    let cellsTextHash = this.cellsTextHash.get(key);
    if (!cellsTextHash) {
      cellsTextHash = this.createCellsTextHash(hashX, hashY);
    }
    cellsTextHash.warnings.populate(validationWarnings);
  }

  getErrorMarker(x: number, y: number): ErrorMarker | undefined {
    const hash = this.getHash(x, y);
    if (hash) {
      return hash.getErrorMarker(x, y);
    }
  }

  intersectsErrorMarkerValidation(world: Point): ErrorValidation | undefined {
    const sheet = sheets.getById(this.sheetId);
    if (!sheet) throw new Error('Expected sheet to be defined in CellsLabels');
    const { column, row } = sheet.getColumnRowFromScreen(world.x, world.y);
    const hash = this.getHash(column, row);
    if (hash) {
      return hash.intersectsErrorMarkerValidation(world);
    }
  }

  intersectsLink(world: Point): Coordinate | undefined {
    const sheet = sheets.getById(this.sheetId);
    if (!sheet) throw new Error('Expected sheet to be defined in CellsLabels');
    const { column, row } = sheet.getColumnRowFromScreen(world.x, world.y);
    const hash = this.getHash(column, row);
    const cell = sheet.getColumnRow(world.x, world.y);
    if (hash && cell && hash.intersectsLink(cell)) {
      return { x: column, y: row };
    }
  }
}<|MERGE_RESOLUTION|>--- conflicted
+++ resolved
@@ -11,10 +11,7 @@
 import { sheets } from '@/app/grid/controller/Sheets';
 import { intersects } from '@/app/gridGL/helpers/intersects';
 import { pixiApp } from '@/app/gridGL/pixiApp/PixiApp';
-<<<<<<< HEAD
 import { Coordinate } from '@/app/gridGL/types/size';
-=======
->>>>>>> cafae399
 import { JsValidationWarning } from '@/app/quadratic-core-types';
 import {
   RenderClientCellsTextHashClear,
