/**
 * A LabelMeshEntry is a Mesh of a specific font and style that holds the
 * vertices, uvs, and indices for the hashed region of text.
 *
 * There may be multiple LabelMeshEntries for a single font/style combination to
 * ensure that the webGL buffers do not exceed the maximum size. These meshes
 * are rendered.
 */

import * as shaderNoTint from '@/app/gridGL/cells/cellsLabel/cellLabelShader';
import * as shaderTint from '@/app/gridGL/cells/cellsLabel/cellLabelShaderTint';
import type { RenderClientLabelMeshEntry } from '@/app/web-workers/renderWebWorker/renderClientMessages';
import type { Texture } from 'pixi.js';
<<<<<<< HEAD
import { Assets, BitmapFont, BLEND_MODES, Mesh, MeshGeometry, MeshMaterial, Program } from 'pixi.js';
=======
import { BitmapFont, BLEND_MODES, Mesh, MeshGeometry, MeshMaterial, Program } from 'pixi.js';
>>>>>>> 87f1961b

export class LabelMeshEntry extends Mesh {
  private fontName: string;
  private fontSize = 14;

  constructor(message: RenderClientLabelMeshEntry) {
    const geometry = new MeshGeometry();
    const shader = message.hasColor ? shaderTint : shaderNoTint;

<<<<<<< HEAD
    // Get the font from Assets
=======
    // Get the font from BitmapFont.available instead of Assets
>>>>>>> 87f1961b
    const font = BitmapFont.available[message.fontName];
    if (!font) {
      throw new Error(`Font not found: ${message.fontName}`);
    }

    // Get the texture from the font's page textures
    const pages = font.pageTextures;
    let texture: Texture | undefined;
    for (const page in pages) {
      if (pages[page].baseTexture.uid === message.textureUid) {
        texture = pages[page];
      }
    }
    if (!texture) {
      throw new Error(`Texture not found for font: ${message.fontName} with uid: ${message.textureUid}`);
    }

    const material = new MeshMaterial(texture, {
      program: Program.from(shader.msdfVert, shader.msdfFrag),
      uniforms: { uFWidth: 0 },
    });

    geometry.getBuffer('aVertexPosition').update(message.vertices);
    geometry.getBuffer('aTextureCoord').update(message.uvs);
    geometry.getIndex().update(message.indices);

    if (message.hasColor && message.colors) {
      geometry.addAttribute('aColors', message.colors, 4);
    }

    super(geometry, material);
    this.fontName = message.fontName;
    this.blendMode = BLEND_MODES.NORMAL_NPM;
  }

  setUniforms(scale: number) {
    const font = BitmapFont.available[this.fontName];
    if (!font) {
      throw new Error(`Font not found: ${this.fontName}`);
    }
    const fontScale = this.fontSize / font.size;
    const ufWidth = font.distanceFieldRange * fontScale * scale;
    this.shader.uniforms.uFWidth = ufWidth;
  }
}<|MERGE_RESOLUTION|>--- conflicted
+++ resolved
@@ -11,11 +11,7 @@
 import * as shaderTint from '@/app/gridGL/cells/cellsLabel/cellLabelShaderTint';
 import type { RenderClientLabelMeshEntry } from '@/app/web-workers/renderWebWorker/renderClientMessages';
 import type { Texture } from 'pixi.js';
-<<<<<<< HEAD
-import { Assets, BitmapFont, BLEND_MODES, Mesh, MeshGeometry, MeshMaterial, Program } from 'pixi.js';
-=======
 import { BitmapFont, BLEND_MODES, Mesh, MeshGeometry, MeshMaterial, Program } from 'pixi.js';
->>>>>>> 87f1961b
 
 export class LabelMeshEntry extends Mesh {
   private fontName: string;
@@ -25,11 +21,6 @@
     const geometry = new MeshGeometry();
     const shader = message.hasColor ? shaderTint : shaderNoTint;
 
-<<<<<<< HEAD
-    // Get the font from Assets
-=======
-    // Get the font from BitmapFont.available instead of Assets
->>>>>>> 87f1961b
     const font = BitmapFont.available[message.fontName];
     if (!font) {
       throw new Error(`Font not found: ${message.fontName}`);
