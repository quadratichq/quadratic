//! Tables renders all pixi-based UI elements for tables. Right now that's the
//! headings.

import { ContextMenuType, type ContextMenuState } from '@/app/atoms/contextMenuAtom';
import { events } from '@/app/events/events';
import { sheets } from '@/app/grid/controller/Sheets';
import type { Sheet } from '@/app/grid/sheet/Sheet';
import type { CellsSheet } from '@/app/gridGL/cells/CellsSheet';
import { Table } from '@/app/gridGL/cells/tables/Table';
import { TablesCache } from '@/app/gridGL/cells/tables/TablesCache';
import { htmlCellsHandler } from '@/app/gridGL/HTMLGrid/htmlCells/htmlCellsHandler';
import { isBitmapFontLoaded } from '@/app/gridGL/loadAssets';
import { pixiApp } from '@/app/gridGL/pixiApp/PixiApp';
import { pixiAppSettings } from '@/app/gridGL/pixiApp/PixiAppSettings';
import type { JsCoordinate, JsHtmlOutput, JsRenderCodeCell, JsUpdateCodeCell } from '@/app/quadratic-core-types';
import type { SheetDataTablesCache } from '@/app/quadratic-core/quadratic_core';
import { fromUint8Array } from '@/app/shared/utils/Uint8Array';
import type { CoreClientImage } from '@/app/web-workers/quadraticCore/coreClientMessages';
import { Container, type Point, type Rectangle } from 'pixi.js';

export interface TablePointerDownResult {
  table: JsRenderCodeCell;
  type: 'table-name' | 'dropdown' | 'column-name' | 'sort' | 'chart';
  column?: number;
}

// todo: tables needs to have a hash of table headers, so we can batch the
// drawing of the table headers

export class Tables extends Container<Table> {
  private cellsSheet: CellsSheet;

  // cache to speed up lookups
  private tablesCache: TablesCache;

  dataTablesCache?: SheetDataTablesCache;

  // tables that are selected (ie, the selection overlaps the table name)
  private activeTables: Table[] = [];

  // tables that have a column selection (used to draw the column selection background)
  private columnTables: Table[] = [];

  // either rename or sort
  private actionDataTable: Table | undefined;

  // tracks which tables are html or image cells
  private htmlOrImage: Set<string>;

  private saveToggleOutlines = false;

  // a cache of single cell tables
  private singleCellTables: Record<string, JsRenderCodeCell> = {};

  // Holds the table headers that hover over the grid.
  hoverTableHeaders: Container;

  tableCursor: string | undefined;

  constructor(cellsSheet: CellsSheet) {
    super();
    this.cellsSheet = cellsSheet;
    this.htmlOrImage = new Set();
    this.hoverTableHeaders = new Container();
    this.tablesCache = new TablesCache();

    events.on('renderCodeCells', this.renderCodeCells);
    events.on('updateCodeCells', this.updateCodeCells);

    events.on('cursorPosition', this.cursorPosition);
    events.on('a1ContextUpdated', this.cursorPosition);
    events.on('sheetOffsets', this.sheetOffsets);

    events.on('contextMenu', this.contextMenu);

    events.on('htmlOutput', this.htmlOutput);
    events.on('htmlUpdate', this.htmlUpdate);
    events.on('updateImage', this.updateImage);

    events.on('dataTablesCache', this.updateDataTablesCache);
  }

  destroy() {
    events.off('renderCodeCells', this.renderCodeCells);
    events.off('updateCodeCells', this.updateCodeCells);

    events.off('cursorPosition', this.cursorPosition);
    events.off('sheetOffsets', this.sheetOffsets);

    events.off('contextMenu', this.contextMenu);

    events.off('htmlOutput', this.htmlOutput);
    events.off('htmlUpdate', this.htmlUpdate);
    events.off('updateImage', this.updateImage);

    events.off('dataTablesCache', this.updateDataTablesCache);

    super.destroy();
  }

  private htmlOutput = (output: JsHtmlOutput[]) => {
    this.htmlOrImage.clear();
    output.forEach((htmlOutput) => {
      if (htmlOutput.sheet_id === this.cellsSheet.sheetId) {
        this.htmlOrImage.add(`${htmlOutput.x},${htmlOutput.y}`);
      }
    });
  };

  private htmlUpdate = (output: JsHtmlOutput) => {
    if (output.sheet_id === this.cellsSheet.sheetId) {
      if (output.html) {
        this.htmlOrImage.add(`${output.x},${output.y}`);
      } else {
        this.htmlOrImage.delete(`${output.x},${output.y}`);
      }
    }
  };

  private updateImage = (image: CoreClientImage) => {
    if (image.sheetId === this.cellsSheet.sheetId) {
      if (image.image) {
        this.htmlOrImage.add(`${image.x},${image.y}`);
      } else {
        this.htmlOrImage.delete(`${image.x},${image.y}`);
      }
    }
  };

  get sheet(): Sheet {
    const sheet = sheets.getById(this.cellsSheet.sheetId);
    if (!sheet) {
      debugger;
      throw new Error(`Sheet ${this.cellsSheet.sheetId} not found in Tables.ts`);
    }
    return sheet;
  }

  /// Returns true if the code cell has no UI and is 1x1.
  private isCodeCellSingle = (codeCell: JsRenderCodeCell): boolean => {
    return codeCell.w === 1 && codeCell.h === 1 && !codeCell.show_name && !codeCell.show_columns;
  };

  /// Deletes a table from Tables and removes cache.
  private deleteTable = (x: number, y: number) => {
    const table = this.getTable(x, y);
    if (table) {
      if (table.codeCell.alternating_colors) {
        const cellsSheet = pixiApp.cellsSheets.getById(this.sheet.id);
        if (cellsSheet) {
          cellsSheet.cellsFills.updateAlternatingColors(x, y, undefined);
        }
      }
      this.removeChild(table);
      table.destroy();
      this.tablesCache.remove(table);
    }
  };

  // Updates the cells markers for a single cell table
  private singleCellUpdate = (codeCell: JsRenderCodeCell) => {
    const cellsMarkers = pixiApp.cellsSheets.getById(this.sheet.id)?.cellsMarkers;
    if (!cellsMarkers) return;
    if (codeCell.state === 'RunError' || codeCell.state === 'SpillError') {
      const box = this.sheet.getCellOffsets(codeCell.x, codeCell.y);
      cellsMarkers.add(box, codeCell);
    } else {
      cellsMarkers.remove(codeCell.x, codeCell.y);
    }
  };

  /// Updates the tables based on the updateCodeCells message.
  private updateCodeCells = (updateCodeCells: JsUpdateCodeCell[]) => {
    // if the cursor is same as the code cell anchor cell, we may need to update the cursor
    let updateCursor = false;
    const isCursorSingleSelection = sheets.sheet.cursor.isSingleSelection();
    const tableSelectionName = sheets.sheet.cursor.getSingleFullTableSelectionName();
    const cursorSheetId = sheets.sheet.cursor.sheet.id;
    const { x: cursorX, y: cursorY } = sheets.sheet.cursor.position;

    for (const updateCodeCell of updateCodeCells) {
      if (updateCodeCell.sheet_id.id !== this.cellsSheet.sheetId) {
        continue;
      }

      const { pos, render_code_cell } = updateCodeCell;
      const x = Number(pos.x);
      const y = Number(pos.y);
      const key = `${x},${y}`;

      const cursorIsSameAsCodeCell = cursorSheetId === sheets.current && cursorX === x && cursorY === y;

      if (!render_code_cell) {
        delete this.singleCellTables[key];
        this.deleteTable(x, y);
      } else {
        const isSingleCell = this.isCodeCellSingle(render_code_cell);
        if (isSingleCell) {
          this.singleCellTables[key] = render_code_cell;
          this.deleteTable(x, y);
          this.singleCellUpdate(render_code_cell);
        } else {
          delete this.singleCellTables[key];
          const table = this.getTable(x, y);
          if (table) {
            // updating an existing table
            this.tablesCache.updateTableName(table, render_code_cell.name);
            table.updateCodeCell(render_code_cell);
            if (this.isActive(table)) {
              table.showActive();
            }
          } else {
            // adding a new table
            const table = this.addChild(new Table(this.sheet, render_code_cell));
            this.tablesCache.add(table);
          }

          // update cursor for multi-cell tables
          if (cursorIsSameAsCodeCell && (isCursorSingleSelection || tableSelectionName === render_code_cell.name)) {
            updateCursor = true;
          }
        }
      }
    }

    pixiApp.setViewportDirty();
    pixiApp.singleCellOutlines.setDirty();

    if (updateCursor) {
      sheets.sheet.cursor.moveTo(sheets.sheet.cursor.position.x, sheets.sheet.cursor.position.y, {
        checkForTableRef: true,
      });
    } else if (this.sheet.id === sheets.current) {
      events.emit('cursorPosition');
    }
  };

  // We cannot start rendering code cells until the bitmap fonts are loaded. We
  // listen for the bitmapFontsLoaded event and then render the code cells.
  private renderCodeCells = (sheetId: string, renderCodeCells: Uint8Array) => {
    if (sheetId === this.cellsSheet.sheetId) {
      const codeCells = fromUint8Array<JsRenderCodeCell[]>(renderCodeCells);
      this.removeChildren();
      this.tablesCache.clear();
      if (!isBitmapFontLoaded()) {
        events.once('bitmapFontsLoaded', () => this.completeRenderCodeCells(codeCells));
        return;
      }
      this.completeRenderCodeCells(codeCells);
    }
  };

  /// Creates new Tables for each code cell. This expects all data structures to
  /// be empty.
  private completeRenderCodeCells = (codeCells: JsRenderCodeCell[]) => {
    codeCells.forEach((codeCell) => {
      if (this.isCodeCellSingle(codeCell)) {
        this.singleCellTables[`${codeCell.x},${codeCell.y}`] = codeCell;
        this.singleCellUpdate(codeCell);
        return;
      } else {
        const table = this.addChild(new Table(this.sheet, codeCell));
        this.tablesCache.add(table);
      }
    });
  };

  /// Returns the tables that are visible in the viewport.
  private getVisibleTables = (): Table[] => {
    const bounds = pixiApp.viewport.getVisibleBounds();
    const cellBounds = sheets.sheet.getRectangleFromScreen(bounds);
    const tables = this.dataTablesCache?.getLargeTablesInRect(
      cellBounds.x,
      cellBounds.y,
      cellBounds.width,
      cellBounds.height
    );
    return (
      tables?.flatMap((pos) => {
        const table = this.getTable(pos.x, pos.y);
        if (table) {
          return [table];
        }
        return [];
      }) ?? []
    );
  };

  update = (dirtyViewport: boolean) => {
    if (dirtyViewport) {
      const bounds = pixiApp.viewport.getVisibleBounds();
      const gridHeading = pixiApp.headings.headingSize.height / pixiApp.viewport.scale.y;
      const visibleTables = this.getVisibleTables();
      visibleTables?.forEach((table) => table.update(bounds, gridHeading));
    }
  };

  // Updates the active table when the cursor moves.
  private cursorPosition = () => {
    if (this.sheet.id !== sheets.current) {
      return;
    }
    const tables = sheets.sheet.cursor.getSelectedTableNames();
    this.activeTables.forEach((table) => table.hideActive());
    this.activeTables = tables.flatMap((tableName) => {
      const table = this.getTableFromName(tableName);
      if (table) {
        table.showActive();
        return [table];
      }
      return [];
    });
    const columnTables = sheets.sheet.cursor.getTablesWithColumnSelection();
    const newColumnTables = columnTables.flatMap((t) => {
      const table = this.getTableFromName(t);
      if (table) {
        return [table];
      } else {
        return [];
      }
    });
    const tablesNeedingUpdate = new Set([...this.columnTables, ...newColumnTables]);
    tablesNeedingUpdate.forEach((table) => table.header.updateSelection());
    this.columnTables = newColumnTables;
  };

  // Redraw the headings if the offsets change.
  sheetOffsets = (sheetId: string) => {
    if (sheetId === this.sheet.id) {
      this.children.map((table) => table.updateCodeCell());
    }
    pixiApp.setViewportDirty();
  };

  isActive = (table: Table): boolean => {
    return this.activeTables.includes(table) || pixiAppSettings.contextMenu?.table === table.codeCell;
  };

  // Returns true if the pointer down as handled (eg, a column header was
  // clicked). Otherwise it handles TableName. We ignore the table name if the
  // table is not active to allow the user to select the row above the table.
  pointerDown = (world: Point): TablePointerDownResult | undefined => {
    const cell = this.sheet.getColumnRow(world.x, world.y);
    const table = this.getTableIntersects(cell);
    if (!table) return;
    const result = table.intersectsTableName(world);
    if (result) return result;
    const columnName = table?.pointerDown(world);
    if (columnName && columnName.type !== 'table-name') {
      return columnName;
    }
    if (table.pointerDownChart(world)) {
      return { type: 'chart', table: table.codeCell };
    }
  };

  pointerMove = (world: Point): boolean => {
    const cell = this.sheet.getColumnRow(world.x, world.y);
    const table = this.getTableIntersects(cell);
    if (!table) return false;
    const result = table.pointerMove(world);
    if (result) {
      this.tableCursor = table.tableCursor;
      return true;
    }
    this.tableCursor = undefined;
    return false;
  };

  // track and activate a table whose context menu is open (this handles the
  // case where you hover a table and open the context menu; we want to keep
  // that table active while the context menu is open)
  private contextMenu = (options: ContextMenuState) => {
    if (this.actionDataTable) {
      this.actionDataTable.showColumnHeaders();
      this.actionDataTable = undefined;
    }
    if (!options?.type) {
      pixiApp.setViewportDirty();
      return;
    }
    if (options.type === ContextMenuType.TableSort) {
      this.actionDataTable = options.table ? this.getTable(options.table.x, options.table.y) : undefined;
      if (this.actionDataTable) {
        this.actionDataTable.showActive();
      }
    } else if (options.type === ContextMenuType.Table && options.table) {
      if (options.rename) {
        this.actionDataTable = options.table ? this.getTable(options.table.x, options.table.y) : undefined;
        if (this.actionDataTable) {
          this.actionDataTable.showActive();
        }
      } else {
        const contextMenuTable = options.table ? this.getTable(options.table.x, options.table.y) : undefined;
        if (contextMenuTable) {
          contextMenuTable.showActive();
        }
      }
    } else if (
      options.type === ContextMenuType.TableColumn &&
      options.table &&
      options.rename &&
      options.selectedColumn !== undefined
    ) {
      this.actionDataTable = options.table ? this.getTable(options.table.x, options.table.y) : undefined;
      if (this.actionDataTable) {
        this.actionDataTable.showActive();
        this.actionDataTable.hideColumnHeaders(options.selectedColumn);
      }
    }
    pixiApp.setViewportDirty();
  };

  getTableNamePosition = (x: number, y: number): Rectangle | undefined => {
    const table = this.getTable(x, y);
    return table?.getTableNameBounds();
  };

  getTableColumnHeaderPosition = (x: number, y: number, index: number): Rectangle | undefined => {
    const table = this.getTable(x, y);
    return table?.getColumnHeaderBounds(index);
  };

  getSortDialogPosition = (codeCell: JsRenderCodeCell): JsCoordinate | undefined => {
    const table = this.getTable(codeCell.x, codeCell.y);
    return table?.getSortDialogPosition();
  };

  // Toggles the outlines of the table (used during thumbnail generation)
  toggleOutlines = () => {
    if (this.saveToggleOutlines) {
      this.saveToggleOutlines = false;
      this.activeTables.forEach((table) => table.showActive());
      const contextMenuTable = pixiAppSettings.contextMenu?.table;
      if (contextMenuTable && pixiAppSettings.contextMenu?.column === undefined) {
        const table = this.getTable(contextMenuTable.x, contextMenuTable.y);
        table?.showActive();
      }
      this.actionDataTable?.showActive();
      this.children.forEach((table) => table.header.toggleTableColumnSelection(false));
      pixiApp.setViewportDirty();
    } else {
      this.saveToggleOutlines = true;
      this.children.forEach((table) => {
        table.hideActive();
        table.header.toggleTableColumnSelection(true);
      });
    }
  };

  resizeTable = (x: number, y: number, width: number, height: number) => {
    const table = this.getTable(x, y);
    if (table) {
      table.resize(width, height);
      pixiApp.gridLines.dirty = true;
    } else {
      throw new Error(`Table ${x},${y} not found in Tables.ts`);
    }
  };

  isHtmlOrImage = (sheetId: string, cell: JsCoordinate): boolean => {
    if (this.htmlOrImage.has(`${cell.x},${cell.y}`)) {
      return true;
    }
    return (
      !!htmlCellsHandler.findCodeCell(sheetId, cell.x, cell.y) ||
      !!pixiApp.cellsSheets.getById(sheetId)?.cellsImages.isImageCell(cell.x, cell.y)
    );
  };

  getColumnHeaderCell = (
    cell: JsCoordinate
  ): { table: Table; x: number; y: number; width: number; height: number } | undefined => {
    const table = this.getTableIntersects(cell);
    if (!table) return;
    if (table.codeCell.show_columns && table.inOverHeadings) {
      if (
        cell.x >= table.codeCell.x &&
        cell.x < table.codeCell.x + table.codeCell.w &&
        table.codeCell.y + (table.codeCell.show_name ? 1 : 0) === cell.y
      ) {
        const index = table.codeCell.columns.filter((c) => c.display)[cell.x - table.codeCell.x]?.valueIndex ?? -1;
        if (index !== -1) {
          const bounds = table.header.getColumnHeaderBounds(index);
          if (bounds) {
            return {
              table,
              x: bounds.x,
              y: bounds.y,
              width: bounds.width,
              height: bounds.height,
            };
          }
        }
      }
    }
  };

  // Returns true if the cell is a table name cell
  isInTableHeader = (cell: JsCoordinate): boolean => {
    const table = this.getTableIntersects(cell);
    if (!table) return false;
    return (
      table.codeCell.show_name &&
      cell.x >= table.codeCell.x &&
      cell.x < table.codeCell.x + table.codeCell.w &&
      cell.y === table.codeCell.y
    );
  };

  // Checks whether we're hovering a code cell with either an error or peek
  // (excluding charts)
  hoverCodeCell = (world: Point): JsRenderCodeCell | undefined => {
    const cell = this.sheet.getColumnRow(world.x, world.y);
    const codeCell = this.getCodeCellIntersects(cell);
    if (!codeCell) return;
    if (pixiAppSettings.showCodePeek || codeCell.state === 'SpillError' || codeCell.state === 'RunError') {
      if (!codeCell.is_html_image) {
        return codeCell;
      }
    }
  };
<<<<<<< HEAD

  private updateDataTablesCache = (sheetId: string, dataTablesCache: SheetDataTablesCache) => {
    if (sheetId === this.sheet.id) {
      this.dataTablesCache?.free();
      this.dataTablesCache = dataTablesCache;
      if (sheetId === sheets.current) {
        pixiApp.singleCellOutlines.setDirty();
      }
    }
  };

=======

  private updateDataTablesCache = (sheetId: string, dataTablesCache: SheetDataTablesCache) => {
    if (sheetId === this.sheet.id) {
      this.dataTablesCache?.free();
      this.dataTablesCache = dataTablesCache;
      if (sheetId === sheets.current) {
        pixiApp.singleCellOutlines.setDirty();
      }
    }
  };

>>>>>>> 4a553f8f
  /// Returns the table name if the cell is in the table header.
  getTableNameInNameOrColumn = (x: number, y: number): string | undefined => {
    const table = this.getTableIntersects({ x, y });
    if (table) {
      if (
        (table.codeCell.show_name && y === table.codeCell.y) ||
        (table.codeCell.show_columns && y === table.codeCell.y + (table.codeCell.show_name ? 1 : 0))
      ) {
        return table.codeCell.name;
      }
      return;
    }
  };

  //#region query tables

  /// Returns a Table (single-cell code cells are excluded).
  getTable = (x: number | bigint, y: number | bigint): Table | undefined => {
    return this.tablesCache.getByXY(x, y);
  };

  /// Returns the table that the cell intersects (excludes single cell tables).
  getTableIntersects = (cell: JsCoordinate): Table | undefined => {
    if (this.dataTablesCache) {
      const tablePos = this.dataTablesCache.getTableInPos(cell.x, cell.y);
      if (tablePos) {
        return this.getTable(tablePos.x, tablePos.y);
      }
    }
  };

<<<<<<< HEAD
=======
  /// Returns the table that the pointer intersects (excludes single cell tables).
  getTableIntersectsWorld = (world: Point): Table | undefined => {
    const cell = this.sheet.getColumnRow(world.x, world.y);
    return this.getTableIntersects(cell);
  };

>>>>>>> 4a553f8f
  /// Returns a code cell from either a Table or a single code cell.
  getCodeCellIntersects = (cell: JsCoordinate): JsRenderCodeCell | undefined => {
    const codeCell = this.getSingleCodeCell(cell.x, cell.y);
    if (codeCell) return codeCell;
    const table = this.getTableIntersects(cell);
    if (table) return table.codeCell;
  };

  /// Returns a table by its name.
  getTableFromName = (name: string): Table | undefined => {
    return this.tablesCache.getByName(name);
  };

  /// Returns a single-cell code cell (Tables are excluded)
  private getSingleCodeCell = (x: number, y: number): JsRenderCodeCell | undefined => {
    return this.singleCellTables[`${x},${y}`];
  };

  // Returns single cell code cells that are in the given cell-based rectangle.
  getSingleCellTablesInRectangle = (cellRectangle: Rectangle): JsRenderCodeCell[] => {
    if (!this.dataTablesCache) return [];
    const tablePositions = this.dataTablesCache.getSingleCellTablesInRect(
      cellRectangle.x,
      cellRectangle.y,
      cellRectangle.right,
      cellRectangle.bottom
    );
    if (!tablePositions) return [];

    return tablePositions?.flatMap((pos) => {
      const codeCell = this.singleCellTables[`${pos.x},${pos.y}`];
      if (codeCell) {
        return [codeCell];
      } else {
        return [];
      }
    });
  };

  /// Returns all Tables (ie, not single-cell code cells) that are within the
  /// cell-based rectangle
  getLargeTablesInRect = (rect: Rectangle): Table[] => {
    if (!this.dataTablesCache) return [];
    const tablePositions = this.dataTablesCache.getLargeTablesInRect(rect.x, rect.y, rect.right - 1, rect.bottom - 1);
    return tablePositions.flatMap((pos) => {
      const table = this.getTable(pos.x, pos.y);
      if (table) {
        return [table];
      } else {
        return [];
      }
    });
  };

  /// Returns whether the cell is a table anchor
  isTableAnchor = (x: number, y: number): boolean => {
    return !!this.getTable(x, y) || !!this.getSingleCodeCell(x, y);
  };

  isWithinCodeCell = (x: number, y: number): boolean => {
    const codeCell = this.getCodeCellIntersects({ x, y });
    return codeCell?.language !== 'Import';
  };

  /// Returns whether there are any code cells with the cell-based rectangle
  hasCodeCellInRect = (r: Rectangle): boolean => {
    if (!this.dataTablesCache) return false;
    return this.dataTablesCache.hasTableInRect(r.x, r.y, r.right - 1, r.bottom - 1);
  };

  //#endregion
}<|MERGE_RESOLUTION|>--- conflicted
+++ resolved
@@ -520,7 +520,6 @@
       }
     }
   };
-<<<<<<< HEAD
 
   private updateDataTablesCache = (sheetId: string, dataTablesCache: SheetDataTablesCache) => {
     if (sheetId === this.sheet.id) {
@@ -532,19 +531,6 @@
     }
   };
 
-=======
-
-  private updateDataTablesCache = (sheetId: string, dataTablesCache: SheetDataTablesCache) => {
-    if (sheetId === this.sheet.id) {
-      this.dataTablesCache?.free();
-      this.dataTablesCache = dataTablesCache;
-      if (sheetId === sheets.current) {
-        pixiApp.singleCellOutlines.setDirty();
-      }
-    }
-  };
-
->>>>>>> 4a553f8f
   /// Returns the table name if the cell is in the table header.
   getTableNameInNameOrColumn = (x: number, y: number): string | undefined => {
     const table = this.getTableIntersects({ x, y });
@@ -576,15 +562,12 @@
     }
   };
 
-<<<<<<< HEAD
-=======
   /// Returns the table that the pointer intersects (excludes single cell tables).
   getTableIntersectsWorld = (world: Point): Table | undefined => {
     const cell = this.sheet.getColumnRow(world.x, world.y);
     return this.getTableIntersects(cell);
   };
 
->>>>>>> 4a553f8f
   /// Returns a code cell from either a Table or a single code cell.
   getCodeCellIntersects = (cell: JsCoordinate): JsRenderCodeCell | undefined => {
     const codeCell = this.getSingleCodeCell(cell.x, cell.y);
