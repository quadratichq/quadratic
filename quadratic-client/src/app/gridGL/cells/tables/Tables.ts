//! Tables renders all pixi-based UI elements for tables. Right now that's the
//! headings.

import { ContextMenuType, type ContextMenuState } from '@/app/atoms/contextMenuAtom';
import { events } from '@/app/events/events';
import { sheets } from '@/app/grid/controller/Sheets';
import type { Sheet } from '@/app/grid/sheet/Sheet';
import type { CellsSheet } from '@/app/gridGL/cells/CellsSheet';
import { Table } from '@/app/gridGL/cells/tables/Table';
import { TablesCache } from '@/app/gridGL/cells/tables/TablesCache';
import { htmlCellsHandler } from '@/app/gridGL/HTMLGrid/htmlCells/htmlCellsHandler';
import { isBitmapFontLoaded } from '@/app/gridGL/loadAssets';
import { pixiApp } from '@/app/gridGL/pixiApp/PixiApp';
import { pixiAppSettings } from '@/app/gridGL/pixiApp/PixiAppSettings';
import type { JsCoordinate, JsHtmlOutput, JsRenderCodeCell, JsUpdateCodeCell, Pos } from '@/app/quadratic-core-types';
import type { SheetDataTablesCache } from '@/app/quadratic-core/quadratic_core';
import { fromUint8Array } from '@/app/shared/utils/Uint8Array';
import type { CoreClientImage } from '@/app/web-workers/quadraticCore/coreClientMessages';
import { Container, type Point, type Rectangle } from 'pixi.js';

export interface TablePointerDownResult {
  table: JsRenderCodeCell;
  type: 'table-name' | 'dropdown' | 'column-name' | 'sort' | 'chart';
  column?: number;
}

// todo: tables needs to have a hash of table headers, so we can batch the
// drawing of the table headers

export class Tables extends Container<Table> {
  private cellsSheet: CellsSheet;

  // cache to speed up lookups
  private tablesCache: TablesCache;

  dataTablesCache?: SheetDataTablesCache;

  // tables that are selected (ie, the selection overlaps the table name)
  private activeTables: Table[] = [];

  // tables that have a column selection (used to draw the column selection background)
  private columnTables: Table[] = [];

  // either rename or sort
  private actionDataTable: Table | undefined;

  // tracks which tables are html or image cells
  private htmlOrImage: Set<string>;

  private saveToggleOutlines = false;

  // a cache of single cell tables
  private singleCellTables: Record<string, JsRenderCodeCell> = {};

  // Holds the table headers that hover over the grid.
  hoverTableHeaders: Container;

  tableCursor: string | undefined;

  constructor(cellsSheet: CellsSheet) {
    super();
    this.cellsSheet = cellsSheet;
    this.htmlOrImage = new Set();
    this.hoverTableHeaders = new Container();
    this.tablesCache = new TablesCache();

    events.on('renderCodeCells', this.renderCodeCells);
    events.on('updateCodeCells', this.updateCodeCells);

    events.on('cursorPosition', this.cursorPosition);
    events.on('a1ContextUpdated', this.handleA1ContextUpdated);
    events.on('sheetOffsetsUpdated', this.sheetOffsets);

    events.on('contextMenu', this.contextMenu);

    events.on('htmlOutput', this.htmlOutput);
    events.on('htmlUpdate', this.htmlUpdate);
    events.on('updateImage', this.updateImage);

    events.on('dataTablesCache', this.updateDataTablesCache);
  }

  destroy() {
    events.off('renderCodeCells', this.renderCodeCells);
    events.off('updateCodeCells', this.updateCodeCells);

    events.off('cursorPosition', this.cursorPosition);
    events.off('a1ContextUpdated', this.handleA1ContextUpdated);
    events.off('sheetOffsetsUpdated', this.sheetOffsets);

    events.off('contextMenu', this.contextMenu);

    events.off('htmlOutput', this.htmlOutput);
    events.off('htmlUpdate', this.htmlUpdate);
    events.off('updateImage', this.updateImage);

    events.off('dataTablesCache', this.updateDataTablesCache);

    super.destroy();
  }

  private htmlOutput = (output: JsHtmlOutput[]) => {
    this.htmlOrImage.clear();
    output.forEach((htmlOutput) => {
      if (htmlOutput.sheet_id === this.cellsSheet.sheetId) {
        this.htmlOrImage.add(`${htmlOutput.x},${htmlOutput.y}`);
      }
    });
  };

  private htmlUpdate = (output: JsHtmlOutput) => {
    if (output.sheet_id === this.cellsSheet.sheetId) {
      if (output.html) {
        this.htmlOrImage.add(`${output.x},${output.y}`);
      } else {
        this.htmlOrImage.delete(`${output.x},${output.y}`);
      }
    }
  };

  private updateImage = (image: CoreClientImage) => {
    if (image.sheetId === this.cellsSheet.sheetId) {
      if (image.image) {
        this.htmlOrImage.add(`${image.x},${image.y}`);
      } else {
        this.htmlOrImage.delete(`${image.x},${image.y}`);
      }
    }
  };

  get sheet(): Sheet | undefined {
    return sheets.getById(this.cellsSheet.sheetId);
  }

  /// Returns true if the code cell has no UI and is 1x1.
  private isCodeCellSingle = (codeCell: JsRenderCodeCell): boolean => {
    return (
      codeCell.state === 'SpillError' ||
      codeCell.state === 'RunError' ||
      (codeCell.w === 1 && codeCell.h === 1 && !codeCell.show_name && !codeCell.show_columns)
    );
  };

  /// Deletes a table from Tables and removes cache.
  private deleteTable = (x: number, y: number) => {
    const table = this.getTable(x, y);
    if (table) {
      if (table.codeCell.alternating_colors) {
        const cellsSheet = pixiApp.cellsSheets.getById(this.cellsSheet.sheetId);
        if (cellsSheet) {
          cellsSheet.cellsFills.updateAlternatingColors(x, y, undefined);
        }
      }
      this.removeChild(table);
      table.destroy();
      this.tablesCache.remove(table);
    }
  };

  // Updates the cells markers for a single cell table
  private singleCellUpdate = (x: number, y: number, codeCell?: JsRenderCodeCell) => {
    const sheet = this.sheet;
    if (!sheet) {
      return;
    }

    const cellsMarkers = pixiApp.cellsSheets.getById(this.cellsSheet.sheetId)?.cellsMarkers;
    if (!cellsMarkers) return;
    if (codeCell?.state === 'RunError' || codeCell?.state === 'SpillError') {
      const box = sheet.getCellOffsets(x, y);
      cellsMarkers.add(box, codeCell);
    } else {
      cellsMarkers.remove(x, y);
    }
  };

  /// Updates the tables based on the updateCodeCells message.
  private updateCodeCells = (updateCodeCells: JsUpdateCodeCell[]) => {
    const sheet = this.sheet;
    if (!sheet) {
      return;
    }

    // Sort so that None render cells come first, then Some render cells
    updateCodeCells.sort((a, b) => {
      if (!a.render_code_cell && b.render_code_cell) {
        return -1;
      }
      if (a.render_code_cell && !b.render_code_cell) {
        return 1;
      }
      return 0;
    });

    for (const updateCodeCell of updateCodeCells) {
      if (updateCodeCell.sheet_id.id !== sheet.id) {
        continue;
      }

      const { pos, render_code_cell } = updateCodeCell;
      const x = Number(pos.x);
      const y = Number(pos.y);
      const key = `${x},${y}`;

      if (!render_code_cell) {
        delete this.singleCellTables[key];
        this.deleteTable(x, y);
        this.singleCellUpdate(x, y);
      } else {
        const isSingleCell = this.isCodeCellSingle(render_code_cell);
        if (isSingleCell) {
          this.singleCellTables[key] = render_code_cell;
          this.deleteTable(x, y);
          this.singleCellUpdate(x, y, render_code_cell);
        } else {
          delete this.singleCellTables[key];
          const table = this.getTable(x, y);
          if (table) {
            // updating an existing table
            table.updateCodeCell(render_code_cell);
            this.tablesCache.update(table);
            if (this.isActive(table)) {
              table.showActive();
            }
          } else {
            // adding a new table
            const table = this.addChild(new Table(sheet, render_code_cell));
            this.tablesCache.add(table);
          }
        }
      }
    }

    this.cursorPosition(true);
    pixiApp.singleCellOutlines.setDirty();
    pixiApp.setViewportDirty();
  };

  // We cannot start rendering code cells until the bitmap fonts are loaded. We
  // listen for the bitmapFontsLoaded event and then render the code cells.
  private renderCodeCells = (sheetId: string, renderCodeCells: Uint8Array) => {
    if (sheetId === this.cellsSheet.sheetId) {
      const codeCells = fromUint8Array<JsRenderCodeCell[]>(renderCodeCells);
      this.removeChildren();
      this.tablesCache.clear();
      if (!isBitmapFontLoaded()) {
        events.once('bitmapFontsLoaded', () => this.completeRenderCodeCells(codeCells));
        return;
      }
      this.completeRenderCodeCells(codeCells);
    }
  };

  /// Creates new Tables for each code cell. This expects all data structures to
  /// be empty.
  private completeRenderCodeCells = (codeCells: JsRenderCodeCell[]) => {
    const sheet = this.sheet;
    if (!sheet) {
      return;
    }

    codeCells.forEach((codeCell) => {
      if (this.isCodeCellSingle(codeCell)) {
        this.singleCellTables[`${codeCell.x},${codeCell.y}`] = codeCell;
        this.singleCellUpdate(codeCell.x, codeCell.y, codeCell);
        return;
      } else {
        const table = this.addChild(new Table(sheet, codeCell));
        this.tablesCache.add(table);
      }
    });
    // ensures that a table at A1 gets highlighted
    this.cursorPosition(true);
  };

  /// Returns the tables that are visible in the viewport.
  private getVisibleTables = (forceBounds?: Rectangle): Table[] => {
    const bounds = forceBounds ?? pixiApp.viewport.getVisibleBounds();
    const cellBounds = sheets.sheet.getRectangleFromScreen(bounds);
    const tables = this.dataTablesCache?.getLargeTablesInRect(
      cellBounds.left,
      cellBounds.top,
      cellBounds.right - 1,
      cellBounds.bottom - 1
    );
    return (
      tables?.flatMap((pos) => {
        const table = this.getTable(pos.x, pos.y);
        if (table) {
          return [table];
        }
        return [];
      }) ?? []
    );
  };

  /// Forces an update of all tables to the given bounds (used by thumbnail generation)
  forceUpdate = (bounds: Rectangle) => {
    const gridHeading = pixiApp.headings.headingSize.unscaledHeight;
    const visibleTables = this.getVisibleTables(bounds);
    visibleTables?.forEach((table) => table.update(bounds, gridHeading));
  };

  update = (dirtyViewport: boolean) => {
    if (dirtyViewport) {
      const bounds = pixiApp.viewport.getVisibleBounds();
      const gridHeading = pixiApp.headings.headingSize.unscaledHeight;
      const visibleTables = this.getVisibleTables();
      visibleTables?.forEach((table) => table.update(bounds, gridHeading));
    }
  };

  private handleA1ContextUpdated = () => {
    this.cursorPosition(true);
  };

  // Updates the active table when the cursor moves.
<<<<<<< HEAD
  private cursorPosition = () => {
    if (this.cellsSheet.sheetId !== sheets.current) {
=======
  private cursorPosition = (checkForTableRef = false) => {
    if (this.sheet.id !== sheets.current) {
>>>>>>> 42853b20
      return;
    }

    if (checkForTableRef) {
      sheets.sheet.cursor.checkForTableRef();
    }

    const tables = sheets.sheet.cursor.getSelectedTableNames();

    this.activeTables.forEach((table) => table.hideActive());
    this.activeTables = tables.reduce<Table[]>((acc, tableName) => {
      const table = this.getTableFromName(tableName);
      if (table) {
        table.showActive();
        acc.push(table);
      }
      return acc;
    }, []);

    const columnTables = sheets.sheet.cursor.getTablesWithColumnSelection();
    const newColumnTables = columnTables.reduce<Table[]>((acc, tableName) => {
      const table = this.getTableFromName(tableName);
      if (table) {
        acc.push(table);
      }
      return acc;
    }, []);

    const tablesNeedingUpdate = new Set([...this.columnTables, ...newColumnTables]);
    tablesNeedingUpdate.forEach((table) => table.header.updateSelection());

    this.columnTables = newColumnTables;
  };

  // Redraw the headings if the offsets change.
  sheetOffsets = (sheetId: string) => {
    if (sheetId === this.cellsSheet.sheetId) {
      this.children.map((table) => table.updateCodeCell());
    }
    pixiApp.setViewportDirty();
  };

  isActive = (table: Table): boolean => {
    return this.activeTables.includes(table) || pixiAppSettings.contextMenu?.table === table.codeCell;
  };

  // Returns true if the pointer down as handled (eg, a column header was
  // clicked). Otherwise it handles TableName. We ignore the table name if the
  // table is not active to allow the user to select the row above the table.
  pointerDown = (world: Point): TablePointerDownResult | undefined => {
    const sheet = this.sheet;
    if (!sheet) {
      return;
    }

    const cell = sheet.getColumnRow(world.x, world.y);
    const table = this.getTableIntersects(cell);
    if (!table) return;
    const result = table.intersectsTableName(world);
    if (result) return result;
    const columnName = table?.pointerDown(world);
    if (columnName && columnName.type !== 'table-name') {
      return columnName;
    }
    if (table.pointerDownChart(world)) {
      return { type: 'chart', table: table.codeCell };
    }
  };

  pointerMove = (world: Point): boolean => {
    const sheet = this.sheet;
    if (!sheet) {
      return false;
    }

    const cell = sheet.getColumnRow(world.x, world.y);
    const table = this.getTableIntersects(cell);
    if (!table) return false;
    const result = table.pointerMove(world);
    if (result) {
      this.tableCursor = table.tableCursor;
      return true;
    }
    this.tableCursor = undefined;
    return false;
  };

  // track and activate a table whose context menu is open (this handles the
  // case where you hover a table and open the context menu; we want to keep
  // that table active while the context menu is open)
  private contextMenu = (options: ContextMenuState) => {
    if (this.actionDataTable) {
      this.actionDataTable.hideActive();
      this.actionDataTable.showColumnHeaders();
      this.actionDataTable = undefined;
    }
    if (!options?.type) {
      pixiApp.setViewportDirty();
      return;
    }
    if (options.type === ContextMenuType.TableSort) {
      this.actionDataTable = options.table ? this.getTable(options.table.x, options.table.y) : undefined;
      if (this.actionDataTable) {
        this.actionDataTable.showActive();
      }
    } else if (options.type === ContextMenuType.Table && options.table) {
      if (options.rename) {
        this.actionDataTable = options.table ? this.getTable(options.table.x, options.table.y) : undefined;
        if (this.actionDataTable) {
          this.actionDataTable.showActive();
        }
      } else {
        const contextMenuTable = options.table ? this.getTable(options.table.x, options.table.y) : undefined;
        if (contextMenuTable) {
          contextMenuTable.showActive();
        }
      }
    } else if (
      options.type === ContextMenuType.TableColumn &&
      options.table &&
      options.rename &&
      options.selectedColumn !== undefined
    ) {
      this.actionDataTable = options.table ? this.getTable(options.table.x, options.table.y) : undefined;
      if (this.actionDataTable) {
        this.actionDataTable.showActive();
        this.actionDataTable.hideColumnHeaders(options.selectedColumn);
      }
    }
    pixiApp.setViewportDirty();
  };

  getTableNamePosition = (x: number, y: number): Rectangle | undefined => {
    const table = this.getTable(x, y);
    return table?.getTableNameBounds();
  };

  getTableColumnHeaderPosition = (x: number, y: number, index: number): Rectangle | undefined => {
    const table = this.getTable(x, y);
    return table?.getColumnHeaderBounds(index);
  };

  getSortDialogPosition = (codeCell: JsRenderCodeCell): JsCoordinate | undefined => {
    const table = this.getTable(codeCell.x, codeCell.y);
    return table?.getSortDialogPosition();
  };

  // Toggles the outlines of the table (used during thumbnail generation)
  toggleOutlines = () => {
    if (this.saveToggleOutlines) {
      this.saveToggleOutlines = false;
      this.activeTables.forEach((table) => table.showActive());
      const contextMenuTable = pixiAppSettings.contextMenu?.table;
      if (contextMenuTable && pixiAppSettings.contextMenu?.column === undefined) {
        const table = this.getTable(contextMenuTable.x, contextMenuTable.y);
        table?.showActive();
      }
      this.actionDataTable?.showActive();
      this.children.forEach((table) => table.header.toggleTableColumnSelection(false));
      pixiApp.setViewportDirty();
    } else {
      this.saveToggleOutlines = true;
      this.children.forEach((table) => {
        table.hideActive();
        table.header.toggleTableColumnSelection(true);
      });
    }
  };

  resizeTable = (x: number, y: number, width: number, height: number) => {
    const table = this.getTable(x, y);
    if (table) {
      table.resize(width, height);
      pixiApp.gridLines.dirty = true;
    } else {
      throw new Error(`Table ${x},${y} not found in Tables.ts`);
    }
  };

  isHtmlOrImage = (sheetId: string, cell: JsCoordinate): boolean => {
    if (this.htmlOrImage.has(`${cell.x},${cell.y}`)) {
      return true;
    }
    return (
      !!htmlCellsHandler.findCodeCell(sheetId, cell.x, cell.y) ||
      !!pixiApp.cellsSheets.getById(sheetId)?.cellsImages.isImageCell(cell.x, cell.y)
    );
  };

  getColumnHeaderCell = (
    cell: JsCoordinate
  ): { table: Table; x: number; y: number; width: number; height: number } | undefined => {
    const table = this.getTableIntersects(cell);
    if (!table) return;
    if (table.codeCell.show_columns && table.inOverHeadings) {
      if (
        cell.x >= table.codeCell.x &&
        cell.x < table.codeCell.x + table.codeCell.w &&
        table.codeCell.y + (table.codeCell.show_name ? 1 : 0) === cell.y
      ) {
        const index = table.codeCell.columns.filter((c) => c.display)[cell.x - table.codeCell.x]?.valueIndex ?? -1;
        if (index !== -1) {
          const bounds = table.header.getColumnHeaderBounds(index);
          if (bounds) {
            return {
              table,
              x: bounds.x,
              y: bounds.y,
              width: bounds.width,
              height: bounds.height,
            };
          }
        }
      }
    }
  };

  // Returns true if the cell is a table name cell
  isInTableHeader = (cell: JsCoordinate): boolean => {
    const table = this.getTableIntersects(cell);
    if (!table) return false;
    return (
      table.codeCell.show_name &&
      cell.x >= table.codeCell.x &&
      cell.x < table.codeCell.x + table.codeCell.w &&
      cell.y === table.codeCell.y
    );
  };

  // Checks whether we're hovering a code cell with either an error or peek
  // (excluding charts)
  hoverCodeCell = (world: Point): JsRenderCodeCell | undefined => {
    const sheet = this.sheet;
    if (!sheet) {
      return;
    }

    const cell = sheet.getColumnRow(world.x, world.y);
    const codeCell = this.getCodeCellIntersects(cell);
    if (!codeCell) return;
    if (pixiAppSettings.showCodePeek || codeCell.state === 'SpillError' || codeCell.state === 'RunError') {
      if (!codeCell.is_html_image) {
        return codeCell;
      }
    }
  };

  private updateDataTablesCache = (sheetId: string, dataTablesCache: SheetDataTablesCache) => {
    if (sheetId === this.cellsSheet.sheetId) {
      this.dataTablesCache?.free();
      this.dataTablesCache = dataTablesCache;
      if (sheetId === sheets.current) {
        pixiApp.singleCellOutlines.setDirty();
      }
    }
  };

  /// Returns the table name if the cell is in the table header.
  getTableNameInNameOrColumn = (x: number, y: number): string | undefined => {
    const table = this.getTableIntersects({ x, y });
    if (table) {
      if (
        (table.codeCell.show_name && y === table.codeCell.y) ||
        (table.codeCell.show_columns && y === table.codeCell.y + (table.codeCell.show_name ? 1 : 0))
      ) {
        return table.codeCell.name;
      }
      return;
    }
  };

  //#region query tables

  /// Returns a Table (single-cell code cells are excluded).
  getTable = (x: number | bigint, y: number | bigint): Table | undefined => {
    return this.tablesCache.getByXY(x, y);
  };

  /// Returns the table that the cell intersects (excludes single cell tables).
  getTableIntersects = (cell: JsCoordinate): Table | undefined => {
    if (this.dataTablesCache) {
      const tablePos = this.dataTablesCache.getTableInPos(cell.x, cell.y);
      if (tablePos) {
        return this.getTable(tablePos.x, tablePos.y);
      }
    }
  };

  /// Returns the table that the pointer intersects (excludes single cell tables).
  getTableIntersectsWorld = (world: Point): Table | undefined => {
    const sheet = this.sheet;
    if (!sheet) {
      return;
    }

    const cell = sheet.getColumnRow(world.x, world.y);
    return this.getTableIntersects(cell);
  };

  /// Returns a code cell from either a Table or a single code cell.
  getCodeCellIntersects = (cell: JsCoordinate): JsRenderCodeCell | undefined => {
    const codeCell = this.getSingleCodeCell(cell.x, cell.y);
    if (codeCell) return codeCell;
    const table = this.getTableIntersects(cell);
    return table?.codeCell;
  };

  /// Returns a table by its name.
  getTableFromName = (name: string): Table | undefined => {
    return this.tablesCache.getByName(name);
  };

  /// Returns a single-cell code cell (Tables are excluded)
  private getSingleCodeCell = (x: number, y: number): JsRenderCodeCell | undefined => {
    return this.singleCellTables[`${x},${y}`];
  };

  // Returns single cell code cells that are in the given cell-based rectangle.
  getSingleCellTablesInRectangle = (cellRectangle: Rectangle): Pos[] => {
    if (!this.dataTablesCache) return [];
<<<<<<< HEAD
    return this.dataTablesCache.getSingleCellTablesInRect(
      cellRectangle.x,
      cellRectangle.y,
      cellRectangle.right,
      cellRectangle.bottom
=======
    const tablePositions = this.dataTablesCache.getSingleCellTablesInRect(
      cellRectangle.left,
      cellRectangle.top,
      cellRectangle.right - 1,
      cellRectangle.bottom - 1
>>>>>>> 42853b20
    );
  };

  /// Returns all Tables (ie, not single-cell code cells) that are within the
  /// cell-based rectangle
  getLargeTablesInRect = (rect: Rectangle): Table[] => {
    if (!this.dataTablesCache) return [];
    const tablePositions = this.dataTablesCache.getLargeTablesInRect(rect.x, rect.y, rect.right - 1, rect.bottom - 1);
    return tablePositions.flatMap((pos) => {
      const table = this.getTable(pos.x, pos.y);
      if (table) {
        return [table];
      } else {
        return [];
      }
    });
  };

  /// Returns whether the cell is a table anchor
  isTableAnchor = (x: number, y: number): boolean => {
    return !!this.getTable(x, y) || !!this.getSingleCodeCell(x, y);
  };

  /// Returns whether there are any code cells with the cell-based rectangle
  hasCodeCellInRect = (r: Rectangle): boolean => {
    if (!this.dataTablesCache) return false;
    return this.dataTablesCache.hasTableInRect(r.x, r.y, r.right - 1, r.bottom - 1);
  };

  hasCodeCellInCurrentSelection = () => {
    if (!this.dataTablesCache) return false;
    return this.dataTablesCache.hasCodeCellInSelection(sheets.sheet.cursor.jsSelection, sheets.jsA1Context);
  };

  //#endregion
}<|MERGE_RESOLUTION|>--- conflicted
+++ resolved
@@ -315,13 +315,8 @@
   };
 
   // Updates the active table when the cursor moves.
-<<<<<<< HEAD
-  private cursorPosition = () => {
+  private cursorPosition = (checkForTableRef = false) => {
     if (this.cellsSheet.sheetId !== sheets.current) {
-=======
-  private cursorPosition = (checkForTableRef = false) => {
-    if (this.sheet.id !== sheets.current) {
->>>>>>> 42853b20
       return;
     }
 
@@ -642,19 +637,11 @@
   // Returns single cell code cells that are in the given cell-based rectangle.
   getSingleCellTablesInRectangle = (cellRectangle: Rectangle): Pos[] => {
     if (!this.dataTablesCache) return [];
-<<<<<<< HEAD
     return this.dataTablesCache.getSingleCellTablesInRect(
-      cellRectangle.x,
-      cellRectangle.y,
-      cellRectangle.right,
-      cellRectangle.bottom
-=======
-    const tablePositions = this.dataTablesCache.getSingleCellTablesInRect(
       cellRectangle.left,
       cellRectangle.top,
       cellRectangle.right - 1,
       cellRectangle.bottom - 1
->>>>>>> 42853b20
     );
   };
 
