--- conflicted
+++ resolved
@@ -224,20 +224,15 @@
       }
     }
 
-    pixiApp.setViewportDirty();
-    pixiApp.singleCellOutlines.setDirty();
-
     if (updateCursor) {
       sheets.sheet.cursor.moveTo(sheets.sheet.cursor.position.x, sheets.sheet.cursor.position.y, {
         checkForTableRef: true,
       });
-<<<<<<< HEAD
-    } else if (this.sheet.id === sheets.current) {
-      events.emit('cursorPosition');
-    }
-=======
+    }
     this.cursorPosition();
->>>>>>> 1642262d
+
+    pixiApp.singleCellOutlines.setDirty();
+    pixiApp.setViewportDirty();
   };
 
   // We cannot start rendering code cells until the bitmap fonts are loaded. We
@@ -307,27 +302,31 @@
     if (this.sheet.id !== sheets.current) {
       return;
     }
+
     const tables = sheets.sheet.cursor.getSelectedTableNames();
+
     this.activeTables.forEach((table) => table.hideActive());
-    this.activeTables = tables.flatMap((tableName) => {
+    this.activeTables = tables.reduce<Table[]>((acc, tableName) => {
       const table = this.getTableFromName(tableName);
       if (table) {
         table.showActive();
-        return [table];
-      }
-      return [];
-    });
+        acc.push(table);
+      }
+      return acc;
+    }, []);
+
     const columnTables = sheets.sheet.cursor.getTablesWithColumnSelection();
-    const newColumnTables = columnTables.flatMap((t) => {
-      const table = this.getTableFromName(t);
+    const newColumnTables = columnTables.reduce<Table[]>((acc, tableName) => {
+      const table = this.getTableFromName(tableName);
       if (table) {
-        return [table];
-      } else {
-        return [];
-      }
-    });
+        acc.push(table);
+      }
+      return acc;
+    }, []);
+
     const tablesNeedingUpdate = new Set([...this.columnTables, ...newColumnTables]);
     tablesNeedingUpdate.forEach((table) => table.header.updateSelection());
+
     this.columnTables = newColumnTables;
   };
 
