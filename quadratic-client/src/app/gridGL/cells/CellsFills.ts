--- conflicted
+++ resolved
@@ -205,16 +205,9 @@
       let yOffset = bounds.y;
       for (let y = 0; y < table.h; y++) {
         let height = this.sheet.offsets.getRowHeight(y + table.y);
-<<<<<<< HEAD
-        if (y % 2 !== (table.show_ui && table.show_name !== table.show_columns ? 1 : 0)) {
+        if (y % 2 !== (table.show_name !== table.show_columns ? 1 : 0)) {
           this.alternatingColorsGraphics.rect(bounds.x, yOffset, bounds.width, height);
           this.alternatingColorsGraphics.fill({ color: ALTERNATING_BG_COLOR, alpha: ALTERNATING_BG_OPACITY });
-=======
-        if (y % 2 !== (table.show_name !== table.show_columns ? 1 : 0)) {
-          this.alternatingColorsGraphics.beginFill(ALTERNATING_BG_COLOR, ALTERNATING_BG_OPACITY);
-          this.alternatingColorsGraphics.drawRect(bounds.x, yOffset, bounds.width, height);
-          this.alternatingColorsGraphics.endFill();
->>>>>>> bacdd319
         }
         yOffset += height;
       }
