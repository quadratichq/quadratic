import { sheets } from '@/app/grid/controller/Sheets';
import { pixiAppSettings } from '@/app/gridGL/pixiApp/PixiAppSettings';
import { quadraticCore } from '@/app/web-workers/quadraticCore/quadraticCore';

export const openCodeEditor = async () => {
  const { codeEditorState, setCodeEditorState, setEditorInteractionState } = pixiAppSettings;
  if (!setCodeEditorState) {
    throw new Error('Expected setCodeEditorState to be defined in openCodeEditor');
  }

  if (!setEditorInteractionState) {
    throw new Error('Expected setEditorInteractionState to be defined in openCodeEditor');
  }

<<<<<<< HEAD
  const { x, y } = sheets.sheet.cursor.cursorPosition;
  const codeCell = await quadraticCore.getCodeCell(sheets.sheet.id, x, y);
  if (codeCell) {
    const {
      codeCell: {
        pos: { x: openX, y: openY },
        language: openLanguage,
        sheetId: openSheetId,
=======
  const { x, y } = sheets.sheet.cursor.position;
  const cell = await quadraticCore.getRenderCell(sheets.sheet.id, x, y);
  if (cell?.language) {
    setCodeEditorState({
      ...codeEditorState,
      waitingForEditorClose: {
        codeCell: {
          sheetId: sheets.current,
          pos: { x, y },
          language: cell.language,
        },
        showCellTypeMenu: false,
        initialCode: '',
>>>>>>> 29aebe29
      },
    } = codeEditorState;

    // check if the code editor is already open on the same cell
    const closeCodeEditor =
      codeEditorState.showCodeEditor &&
      openX === x &&
      openY === y &&
      openLanguage === codeCell.language &&
      openSheetId === sheets.current;

    if (closeCodeEditor) {
      // if the code editor is already open on the same cell, then close it
      // this open save changes modal if there are unsaved changes
      setCodeEditorState({
        ...codeEditorState,
        escapePressed: true,
      });
    } else {
      // if the code editor is not already open on the same cell, then open it
      // this will also open the save changes modal if there are unsaved changes
      setCodeEditorState({
        ...codeEditorState,
        diffEditorContent: undefined,
        waitingForEditorClose: {
          codeCell: {
            sheetId: sheets.current,
            pos: { x, y },
            language: codeCell.language,
          },
          showCellTypeMenu: false,
          initialCode: '',
        },
      });
    }
  } else if (codeEditorState.showCodeEditor) {
    // code editor is already open, so check it for save before closing
    setCodeEditorState({
      ...codeEditorState,
      diffEditorContent: undefined,
      waitingForEditorClose: {
        codeCell: {
          sheetId: sheets.current,
          pos: { x, y },
          language: 'Python',
        },
        showCellTypeMenu: true,
        initialCode: '',
      },
    });
  } else {
    // just open the code editor selection menu
    setEditorInteractionState((prev) => ({
      ...prev,
      showCellTypeMenu: true,
    }));
    setCodeEditorState({
      ...codeEditorState,
      diffEditorContent: undefined,
      initialCode: '',
      codeCell: {
        sheetId: sheets.current,
        pos: { x, y },
        language: codeEditorState.codeCell.language,
      },
    });
  }
};<|MERGE_RESOLUTION|>--- conflicted
+++ resolved
@@ -12,8 +12,7 @@
     throw new Error('Expected setEditorInteractionState to be defined in openCodeEditor');
   }
 
-<<<<<<< HEAD
-  const { x, y } = sheets.sheet.cursor.cursorPosition;
+  const { x, y } = sheets.sheet.cursor.position;
   const codeCell = await quadraticCore.getCodeCell(sheets.sheet.id, x, y);
   if (codeCell) {
     const {
@@ -21,21 +20,6 @@
         pos: { x: openX, y: openY },
         language: openLanguage,
         sheetId: openSheetId,
-=======
-  const { x, y } = sheets.sheet.cursor.position;
-  const cell = await quadraticCore.getRenderCell(sheets.sheet.id, x, y);
-  if (cell?.language) {
-    setCodeEditorState({
-      ...codeEditorState,
-      waitingForEditorClose: {
-        codeCell: {
-          sheetId: sheets.current,
-          pos: { x, y },
-          language: cell.language,
-        },
-        showCellTypeMenu: false,
-        initialCode: '',
->>>>>>> 29aebe29
       },
     } = codeEditorState;
 
