--- conflicted
+++ resolved
@@ -1,10 +1,6 @@
 import { ErrorValidation } from '@/app/gridGL/cells/CellsSheet';
 import { EditingCell } from '@/app/gridGL/HTMLGrid/hoverCell/HoverCell';
-<<<<<<< HEAD
-import { PanMode } from '@/app/gridGL/pixiApp/PixiAppSettings';
 import { CodeCell } from '@/app/gridGL/types/codeCell';
-=======
->>>>>>> 1b3a797b
 import { SheetPosTS } from '@/app/gridGL/types/size';
 import {
   JsBordersSheet,
