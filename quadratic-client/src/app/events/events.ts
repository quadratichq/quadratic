--- conflicted
+++ resolved
@@ -122,16 +122,11 @@
   triggerCell: (column: number, row: number, forceOpen: boolean) => void;
   dropdownKeyboard: (key: 'ArrowDown' | 'ArrowUp' | 'Enter' | 'Escape') => void;
 
-<<<<<<< HEAD
   // when validation changes state
   validation: (validation: string | boolean) => void;
 
   // context menu opens on a grid heading
-  gridHeadingContextMenu: (world?: Point, column?: number, row?: number) => void;
-=======
-  // context menu opens on a grid heading
   gridContextMenu: (world: Point, column: number, row: number) => void;
->>>>>>> e00b2154
 }
 
 export const events = new EventEmitter<EventTypes>();