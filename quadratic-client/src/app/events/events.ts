--- conflicted
+++ resolved
@@ -172,11 +172,9 @@
 
   debugFlags: () => void;
 
-<<<<<<< HEAD
+  startupTimer: (name: TimerNames, data: { start?: number; end?: number }) => void;
+
   setDirty: (dirty: DirtyObject) => void;
-=======
-  startupTimer: (name: TimerNames, data: { start?: number; end?: number }) => void;
->>>>>>> 78f42b87
 }
 
 export const events = new EventEmitter<EventTypes>();