--- conflicted
+++ resolved
@@ -125,14 +125,10 @@
   validation: (validation: string | boolean) => void;
 
   // context menu opens on a grid heading
-<<<<<<< HEAD
-  gridContextMenu: (world: Point, row?: number, column?: number) => void;
+  gridContextMenu: (world: Point, row: number | null, column: number | null) => void;
 
   // ask AI to fix error in code cell
   askAICodeCell: (codeCell: CodeCell) => void;
-=======
-  gridContextMenu: (world: Point, row: number | null, column: number | null) => void;
->>>>>>> 9054991b
 
   suggestionDropdownKeyboard: (key: 'ArrowDown' | 'ArrowUp' | 'Enter' | 'Escape' | 'Tab') => void;
 
