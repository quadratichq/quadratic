import { ErrorValidation } from '@/app/gridGL/cells/CellsSheet';
import { EditingCell } from '@/app/gridGL/HTMLGrid/hoverCell/HoverCell';
import { SheetPosTS } from '@/app/gridGL/types/size';
import {
  JsBordersSheet,
  JsCodeCell,
  JsHtmlOutput,
  JsOffset,
  JsRenderCell,
  JsRenderCodeCell,
  JsRenderFill,
  JsSheetFill,
  JsValidationWarning,
  Selection,
  SheetBounds,
  SheetInfo,
  Validation,
} from '@/app/quadratic-core-types';
import type { CodeRun } from '@/app/web-workers/CodeRun';
import { LanguageState } from '@/app/web-workers/languageTypes';
import { MultiplayerState } from '@/app/web-workers/multiplayerWebWorker/multiplayerClientMessages';
import { CellEdit, MultiplayerUser } from '@/app/web-workers/multiplayerWebWorker/multiplayerTypes';
import {
  CoreClientImage,
  CoreClientImportProgress,
  CoreClientTransactionProgress,
  CoreClientTransactionStart,
} from '@/app/web-workers/quadraticCore/coreClientMessages';
import EventEmitter from 'eventemitter3';
import { Point, Rectangle } from 'pixi.js';

interface EventTypes {
  needRefresh: (state: 'required' | 'recommended' | 'force') => void;

  search: (found?: SheetPosTS[], current?: number) => void;
  hoverCell: (cell?: JsRenderCodeCell | EditingCell | ErrorValidation) => void;
  hoverTooltip: (rect?: Rectangle, text?: string, subtext?: string) => void;

  zoom: (scale: number) => void;

  undoRedo: (undo: boolean, redo: boolean) => void;

  addSheet: (sheetInfo: SheetInfo, user: boolean) => void;
  deleteSheet: (sheetId: string, user: boolean) => void;
  sheetInfo: (sheetInfo: SheetInfo[]) => void;
  sheetInfoUpdate: (sheetInfo: SheetInfo) => void;
  changeSheet: (sheetId: string) => void;
  sheetBounds: (sheetBounds: SheetBounds) => void;

  setCursor: (cursor?: string, selection?: Selection) => void;
  cursorPosition: () => void;
  generateThumbnail: () => void;
  changeInput: (input: boolean, initialValue?: string) => void;
  headingSize: (width: number, height: number) => void;
  gridSettings: () => void;

  sheetOffsets: (sheetId: string, offsets: JsOffset[]) => void;
  sheetFills: (sheetId: string, fills: JsRenderFill[]) => void;
  sheetMetaFills: (sheetId: string, fills: JsSheetFill) => void;
  htmlOutput: (html: JsHtmlOutput[]) => void;
  htmlUpdate: (html: JsHtmlOutput) => void;
  bordersSheet: (sheetId: string, borders?: JsBordersSheet) => void;
  renderCells: (sheetId: string, renderCells: JsRenderCell[]) => void;
  renderCodeCells: (sheetId: string, codeCells: JsRenderCodeCell[]) => void;

  pythonInit: (version: string) => void;
  pythonState: (state: LanguageState, current?: CodeRun, awaitingExecution?: CodeRun[]) => void;
  javascriptInit: (version: string) => void;
  javascriptState: (state: LanguageState, current?: CodeRun, awaitingExecution?: CodeRun[]) => void;
  connectionState: (state: LanguageState, current?: CodeRun, awaitingExecution?: CodeRun[]) => void;

  updateCodeCell: (options: {
    sheetId: string;
    x: number;
    y: number;
    codeCell?: JsCodeCell;
    renderCodeCell?: JsRenderCodeCell;
  }) => void;
  updateImage: (message: CoreClientImage) => void;

  importProgress: (message: CoreClientImportProgress) => void;
  transactionStart: (message: CoreClientTransactionStart) => void;
  transactionProgress: (message: CoreClientTransactionProgress) => void;

  multiplayerUpdate: (users: MultiplayerUser[]) => void;
  multiplayerChangeSheet: () => void;
  multiplayerCursor: () => void;
  multiplayerState: (state: MultiplayerState) => void;
  multiplayerCellEdit: (cellEdit: CellEdit, player: MultiplayerUser) => void;
  multiplayerFollow: () => void;
  multiplayerCodeRunning: (multiplayerUser: MultiplayerUser) => void;
  multiplayerSynced: () => void;

  resizeHeadingColumn: (sheetId: string, column: number) => void;
  resizeHeadingRow: (sheetId: string, row: number) => void;

  offlineTransactions: (transactions: number, operations: number) => void;
  offlineTransactionsApplied: (timestamps: number[]) => void;

  connector: (query: string) => void;
  connectorResponse: (buffer: ArrayBuffer) => void;

  codeEditor: () => void;
  cellMoving: (move: boolean) => void;

  insertCodeEditorText: (text: string) => void;

  sheetValidations: (sheetId: string, validations: Validation[]) => void;
  renderValidationWarnings: (
    sheetId: string,
    hashX: number | undefined,
    hashY: number | undefined,
    warnings: JsValidationWarning[]
  ) => void;

  // pointer down on the grid
  clickedToCell: (column: number, row: number, world: Point | true) => void;

  // dropdown button is pressed for dropdown Validation
  triggerCell: (column: number, row: number, forceOpen: boolean) => void;
  dropdownKeyboard: (key: 'ArrowDown' | 'ArrowUp' | 'Enter' | 'Escape') => void;

  // when validation changes state
  validation: (validation: string | boolean) => void;

  // context menu opens on a grid heading
<<<<<<< HEAD
  gridContextMenu: (world: Point, row: number | null, column: number | null) => void;
=======
  gridContextMenu: (world: Point, column?: number, row?: number) => void;

  suggestionDropdownKeyboard: (key: 'ArrowDown' | 'ArrowUp' | 'Enter' | 'Escape' | 'Tab') => void;
>>>>>>> 5e2a9b6b
}

export const events = new EventEmitter<EventTypes>();<|MERGE_RESOLUTION|>--- conflicted
+++ resolved
@@ -124,13 +124,9 @@
   validation: (validation: string | boolean) => void;
 
   // context menu opens on a grid heading
-<<<<<<< HEAD
   gridContextMenu: (world: Point, row: number | null, column: number | null) => void;
-=======
-  gridContextMenu: (world: Point, column?: number, row?: number) => void;
 
   suggestionDropdownKeyboard: (key: 'ArrowDown' | 'ArrowUp' | 'Enter' | 'Escape' | 'Tab') => void;
->>>>>>> 5e2a9b6b
 }
 
 export const events = new EventEmitter<EventTypes>();