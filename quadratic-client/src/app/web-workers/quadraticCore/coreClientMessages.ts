--- conflicted
+++ resolved
@@ -1446,22 +1446,21 @@
   response: JsResponse | undefined;
 }
 
-<<<<<<< HEAD
+export interface ClientCoreGetAICodeErrors {
+  type: 'clientCoreGetAICodeErrors';
+  id: number;
+  maxErrors: number;
+}
+
+export interface CoreClientGetAICodeErrors {
+  type: 'coreClientGetAICodeErrors';
+  id: number;
+  errors: Map<string, JsCodeErrorContext[]> | undefined;
+}
+
 export interface CoreClientAIUpdates {
   type: 'coreClientAIUpdates';
   update: Uint8Array;
-=======
-export interface ClientCoreGetAICodeErrors {
-  type: 'clientCoreGetAICodeErrors';
-  id: number;
-  maxErrors: number;
-}
-
-export interface CoreClientGetAICodeErrors {
-  type: 'coreClientGetAICodeErrors';
-  id: number;
-  errors: Map<string, JsCodeErrorContext[]> | undefined;
->>>>>>> 57d68c7f
 }
 
 export type ClientCoreMessage =
@@ -1658,8 +1657,5 @@
   | CoreClientDataTableMeta
   | CoreClientUpdateValidation
   | CoreClientRemoveValidationSelection
-<<<<<<< HEAD
-  | CoreClientAIUpdates;
-=======
-  | CoreClientGetAICodeErrors;
->>>>>>> 57d68c7f
+  | CoreClientGetAICodeErrors
+  | CoreClientAIUpdates;