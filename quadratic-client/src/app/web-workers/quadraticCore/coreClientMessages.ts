--- conflicted
+++ resolved
@@ -1458,14 +1458,11 @@
   | CoreClientContentCache
   | CoreClientSetCellRenderResize
   | CoreClientGetFormatSelection
-<<<<<<< HEAD
-  | CoreClientHasCellData;
-=======
   | CoreClientAddSheetResponse
   | CoreClientDeleteSheetResponse
   | CoreClientMoveSheetResponse
   | CoreClientSetSheetNameResponse
   | CoreClientSetSheetColorResponse
   | CoreClientSetSheetsColorResponse
-  | CoreClientDuplicateSheetResponse;
->>>>>>> 3af394ec
+  | CoreClientDuplicateSheetResponse
+  | CoreClientHasCellData;