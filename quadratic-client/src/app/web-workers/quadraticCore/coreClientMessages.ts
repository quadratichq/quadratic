import {
  CellAlign,
  CellFormatSummary,
  CodeCellLanguage,
  Format,
  JsCodeCell,
  JsHtmlOutput,
  JsRenderBorders,
  JsRenderCell,
  JsRenderCodeCell,
  JsRenderFill,
  JsSheetFill,
  MinMax,
  SearchOptions,
  Selection,
  SheetBounds,
  SheetInfo,
  SheetPos,
  SheetRect,
  SummarizeSelectionResult,
  TransactionName,
} from '@/app/quadratic-core-types';
import { MultiplayerState } from '../multiplayerWebWorker/multiplayerClientMessages';

//#region Initialize

export interface ClientCoreLoad {
  type: 'clientCoreLoad';
  url: string;
  version: string;
  sequenceNumber: number;
  id: number;
  fileId: string;
}

export interface CoreClientLoad {
  type: 'coreClientLoad';
  id: number;
  version?: string;
  error?: string;
}

export interface ClientCoreUpgradeGridFile {
  type: 'clientCoreUpgradeGridFile';
  grid: string;
  sequenceNumber: number;
  id: number;
}

export interface CoreClientUpgradeFile {
  type: 'coreClientUpgradeGridFile';
  grid: string;
  version: string;
  id: number;
}

export interface ClientCoreInitMultiplayer {
  type: 'clientCoreInitMultiplayer';
}

export interface CoreClientMultiplayerState {
  type: 'coreClientMultiplayerState';
  state: MultiplayerState;
}

export interface ClientCoreInitPython {
  type: 'clientCoreInitPython';
}

export interface ClientCoreInitJavascript {
  type: 'clientCoreInitJavascript';
}

export interface ClientCoreExport {
  type: 'clientCoreExport';
  id: number;
}

export interface CoreClientExport {
  type: 'coreClientExport';
  grid: string;
  id: number;
}

export interface ClientCoreExportCsvSelection {
  type: 'clientCoreExportCsvSelection';
  id: number;
  selection: Selection;
}

export interface CoreClientExportCsvSelection {
  type: 'coreClientExportCsvSelection';
  csv: string;
  id: number;
}

//#endregion

//#region Query

export interface ClientCoreGetCodeCell {
  type: 'clientCoreGetCodeCell';
  sheetId: string;
  x: number;
  y: number;
  id: number;
}

export interface CoreClientGetCodeCell {
  type: 'coreClientGetCodeCell';
  cell: JsCodeCell | undefined;
  id: number;
}

export interface ClientCoreCellHasContent {
  type: 'clientCoreCellHasContent';
  sheetId: string;
  x: number;
  y: number;
  id: number;
}

export interface CoreClientCellHasContent {
  type: 'coreClientCellHasContent';
  hasContent: boolean;
  id: number;
}

export interface ClientCoreGetEditCell {
  type: 'clientCoreGetEditCell';
  sheetId: string;
  x: number;
  y: number;
  id: number;
}

export interface CoreClientGetEditCell {
  type: 'coreClientGetEditCell';
  cell: string | undefined;
  id: number;
}

export interface ClientCoreGetCellFormatSummary {
  type: 'clientCoreGetCellFormatSummary';
  id: number;
  sheetId: string;
  x: number;
  y: number;
  withSheetInfo: boolean;
}

export interface CoreClientGetCellFormatSummary {
  type: 'coreClientGetCellFormatSummary';
  formatSummary: CellFormatSummary;
  id: number;
}

export interface ClientCoreGetFormatAll {
  type: 'clientCoreGetFormatAll';
  id: number;
  sheetId: string;
}

export interface CoreClientGetFormatAll {
  type: 'coreClientGetFormatAll';
  id: number;
  format?: Format;
}

export interface ClientCoreGetFormatColumn {
  type: 'clientCoreGetFormatColumn';
  id: number;
  sheetId: string;
  column: number;
}

export interface CoreClientGetFormatColumn {
  type: 'coreClientGetFormatColumn';
  id: number;
  format?: Format;
}

export interface ClientCoreGetFormatRow {
  type: 'clientCoreGetFormatRow';
  id: number;
  sheetId: string;
  row: number;
}

export interface CoreClientGetFormatRow {
  type: 'coreClientGetFormatRow';
  id: number;
  format?: Format;
}

export interface ClientCoreGetFormatCell {
  type: 'clientCoreGetFormatCell';
  id: number;
  sheetId: string;
  x: number;
  y: number;
}

export interface CoreClientGetFormatCell {
  type: 'coreClientGetFormatCell';
  id: number;
  format?: Format;
}

export interface ClientCoreSummarizeSelection {
  type: 'clientCoreSummarizeSelection';
  decimalPlaces: number;
  id: number;
  selection: Selection;
}

export interface CoreClientSummarizeSelection {
  type: 'coreClientSummarizeSelection';
  id: number;
  summary: SummarizeSelectionResult | undefined;
}

export interface ClientCoreSearch {
  type: 'clientCoreSearch';
  search: string;
  searchOptions: SearchOptions;
  id: number;
}

export interface CoreClientSearch {
  type: 'coreClientSearch';
  results: SheetPos[];
  id: number;
}

export interface ClientCoreHasRenderCells {
  type: 'clientCoreHasRenderCells';
  id: number;
  sheetId: string;
  x: number;
  y: number;
  width: number;
  height: number;
}

export interface CoreClientHasRenderCells {
  type: 'coreClientHasRenderCells';
  id: number;
  hasRenderCells: boolean;
}

//#endregion

//#region Render

export interface ClientCoreGetRenderCell {
  type: 'clientCoreGetRenderCell';
  sheetId: string;
  x: number;
  y: number;
  id: number;
}

export interface CoreClientGetRenderCell {
  type: 'coreClientGetRenderCell';
  cell: JsRenderCell | undefined;
  id: number;
}

export interface CoreClientRenderCodeCells {
  type: 'coreClientRenderCodeCells';
  sheetId: string;
  codeCells: JsRenderCodeCell[];
}

export interface CoreClientHtmlOutput {
  type: 'coreClientHtmlOutput';
  html: JsHtmlOutput[];
}

export interface CoreClientUpdateHtml {
  type: 'coreClientUpdateHtml';
  html: JsHtmlOutput;
}

//#endregion

//#region Set values

export interface ClientCoreSetCellValue {
  type: 'clientCoreSetCellValue';
  sheetId: string;
  x: number;
  y: number;
  value: string;
  cursor?: string;
}

export interface ClientCoreSetCellBold {
  type: 'clientCoreSetCellBold';
  selection: Selection;
  bold: boolean;
  cursor?: string;
}

export interface ClientCoreSetCellItalic {
  type: 'clientCoreSetCellItalic';
  selection: Selection;
  italic: boolean;
  cursor?: string;
}

export interface ClientCoreSetCellFillColor {
  type: 'clientCoreSetCellFillColor';
  selection: Selection;
  fillColor?: string;
  cursor?: string;
}

export interface ClientCoreSetCellTextColor {
  type: 'clientCoreSetCellTextColor';
  selection: Selection;
  color?: string;
  cursor?: string;
}

export interface ClientCoreSetCellAlign {
  type: 'clientCoreSetCellAlign';
  selection: Selection;
  align: CellAlign;
  cursor?: string;
}

export interface ClientCoreSetCurrency {
  type: 'clientCoreSetCurrency';
  selection: Selection;
  symbol: string;
  cursor?: string;
}

export interface ClientCoreSetPercentage {
  type: 'clientCoreSetPercentage';
  selection: Selection;
  cursor?: string;
}

export interface ClientCoreSetExponential {
  type: 'clientCoreSetExponential';
  selection: Selection;
  cursor?: string;
}

export interface ClientCoreRemoveCellNumericFormat {
  type: 'clientCoreRemoveCellNumericFormat';
  selection: Selection;
  cursor?: string;
}

export interface ClientCoreChangeDecimals {
  type: 'clientCoreChangeDecimals';
  selection: Selection;
  delta: number;
  cursor?: string;
}

export interface ClientCoreClearFormatting {
  type: 'clientCoreClearFormatting';
  selection: Selection;
  cursor?: string;
}

export interface ClientCoreSetCommas {
  type: 'clientCoreSetCommas';
  selection: Selection;
  commas: boolean;
  cursor?: string;
}

export interface ClientCoreImportCsv {
  type: 'clientCoreImportCsv';
  sheetId: string;
  x: number;
  y: number;
  id: number;
  file: ArrayBuffer;
  fileName: string;
  cursor?: string;
}

export interface CoreClientImportCsv {
  type: 'coreClientImportCsv';
  id: number;
  error: string | undefined;
}

export interface ClientCoreImportParquet {
  type: 'clientCoreImportParquet';
  sheetId: string;
  x: number;
  y: number;
  id: number;
  file: ArrayBuffer;
  fileName: string;
  cursor?: string;
}

export interface CoreClientImportParquet {
  type: 'coreClientImportParquet';
  id: number;
  error: string | undefined;
}

export interface ClientCoreDeleteCellValues {
  type: 'clientCoreDeleteCellValues';
  selection: Selection;
  cursor?: string;
}

export interface ClientCoreSetCodeCellValue {
  type: 'clientCoreSetCodeCellValue';
  sheetId: string;
  x: number;
  y: number;
  language: CodeCellLanguage;
  codeString: string;
  cursor?: string;
}

export interface CoreClientSheetFills {
  type: 'coreClientSheetFills';
  sheetId: string;
  fills: JsRenderFill[];
}

export interface CoreClientSheetMetaFills {
  type: 'coreClientSheetMetaFills';
  sheetId: string;
  fills: JsSheetFill;
}

export interface ClientCoreRerunCodeCells {
  type: 'clientCoreRerunCodeCells';
  sheetId?: string;
  x?: number;
  y?: number;
  cursor: string;
}

export interface ClientCoreSetRegionBorders {
  type: 'clientCoreSetRegionBorders';
  sheetId: string;
  x: number;
  y: number;
  width: number;
  height: number;
  selection: string;
  style?: string;
  cursor: string;
}

export interface ClientCoreSetCellRenderResize {
  type: 'clientCoreSetCellRenderResize';
  sheetId: string;
  x: number;
  y: number;
  width: number;
  height: number;
  cursor: string;
}

export interface ClientCoreAutocomplete {
  type: 'clientCoreAutocomplete';
  sheetId: string;
  x1: number;
  y1: number;
  x2: number;
  y2: number;
  fullX1: number;
  fullY1: number;
  fullX2: number;
  fullY2: number;
  cursor: string;
}

//#endregion

//#region Sheets

export interface CoreClientSheetInfo {
  type: 'coreClientSheetInfo';
  sheetInfo: SheetInfo[];
}

export interface CoreClientSheetBoundsUpdate {
  type: 'coreClientSheetBoundsUpdate';
  sheetBounds: SheetBounds;
}

export interface ClientCoreAddSheet {
  type: 'clientCoreAddSheet';
  cursor?: string;
}

export interface CoreClientAddSheet {
  type: 'coreClientAddSheet';
  sheetInfo: SheetInfo;
  user: boolean;
}

export interface ClientCoreDeleteSheet {
  type: 'clientCoreDeleteSheet';
  sheetId: string;
  cursor: string;
}

export interface CoreClientDeleteSheet {
  type: 'coreClientDeleteSheet';
  sheetId: string;
  user: boolean;
}

export interface ClientCoreMoveSheet {
  type: 'clientCoreMoveSheet';
  sheetId: string;
  previous?: string;
  cursor: string;
}

export interface CoreClientSheetInfoUpdate {
  type: 'coreClientSheetInfoUpdate';
  sheetInfo: SheetInfo;
}

export interface ClientCoreSetSheetName {
  type: 'clientCoreSetSheetName';
  sheetId: string;
  name: string;
  cursor: string;
}

export interface ClientCoreSetSheetColor {
  type: 'clientCoreSetSheetColor';
  sheetId: string;
  color: string | undefined;
  cursor: string;
}

export interface ClientCoreDuplicateSheet {
  type: 'clientCoreDuplicateSheet';
  sheetId: string;
  cursor: string;
}

export interface CoreClientSetCursor {
  type: 'coreClientSetCursor';
  cursor: string;
}

export interface CoreClientSheetOffsets {
  type: 'coreClientSheetOffsets';
  sheetId: string;
  column?: number;
  row?: number;
  size: number;
  borders: JsRenderBorders;
}

export interface CoreClientGenerateThumbnail {
  type: 'coreClientGenerateThumbnail';
}

export interface CoreClientSheetBorders {
  type: 'coreClientSheetBorders';
  sheetId: string;
  borders: JsRenderBorders;
}

export interface CoreClientSheetCodeCellRender {
  type: 'coreClientSheetCodeCellRender';
  sheetId: string;
  codeCells: JsRenderCodeCell[];
}

//#endregion

//#region Undo/Redo

export interface ClientCoreUndo {
  type: 'clientCoreUndo';
  cursor: string;
}

export interface ClientCoreRedo {
  type: 'clientCoreRedo';
  cursor: string;
}

//#endregion

//#region Clipboard

export interface ClientCoreCopyToClipboard {
  type: 'clientCoreCopyToClipboard';
  id: number;
  selection: Selection;
}

export interface CoreClientCopyToClipboard {
  type: 'coreClientCopyToClipboard';
  id: number;
  plainText: string;
  html: string;
}

export interface ClientCoreCutToClipboard {
  type: 'clientCoreCutToClipboard';
  id: number;
  selection: Selection;
  cursor: string;
}

export interface CoreClientCutToClipboard {
  type: 'coreClientCutToClipboard';
  id: number;
  plainText: string;
  html: string;
}

export interface ClientCorePasteFromClipboard {
  type: 'clientCorePasteFromClipboard';
  selection: Selection;
  plainText?: string;
  html?: string;
  special: string;
  cursor: string;
}

//#endregion

//#region Bounds

export interface ClientCoreGetColumnsBounds {
  type: 'clientCoreGetColumnsBounds';
  sheetId: string;
  start: number;
  end: number;
  ignoreFormatting: boolean;
  id: number;
}

export interface CoreClientGetColumnsBounds {
  type: 'coreClientGetColumnsBounds';
  bounds?: MinMax;
  id: number;
}

export interface ClientCoreGetRowsBounds {
  type: 'clientCoreGetRowsBounds';
  sheetId: string;
  start: number;
  end: number;
  ignoreFormatting: boolean;
  id: number;
}

export interface CoreClientGetRowsBounds {
  type: 'coreClientGetRowsBounds';
  bounds?: MinMax;
  id: number;
}

export interface ClientCoreFindNextColumn {
  type: 'clientCoreFindNextColumn';
  id: number;
  sheetId: string;
  columnStart: number;
  row: number;
  reverse: boolean;
  withContent: boolean;
}

export interface CoreClientFindNextColumn {
  type: 'coreClientFindNextColumn';
  id: number;
  column: number;
}

export interface ClientCoreFindNextRow {
  type: 'clientCoreFindNextRow';
  id: number;
  sheetId: string;
  rowStart: number;
  column: number;
  reverse: boolean;
  withContent: boolean;
}

export interface CoreClientFindNextRow {
  type: 'coreClientFindNextRow';
  id: number;
  row: number;
}

export interface ClientCoreCommitTransientResize {
  type: 'clientCoreCommitTransientResize';
  sheetId: string;
  transientResize: string /*TransientResize*/;
  cursor: string;
}

export interface ClientCoreCommitSingleResize {
  type: 'clientCoreCommitSingleResize';
  sheetId: string;
  column: number | undefined;
  row: number | undefined;
  size: number;
  cursor: string;
}

//#endregion

//#region transactions

export interface CoreClientImportProgress {
  type: 'coreClientImportProgress';
  filename: string;
  current: number;
  total: number;
  x: number;
  y: number;
  width: number;
  height: number;
}

export interface CoreClientTransactionStart {
  type: 'coreClientTransactionStart';
  transactionId: string;
  transactionType: TransactionName;
}

export interface CoreClientTransactionProgress {
  type: 'coreClientTransactionProgress';
  transactionId: string;
  remainingOperations: number;
}

export interface CoreClientUpdateCodeCell {
  type: 'coreClientUpdateCodeCell';
  sheetId: string;
  x: number;
  y: number;
  codeCell?: JsCodeCell;
  renderCodeCell?: JsRenderCodeCell;
}

export interface ClientCoreImportExcel {
  type: 'clientCoreImportExcel';
  file: File;
  id: number;
}

export interface CoreClientImportExcel {
  type: 'coreClientImportExcel';
  id: number;
  contents?: string;
  version?: string;
  error?: string;
}

export interface ClientCoreCancelExecution {
  type: 'clientCoreCancelExecution';
  language: CodeCellLanguage;
}

export interface CoreClientOfflineTransactions {
  type: 'coreClientOfflineTransactionStats';
  transactions: number;
  operations: number;
}

export interface CoreClientUndoRedo {
  type: 'coreClientUndoRedo';
  undo: boolean;
  redo: boolean;
}

export interface ClientCoreMoveCells {
  type: 'clientCoreMoveCells';
  source: SheetRect;
  targetSheetId: string;
  targetX: number;
  targetY: number;
  cursor: string;
}

export interface CoreClientSetCursorSelection {
  type: 'coreClientSetCursorSelection';
  selection: Selection;
}

//#endregion

export interface CoreClientImage {
  type: 'coreClientImage';
  sheetId: string;
  x: number;
  y: number;
  image?: string;
  w?: string;
  h?: string;
}

export type ClientCoreMessage =
  | ClientCoreLoad
  | ClientCoreGetCodeCell
  | ClientCoreCellHasContent
  | ClientCoreGetEditCell
  | ClientCoreSetCellValue
  | ClientCoreGetCellFormatSummary
  | ClientCoreInitMultiplayer
  | ClientCoreSummarizeSelection
  | ClientCoreSetCellBold
  | ClientCoreSetCellItalic
  | ClientCoreSetCellFillColor
  | ClientCoreSetCellTextColor
  | ClientCoreSetCellAlign
  | ClientCoreSetCurrency
  | ClientCoreSetPercentage
  | ClientCoreSetExponential
  | ClientCoreRemoveCellNumericFormat
  | ClientCoreChangeDecimals
  | ClientCoreClearFormatting
  | ClientCoreGetRenderCell
  | ClientCoreSetCommas
  | ClientCoreImportCsv
  | ClientCoreImportParquet
  | ClientCoreDeleteCellValues
  | ClientCoreSetCodeCellValue
  | ClientCoreAddSheet
  | ClientCoreDeleteSheet
  | ClientCoreMoveSheet
  | ClientCoreSetSheetName
  | ClientCoreSetSheetColor
  | ClientCoreDuplicateSheet
  | ClientCoreUndo
  | ClientCoreRedo
  | ClientCoreUpgradeGridFile
  | ClientCoreExport
  | ClientCoreSearch
  | ClientCoreRerunCodeCells
  | ClientCoreHasRenderCells
  | ClientCoreCopyToClipboard
  | ClientCoreCutToClipboard
  | ClientCorePasteFromClipboard
  | ClientCoreSetRegionBorders
  | ClientCoreSetCellRenderResize
  | ClientCoreAutocomplete
  | ClientCoreExportCsvSelection
  | ClientCoreGetColumnsBounds
  | ClientCoreGetRowsBounds
  | ClientCoreFindNextColumn
  | ClientCoreFindNextRow
  | ClientCoreCommitTransientResize
  | ClientCoreCommitSingleResize
  | ClientCoreInitPython
  | ClientCoreInitJavascript
  | ClientCoreImportExcel
  | ClientCoreCancelExecution
  | ClientCoreMoveCells
  | ClientCoreGetFormatAll
  | ClientCoreGetFormatColumn
  | ClientCoreGetFormatRow
  | ClientCoreGetFormatCell;

export type CoreClientMessage =
  | CoreClientGetCodeCell
  | CoreClientRenderCodeCells
  | CoreClientGetEditCell
  | CoreClientCellHasContent
  | CoreClientGetCellFormatSummary
  | CoreClientSummarizeSelection
  | CoreClientGetRenderCell
  | CoreClientImportCsv
  | CoreClientImportParquet
  | CoreClientAddSheet
  | CoreClientSheetInfo
  | CoreClientSheetFills
  | CoreClientDeleteSheet
  | CoreClientSheetInfoUpdate
  | CoreClientSetCursor
  | CoreClientSheetOffsets
  | CoreClientUpgradeFile
  | CoreClientExport
  | CoreClientSearch
  | CoreClientHasRenderCells
  | CoreClientCopyToClipboard
  | CoreClientCutToClipboard
  | CoreClientHtmlOutput
  | CoreClientUpdateHtml
  | CoreClientExportCsvSelection
  | CoreClientGetColumnsBounds
  | CoreClientGetRowsBounds
  | CoreClientFindNextColumn
  | CoreClientFindNextRow
  | CoreClientGenerateThumbnail
  | CoreClientLoad
  | CoreClientSheetBorders
  | CoreClientSheetCodeCellRender
  | CoreClientSheetBoundsUpdate
  | CoreClientImportProgress
  | CoreClientTransactionStart
  | CoreClientTransactionProgress
  | CoreClientUpdateCodeCell
  | CoreClientImportExcel
  | CoreClientMultiplayerState
  | CoreClientOfflineTransactions
  | CoreClientUndoRedo
<<<<<<< HEAD
  | CoreClientImage;
=======
  | CoreClientGetFormatAll
  | CoreClientGetFormatColumn
  | CoreClientGetFormatRow
  | CoreClientGetFormatCell
  | CoreClientSheetMetaFills
  | CoreClientSetCursorSelection;
>>>>>>> 0f8cfb61
<|MERGE_RESOLUTION|>--- conflicted
+++ resolved
@@ -915,13 +915,10 @@
   | CoreClientMultiplayerState
   | CoreClientOfflineTransactions
   | CoreClientUndoRedo
-<<<<<<< HEAD
-  | CoreClientImage;
-=======
+  | CoreClientImage
   | CoreClientGetFormatAll
   | CoreClientGetFormatColumn
   | CoreClientGetFormatRow
   | CoreClientGetFormatCell
   | CoreClientSheetMetaFills
-  | CoreClientSetCursorSelection;
->>>>>>> 0f8cfb61
+  | CoreClientSetCursorSelection;