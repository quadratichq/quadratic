--- conflicted
+++ resolved
@@ -240,11 +240,7 @@
         return;
 
       case 'clientCoreAddSheet':
-<<<<<<< HEAD
-        await core.addSheet(e.data.sheetName, e.data.insertBeforeSheetName, e.data.cursor);
-=======
-        core.addSheet(e.data.cursor);
->>>>>>> 52cafecd
+        core.addSheet(e.data.sheetName, e.data.insertBeforeSheetName, e.data.cursor);
         return;
 
       case 'clientCoreDeleteSheet':
@@ -264,15 +260,11 @@
         return;
 
       case 'clientCoreSetSheetColors':
-        await core.setSheetColors(e.data.sheetNameToColor, e.data.cursor);
+        core.setSheetColors(e.data.sheetNameToColor, e.data.cursor);
         return;
 
       case 'clientCoreDuplicateSheet':
-<<<<<<< HEAD
-        await core.duplicateSheet(e.data.sheetId, e.data.nameOfNewSheet, e.data.cursor);
-=======
-        core.duplicateSheet(e.data.sheetId, e.data.cursor);
->>>>>>> 52cafecd
+        core.duplicateSheet(e.data.sheetId, e.data.nameOfNewSheet, e.data.cursor);
         return;
 
       case 'clientCoreUndo':
