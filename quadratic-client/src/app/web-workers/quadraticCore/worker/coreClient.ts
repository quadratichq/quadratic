/**
 * Communication between core web worker and main thread.
 *
 * This is a singleton where one instance exists for the web worker and can be
 * directly accessed by its siblings.
 */

import { debugFlag } from '@/app/debugFlags/debugFlags';
import type { TimerNames } from '@/app/gridGL/helpers/startupTimer';
import { getLanguage } from '@/app/helpers/codeCellLanguage';
import type { JsSnackbarSeverity, TransactionName } from '@/app/quadratic-core-types';
import type { MultiplayerState } from '@/app/web-workers/multiplayerWebWorker/multiplayerClientMessages';
import type {
  ClientCoreGetJwt,
  ClientCoreMessage,
  CodeRunningState,
  CoreClientMessage,
} from '@/app/web-workers/quadraticCore/coreClientMessages';
import { core } from '@/app/web-workers/quadraticCore/worker/core';
import { coreConnection } from '@/app/web-workers/quadraticCore/worker/coreConnection';
import { coreJavascript } from '@/app/web-workers/quadraticCore/worker/coreJavascript';
import { coreMultiplayer } from '@/app/web-workers/quadraticCore/worker/coreMultiplayer';
import { corePython } from '@/app/web-workers/quadraticCore/worker/corePython';
import { offline } from '@/app/web-workers/quadraticCore/worker/offline';

declare var self: WorkerGlobalScope &
  typeof globalThis & {
    sendImportProgress: (filename: string, current: number, total: number) => void;
    sendAddSheetClient: (sheetInfo: Uint8Array, user: boolean) => void;
    sendDeleteSheetClient: (sheetId: string, user: boolean) => void;
    sendSheetsInfoClient: (sheetsInfo: Uint8Array) => void;
    sendSheetInfoUpdateClient: (sheetInfo: Uint8Array) => void;
    sendA1Context: (context: Uint8Array) => void;
    sendSheetFills: (sheetId: string, fills: Uint8Array) => void;
    sendSheetMetaFills: (sheetId: string, fills: Uint8Array) => void;
    sendSetCursor: (cursor: string) => void;
    sendSheetOffsetsClient: (sheetId: string, offsets: Uint8Array) => void;
    sendSheetHtml: (html: Uint8Array) => void;
    sendUpdateHtml: (html: Uint8Array) => void;
    sendGenerateThumbnail: () => void;
    sendBordersSheet: (sheetId: string, borders: Uint8Array) => void;
    sendSheetCodeCells: (sheetId: string, renderCodeCells: Uint8Array) => void;
    sendSheetBoundsUpdateClient: (sheetBounds: Uint8Array) => void;
    sendTransactionStartClient: (transactionId: string, transactionName: TransactionName) => void;
    sendTransactionEndClient: (transactionId: string, transactionName: TransactionName) => void;
    sendUpdateCodeCells: (updateCodeCells: Uint8Array) => void;
    sendUndoRedo: (undo: boolean, redo: boolean) => void;
    sendImage: (
      sheetId: string,
      x: number,
      y: number,
      w: number,
      h: number,
      image?: string,
      pixel_width?: number,
      pixel_height?: number
    ) => void;
    sendSheetValidations: (sheetId: string, sheetValidations: Uint8Array) => void;
    sendValidationWarnings: (warnings: Uint8Array) => void;
    sendMultiplayerSynced: () => void;
    sendClientMessage: (message: string, severity: JsSnackbarSeverity) => void;
    sendDataTablesCache: (sheetId: string, dataTablesCache: Uint8Array) => void;
    sendContentCache: (sheetId: string, contentCache: Uint8Array) => void;
<<<<<<< HEAD
    sendMergeCells: (sheetId: string, mergeCells: Uint8Array) => void;
=======
    sendCodeRunningState: (transactionId: string, codeOperations: string) => void;
>>>>>>> 50b8a46f
  };

class CoreClient {
  private id = 0;
  private waitingForResponse: Record<number, Function> = {};
  env: Record<string, string> = {};

  start() {
    self.onmessage = this.handleMessage;
    self.sendImportProgress = coreClient.sendImportProgress;
    self.sendAddSheetClient = coreClient.sendAddSheet;
    self.sendDeleteSheetClient = coreClient.sendDeleteSheet;
    self.sendSheetsInfoClient = coreClient.sendSheetsInfoClient;
    self.sendSheetFills = coreClient.sendSheetFills;
    self.sendSheetMetaFills = coreClient.sendSheetMetaFills;
    self.sendSheetInfoUpdateClient = coreClient.sendSheetInfoUpdate;
    self.sendA1Context = coreClient.sendA1Context;
    self.sendSetCursor = coreClient.sendSetCursor;
    self.sendSheetOffsetsClient = coreClient.sendSheetOffsets;
    self.sendSheetHtml = coreClient.sendSheetHtml;
    self.sendUpdateHtml = coreClient.sendUpdateHtml;
    self.sendGenerateThumbnail = coreClient.sendGenerateThumbnail;
    self.sendBordersSheet = coreClient.sendBordersSheet;
    self.sendSheetCodeCells = coreClient.sendSheetCodeCells;
    self.sendSheetBoundsUpdateClient = coreClient.sendSheetBoundsUpdate;
    self.sendTransactionStartClient = coreClient.sendTransactionStart;
    self.sendTransactionEndClient = coreClient.sendTransactionEnd;
    self.sendUpdateCodeCells = coreClient.sendUpdateCodeCells;
    self.sendUndoRedo = coreClient.sendUndoRedo;
    self.sendImage = coreClient.sendImage;
    self.sendSheetValidations = coreClient.sendSheetValidations;
    self.sendValidationWarnings = coreClient.sendValidationWarnings;
    self.sendMultiplayerSynced = coreClient.sendMultiplayerSynced;
    self.sendClientMessage = coreClient.sendClientMessage;
    self.sendDataTablesCache = coreClient.sendDataTablesCache;
    self.sendContentCache = coreClient.sendContentCache;
<<<<<<< HEAD
    self.sendMergeCells = coreClient.sendMergeCells;
=======
    self.sendCodeRunningState = coreClient.sendCodeRunningState;
>>>>>>> 50b8a46f
    if (debugFlag('debugWebWorkers')) console.log('[coreClient] initialized.');
  }

  private send(message: CoreClientMessage, transfer?: Transferable) {
    if (transfer) {
      self.postMessage(message, [transfer]);
    } else {
      self.postMessage(message);
    }
  }

  private handleMessage = async (e: MessageEvent<ClientCoreMessage>) => {
    if (debugFlag('debugWebWorkersMessages')) console.log(`[coreClient] message: ${e.data.type}`);

    let transactionId: string | { error: string } | undefined = undefined;
    switch (e.data.type) {
      case 'clientCoreLoad':
        this.sendStartupTimer('offlineSync', { start: performance.now() });
        await offline.init(e.data.fileId);

        this.send({
          type: 'coreClientLoad',
          id: e.data.id,
          ...(await core.loadFile(e.data, e.ports[0])),
        });
        return;

      case 'clientCoreGetCodeCell':
        this.send({
          type: 'coreClientGetCodeCell',
          id: e.data.id,
          cell: core.getCodeCell(e.data.sheetId, e.data.x, e.data.y),
        });
        return;

      case 'clientCoreSetCellValue':
        core.setCellValue(e.data.sheetId, e.data.x, e.data.y, e.data.value, e.data.cursor, e.data.isAi);
        return;

      case 'clientCoreSetCellValues':
        core.setCellValues(e.data.sheetId, e.data.x, e.data.y, e.data.values, e.data.cursor, e.data.isAi);
        this.send({
          type: 'coreClientSetCellValues',
          id: e.data.id,
        });
        return;

      case 'clientCoreGetEditCell':
        this.send({
          type: 'coreClientGetEditCell',
          id: e.data.id,
          cell: core.getEditCell(e.data.sheetId, e.data.x, e.data.y),
        });
        return;

      case 'clientCoreGetCellFormatSummary':
        this.send({
          type: 'coreClientGetCellFormatSummary',
          id: e.data.id,
          formatSummary: core.getCellFormatSummary(e.data.sheetId, e.data.x, e.data.y),
        });
        return;

      case 'clientCoreInitMultiplayer':
        coreMultiplayer.init(e.ports[0]);

        // we need the multiplayer to be initialized before we can load
        // transactions from the offline store
        offline.loadTransactions();
        return;

      case 'clientCoreSummarizeSelection':
        this.send({
          type: 'coreClientSummarizeSelection',
          id: e.data.id,
          summary: core.summarizeSelection(e.data),
        });
        return;

      case 'clientCoreSetCellBold':
        core.setBold(e.data.selection, e.data.bold, e.data.cursor, e.data.isAi);
        return;

      case 'clientCoreSetCellItalic':
        core.setItalic(e.data.selection, e.data.italic, e.data.cursor, e.data.isAi);
        return;

      case 'clientCoreSetCellFontSize':
        core.setFontSize(e.data.selection, e.data.fontSize, e.data.cursor, e.data.isAi);
        return;

      case 'clientCoreSetCellTextColor':
        core.setTextColor(e.data.selection, e.data.color, e.data.cursor, e.data.isAi);
        return;

      case 'clientCoreSetCellUnderline':
        core.setUnderline(e.data.selection, e.data.underline, e.data.cursor, e.data.isAi);
        return;

      case 'clientCoreSetCellStrikeThrough':
        core.setStrikeThrough(e.data.selection, e.data.strikeThrough, e.data.cursor, e.data.isAi);
        return;

      case 'clientCoreSetCellFillColor':
        core.setFillColor(e.data.selection, e.data.fillColor, e.data.cursor, e.data.isAi);
        return;

      case 'clientCoreSetCommas':
        core.setCommas(e.data.selection, e.data.commas, e.data.cursor, e.data.isAi);
        return;

      case 'clientCoreSetCurrency':
        core.setCurrency(e.data.selection, e.data.symbol, e.data.cursor, e.data.isAi);
        return;

      case 'clientCoreUpgradeGridFile':
        const gridResult = await core.upgradeGridFile(e.data.grid, e.data.sequenceNumber);
        this.send({ type: 'coreClientUpgradeGridFile', id: e.data.id, ...gridResult }, gridResult.contents);
        return;

      case 'clientCoreImportFile':
        const fileResult = await core.importFile(e.data);
        this.send({ type: 'coreClientImportFile', id: e.data.id, ...fileResult }, fileResult.contents);
        return;

      case 'clientCoreDeleteCellValues':
        this.send({
          type: 'coreClientDeleteCellValues',
          id: e.data.id,
          response: core.deleteCellValues(e.data.selection, e.data.cursor, e.data.isAi),
        });
        return;

      case 'clientCoreSetCodeCellValue':
        transactionId = core.setCodeCellValue(
          e.data.sheetId,
          e.data.x,
          e.data.y,
          e.data.language,
          e.data.codeString,
          e.data.codeCellName,
          e.data.cursor,
          e.data.isAi
        );
        if (typeof transactionId === 'object' && 'error' in transactionId) {
          this.send({
            type: 'coreClientSetCodeCellValue',
            id: e.data.id,
            transactionId: undefined,
            error: transactionId.error,
          });
        } else {
          this.send({
            type: 'coreClientSetCodeCellValue',
            id: e.data.id,
            transactionId,
          });
        }
        return;

      case 'clientCoreAddSheet':
        this.send({
          type: 'coreClientAddSheetResponse',
          id: e.data.id,
          response: core.addSheet(e.data.sheetName, e.data.insertBeforeSheetName, e.data.cursor, e.data.isAi),
        });
        return;

      case 'clientCoreDuplicateSheet':
        this.send({
          type: 'coreClientDuplicateSheetResponse',
          id: e.data.id,
          response: core.duplicateSheet(e.data.sheetId, e.data.nameOfNewSheet, e.data.cursor, e.data.isAi),
        });
        return;

      case 'clientCoreDeleteSheet':
        this.send({
          type: 'coreClientDeleteSheetResponse',
          id: e.data.id,
          response: core.deleteSheet(e.data.sheetId, e.data.cursor, e.data.isAi),
        });
        return;

      case 'clientCoreMoveSheet':
        this.send({
          type: 'coreClientMoveSheetResponse',
          id: e.data.id,
          response: core.moveSheet(e.data.sheetId, e.data.previous, e.data.cursor, e.data.isAi),
        });
        return;

      case 'clientCoreSetSheetName':
        this.send({
          type: 'coreClientSetSheetNameResponse',
          id: e.data.id,
          response: core.setSheetName(e.data.sheetId, e.data.name, e.data.cursor, e.data.isAi),
        });
        return;

      case 'clientCoreSetSheetColor':
        this.send({
          type: 'coreClientSetSheetColorResponse',
          id: e.data.id,
          response: core.setSheetColor(e.data.sheetId, e.data.color, e.data.cursor, e.data.isAi),
        });
        return;

      case 'clientCoreSetSheetsColor':
        this.send({
          type: 'coreClientSetSheetsColorResponse',
          id: e.data.id,
          response: core.setSheetsColor(e.data.sheetNameToColor, e.data.cursor, e.data.isAi),
        });
        return;

      case 'clientCoreUndo':
        this.send({
          type: 'coreClientUndoResponse',
          id: e.data.id,
          response: core.undo(e.data.count, e.data.cursor, e.data.isAi) ?? '',
        });
        return;

      case 'clientCoreRedo':
        this.send({
          type: 'coreClientRedoResponse',
          id: e.data.id,
          response: core.redo(e.data.count, e.data.cursor, e.data.isAi) ?? '',
        });
        return;

      case 'clientCoreExport':
        const exportGrid = core.export();
        this.send({ type: 'coreClientExport', id: e.data.id, grid: exportGrid }, exportGrid.buffer);
        return;

      case 'clientCoreExportExcel':
        const exportExcel = core.exportExcel();
        this.send({ type: 'coreClientExportExcel', id: e.data.id, excel: exportExcel }, exportExcel.buffer);
        return;

      case 'clientCoreSearch':
        this.send({
          type: 'coreClientSearch',
          id: e.data.id,
          results: core.search(e.data.search, e.data.searchOptions),
        });
        return;

      case 'clientCoreNeighborText':
        this.send({
          type: 'coreClientNeighborText',
          id: e.data.id,
          text: core.neighborText(e.data.sheetId, e.data.x, e.data.y),
        });
        return;

      case 'clientCoreSetCellAlign':
        core.setAlign(e.data.selection, e.data.align, e.data.cursor, e.data.isAi);
        return;

      case 'clientCoreSetCellVerticalAlign':
        core.setVerticalAlign(e.data.selection, e.data.verticalAlign, e.data.cursor, e.data.isAi);
        break;

      case 'clientCoreSetCellWrap':
        core.setWrap(e.data.selection, e.data.wrap, e.data.cursor, e.data.isAi);
        break;

      case 'clientCoreCopyToClipboard':
        const copyResult = core.copyToClipboard(e.data.selection);
        this.send(
          {
            type: 'coreClientCopyToClipboard',
            id: e.data.id,
            data: copyResult,
          },
          copyResult?.buffer
        );
        return;

      case 'clientCoreCutToClipboard':
        const cutResult = core.cutToClipboard(e.data.selection, e.data.cursor, e.data.isAi);
        this.send(
          {
            type: 'coreClientCutToClipboard',
            id: e.data.id,
            data: cutResult,
          },
          cutResult?.buffer
        );
        return;

      case 'clientCorePasteFromClipboard':
        core.pasteFromClipboard(e.data);
        return;

      case 'clientCoreSetBorders':
        this.send({
          type: 'coreClientSetBorders',
          id: e.data.id,
          response: core.setBorders(e.data.selection, e.data.borderSelection, e.data.style, e.data.cursor, e.data.isAi),
        });
        return;

      case 'clientCoreMergeCells':
        this.send({
          type: 'coreClientMergeCellsResponse',
          id: e.data.id,
          response: core.mergeCells(e.data.selection, e.data.cursor, e.data.isAi),
        });
        return;

      case 'clientCoreUnmergeCells':
        this.send({
          type: 'coreClientUnmergeCellsResponse',
          id: e.data.id,
          response: core.unmergeCells(e.data.selection, e.data.cursor, e.data.isAi),
        });
        return;

      case 'clientCoreSetCellRenderResize':
        const response = core.setChartSize(
          e.data.sheetId,
          e.data.x,
          e.data.y,
          e.data.width,
          e.data.height,
          e.data.cursor,
          e.data.isAi
        );
        this.send({
          type: 'coreClientSetCellRenderResize',
          id: e.data.id,
          response,
        });
        return;

      case 'clientCoreAutocomplete':
        core.autocomplete(
          e.data.sheetId,
          e.data.x1,
          e.data.y1,
          e.data.x2,
          e.data.y2,
          e.data.fullX1,
          e.data.fullY1,
          e.data.fullX2,
          e.data.fullY2,
          e.data.cursor,
          e.data.isAi
        );
        return;

      case 'clientCoreExportCsvSelection':
        const csv = core.exportCsvSelection(e.data.selection);
        this.send({ type: 'coreClientExportCsvSelection', id: e.data.id, csv });
        return;

      case 'clientCoreCommitTransientResize':
        core.commitTransientResize(e.data.sheetId, e.data.transientResize, e.data.cursor, e.data.isAi);
        return;

      case 'clientCoreCommitSingleResize':
        core.commitSingleResize(e.data.sheetId, e.data.column, e.data.row, e.data.size, e.data.cursor, e.data.isAi);
        return;

      case 'clientCoreInit':
        this.env = e.data.env;
        return;

      case 'clientCoreInitPython':
        corePython.init(e.ports[0]);
        return;

      case 'clientCoreInitJavascript':
        coreJavascript.init(e.ports[0]);
        break;

      case 'clientCoreClearFormatting':
        core.clearFormatting(e.data.selection, e.data.cursor, e.data.isAi);
        return;

      case 'clientCoreRerunCodeCells':
        this.send({
          type: 'coreClientRerunCodeCells',
          id: e.data.id,
          response: core.rerunCodeCells(e.data.sheetId, e.data.selection, e.data.cursor, e.data.isAi),
        });
        return;

      case 'clientCoreCancelExecution':
        const language = getLanguage(e.data.language);
        if (language === 'Python') {
          corePython.cancelExecution();
        } else if (language === 'Javascript') {
          coreJavascript.cancelExecution();
        } else if (language === 'Connection') {
          coreConnection.cancelExecution();
        } else {
          console.warn("Unhandled language in 'clientCoreCancelExecution'", e.data.language);
        }
        return;

      case 'clientCoreChangeDecimals':
        core.changeDecimalPlaces(e.data.selection, e.data.delta, e.data.cursor, e.data.isAi);
        return;

      case 'clientCoreSetPercentage':
        core.setPercentage(e.data.selection, e.data.cursor, e.data.isAi);
        return;

      case 'clientCoreSetExponential':
        core.setExponential(e.data.selection, e.data.cursor, e.data.isAi);
        return;

      case 'clientCoreRemoveCellNumericFormat':
        core.removeNumericFormat(e.data.selection, e.data.cursor, e.data.isAi);
        return;

      case 'clientCoreMoveCells':
        core.moveCells(e.data);
        this.send({
          type: 'coreClientMoveCells',
          id: e.data.id,
        });
        return;

      case 'clientCoreMoveCodeCellVertically':
        this.send({
          type: 'coreClientMoveCodeCellVertically',
          id: e.data.id,
          pos: core.moveCodeCellVertically(e.data),
        });
        return;

      case 'clientCoreMoveCodeCellHorizontally':
        this.send({
          type: 'coreClientMoveCodeCellHorizontally',
          id: e.data.id,
          pos: core.moveCodeCellHorizontally(e.data),
        });
        return;

      case 'clientCoreSetDateTimeFormat':
        core.setDateTimeFormat(e.data.selection, e.data.format, e.data.cursor, e.data.isAi);
        return;

      case 'clientCoreUpdateValidation':
        this.send({
          type: 'coreClientUpdateValidation',
          id: e.data.id,
          response: core.updateValidation(e.data.validation, e.data.cursor, e.data.isAi),
        });
        return;

      case 'clientCoreRemoveValidationSelection':
        this.send({
          type: 'coreClientRemoveValidationSelection',
          id: e.data.id,
          response: core.removeValidationSelection(e.data.sheetId, e.data.selection, e.data.cursor, e.data.isAi),
        });
        return;

      case 'clientCoreGetValidations':
        this.send({
          type: 'coreClientGetValidations',
          id: e.data.id,
          validations: core.getValidations(e.data.sheetId),
        });
        return;

      case 'clientCoreRemoveValidation':
        core.removeValidation(e.data.sheetId, e.data.validationId, e.data.cursor, e.data.isAi);
        return;

      case 'clientCoreRemoveValidations':
        core.removeValidations(e.data.sheetId, e.data.cursor, e.data.isAi);
        return;

      case 'clientCoreGetValidationFromPos':
        this.send({
          type: 'coreClientGetValidationFromPos',
          id: e.data.id,
          validation: core.getValidationFromPos(e.data.sheetId, e.data.x, e.data.y),
        });
        return;

      case 'clientCoreGetValidationList':
        this.send({
          type: 'coreClientGetValidationList',
          id: e.data.id,
          validations: core.getValidationList(e.data.sheetId, e.data.x, e.data.y),
        });
        return;

      case 'clientCoreGetDisplayCell':
        this.send({
          type: 'coreClientGetDisplayCell',
          id: e.data.id,
          cell: core.getDisplayCell(e.data.sheetId, e.data.x, e.data.y),
        });
        return;

      case 'clientCoreValidateInput':
        this.send({
          type: 'coreClientValidateInput',
          id: e.data.id,
          validationId: core.validateInput(e.data.sheetId, e.data.x, e.data.y, e.data.input),
        });
        return;

      case 'clientCoreGetCellValue':
        this.send({
          type: 'coreClientGetCellValue',
          id: e.data.id,
          value: core.getCellValue(e.data.sheetId, e.data.x, e.data.y),
        });
        return;

      case 'clientCoreGetAISelectionContexts':
        this.send({
          type: 'coreClientGetAISelectionContexts',
          id: e.data.id,
          summaryContexts: core.getAISelectionContexts(e.data),
        });
        return;

      case 'clientCoreDeleteColumns':
        this.send({
          type: 'coreClientDeleteColumns',
          id: e.data.id,
          response: core.deleteColumns(e.data.sheetId, e.data.columns, e.data.cursor, e.data.isAi),
        });
        return;

      case 'clientCoreDeleteRows':
        this.send({
          type: 'coreClientDeleteRows',
          id: e.data.id,
          response: core.deleteRows(e.data.sheetId, e.data.rows, e.data.cursor, e.data.isAi),
        });
        return;

      case 'clientCoreInsertColumns':
        this.send({
          type: 'coreClientInsertColumns',
          id: e.data.id,
          response: core.insertColumns(
            e.data.sheetId,
            e.data.column,
            e.data.count,
            e.data.right,
            e.data.cursor,
            e.data.isAi
          ),
        });
        return;

      case 'clientCoreInsertRows':
        this.send({
          type: 'coreClientInsertRows',
          id: e.data.id,
          response: core.insertRows(e.data.sheetId, e.data.row, e.data.count, e.data.below, e.data.cursor, e.data.isAi),
        });
        return;

      case 'clientCoreFlattenDataTable':
        core.flattenDataTable(e.data.sheetId, e.data.x, e.data.y, e.data.cursor, e.data.isAi);
        return;

      case 'clientCoreCodeDataTableToDataTable':
        core.codeDataTableToDataTable(e.data.sheetId, e.data.x, e.data.y, e.data.cursor, e.data.isAi);
        return;

      case 'clientCoreGridToDataTable':
        this.send({
          type: 'coreClientGridToDataTable',
          id: e.data.id,
          response: core.gridToDataTable(
            e.data.sheetRect,
            e.data.tableName,
            e.data.firstRowIsHeader,
            e.data.cursor,
            e.data.isAi
          ),
        });
        return;

      case 'clientCoreDataTableMeta':
        this.send({
          type: 'coreClientDataTableMeta',
          id: e.data.id,
          response: core.dataTableMeta(
            e.data.sheetId,
            e.data.x,
            e.data.y,
            e.data.name,
            e.data.alternatingColors,
            e.data.columns,
            e.data.showName,
            e.data.showColumns,
            e.data.cursor,
            e.data.isAi
          ),
        });
        return;

      case 'clientCoreDataTableMutations':
        this.send({
          type: 'coreClientDataTableMutations',
          id: e.data.id,
          response: core.dataTableMutations({
            sheetId: e.data.sheetId,
            x: e.data.x,
            y: e.data.y,
            select_table: e.data.select_table,
            columns_to_add: e.data.columns_to_add,
            columns_to_remove: e.data.columns_to_remove,
            rows_to_add: e.data.rows_to_add,
            rows_to_remove: e.data.rows_to_remove,
            flatten_on_delete: e.data.flatten_on_delete,
            swallow_on_insert: e.data.swallow_on_insert,
            cursor: e.data.cursor,
            isAi: e.data.isAi,
          }),
        });
        return;

      case 'clientCoreSortDataTable':
        core.sortDataTable(e.data.sheetId, e.data.x, e.data.y, e.data.sort, e.data.cursor, e.data.isAi);
        return;

      case 'clientCoreDataTableFirstRowAsHeader':
        this.send({
          type: 'coreClientDataTableFirstRowAsHeader',
          id: e.data.id,
          response: core.dataTableFirstRowAsHeader(
            e.data.sheetId,
            e.data.x,
            e.data.y,
            e.data.firstRowAsHeader,
            e.data.cursor,
            e.data.isAi
          ),
        });
        return;

      case 'clientCoreAddDataTable':
        core.addDataTable(e.data);
        this.send({
          type: 'coreClientAddDataTable',
          id: e.data.id,
        });
        return;

      case 'clientCoreMoveColumns':
        core.moveColumns(e.data.sheetId, e.data.colStart, e.data.colEnd, e.data.to, e.data.cursor, e.data.isAi);
        return;

      case 'clientCoreMoveRows':
        core.moveRows(e.data.sheetId, e.data.rowStart, e.data.rowEnd, e.data.to, e.data.cursor, e.data.isAi);
        return;

      case 'clientCoreGetAICells':
        this.send({
          type: 'coreClientGetAICells',
          id: e.data.id,
          aiCells: core.getAICells(e.data.selection, e.data.sheetId, e.data.page),
        });
        return;

      case 'clientCoreGetAIFormats':
        this.send({
          type: 'coreClientGetAIFormats',
          id: e.data.id,
          formats: core.getAICellFormats(e.data.sheetId, e.data.selection, e.data.page),
        });
        return;

      case 'clientCoreSetFormats':
        this.send({
          type: 'coreClientSetFormats',
          id: e.data.id,
          response: core.setFormats(e.data.sheetId, e.data.selection, e.data.formats, e.data.cursor, e.data.isAi),
        });
        return;

      case 'clientCoreResizeColumns':
        this.send({
          type: 'coreClientResizeColumns',
          id: e.data.id,
          response: core.resizeColumns(e.data.sheetId, e.data.columns, e.data.cursor, e.data.isAi),
        });
        return;

      case 'clientCoreResizeRows':
        this.send({
          type: 'coreClientResizeRows',
          id: e.data.id,
          response: core.resizeRows(e.data.sheetId, e.data.rows, e.data.cursor, e.data.isAi, e.data.clientResized),
        });
        return;

      case 'clientCoreResizeAllColumns':
        core.resizeAllColumns(e.data.sheetId, e.data.size, e.data.cursor, e.data.isAi);
        return;

      case 'clientCoreResizeAllRows':
        core.resizeAllRows(e.data.sheetId, e.data.size, e.data.cursor, e.data.isAi);
        return;

      case 'clientCoreGetFormatSelection':
        this.send({
          type: 'coreClientGetFormatSelection',
          id: e.data.id,
          format: core.getFormatSelection(e.data.selection),
        });
        return;

      case 'clientCoreHasCellData':
        this.send({
          type: 'coreClientHasCellData',
          id: e.data.id,
          hasData: core.hasCellData(e.data.sheetId, e.data.selection),
        });
        return;

      case 'clientCoreGetAICodeErrors':
        this.send({
          type: 'coreClientGetAICodeErrors',
          id: e.data.id,
          errors: core.getAICodeErrors(e.data.maxErrors),
        });
        return;

      case 'clientCoreGetAITransactions':
        this.send({
          type: 'coreClientGetAITransactions',
          id: e.data.id,
          transactions: core.getAITransactions(),
        });
        return;

      case 'clientCoreSetFormula':
        transactionId = core.setFormula(
          e.data.sheetId,
          e.data.selection,
          e.data.codeString,
          e.data.codeCellName,
          e.data.cursor
        );
        if (typeof transactionId === 'object' && 'error' in transactionId) {
          this.send({
            type: 'coreClientSetFormula',
            id: e.data.id,
            transactionId: undefined,
            error: transactionId.error,
          });
        } else {
          this.send({
            type: 'coreClientSetFormula',
            id: e.data.id,
            transactionId,
          });
        }
        return;

      default:
        if (e.data.id !== undefined) {
          // handle responses from requests to quadratic-core
          if (this.waitingForResponse[e.data.id]) {
            this.waitingForResponse[e.data.id](e.data);
            delete this.waitingForResponse[e.data.id];
          } else {
            console.warn('No resolve for message in quadraticCore', e.data.id);
          }
        } else {
          console.warn('[coreClient] Unhandled message type', e.data);
        }
    }
  };

  sendImportProgress = (filename: string, current: number, total: number) => {
    this.send({ type: 'coreClientImportProgress', filename, current, total });
  };

  sendAddSheet = (sheetInfo: Uint8Array, user: boolean) => {
    this.send({ type: 'coreClientAddSheet', sheetInfo, user }, sheetInfo.buffer);
  };

  sendDeleteSheet = (sheetId: string, user: boolean) => {
    this.send({ type: 'coreClientDeleteSheet', sheetId, user });
  };

  sendSheetsInfoClient = (sheetsInfo: Uint8Array) => {
    this.send({ type: 'coreClientSheetsInfo', sheetsInfo }, sheetsInfo.buffer);
  };

  sendSheetInfoUpdate = (sheetInfo: Uint8Array) => {
    this.send({ type: 'coreClientSheetInfoUpdate', sheetInfo }, sheetInfo.buffer);
  };

  sendSheetFills = (sheetId: string, fills: Uint8Array) => {
    this.send({ type: 'coreClientSheetFills', sheetId, fills }, fills.buffer);
  };

  sendSheetMetaFills = (sheetId: string, fills: Uint8Array) => {
    this.send({ type: 'coreClientSheetMetaFills', sheetId, fills }, fills.buffer);
  };

  sendSetCursor = (cursor: string) => {
    this.send({ type: 'coreClientSetCursor', cursor });
  };

  sendSheetOffsets = (sheetId: string, offsets: Uint8Array) => {
    this.send(
      {
        type: 'coreClientSheetOffsets',
        sheetId,
        offsets,
      },
      offsets.buffer
    );
  };

  sendSheetHtml = (html: Uint8Array) => {
    this.send({ type: 'coreClientHtmlOutput', html }, html.buffer);
  };

  sendUpdateHtml = (html: Uint8Array) => {
    this.send({ type: 'coreClientUpdateHtml', html }, html.buffer);
  };

  sendGenerateThumbnail = () => {
    this.send({ type: 'coreClientGenerateThumbnail' });
  };

  sendBordersSheet = (sheetId: string, borders: Uint8Array) => {
    this.send({ type: 'coreClientBordersSheet', sheetId, borders }, borders.buffer);
  };

  sendSheetCodeCells = (sheetId: string, renderCodeCells: Uint8Array) => {
    this.send({ type: 'coreClientSheetCodeCells', sheetId, renderCodeCells }, renderCodeCells.buffer);
  };

  sendSheetBoundsUpdate = (bounds: Uint8Array) => {
    this.send({ type: 'coreClientSheetBoundsUpdate', sheetBounds: bounds }, bounds.buffer);
  };

  sendTransactionStart = (transactionId: string, transactionName: TransactionName) => {
    this.send({
      type: 'coreClientTransactionStart',
      transactionId,
      transactionName,
    });
  };

  sendTransactionEnd = (transactionId: string, transactionName: TransactionName) => {
    this.send({ type: 'coreClientTransactionEnd', transactionId, transactionName });
  };

  sendUpdateCodeCells = (updateCodeCells: Uint8Array) => {
    this.send({ type: 'coreClientUpdateCodeCells', updateCodeCells }, updateCodeCells.buffer);
  };

  sendMultiplayerState(state: MultiplayerState) {
    this.send({ type: 'coreClientMultiplayerState', state });
  }

  sendOfflineTransactionStats() {
    this.send({
      type: 'coreClientOfflineTransactionStats',
      ...offline.stats,
    });
  }

  sendOfflineTransactionsApplied(timestamps: number[]) {
    this.send({
      type: 'coreClientOfflineTransactionsApplied',
      timestamps,
    });
  }

  sendUndoRedo = (undo: boolean, redo: boolean) => {
    this.send({ type: 'coreClientUndoRedo', undo, redo });
  };

  getJwt() {
    return new Promise((resolve) => {
      const id = this.id++;
      this.waitingForResponse[id] = (message: ClientCoreGetJwt) => resolve(message.jwt);
      this.send({ type: 'coreClientGetJwt', id });
    });
  }

  sendImage = (
    sheetId: string,
    x: number,
    y: number,
    w: number,
    h: number,
    image?: string,
    pixel_width?: number,
    pixel_height?: number
  ) => {
    this.send({ type: 'coreClientImage', sheetId, x, y, image, w, h, pixel_width, pixel_height });
  };

  sendSheetValidations = (sheetId: string, sheetValidations: Uint8Array) => {
    this.send({ type: 'coreClientSheetValidations', sheetId, sheetValidations }, sheetValidations.buffer);
  };

  sendValidationWarnings = (warnings: Uint8Array) => {
    this.send({ type: 'coreClientValidationWarnings', warnings }, warnings.buffer);
  };

  sendMultiplayerSynced = () => {
    this.send({ type: 'coreClientMultiplayerSynced' });
  };

  sendClientMessage = (message: string, severity: JsSnackbarSeverity) => {
    this.send({ type: 'coreClientClientMessage', message, severity });
  };

  sendA1Context = (context: Uint8Array) => {
    this.send({ type: 'coreClientA1Context', context }, context.buffer);
  };

  sendCoreError = (from: string, error: Error | unknown) => {
    this.send({ type: 'coreClientCoreError', from, error });
  };

  sendDataTablesCache = (sheetId: string, dataTablesCache: Uint8Array) => {
    this.send({ type: 'coreClientDataTablesCache', sheetId, dataTablesCache }, dataTablesCache.buffer);
  };

  sendContentCache = (sheetId: string, contentCache: Uint8Array) => {
    this.send({ type: 'coreClientContentCache', sheetId, contentCache }, contentCache.buffer);
  };

  sendCodeRunningState = (transactionId: string, codeOperations: string) => {
    try {
      const codeRunningState = JSON.parse(codeOperations) as CodeRunningState;
      this.send({ type: 'coreClientCodeRunningState', transactionId, codeRunningState });
    } catch (error) {
      console.error('Failed to parse code running state:', error);
    }
  };

  sendStartupTimer = (name: TimerNames, data: { start?: number; end?: number }) => {
    this.send({ type: 'coreClientStartupTimer', name, ...data });
  };

  sendMergeCells = (sheetId: string, mergeCells: Uint8Array) => {
    this.send({ type: 'coreClientMergeCells', sheetId, mergeCells }, mergeCells.buffer);
  };
}

export const coreClient = new CoreClient();<|MERGE_RESOLUTION|>--- conflicted
+++ resolved
@@ -61,11 +61,8 @@
     sendClientMessage: (message: string, severity: JsSnackbarSeverity) => void;
     sendDataTablesCache: (sheetId: string, dataTablesCache: Uint8Array) => void;
     sendContentCache: (sheetId: string, contentCache: Uint8Array) => void;
-<<<<<<< HEAD
     sendMergeCells: (sheetId: string, mergeCells: Uint8Array) => void;
-=======
     sendCodeRunningState: (transactionId: string, codeOperations: string) => void;
->>>>>>> 50b8a46f
   };
 
 class CoreClient {
@@ -102,11 +99,8 @@
     self.sendClientMessage = coreClient.sendClientMessage;
     self.sendDataTablesCache = coreClient.sendDataTablesCache;
     self.sendContentCache = coreClient.sendContentCache;
-<<<<<<< HEAD
     self.sendMergeCells = coreClient.sendMergeCells;
-=======
     self.sendCodeRunningState = coreClient.sendCodeRunningState;
->>>>>>> 50b8a46f
     if (debugFlag('debugWebWorkers')) console.log('[coreClient] initialized.');
   }
 
