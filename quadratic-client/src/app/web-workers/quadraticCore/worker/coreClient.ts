--- conflicted
+++ resolved
@@ -467,25 +467,16 @@
         return;
 
       case 'clientCoreCommitTransientResize':
-<<<<<<< HEAD
-        await core.commitTransientResize(e.data.sheetId, e.data.transientResize, e.data.cursor);
+        core.commitTransientResize(e.data.sheetId, e.data.transientResize, e.data.cursor);
         return;
 
       case 'clientCoreCommitSingleResize':
-        await core.commitSingleResize(e.data.sheetId, e.data.column, e.data.row, e.data.size, e.data.cursor);
+        core.commitSingleResize(e.data.sheetId, e.data.column, e.data.row, e.data.size, e.data.cursor);
         return;
 
       case 'clientCoreInit':
         this.env = e.data.env;
         return;
-=======
-        core.commitTransientResize(e.data.sheetId, e.data.transientResize, e.data.cursor);
-        break;
-
-      case 'clientCoreCommitSingleResize':
-        core.commitSingleResize(e.data.sheetId, e.data.column, e.data.row, e.data.size, e.data.cursor);
-        break;
->>>>>>> 3259c42b
 
       case 'clientCoreInitPython':
         corePython.init(e.ports[0]);
@@ -533,9 +524,15 @@
       case 'clientCoreRemoveCellNumericFormat':
         core.removeCellNumericFormat(e.data.sheetId, e.data.x, e.data.y, e.data.width, e.data.height, e.data.cursor);
         return;
+
+      case 'clientCoreMoveCells':
+        core.moveCells(e.data);
+        return;
+
+      default:
+        console.warn('[coreClient] Unhandled message type', e.data);
     }
 
-<<<<<<< HEAD
     if (e.data.id !== undefined) {
       // handle responses from requests to quadratic-core
       if (this.waitingForResponse[e.data.id]) {
@@ -544,14 +541,6 @@
       } else {
         console.warn('No resolve for message in quadraticCore', e.data.id);
       }
-=======
-      case 'clientCoreMoveCells':
-        core.moveCells(e.data);
-        break;
-
-      default:
-        console.warn('[coreClient] Unhandled message type', e.data);
->>>>>>> 3259c42b
     }
     console.warn('[coreClient] Unhandled message type', e.data);
   };
