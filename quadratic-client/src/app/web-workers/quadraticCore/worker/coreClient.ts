/**
 * Communication between core web worker and main thread.
 *
 * This is a singleton where one instance exists for the web worker and can be
 * directly accessed by its siblings.
 */

import { debugWebWorkers, debugWebWorkersMessages } from '@/app/debugFlags';
import { getLanguage } from '@/app/helpers/codeCellLanguage';
import type {
  JsBordersSheet,
  JsCodeCell,
  JsHtmlOutput,
  JsOffset,
  JsRenderCell,
  JsRenderCodeCell,
  JsRenderFill,
  JsSheetFill,
  JsSnackbarSeverity,
  JsValidationWarning,
  SheetBounds,
  SheetInfo,
  TransactionName,
  Validation,
} from '@/app/quadratic-core-types';
import type { MultiplayerState } from '@/app/web-workers/multiplayerWebWorker/multiplayerClientMessages';
import type {
  ClientCoreGetJwt,
  ClientCoreMessage,
  CoreClientMessage,
} from '@/app/web-workers/quadraticCore/coreClientMessages';
import { core } from '@/app/web-workers/quadraticCore/worker/core';
import { coreConnection } from '@/app/web-workers/quadraticCore/worker/coreConnection';
import { coreJavascript } from '@/app/web-workers/quadraticCore/worker/coreJavascript';
import { coreMultiplayer } from '@/app/web-workers/quadraticCore/worker/coreMultiplayer';
import { corePython } from '@/app/web-workers/quadraticCore/worker/corePython';
import { offline } from '@/app/web-workers/quadraticCore/worker/offline';

declare var self: WorkerGlobalScope &
  typeof globalThis & {
    sendImportProgress: (
      filename: string,
      current: number,
      total: number,
      x: number,
      y: number,
      width: number,
      height: number
    ) => void;
    sendAddSheetClient: (sheetInfo: SheetInfo, user: boolean) => void;
    sendDeleteSheetClient: (sheetId: string, user: boolean) => void;
    sendSheetInfoClient: (sheetInfo: SheetInfo[]) => void;
    sendSheetInfoUpdateClient: (sheetInfo: SheetInfo) => void;
    sendA1Context: (tableMap: string) => void;
    sendSheetFills: (sheetId: string, fills: JsRenderFill[]) => void;
    sendSheetMetaFills: (sheetId: string, fills: JsSheetFill[]) => void;
    sendSetCursor: (cursor: string) => void;
    sendSheetOffsetsClient: (sheetId: string, offsets: JsOffset[]) => void;
    sendSheetHtml: (html: JsHtmlOutput[]) => void;
    sendUpdateHtml: (html: JsHtmlOutput) => void;
    sendGenerateThumbnail: () => void;
    sendBordersSheet: (sheetId: string, borders: JsBordersSheet) => void;
    sendSheetRenderCells: (sheetId: string, renderCells: JsRenderCell[]) => void;
    sendSheetCodeCell: (sheetId: string, codeCells: JsRenderCodeCell[]) => void;
    sendSheetBoundsUpdateClient: (sheetBounds: SheetInfo) => void;
    sendTransactionStartClient: (transactionId: string, transactionName: TransactionName) => void;
    sendTransactionProgress: (transactionId: string, remainingOperations: number) => void;
    sendTransactionEndClient: (transactionId: string, transactionName: TransactionName) => void;
    sendUpdateCodeCell: (
      sheetId: string,
      x: number,
      y: number,
      codeCell?: JsCodeCell,
      renderCodeCell?: JsRenderCodeCell
    ) => void;
    sendUndoRedo: (undo: boolean, redo: boolean) => void;
    sendImage: (
      sheetId: string,
      x: number,
      y: number,
      w: number,
      h: number,
      image?: string,
      pixel_width?: number,
      pixel_height?: number
    ) => void;
    sendSheetValidations: (sheetId: string, validations: Validation[]) => void;
    sendRenderValidationWarnings: (
      sheetId: string,
      hashX: number,
      hashY: number,
      validationWarnings: JsValidationWarning[]
    ) => void;
    sendMultiplayerSynced: () => void;
    sendClientMessage: (message: string, severity: JsSnackbarSeverity) => void;
  };

class CoreClient {
  private id = 0;
  private waitingForResponse: Record<number, Function> = {};
  env: Record<string, string> = {};

  start() {
    self.onmessage = this.handleMessage;
    self.sendImportProgress = coreClient.sendImportProgress;
    self.sendAddSheetClient = coreClient.sendAddSheet;
    self.sendDeleteSheetClient = coreClient.sendDeleteSheet;
    self.sendSheetInfoClient = coreClient.sendSheetInfoClient;
    self.sendSheetFills = coreClient.sendSheetFills;
    self.sendSheetMetaFills = coreClient.sendSheetMetaFills;
    self.sendSheetInfoUpdateClient = coreClient.sendSheetInfoUpdate;
    self.sendA1Context = coreClient.sendA1Context;
    self.sendSetCursor = coreClient.sendSetCursor;
    self.sendSheetOffsetsClient = coreClient.sendSheetOffsets;
    self.sendSheetHtml = coreClient.sendSheetHtml;
    self.sendUpdateHtml = coreClient.sendUpdateHtml;
    self.sendGenerateThumbnail = coreClient.sendGenerateThumbnail;
    self.sendBordersSheet = coreClient.sendBordersSheet;
    self.sendSheetRenderCells = coreClient.sendSheetRenderCells;
    self.sendSheetCodeCell = coreClient.sendSheetCodeCell;
    self.sendSheetBoundsUpdateClient = coreClient.sendSheetBoundsUpdate;
    self.sendTransactionStartClient = coreClient.sendTransactionStart;
    self.sendTransactionProgress = coreClient.sendTransactionProgress;
    self.sendTransactionEndClient = coreClient.sendTransactionEnd;
    self.sendUpdateCodeCell = coreClient.sendUpdateCodeCell;
    self.sendUndoRedo = coreClient.sendUndoRedo;
    self.sendImage = coreClient.sendImage;
    self.sendSheetValidations = coreClient.sendSheetValidations;
    self.sendRenderValidationWarnings = coreClient.sendRenderValidationWarnings;
    self.sendMultiplayerSynced = coreClient.sendMultiplayerSynced;
    self.sendClientMessage = coreClient.sendClientMessage;
    if (debugWebWorkers) console.log('[coreClient] initialized.');
  }

  private send(message: CoreClientMessage, transfer?: Transferable) {
    if (transfer) {
      self.postMessage(message, [transfer]);
    } else {
      self.postMessage(message);
    }
  }

  private handleMessage = async (e: MessageEvent<ClientCoreMessage>) => {
    if (debugWebWorkersMessages) console.log(`[coreClient] message: ${e.data.type}`);

    switch (e.data.type) {
      case 'clientCoreLoad':
        await offline.init(e.data.fileId);

        this.send({
          type: 'coreClientLoad',
          id: e.data.id,
          ...(await core.loadFile(e.data, e.ports[0])),
        });
        return;

      case 'clientCoreGetCodeCell':
        this.send({
          type: 'coreClientGetCodeCell',
          id: e.data.id,
          cell: await core.getCodeCell(e.data.sheetId, e.data.x, e.data.y),
        });
        return;

      case 'clientCoreGetRenderCell':
        this.send({
          type: 'coreClientGetRenderCell',
          id: e.data.id,
          cell: await core.getRenderCell(e.data.sheetId, e.data.x, e.data.y),
        });
        return;

      case 'clientCoreCellHasContent':
        this.send({
          type: 'coreClientCellHasContent',
          id: e.data.id,
          hasContent: await core.cellHasContent(e.data.sheetId, e.data.x, e.data.y),
        });
        return;

      case 'clientCoreSetCellValue':
        await core.setCellValue(e.data.sheetId, e.data.x, e.data.y, e.data.value, e.data.cursor);
        return;

      case 'clientCoreSetCellValues':
        await core.setCellValues(e.data.sheetId, e.data.x, e.data.y, e.data.values, e.data.cursor);
        this.send({
          type: 'coreClientSetCellValues',
          id: e.data.id,
        });
        return;

      case 'clientCoreGetEditCell':
        this.send({
          type: 'coreClientGetEditCell',
          id: e.data.id,
          cell: await core.getEditCell(e.data.sheetId, e.data.x, e.data.y),
        });
        return;

      case 'clientCoreGetCellFormatSummary':
        this.send({
          type: 'coreClientGetCellFormatSummary',
          id: e.data.id,
          formatSummary: await core.getCellFormatSummary(e.data.sheetId, e.data.x, e.data.y),
        });
        return;

      case 'clientCoreGetFormatCell':
        this.send({
          type: 'coreClientGetFormatCell',
          id: e.data.id,
          format: await core.getFormatCell(e.data.sheetId, e.data.x, e.data.y),
        });
        return;

      case 'clientCoreInitMultiplayer':
        coreMultiplayer.init(e.ports[0]);

        // we need the multiplayer to be initialized before we can load
        // transactions from the offline store
        offline.loadTransactions();
        return;

      case 'clientCoreSummarizeSelection':
        this.send({
          type: 'coreClientSummarizeSelection',
          id: e.data.id,
          summary: await core.summarizeSelection(e.data),
        });
        return;

      case 'clientCoreSetCellBold':
        await core.setBold(e.data.selection, e.data.bold, e.data.cursor);
        return;

      case 'clientCoreSetCellItalic':
        await core.setItalic(e.data.selection, e.data.italic, e.data.cursor);
        return;

      case 'clientCoreSetCellTextColor':
        await core.setTextColor(e.data.selection, e.data.color, e.data.cursor);
        return;

      case 'clientCoreSetCellUnderline':
        await core.setUnderline(e.data.selection, e.data.underline, e.data.cursor);
        return;

      case 'clientCoreSetCellStrikeThrough':
        await core.setStrikeThrough(e.data.selection, e.data.strikeThrough, e.data.cursor);
        return;

      case 'clientCoreSetCellFillColor':
        await core.setFillColor(e.data.selection, e.data.fillColor, e.data.cursor);
        return;

      case 'clientCoreSetCommas':
        await core.setCommas(e.data.selection, e.data.commas, e.data.cursor);
        return;

      case 'clientCoreSetCurrency':
        await core.setCurrency(e.data.selection, e.data.symbol, e.data.cursor);
        return;

      case 'clientCoreUpgradeGridFile':
        const gridResult = await core.upgradeGridFile(e.data.grid, e.data.sequenceNumber);
        this.send({ type: 'coreClientUpgradeGridFile', id: e.data.id, ...gridResult }, gridResult.contents);
        return;

      case 'clientCoreImportFile':
        const fileResult = await core.importFile(e.data);
        this.send({ type: 'coreClientImportFile', id: e.data.id, ...fileResult }, fileResult.contents);
        return;

      case 'clientCoreGetCsvPreview':
        const preview = await core.getCsvPreview(e.data);
        this.send({ type: 'coreClientGetCsvPreview', id: e.data.id, preview });
        return;

      case 'clientCoreDeleteCellValues':
        await core.deleteCellValues(e.data.selection, e.data.cursor);
        this.send({
          type: 'coreClientDeleteCellValues',
          id: e.data.id,
        });
        return;

      case 'clientCoreSetCodeCellValue':
        const transactionId = await core.setCodeCellValue(
          e.data.sheetId,
          e.data.x,
          e.data.y,
          e.data.language,
          e.data.codeString,
          e.data.cursor
        );
        this.send({
          type: 'coreClientSetCodeCellValue',
          id: e.data.id,
          transactionId,
        });
        return;

      case 'clientCoreAddSheet':
        await core.addSheet(e.data.cursor);
        return;

      case 'clientCoreDeleteSheet':
        await core.deleteSheet(e.data.sheetId, e.data.cursor);
        return;

      case 'clientCoreMoveSheet':
        await core.moveSheet(e.data.sheetId, e.data.previous, e.data.cursor);
        return;

      case 'clientCoreSetSheetName':
        await core.setSheetName(e.data.sheetId, e.data.name, e.data.cursor);
        return;

      case 'clientCoreSetSheetColor':
        await core.setSheetColor(e.data.sheetId, e.data.color, e.data.cursor);
        return;

      case 'clientCoreDuplicateSheet':
        await core.duplicateSheet(e.data.sheetId, e.data.cursor);
        return;

      case 'clientCoreUndo':
        await core.undo(e.data.cursor);
        return;

      case 'clientCoreRedo':
        await core.redo(e.data.cursor);
        return;

      case 'clientCoreExport':
        const exportGrid = await core.export();
        this.send({ type: 'coreClientExport', id: e.data.id, grid: exportGrid }, exportGrid);
        return;

      case 'clientCoreSearch':
        const results = await core.search(e.data.search, e.data.searchOptions);
        this.send({ type: 'coreClientSearch', id: e.data.id, results });
        return;

      case 'clientCoreNeighborText':
        this.send({
          type: 'coreClientNeighborText',
          id: e.data.id,
          text: core.neighborText(e.data.sheetId, e.data.x, e.data.y),
        });
        return;

      case 'clientCoreHasRenderCells':
        const hasRenderCells = await core.hasRenderCells(
          e.data.sheetId,
          e.data.x,
          e.data.y,
          e.data.width,
          e.data.height
        );
        this.send({ type: 'coreClientHasRenderCells', id: e.data.id, hasRenderCells });
        return;

      case 'clientCoreSetCellAlign':
        await core.setAlign(e.data.selection, e.data.align, e.data.cursor);
        return;

      case 'clientCoreSetCellVerticalAlign':
        await core.setVerticalAlign(e.data.selection, e.data.verticalAlign, e.data.cursor);
        break;

      case 'clientCoreSetCellWrap':
        await core.setWrap(e.data.selection, e.data.wrap, e.data.cursor);
        break;

      case 'clientCoreCopyToClipboard':
        const copyResult = await core.copyToClipboard(e.data.selection);
        this.send({
          type: 'coreClientCopyToClipboard',
          id: e.data.id,
          ...copyResult,
        });
        return;

      case 'clientCoreCutToClipboard':
        const cutResult = await core.cutToClipboard(e.data.selection, e.data.cursor);
        this.send({
          type: 'coreClientCutToClipboard',
          id: e.data.id,
          ...cutResult,
        });
        return;

      case 'clientCorePasteFromClipboard':
        await core.pasteFromClipboard(e.data);
        return;

      case 'clientCoreSetBorders':
        await core.setBorders(e.data.selection, e.data.borderSelection, e.data.style, e.data.cursor);
        return;

      case 'clientCoreSetCellRenderResize':
        await core.setChartSize(e.data.sheetId, e.data.x, e.data.y, e.data.width, e.data.height, e.data.cursor);
        return;

      case 'clientCoreAutocomplete':
        await core.autocomplete(
          e.data.sheetId,
          e.data.x1,
          e.data.y1,
          e.data.x2,
          e.data.y2,
          e.data.fullX1,
          e.data.fullY1,
          e.data.fullX2,
          e.data.fullY2,
          e.data.cursor
        );
        return;

      case 'clientCoreExportCsvSelection':
        const csv = await core.exportCsvSelection(e.data.selection);
        this.send({ type: 'coreClientExportCsvSelection', id: e.data.id, csv });
        return;

      case 'clientCoreGetColumnsBounds':
        this.send({
          type: 'coreClientGetColumnsBounds',
          id: e.data.id,
          bounds: await core.getColumnsBounds(e.data.sheetId, e.data.start, e.data.end, e.data.ignoreFormatting),
        });
        return;

      case 'clientCoreGetRowsBounds':
        this.send({
          type: 'coreClientGetRowsBounds',
          id: e.data.id,
          bounds: await core.getRowsBounds(e.data.sheetId, e.data.start, e.data.end, e.data.ignoreFormatting),
        });
        return;

      case 'clientCoreJumpCursor':
        this.send({
          type: 'coreClientJumpCursor',
          id: e.data.id,
          coordinate: await core.jumpCursor(e.data.sheetId, e.data.current, e.data.jump, e.data.direction),
        });
        return;

      case 'clientCoreFindNextColumnForRect':
        this.send({
          type: 'coreClientFindNextColumnForRect',
          id: e.data.id,
          column: await core.findNextColumnForRect(e.data),
        });
        return;

      case 'clientCoreFindNextRowForRect':
        this.send({
          type: 'coreClientFindNextRowForRect',
          id: e.data.id,
          row: await core.findNextRowForRect(e.data),
        });
        return;

      case 'clientCoreCommitTransientResize':
        core.commitTransientResize(e.data.sheetId, e.data.transientResize, e.data.cursor);
        return;

      case 'clientCoreCommitSingleResize':
        core.commitSingleResize(e.data.sheetId, e.data.column, e.data.row, e.data.size, e.data.cursor);
        return;

      case 'clientCoreInit':
        this.env = e.data.env;
        return;

      case 'clientCoreInitPython':
        corePython.init(e.ports[0]);
        return;

      case 'clientCoreInitJavascript':
        coreJavascript.init(e.ports[0]);
        break;

      case 'clientCoreClearFormatting':
        core.clearFormatting(e.data.selection, e.data.cursor);
        return;

      case 'clientCoreRerunCodeCells':
        core.rerunCodeCells(e.data.sheetId, e.data.x, e.data.y, e.data.cursor);
        return;

      case 'clientCoreCancelExecution':
        const language = getLanguage(e.data.language);
        if (language === 'Python') {
          corePython.cancelExecution();
        } else if (language === 'Javascript') {
          coreJavascript.cancelExecution();
        } else if (language === 'Connection') {
          coreConnection.cancelExecution();
        } else {
          console.warn("Unhandled language in 'clientCoreCancelExecution'", e.data.language);
        }
        return;

      case 'clientCoreChangeDecimals':
        core.changeDecimalPlaces(e.data.selection, e.data.delta, e.data.cursor);
        return;

      case 'clientCoreSetPercentage':
        core.setPercentage(e.data.selection, e.data.cursor);
        return;

      case 'clientCoreSetExponential':
        core.setExponential(e.data.selection, e.data.cursor);
        return;

      case 'clientCoreRemoveCellNumericFormat':
        core.removeNumericFormat(e.data.selection, e.data.cursor);
        return;

      case 'clientCoreMoveCells':
        core.moveCells(e.data);
        this.send({
          type: 'coreClientMoveCells',
          id: e.data.id,
        });
        return;

      case 'clientCoreMoveCodeCellVertically':
        this.send({
          type: 'coreClientMoveCodeCellVertically',
          pos: core.moveCodeCellVertically(e.data),
          id: e.data.id,
        });
        return;

      case 'clientCoreMoveCodeCellHorizontally':
        this.send({
          type: 'coreClientMoveCodeCellHorizontally',
          pos: core.moveCodeCellHorizontally(e.data),
          id: e.data.id,
        });
        return;

      case 'clientCoreSetDateTimeFormat':
        core.setDateTimeFormat(e.data.selection, e.data.format, e.data.cursor);
        return;

      case 'clientCoreUpdateValidation':
        core.updateValidation(e.data.validation, e.data.cursor);
        return;

      case 'clientCoreGetValidations':
        this.send({
          type: 'coreClientGetValidations',
          id: e.data.id,
          validations: core.getValidations(e.data.sheetId),
        });
        return;

      case 'clientCoreRemoveValidation':
        core.removeValidation(e.data.sheetId, e.data.validationId, e.data.cursor);
        return;

      case 'clientCoreRemoveValidations':
        core.removeValidations(e.data.sheetId, e.data.cursor);
        return;

      case 'clientCoreGetValidationFromPos':
        this.send({
          type: 'coreClientGetValidationFromPos',
          id: e.data.id,
          validation: core.getValidationFromPos(e.data.sheetId, e.data.x, e.data.y),
        });
        return;

      case 'clientCoreGetValidationList':
        this.send({
          type: 'coreClientGetValidationList',
          id: e.data.id,
          validations: core.getValidationList(e.data.sheetId, e.data.x, e.data.y),
        });
        return;

      case 'clientCoreGetDisplayCell':
        this.send({
          type: 'coreClientGetDisplayCell',
          id: e.data.id,
          cell: core.getDisplayCell(e.data.sheetId, e.data.x, e.data.y),
        });
        return;

      case 'clientCoreValidateInput':
        this.send({
          type: 'coreClientValidateInput',
          id: e.data.id,
          validationId: core.validateInput(e.data.sheetId, e.data.x, e.data.y, e.data.input),
        });
        return;

      case 'clientCoreGetCellValue':
        this.send({
          type: 'coreClientGetCellValue',
          id: e.data.id,
          value: core.getCellValue(e.data.sheetId, e.data.x, e.data.y),
        });
        return;

      case 'clientCoreGetAISelectionContexts':
        this.send({
          type: 'coreClientGetAISelectionContexts',
          id: e.data.id,
          selectionContexts: core.getAISelectionContexts(e.data),
        });
        return;

      case 'clientCoreGetAITablesContext':
        this.send({
          type: 'coreClientGetAITablesContext',
          id: e.data.id,
          tablesContext: core.getAITablesContext(),
        });
        return;

      case 'clientCoreDeleteColumns':
        core.deleteColumns(e.data.sheetId, e.data.columns, e.data.cursor);
        return;

      case 'clientCoreDeleteRows':
        core.deleteRows(e.data.sheetId, e.data.rows, e.data.cursor);
        return;

      case 'clientCoreInsertColumn':
        core.insertColumn(e.data.sheetId, e.data.column, e.data.right, e.data.cursor);
        return;

      case 'clientCoreInsertRow':
        core.insertRow(e.data.sheetId, e.data.row, e.data.below, e.data.cursor);
        return;

      case 'clientCoreFlattenDataTable':
        core.flattenDataTable(e.data.sheetId, e.data.x, e.data.y, e.data.cursor);
        return;

      case 'clientCoreCodeDataTableToDataTable':
        core.codeDataTableToDataTable(e.data.sheetId, e.data.x, e.data.y, e.data.cursor);
        return;

      case 'clientCoreGridToDataTable':
        core.gridToDataTable(e.data.sheetRect, e.data.cursor);
        return;

      case 'clientCoreDataTableMeta':
        core.dataTableMeta(
          e.data.sheetId,
          e.data.x,
          e.data.y,
          e.data.name,
          e.data.alternatingColors,
          e.data.columns,
          e.data.showName,
          e.data.showColumns,
          e.data.cursor
        );
        return;

      case 'clientCoreDataTableMutations':
        core.dataTableMutations({
          sheetId: e.data.sheetId,
          x: e.data.x,
          y: e.data.y,
          select_table: e.data.select_table,
          columns_to_add: e.data.columns_to_add,
          columns_to_remove: e.data.columns_to_remove,
          rows_to_add: e.data.rows_to_add,
          rows_to_remove: e.data.rows_to_remove,
          flatten_on_delete: e.data.flatten_on_delete,
          swallow_on_insert: e.data.swallow_on_insert,
          cursor: e.data.cursor,
        });
        this.send({
          type: 'coreClientDataTableMutations',
          id: e.data.id,
        });
        return;

      case 'clientCoreSortDataTable':
        core.sortDataTable(e.data.sheetId, e.data.x, e.data.y, e.data.sort, e.data.cursor);
        return;

      case 'clientCoreDataTableFirstRowAsHeader':
        core.dataTableFirstRowAsHeader(e.data.sheetId, e.data.x, e.data.y, e.data.firstRowAsHeader, e.data.cursor);
        return;

      case 'clientCoreAddDataTable':
        core.addDataTable(e.data);
        this.send({
          type: 'coreClientAddDataTable',
          id: e.data.id,
        });
        return;

      case 'clientCoreFiniteRectFromSelection':
        this.send({
          type: 'coreClientFiniteRectFromSelection',
          id: e.data.id,
          rect: core.finiteRectFromSelection(e.data.selection),
        });
        return;

      case 'clientCoreMoveColumns':
        core.moveColumns(e.data.sheetId, e.data.colStart, e.data.colEnd, e.data.to, e.data.cursor);
        return;

      case 'clientCoreMoveRows':
        core.moveRows(e.data.sheetId, e.data.rowStart, e.data.rowEnd, e.data.to, e.data.cursor);
        return;

<<<<<<< HEAD
      case 'clientCoreGetAICells':
        this.send({
          type: 'coreClientGetAICells',
          id: e.data.id,
          aiCells: core.getAICells(e.data.selection, e.data.sheetId, e.data.page),
        });
        return;

      case 'clientCoreGetAIFormats':
        this.send({
          type: 'coreClientGetAIFormats',
          id: e.data.id,
          formats: core.getAICellFormats(e.data.sheetId, e.data.selection),
        });
        return;

      case 'clientCoreSetFormats':
        core.setFormats(e.data.sheetId, e.data.selection, e.data.formats);
        this.send({
          type: 'coreClientSetFormats',
          id: e.data.id,
        });
=======
      case 'clientCoreResizeColumns':
        core.resizeColumns(e.data.sheetId, e.data.columns, e.data.cursor);
        return;

      case 'clientCoreResizeRows':
        core.resizeRows(e.data.sheetId, e.data.rows, e.data.cursor);
        return;

      case 'clientCoreResizeAllColumns':
        core.resizeAllColumns(e.data.sheetId, e.data.size, e.data.cursor);
        return;

      case 'clientCoreResizeAllRows':
        core.resizeAllRows(e.data.sheetId, e.data.size, e.data.cursor);
>>>>>>> 1501476f
        return;

      default:
        if (e.data.id !== undefined) {
          // handle responses from requests to quadratic-core
          if (this.waitingForResponse[e.data.id]) {
            this.waitingForResponse[e.data.id](e.data);
            delete this.waitingForResponse[e.data.id];
          } else {
            console.warn('No resolve for message in quadraticCore', e.data.id);
          }
        } else {
          console.warn('[coreClient] Unhandled message type', e.data);
        }
    }
  };

  sendImportProgress = (
    filename: string,
    current: number,
    total: number,
    x: number,
    y: number,
    width: number,
    height: number
  ) => {
    this.send({ type: 'coreClientImportProgress', filename, current, total, x, y, width, height });
  };

  sendAddSheet = (sheetInfo: SheetInfo, user: boolean) => {
    this.send({ type: 'coreClientAddSheet', sheetInfo, user });
  };

  sendDeleteSheet = (sheetId: string, user: boolean) => {
    this.send({ type: 'coreClientDeleteSheet', sheetId, user });
  };

  sendSheetInfoClient = (sheetInfo: SheetInfo[]) => {
    this.send({ type: 'coreClientSheetInfo', sheetInfo });
  };

  sendSheetFills = (sheetId: string, fills: JsRenderFill[]) => {
    this.send({ type: 'coreClientSheetFills', sheetId, fills });
  };

  sendSheetMetaFills = (sheetId: string, fills: JsSheetFill[]) => {
    this.send({ type: 'coreClientSheetMetaFills', sheetId, fills });
  };

  sendSheetInfoUpdate = (sheetInfo: SheetInfo) => {
    this.send({ type: 'coreClientSheetInfoUpdate', sheetInfo });
  };

  sendSetCursor = (cursor: string) => {
    this.send({ type: 'coreClientSetCursor', cursor });
  };

  sendSheetOffsets = (sheetId: string, offsets: JsOffset[]) => {
    this.send({
      type: 'coreClientSheetOffsets',
      sheetId,
      offsets,
    });
  };

  sendSheetHtml = (html: JsHtmlOutput[]) => {
    this.send({ type: 'coreClientHtmlOutput', html });
  };

  sendUpdateHtml = (html: JsHtmlOutput) => {
    this.send({ type: 'coreClientUpdateHtml', html });
  };

  sendGenerateThumbnail = () => {
    this.send({ type: 'coreClientGenerateThumbnail' });
  };

  sendBordersSheet = (sheetId: string, borders: JsBordersSheet) => {
    this.send({ type: 'coreClientBordersSheet', sheetId, borders });
  };

  sendSheetRenderCells = (sheetId: string, renderCells: JsRenderCell[]) => {
    this.send({ type: 'coreClientSheetRenderCells', sheetId, renderCells });
  };

  sendSheetCodeCell = (sheetId: string, codeCells: JsRenderCodeCell[]) => {
    this.send({ type: 'coreClientSheetCodeCellRender', sheetId, codeCells });
  };

  sendSheetBoundsUpdate = (bounds: SheetBounds) => {
    this.send({ type: 'coreClientSheetBoundsUpdate', sheetBounds: bounds });
  };

  sendTransactionStart = (transactionId: string, transactionName: TransactionName) => {
    this.send({
      type: 'coreClientTransactionStart',
      transactionId,
      transactionName,
    });
  };

  sendTransactionProgress = (transactionId: string, remainingOperations: number) => {
    this.send({ type: 'coreClientTransactionProgress', transactionId, remainingOperations });
  };

  sendTransactionEnd = (transactionId: string, transactionName: TransactionName) => {
    this.send({ type: 'coreClientTransactionEnd', transactionId, transactionName });
  };

  sendUpdateCodeCell = (
    sheetId: string,
    x: number,
    y: number,
    codeCell?: JsCodeCell,
    renderCodeCell?: JsRenderCodeCell
  ) => {
    this.send({ type: 'coreClientUpdateCodeCell', sheetId, x, y, codeCell, renderCodeCell });
  };

  sendMultiplayerState(state: MultiplayerState) {
    this.send({ type: 'coreClientMultiplayerState', state });
  }

  sendOfflineTransactionStats() {
    this.send({
      type: 'coreClientOfflineTransactionStats',
      ...offline.stats,
    });
  }

  sendOfflineTransactionsApplied(timestamps: number[]) {
    this.send({
      type: 'coreClientOfflineTransactionsApplied',
      timestamps,
    });
  }

  sendUndoRedo = (undo: boolean, redo: boolean) => {
    this.send({ type: 'coreClientUndoRedo', undo, redo });
  };

  getJwt() {
    return new Promise((resolve) => {
      const id = this.id++;
      this.waitingForResponse[id] = (message: ClientCoreGetJwt) => resolve(message.jwt);
      this.send({ type: 'coreClientGetJwt', id });
    });
  }

  sendImage = (
    sheetId: string,
    x: number,
    y: number,
    w: number,
    h: number,
    image?: string,
    pixel_width?: number,
    pixel_height?: number
  ) => {
    this.send({ type: 'coreClientImage', sheetId, x, y, image, w, h, pixel_width, pixel_height });
  };

  sendSheetValidations = (sheetId: string, validations: Validation[]) => {
    this.send({ type: 'coreClientSheetValidations', sheetId, validations });
  };

  sendRenderValidationWarnings = (
    sheetId: string,
    hashX: number | undefined,
    hashY: number | undefined,
    validationWarnings: JsValidationWarning[]
  ) => {
    this.send({ type: 'coreClientRenderValidationWarnings', sheetId, hashX, hashY, validationWarnings });
  };

  sendMultiplayerSynced = () => {
    this.send({ type: 'coreClientMultiplayerSynced' });
  };

  sendClientMessage = (message: string, severity: JsSnackbarSeverity) => {
    this.send({ type: 'coreClientClientMessage', message, severity });
  };

  sendA1Context = (context: string) => {
    this.send({ type: 'coreClientA1Context', context });
  };

  sendCoreError = (from: string, error: Error | unknown) => {
    this.send({ type: 'coreClientCoreError', from, error });
  };
}

export const coreClient = new CoreClient();<|MERGE_RESOLUTION|>--- conflicted
+++ resolved
@@ -719,7 +719,6 @@
         core.moveRows(e.data.sheetId, e.data.rowStart, e.data.rowEnd, e.data.to, e.data.cursor);
         return;
 
-<<<<<<< HEAD
       case 'clientCoreGetAICells':
         this.send({
           type: 'coreClientGetAICells',
@@ -742,7 +741,8 @@
           type: 'coreClientSetFormats',
           id: e.data.id,
         });
-=======
+        return;
+
       case 'clientCoreResizeColumns':
         core.resizeColumns(e.data.sheetId, e.data.columns, e.data.cursor);
         return;
@@ -757,7 +757,6 @@
 
       case 'clientCoreResizeAllRows':
         core.resizeAllRows(e.data.sheetId, e.data.size, e.data.cursor);
->>>>>>> 1501476f
         return;
 
       default:
