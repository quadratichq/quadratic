--- conflicted
+++ resolved
@@ -596,7 +596,6 @@
         });
         return;
 
-<<<<<<< HEAD
       case 'clientCoreGetCellValueSelection':
         this.send({
           type: 'coreClientGetCellValueSelection',
@@ -605,8 +604,6 @@
         });
         return;
 
-=======
->>>>>>> 5d640c50
       case 'clientCoreDeleteColumns':
         core.deleteColumns(e.data.sheetId, e.data.columns, e.data.cursor);
         return;
@@ -616,19 +613,11 @@
         return;
 
       case 'clientCoreInsertColumn':
-<<<<<<< HEAD
-        core.insertColumn(e.data.sheetId, e.data.column, e.data.cursor);
-        return;
-
-      case 'clientCoreInsertRow':
-        core.insertRow(e.data.sheetId, e.data.row, e.data.cursor);
-=======
         core.insertColumn(e.data.sheetId, e.data.column, e.data.right, e.data.cursor);
         return;
 
       case 'clientCoreInsertRow':
         core.insertRow(e.data.sheetId, e.data.row, e.data.below, e.data.cursor);
->>>>>>> 5d640c50
         return;
 
       default:
