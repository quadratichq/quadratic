/**
 * Communication between core web worker and main thread.
 *
 * This is a singleton where one instance exists for the web worker and can be
 * directly accessed by its siblings.
 */

import { debugFlag } from '@/app/debugFlags/debugFlags';
import { getLanguage } from '@/app/helpers/codeCellLanguage';
import type { JsSnackbarSeverity, TransactionName } from '@/app/quadratic-core-types';
import type { MultiplayerState } from '@/app/web-workers/multiplayerWebWorker/multiplayerClientMessages';
import type {
  ClientCoreGetJwt,
  ClientCoreMessage,
  CoreClientMessage,
} from '@/app/web-workers/quadraticCore/coreClientMessages';
import { core } from '@/app/web-workers/quadraticCore/worker/core';
import { coreConnection } from '@/app/web-workers/quadraticCore/worker/coreConnection';
import { coreJavascript } from '@/app/web-workers/quadraticCore/worker/coreJavascript';
import { coreMultiplayer } from '@/app/web-workers/quadraticCore/worker/coreMultiplayer';
import { corePython } from '@/app/web-workers/quadraticCore/worker/corePython';
import { offline } from '@/app/web-workers/quadraticCore/worker/offline';

declare var self: WorkerGlobalScope &
  typeof globalThis & {
    sendImportProgress: (filename: string, current: number, total: number) => void;
    sendAddSheetClient: (sheetInfo: Uint8Array, user: boolean) => void;
    sendDeleteSheetClient: (sheetId: string, user: boolean) => void;
    sendSheetsInfoClient: (sheetsInfo: Uint8Array) => void;
    sendSheetInfoUpdateClient: (sheetInfo: Uint8Array) => void;
    sendA1Context: (context: Uint8Array) => void;
    sendSheetFills: (sheetId: string, fills: Uint8Array) => void;
    sendSheetMetaFills: (sheetId: string, fills: Uint8Array) => void;
    sendSetCursor: (cursor: string) => void;
    sendSheetOffsetsClient: (sheetId: string, offsets: Uint8Array) => void;
    sendSheetHtml: (html: Uint8Array) => void;
    sendUpdateHtml: (html: Uint8Array) => void;
    sendGenerateThumbnail: () => void;
    sendBordersSheet: (sheetId: string, borders: Uint8Array) => void;
    sendSheetCodeCells: (sheetId: string, renderCodeCells: Uint8Array) => void;
    sendSheetBoundsUpdateClient: (sheetBounds: Uint8Array) => void;
    sendTransactionStartClient: (transactionId: string, transactionName: TransactionName) => void;
    sendTransactionEndClient: (transactionId: string, transactionName: TransactionName) => void;
    sendUpdateCodeCells: (updateCodeCells: Uint8Array) => void;
    sendUndoRedo: (undo: boolean, redo: boolean) => void;
    sendImage: (
      sheetId: string,
      x: number,
      y: number,
      w: number,
      h: number,
      image?: string,
      pixel_width?: number,
      pixel_height?: number
    ) => void;
    sendSheetValidations: (sheetId: string, sheetValidations: Uint8Array) => void;
    sendValidationWarnings: (warnings: Uint8Array) => void;
    sendMultiplayerSynced: () => void;
    sendClientMessage: (message: string, severity: JsSnackbarSeverity) => void;
    sendDataTablesCache: (sheetId: string, dataTablesCache: Uint8Array) => void;
    sendContentCache: (sheetId: string, contentCache: Uint8Array) => void;
  };

class CoreClient {
  private id = 0;
  private waitingForResponse: Record<number, Function> = {};
  env: Record<string, string> = {};

  start() {
    self.onmessage = this.handleMessage;
    self.sendImportProgress = coreClient.sendImportProgress;
    self.sendAddSheetClient = coreClient.sendAddSheet;
    self.sendDeleteSheetClient = coreClient.sendDeleteSheet;
    self.sendSheetsInfoClient = coreClient.sendSheetsInfoClient;
    self.sendSheetFills = coreClient.sendSheetFills;
    self.sendSheetMetaFills = coreClient.sendSheetMetaFills;
    self.sendSheetInfoUpdateClient = coreClient.sendSheetInfoUpdate;
    self.sendA1Context = coreClient.sendA1Context;
    self.sendSetCursor = coreClient.sendSetCursor;
    self.sendSheetOffsetsClient = coreClient.sendSheetOffsets;
    self.sendSheetHtml = coreClient.sendSheetHtml;
    self.sendUpdateHtml = coreClient.sendUpdateHtml;
    self.sendGenerateThumbnail = coreClient.sendGenerateThumbnail;
    self.sendBordersSheet = coreClient.sendBordersSheet;
    self.sendSheetCodeCells = coreClient.sendSheetCodeCells;
    self.sendSheetBoundsUpdateClient = coreClient.sendSheetBoundsUpdate;
    self.sendTransactionStartClient = coreClient.sendTransactionStart;
    self.sendTransactionEndClient = coreClient.sendTransactionEnd;
    self.sendUpdateCodeCells = coreClient.sendUpdateCodeCells;
    self.sendUndoRedo = coreClient.sendUndoRedo;
    self.sendImage = coreClient.sendImage;
    self.sendSheetValidations = coreClient.sendSheetValidations;
    self.sendValidationWarnings = coreClient.sendValidationWarnings;
    self.sendMultiplayerSynced = coreClient.sendMultiplayerSynced;
    self.sendClientMessage = coreClient.sendClientMessage;
    self.sendDataTablesCache = coreClient.sendDataTablesCache;
    self.sendContentCache = coreClient.sendContentCache;
    if (debugFlag('debugWebWorkers')) console.log('[coreClient] initialized.');
  }

  private send(message: CoreClientMessage, transfer?: Transferable) {
    if (transfer) {
      self.postMessage(message, [transfer]);
    } else {
      self.postMessage(message);
    }
  }

  private handleMessage = async (e: MessageEvent<ClientCoreMessage>) => {
    if (debugFlag('debugWebWorkersMessages')) console.log(`[coreClient] message: ${e.data.type}`);

    switch (e.data.type) {
      case 'clientCoreLoad':
        await offline.init(e.data.fileId);

        this.send({
          type: 'coreClientLoad',
          id: e.data.id,
          ...(await core.loadFile(e.data, e.ports[0])),
        });
        return;

      case 'clientCoreGetCodeCell':
        this.send({
          type: 'coreClientGetCodeCell',
          id: e.data.id,
          cell: core.getCodeCell(e.data.sheetId, e.data.x, e.data.y),
        });
        return;

      case 'clientCoreSetCellValue':
        core.setCellValue(e.data.sheetId, e.data.x, e.data.y, e.data.value, e.data.cursor);
        return;

      case 'clientCoreSetCellValues':
        core.setCellValues(e.data.sheetId, e.data.x, e.data.y, e.data.values, e.data.cursor);
        this.send({
          type: 'coreClientSetCellValues',
          id: e.data.id,
        });
        return;

      case 'clientCoreGetEditCell':
        this.send({
          type: 'coreClientGetEditCell',
          id: e.data.id,
          cell: core.getEditCell(e.data.sheetId, e.data.x, e.data.y),
        });
        return;

      case 'clientCoreGetCellFormatSummary':
        this.send({
          type: 'coreClientGetCellFormatSummary',
          id: e.data.id,
          formatSummary: core.getCellFormatSummary(e.data.sheetId, e.data.x, e.data.y),
        });
        return;

      case 'clientCoreInitMultiplayer':
        coreMultiplayer.init(e.ports[0]);

        // we need the multiplayer to be initialized before we can load
        // transactions from the offline store
        offline.loadTransactions();
        return;

      case 'clientCoreSummarizeSelection':
        this.send({
          type: 'coreClientSummarizeSelection',
          id: e.data.id,
          summary: core.summarizeSelection(e.data),
        });
        return;

      case 'clientCoreSetCellBold':
        core.setBold(e.data.selection, e.data.bold, e.data.cursor);
        return;

      case 'clientCoreSetCellItalic':
        core.setItalic(e.data.selection, e.data.italic, e.data.cursor);
        return;

      case 'clientCoreSetCellTextColor':
        core.setTextColor(e.data.selection, e.data.color, e.data.cursor);
        return;

      case 'clientCoreSetCellUnderline':
        core.setUnderline(e.data.selection, e.data.underline, e.data.cursor);
        return;

      case 'clientCoreSetCellStrikeThrough':
        core.setStrikeThrough(e.data.selection, e.data.strikeThrough, e.data.cursor);
        return;

      case 'clientCoreSetCellFillColor':
        core.setFillColor(e.data.selection, e.data.fillColor, e.data.cursor);
        return;

      case 'clientCoreSetCommas':
        core.setCommas(e.data.selection, e.data.commas, e.data.cursor);
        return;

      case 'clientCoreSetCurrency':
        core.setCurrency(e.data.selection, e.data.symbol, e.data.cursor);
        return;

      case 'clientCoreUpgradeGridFile':
        const gridResult = await core.upgradeGridFile(e.data.grid, e.data.sequenceNumber);
        this.send({ type: 'coreClientUpgradeGridFile', id: e.data.id, ...gridResult }, gridResult.contents);
        return;

      case 'clientCoreImportFile':
        const fileResult = await core.importFile(e.data);
        this.send({ type: 'coreClientImportFile', id: e.data.id, ...fileResult }, fileResult.contents);
        return;

      case 'clientCoreDeleteCellValues':
        this.send({
          type: 'coreClientDeleteCellValues',
          id: e.data.id,
          response: core.deleteCellValues(e.data.selection, e.data.cursor),
        });
        return;

      case 'clientCoreSetCodeCellValue':
        const transactionId = core.setCodeCellValue(
          e.data.sheetId,
          e.data.x,
          e.data.y,
          e.data.language,
          e.data.codeString,
          e.data.codeCellName,
          e.data.cursor
        );
        this.send({
          type: 'coreClientSetCodeCellValue',
          id: e.data.id,
          transactionId,
        });
        return;

      case 'clientCoreAddSheet':
<<<<<<< HEAD
        await core.addSheet(e.data.sheetName, e.data.insertBeforeSheetName, e.data.cursor);
=======
        this.send({
          type: 'coreClientAddSheetResponse',
          id: e.data.id,
          response: core.addSheet(e.data.sheetName, e.data.insertBeforeSheetName, e.data.cursor),
        });
        return;

      case 'clientCoreDuplicateSheet':
        this.send({
          type: 'coreClientDuplicateSheetResponse',
          id: e.data.id,
          response: core.duplicateSheet(e.data.sheetId, e.data.nameOfNewSheet, e.data.cursor),
        });
>>>>>>> ac7d6540
        return;

      case 'clientCoreDeleteSheet':
        this.send({
          type: 'coreClientDeleteSheetResponse',
          id: e.data.id,
          response: core.deleteSheet(e.data.sheetId, e.data.cursor),
        });
        return;

      case 'clientCoreMoveSheet':
        this.send({
          type: 'coreClientMoveSheetResponse',
          id: e.data.id,
          response: core.moveSheet(e.data.sheetId, e.data.previous, e.data.cursor),
        });
        return;

      case 'clientCoreSetSheetName':
        this.send({
          type: 'coreClientSetSheetNameResponse',
          id: e.data.id,
          response: core.setSheetName(e.data.sheetId, e.data.name, e.data.cursor),
        });
        return;

      case 'clientCoreSetSheetColor':
        this.send({
          type: 'coreClientSetSheetColorResponse',
          id: e.data.id,
          response: core.setSheetColor(e.data.sheetId, e.data.color, e.data.cursor),
        });
        return;

<<<<<<< HEAD
      case 'clientCoreSetSheetColors':
        await core.setSheetColors(e.data.sheetNameToColor, e.data.cursor);
        return;

      case 'clientCoreDuplicateSheet':
        await core.duplicateSheet(e.data.sheetId, e.data.nameOfNewSheet, e.data.cursor);
=======
      case 'clientCoreSetSheetsColor':
        this.send({
          type: 'coreClientSetSheetsColorResponse',
          id: e.data.id,
          response: core.setSheetsColor(e.data.sheetNameToColor, e.data.cursor),
        });
>>>>>>> ac7d6540
        return;

      case 'clientCoreUndo':
        core.undo(e.data.cursor);
        return;

      case 'clientCoreRedo':
        core.redo(e.data.cursor);
        return;

      case 'clientCoreExport':
        const exportGrid = core.export();
        this.send({ type: 'coreClientExport', id: e.data.id, grid: exportGrid }, exportGrid.buffer);
        return;

      case 'clientCoreExportExcel':
        const exportExcel = core.exportExcel();
        this.send({ type: 'coreClientExportExcel', id: e.data.id, excel: exportExcel }, exportExcel.buffer);
        return;

      case 'clientCoreSearch':
        this.send({
          type: 'coreClientSearch',
          id: e.data.id,
          results: core.search(e.data.search, e.data.searchOptions),
        });
        return;

      case 'clientCoreNeighborText':
        this.send({
          type: 'coreClientNeighborText',
          id: e.data.id,
          text: core.neighborText(e.data.sheetId, e.data.x, e.data.y),
        });
        return;

      case 'clientCoreSetCellAlign':
        core.setAlign(e.data.selection, e.data.align, e.data.cursor);
        return;

      case 'clientCoreSetCellVerticalAlign':
        core.setVerticalAlign(e.data.selection, e.data.verticalAlign, e.data.cursor);
        break;

      case 'clientCoreSetCellWrap':
        core.setWrap(e.data.selection, e.data.wrap, e.data.cursor);
        break;

      case 'clientCoreCopyToClipboard':
        const copyResult = core.copyToClipboard(e.data.selection);
        this.send(
          {
            type: 'coreClientCopyToClipboard',
            id: e.data.id,
            data: copyResult,
          },
          copyResult?.buffer
        );
        return;

      case 'clientCoreCutToClipboard':
        const cutResult = core.cutToClipboard(e.data.selection, e.data.cursor);
        this.send(
          {
            type: 'coreClientCutToClipboard',
            id: e.data.id,
            data: cutResult,
          },
          cutResult?.buffer
        );
        return;

      case 'clientCorePasteFromClipboard':
        core.pasteFromClipboard(e.data);
        return;

      case 'clientCoreSetBorders':
        core.setBorders(e.data.selection, e.data.borderSelection, e.data.style, e.data.cursor);
        return;

      case 'clientCoreSetCellRenderResize':
        const response = core.setChartSize(
          e.data.sheetId,
          e.data.x,
          e.data.y,
          e.data.width,
          e.data.height,
          e.data.cursor
        );
        this.send({
          type: 'coreClientSetCellRenderResize',
          id: e.data.id,
          response,
        });
        return;

      case 'clientCoreAutocomplete':
        core.autocomplete(
          e.data.sheetId,
          e.data.x1,
          e.data.y1,
          e.data.x2,
          e.data.y2,
          e.data.fullX1,
          e.data.fullY1,
          e.data.fullX2,
          e.data.fullY2,
          e.data.cursor
        );
        return;

      case 'clientCoreExportCsvSelection':
        const csv = core.exportCsvSelection(e.data.selection);
        this.send({ type: 'coreClientExportCsvSelection', id: e.data.id, csv });
        return;

      case 'clientCoreCommitTransientResize':
        core.commitTransientResize(e.data.sheetId, e.data.transientResize, e.data.cursor);
        return;

      case 'clientCoreCommitSingleResize':
        core.commitSingleResize(e.data.sheetId, e.data.column, e.data.row, e.data.size, e.data.cursor);
        return;

      case 'clientCoreInit':
        this.env = e.data.env;
        return;

      case 'clientCoreInitPython':
        corePython.init(e.ports[0]);
        return;

      case 'clientCoreInitJavascript':
        coreJavascript.init(e.ports[0]);
        break;

      case 'clientCoreClearFormatting':
        core.clearFormatting(e.data.selection, e.data.cursor);
        return;

      case 'clientCoreRerunCodeCells':
        core.rerunCodeCells(e.data.sheetId, e.data.selection, e.data.cursor);
        return;

      case 'clientCoreCancelExecution':
        const language = getLanguage(e.data.language);
        if (language === 'Python') {
          corePython.cancelExecution();
        } else if (language === 'Javascript') {
          coreJavascript.cancelExecution();
        } else if (language === 'Connection') {
          coreConnection.cancelExecution();
        } else {
          console.warn("Unhandled language in 'clientCoreCancelExecution'", e.data.language);
        }
        return;

      case 'clientCoreChangeDecimals':
        core.changeDecimalPlaces(e.data.selection, e.data.delta, e.data.cursor);
        return;

      case 'clientCoreSetPercentage':
        core.setPercentage(e.data.selection, e.data.cursor);
        return;

      case 'clientCoreSetExponential':
        core.setExponential(e.data.selection, e.data.cursor);
        return;

      case 'clientCoreRemoveCellNumericFormat':
        core.removeNumericFormat(e.data.selection, e.data.cursor);
        return;

      case 'clientCoreMoveCells':
        core.moveCells(e.data);
        this.send({
          type: 'coreClientMoveCells',
          id: e.data.id,
        });
        return;

      case 'clientCoreMoveCodeCellVertically':
        this.send({
          type: 'coreClientMoveCodeCellVertically',
          id: e.data.id,
          pos: core.moveCodeCellVertically(e.data),
        });
        return;

      case 'clientCoreMoveCodeCellHorizontally':
        this.send({
          type: 'coreClientMoveCodeCellHorizontally',
          id: e.data.id,
          pos: core.moveCodeCellHorizontally(e.data),
        });
        return;

      case 'clientCoreSetDateTimeFormat':
        core.setDateTimeFormat(e.data.selection, e.data.format, e.data.cursor);
        return;

      case 'clientCoreUpdateValidation':
        core.updateValidation(e.data.validation, e.data.cursor);
        return;

      case 'clientCoreGetValidations':
        this.send({
          type: 'coreClientGetValidations',
          id: e.data.id,
          validations: core.getValidations(e.data.sheetId),
        });
        return;

      case 'clientCoreRemoveValidation':
        core.removeValidation(e.data.sheetId, e.data.validationId, e.data.cursor);
        return;

      case 'clientCoreRemoveValidations':
        core.removeValidations(e.data.sheetId, e.data.cursor);
        return;

      case 'clientCoreGetValidationFromPos':
        this.send({
          type: 'coreClientGetValidationFromPos',
          id: e.data.id,
          validation: core.getValidationFromPos(e.data.sheetId, e.data.x, e.data.y),
        });
        return;

      case 'clientCoreGetValidationList':
        this.send({
          type: 'coreClientGetValidationList',
          id: e.data.id,
          validations: core.getValidationList(e.data.sheetId, e.data.x, e.data.y),
        });
        return;

      case 'clientCoreGetDisplayCell':
        this.send({
          type: 'coreClientGetDisplayCell',
          id: e.data.id,
          cell: core.getDisplayCell(e.data.sheetId, e.data.x, e.data.y),
        });
        return;

      case 'clientCoreValidateInput':
        this.send({
          type: 'coreClientValidateInput',
          id: e.data.id,
          validationId: core.validateInput(e.data.sheetId, e.data.x, e.data.y, e.data.input),
        });
        return;

      case 'clientCoreGetCellValue':
        this.send({
          type: 'coreClientGetCellValue',
          id: e.data.id,
          value: core.getCellValue(e.data.sheetId, e.data.x, e.data.y),
        });
        return;

      case 'clientCoreGetAISelectionContexts':
        this.send({
          type: 'coreClientGetAISelectionContexts',
          id: e.data.id,
          selectionContexts: core.getAISelectionContexts(e.data),
        });
        return;

      case 'clientCoreGetAITablesContext':
        this.send({
          type: 'coreClientGetAITablesContext',
          id: e.data.id,
          tablesContext: core.getAITablesContext(),
        });
        return;

      case 'clientCoreDeleteColumns':
        core.deleteColumns(e.data.sheetId, e.data.columns, e.data.cursor);
        return;

      case 'clientCoreDeleteRows':
        core.deleteRows(e.data.sheetId, e.data.rows, e.data.cursor);
        return;

      case 'clientCoreInsertColumns':
        core.insertColumns(e.data.sheetId, e.data.column, e.data.count, e.data.right, e.data.cursor);
        return;

      case 'clientCoreInsertRows':
        core.insertRows(e.data.sheetId, e.data.row, e.data.count, e.data.below, e.data.cursor);
        return;

      case 'clientCoreFlattenDataTable':
        core.flattenDataTable(e.data.sheetId, e.data.x, e.data.y, e.data.cursor);
        return;

      case 'clientCoreCodeDataTableToDataTable':
        core.codeDataTableToDataTable(e.data.sheetId, e.data.x, e.data.y, e.data.cursor);
        return;

      case 'clientCoreGridToDataTable':
        this.send({
          type: 'coreClientGridToDataTable',
          id: e.data.id,
          response: core.gridToDataTable(e.data.sheetRect, e.data.tableName, e.data.firstRowIsHeader, e.data.cursor),
        });
        return;

      case 'clientCoreDataTableMeta':
        core.dataTableMeta(
          e.data.sheetId,
          e.data.x,
          e.data.y,
          e.data.name,
          e.data.alternatingColors,
          e.data.columns,
          e.data.showName,
          e.data.showColumns,
          e.data.cursor
        );
        return;

      case 'clientCoreDataTableMutations':
        core.dataTableMutations({
          sheetId: e.data.sheetId,
          x: e.data.x,
          y: e.data.y,
          select_table: e.data.select_table,
          columns_to_add: e.data.columns_to_add,
          columns_to_remove: e.data.columns_to_remove,
          rows_to_add: e.data.rows_to_add,
          rows_to_remove: e.data.rows_to_remove,
          flatten_on_delete: e.data.flatten_on_delete,
          swallow_on_insert: e.data.swallow_on_insert,
          cursor: e.data.cursor,
        });
        this.send({
          type: 'coreClientDataTableMutations',
          id: e.data.id,
        });
        return;

      case 'clientCoreSortDataTable':
        core.sortDataTable(e.data.sheetId, e.data.x, e.data.y, e.data.sort, e.data.cursor);
        return;

      case 'clientCoreDataTableFirstRowAsHeader':
        core.dataTableFirstRowAsHeader(e.data.sheetId, e.data.x, e.data.y, e.data.firstRowAsHeader, e.data.cursor);
        return;

      case 'clientCoreAddDataTable':
        core.addDataTable(e.data);
        this.send({
          type: 'coreClientAddDataTable',
          id: e.data.id,
        });
        return;

      case 'clientCoreMoveColumns':
        core.moveColumns(e.data.sheetId, e.data.colStart, e.data.colEnd, e.data.to, e.data.cursor);
        return;

      case 'clientCoreMoveRows':
        core.moveRows(e.data.sheetId, e.data.rowStart, e.data.rowEnd, e.data.to, e.data.cursor);
        return;

      case 'clientCoreGetAICells':
        this.send({
          type: 'coreClientGetAICells',
          id: e.data.id,
          aiCells: core.getAICells(e.data.selection, e.data.sheetId, e.data.page),
        });
        return;

      case 'clientCoreGetAIFormats':
        this.send({
          type: 'coreClientGetAIFormats',
          id: e.data.id,
          formats: core.getAICellFormats(e.data.sheetId, e.data.selection, e.data.page),
        });
        return;

      case 'clientCoreSetFormats':
        this.send({
          type: 'coreClientSetFormats',
          id: e.data.id,
          response: core.setFormats(e.data.sheetId, e.data.selection, e.data.formats),
        });
        return;

      case 'clientCoreResizeColumns':
        core.resizeColumns(e.data.sheetId, e.data.columns, e.data.cursor);
        return;

      case 'clientCoreResizeRows':
        core.resizeRows(e.data.sheetId, e.data.rows, e.data.cursor);
        return;

      case 'clientCoreResizeAllColumns':
        core.resizeAllColumns(e.data.sheetId, e.data.size, e.data.cursor);
        return;

      case 'clientCoreResizeAllRows':
        core.resizeAllRows(e.data.sheetId, e.data.size, e.data.cursor);
        return;

      case 'clientCoreGetFormatSelection':
        this.send({
          type: 'coreClientGetFormatSelection',
          id: e.data.id,
          format: core.getFormatSelection(e.data.selection),
        });
        return;

      default:
        if (e.data.id !== undefined) {
          // handle responses from requests to quadratic-core
          if (this.waitingForResponse[e.data.id]) {
            this.waitingForResponse[e.data.id](e.data);
            delete this.waitingForResponse[e.data.id];
          } else {
            console.warn('No resolve for message in quadraticCore', e.data.id);
          }
        } else {
          console.warn('[coreClient] Unhandled message type', e.data);
        }
    }
  };

  sendImportProgress = (filename: string, current: number, total: number) => {
    this.send({ type: 'coreClientImportProgress', filename, current, total });
  };

  sendAddSheet = (sheetInfo: Uint8Array, user: boolean) => {
    this.send({ type: 'coreClientAddSheet', sheetInfo, user }, sheetInfo.buffer);
  };

  sendDeleteSheet = (sheetId: string, user: boolean) => {
    this.send({ type: 'coreClientDeleteSheet', sheetId, user });
  };

  sendSheetsInfoClient = (sheetsInfo: Uint8Array) => {
    this.send({ type: 'coreClientSheetsInfo', sheetsInfo }, sheetsInfo.buffer);
  };

  sendSheetInfoUpdate = (sheetInfo: Uint8Array) => {
    this.send({ type: 'coreClientSheetInfoUpdate', sheetInfo }, sheetInfo.buffer);
  };

  sendSheetFills = (sheetId: string, fills: Uint8Array) => {
    this.send({ type: 'coreClientSheetFills', sheetId, fills }, fills.buffer);
  };

  sendSheetMetaFills = (sheetId: string, fills: Uint8Array) => {
    this.send({ type: 'coreClientSheetMetaFills', sheetId, fills }, fills.buffer);
  };

  sendSetCursor = (cursor: string) => {
    this.send({ type: 'coreClientSetCursor', cursor });
  };

  sendSheetOffsets = (sheetId: string, offsets: Uint8Array) => {
    this.send(
      {
        type: 'coreClientSheetOffsets',
        sheetId,
        offsets,
      },
      offsets.buffer
    );
  };

  sendSheetHtml = (html: Uint8Array) => {
    this.send({ type: 'coreClientHtmlOutput', html }, html.buffer);
  };

  sendUpdateHtml = (html: Uint8Array) => {
    this.send({ type: 'coreClientUpdateHtml', html }, html.buffer);
  };

  sendGenerateThumbnail = () => {
    this.send({ type: 'coreClientGenerateThumbnail' });
  };

  sendBordersSheet = (sheetId: string, borders: Uint8Array) => {
    this.send({ type: 'coreClientBordersSheet', sheetId, borders }, borders.buffer);
  };

  sendSheetCodeCells = (sheetId: string, renderCodeCells: Uint8Array) => {
    this.send({ type: 'coreClientSheetCodeCells', sheetId, renderCodeCells }, renderCodeCells.buffer);
  };

  sendSheetBoundsUpdate = (bounds: Uint8Array) => {
    this.send({ type: 'coreClientSheetBoundsUpdate', sheetBounds: bounds }, bounds.buffer);
  };

  sendTransactionStart = (transactionId: string, transactionName: TransactionName) => {
    this.send({
      type: 'coreClientTransactionStart',
      transactionId,
      transactionName,
    });
  };

  sendTransactionEnd = (transactionId: string, transactionName: TransactionName) => {
    this.send({ type: 'coreClientTransactionEnd', transactionId, transactionName });
  };

  sendUpdateCodeCells = (updateCodeCells: Uint8Array) => {
    this.send({ type: 'coreClientUpdateCodeCells', updateCodeCells }, updateCodeCells.buffer);
  };

  sendMultiplayerState(state: MultiplayerState) {
    this.send({ type: 'coreClientMultiplayerState', state });
  }

  sendOfflineTransactionStats() {
    this.send({
      type: 'coreClientOfflineTransactionStats',
      ...offline.stats,
    });
  }

  sendOfflineTransactionsApplied(timestamps: number[]) {
    this.send({
      type: 'coreClientOfflineTransactionsApplied',
      timestamps,
    });
  }

  sendUndoRedo = (undo: boolean, redo: boolean) => {
    this.send({ type: 'coreClientUndoRedo', undo, redo });
  };

  getJwt() {
    return new Promise((resolve) => {
      const id = this.id++;
      this.waitingForResponse[id] = (message: ClientCoreGetJwt) => resolve(message.jwt);
      this.send({ type: 'coreClientGetJwt', id });
    });
  }

  sendImage = (
    sheetId: string,
    x: number,
    y: number,
    w: number,
    h: number,
    image?: string,
    pixel_width?: number,
    pixel_height?: number
  ) => {
    this.send({ type: 'coreClientImage', sheetId, x, y, image, w, h, pixel_width, pixel_height });
  };

  sendSheetValidations = (sheetId: string, sheetValidations: Uint8Array) => {
    this.send({ type: 'coreClientSheetValidations', sheetId, sheetValidations }, sheetValidations.buffer);
  };

  sendValidationWarnings = (warnings: Uint8Array) => {
    this.send({ type: 'coreClientValidationWarnings', warnings }, warnings.buffer);
  };

  sendMultiplayerSynced = () => {
    this.send({ type: 'coreClientMultiplayerSynced' });
  };

  sendClientMessage = (message: string, severity: JsSnackbarSeverity) => {
    this.send({ type: 'coreClientClientMessage', message, severity });
  };

  sendA1Context = (context: Uint8Array) => {
    this.send({ type: 'coreClientA1Context', context }, context.buffer);
  };

  sendCoreError = (from: string, error: Error | unknown) => {
    this.send({ type: 'coreClientCoreError', from, error });
  };

  sendDataTablesCache = (sheetId: string, dataTablesCache: Uint8Array) => {
    this.send({ type: 'coreClientDataTablesCache', sheetId, dataTablesCache }, dataTablesCache.buffer);
  };

  sendContentCache = (sheetId: string, contentCache: Uint8Array) => {
    this.send({ type: 'coreClientContentCache', sheetId, contentCache }, contentCache.buffer);
  };
}

export const coreClient = new CoreClient();<|MERGE_RESOLUTION|>--- conflicted
+++ resolved
@@ -240,9 +240,6 @@
         return;
 
       case 'clientCoreAddSheet':
-<<<<<<< HEAD
-        await core.addSheet(e.data.sheetName, e.data.insertBeforeSheetName, e.data.cursor);
-=======
         this.send({
           type: 'coreClientAddSheetResponse',
           id: e.data.id,
@@ -256,7 +253,6 @@
           id: e.data.id,
           response: core.duplicateSheet(e.data.sheetId, e.data.nameOfNewSheet, e.data.cursor),
         });
->>>>>>> ac7d6540
         return;
 
       case 'clientCoreDeleteSheet':
@@ -291,21 +287,12 @@
         });
         return;
 
-<<<<<<< HEAD
-      case 'clientCoreSetSheetColors':
-        await core.setSheetColors(e.data.sheetNameToColor, e.data.cursor);
-        return;
-
-      case 'clientCoreDuplicateSheet':
-        await core.duplicateSheet(e.data.sheetId, e.data.nameOfNewSheet, e.data.cursor);
-=======
       case 'clientCoreSetSheetsColor':
         this.send({
           type: 'coreClientSetSheetsColorResponse',
           id: e.data.id,
           response: core.setSheetsColor(e.data.sheetNameToColor, e.data.cursor),
         });
->>>>>>> ac7d6540
         return;
 
       case 'clientCoreUndo':
