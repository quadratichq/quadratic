/**
 * Communication between core web worker and main thread.
 *
 * This is a singleton where one instance exists for the web worker and can be
 * directly accessed by its siblings.
 */

import { debugWebWorkers, debugWebWorkersMessages } from '@/app/debugFlags';
import { getLanguage } from '@/app/helpers/codeCellLanguage';
import {
  JsBordersSheet,
  JsCodeCell,
  JsCodeRun,
  JsHtmlOutput,
  JsOffset,
  JsRenderCell,
  JsRenderCodeCell,
  JsRenderFill,
  JsSheetFill,
  JsValidationWarning,
  SheetBounds,
  SheetInfo,
  TransactionName,
  Validation,
} from '@/app/quadratic-core-types';
import { coreConnection } from '@/app/web-workers/quadraticCore/worker/coreConnection';
import { MultiplayerState } from '../../multiplayerWebWorker/multiplayerClientMessages';
import { ClientCoreGetJwt, ClientCoreMessage, CoreClientMessage } from '../coreClientMessages';
import { core } from './core';
import { coreJavascript } from './coreJavascript';
import { coreMultiplayer } from './coreMultiplayer';
import { corePython } from './corePython';
import { offline } from './offline';

declare var self: WorkerGlobalScope &
  typeof globalThis & {
    sendImportProgress: (
      filename: string,
      current: number,
      total: number,
      x: number,
      y: number,
      width: number,
      height: number
    ) => void;
    sendAddSheetClient: (sheetInfo: SheetInfo, user: boolean) => void;
    sendDeleteSheetClient: (sheetId: string, user: boolean) => void;
    sheetInfoUpdate: (sheetInfo: SheetInfo) => void;
    sendSheetInfoClient: (sheetInfo: SheetInfo[]) => void;
    sendSheetFills: (sheetId: string, fills: JsRenderFill[]) => void;
    sendSheetMetaFills: (sheetId: string, fills: JsSheetFill[]) => void;
    sendSetCursor: (cursor: string) => void;
    sendSetCursorSelection: (selection: string) => void;
    sendSheetOffsetsClient: (sheetId: string, offsets: JsOffset[]) => void;
    sendSheetHtml: (html: JsHtmlOutput[]) => void;
    sendUpdateHtml: (html: JsHtmlOutput) => void;
    sendGenerateThumbnail: () => void;
    sendBordersSheet: (sheetId: string, borders: JsBordersSheet) => void;
    sendSheetRenderCells: (sheetId: string, renderCells: JsRenderCell[]) => void;
    sendSheetCodeCell: (sheetId: string, codeCells: JsRenderCodeCell[]) => void;
    sendSheetBoundsUpdateClient: (sheetBounds: SheetInfo) => void;
    sendTransactionStart: (
      transactionId: string,
      transactionType: TransactionName,
      sheetId?: string,
      x?: number,
      y?: number,
      w?: number,
      h?: number
    ) => void;
    sendTransactionProgress: (transactionId: string, remainingOperations: number) => void;
    sendUpdateCodeCell: (
      sheetId: string,
      x: number,
      y: number,
      codeCell?: JsCodeCell,
      renderCodeCell?: JsRenderCodeCell
    ) => void;
    sendUndoRedo: (undo: boolean, redo: boolean) => void;
    sendImage: (sheetId: string, x: number, y: number, image?: string, w?: string, h?: string) => void;
    sendSheetValidations: (sheetId: string, validations: Validation[]) => void;
    sendRenderValidationWarnings: (
      sheetId: string,
      hashX: number,
      hashY: number,
      validationWarnings: JsValidationWarning[]
    ) => void;
    sendMultiplayerSynced: () => void;
<<<<<<< HEAD
    sendRequestAIResearcherResult: (
      transactionId: string,
      sheetPos: string,
      query: string,
      refCellValues: string
    ) => void;
    sendAIResearcherState: (current: string, awaitingExecution: string) => void;
=======
    sendClientMessage: (message: string, error: boolean) => void;
>>>>>>> d2ab5e65
  };

class CoreClient {
  private id = 0;
  private waitingForResponse: Record<number, Function> = {};
  env: Record<string, string> = {};

  start() {
    self.onmessage = this.handleMessage;
    self.sendImportProgress = coreClient.sendImportProgress;
    self.sendAddSheetClient = coreClient.sendAddSheet;
    self.sendDeleteSheetClient = coreClient.sendDeleteSheet;
    self.sendSheetInfoClient = coreClient.sendSheetInfoClient;
    self.sendSheetFills = coreClient.sendSheetFills;
    self.sendSheetMetaFills = coreClient.sendSheetMetaFills;
    self.sheetInfoUpdate = coreClient.sendSheetInfoUpdate;
    self.sendSetCursor = coreClient.sendSetCursor;
    self.sendSetCursorSelection = coreClient.sendSetCursorSelection;
    self.sendSheetOffsetsClient = coreClient.sendSheetOffsets;
    self.sendSheetHtml = coreClient.sendSheetHtml;
    self.sendUpdateHtml = coreClient.sendUpdateHtml;
    self.sendGenerateThumbnail = coreClient.sendGenerateThumbnail;
    self.sendBordersSheet = coreClient.sendBordersSheet;
    self.sendSheetRenderCells = coreClient.sendSheetRenderCells;
    self.sendSheetCodeCell = coreClient.sendSheetCodeCell;
    self.sendSheetBoundsUpdateClient = coreClient.sendSheetBoundsUpdate;
    self.sendTransactionStart = coreClient.sendTransactionStart;
    self.sendTransactionProgress = coreClient.sendTransactionProgress;
    self.sendUpdateCodeCell = coreClient.sendUpdateCodeCell;
    self.sendUndoRedo = coreClient.sendUndoRedo;
    self.sendImage = coreClient.sendImage;
    self.sendSheetValidations = coreClient.sendSheetValidations;
    self.sendRenderValidationWarnings = coreClient.sendRenderValidationWarnings;
    self.sendMultiplayerSynced = coreClient.sendMultiplayerSynced;
<<<<<<< HEAD
    self.sendRequestAIResearcherResult = coreClient.sendRequestAIResearcherResult;
    self.sendAIResearcherState = coreClient.sendAIResearcherState;
=======
    self.sendClientMessage = coreClient.sendClientMessage;
>>>>>>> d2ab5e65
    if (debugWebWorkers) console.log('[coreClient] initialized.');
  }

  private send(message: CoreClientMessage, transfer?: Transferable) {
    if (transfer) {
      self.postMessage(message, [transfer]);
    } else {
      self.postMessage(message);
    }
  }

  private handleMessage = async (e: MessageEvent<ClientCoreMessage>) => {
    if (debugWebWorkersMessages) console.log(`[coreClient] message: ${e.data.type}`);

    switch (e.data.type) {
      case 'clientCoreLoad':
        await offline.init(e.data.fileId);

        const addToken = this.env.VITE_STORAGE_TYPE === 'file-system';

        this.send({
          type: 'coreClientLoad',
          id: e.data.id,
          ...(await core.loadFile(e.data, e.ports[0], addToken)),
        });
        return;

      case 'clientCoreGetCodeCell':
        this.send({
          type: 'coreClientGetCodeCell',
          id: e.data.id,
          cell: await core.getCodeCell(e.data.sheetId, e.data.x, e.data.y),
        });
        return;

      case 'clientCoreGetRenderCell':
        this.send({
          type: 'coreClientGetRenderCell',
          id: e.data.id,
          cell: await core.getRenderCell(e.data.sheetId, e.data.x, e.data.y),
        });
        return;

      case 'clientCoreCellHasContent':
        this.send({
          type: 'coreClientCellHasContent',
          id: e.data.id,
          hasContent: await core.cellHasContent(e.data.sheetId, e.data.x, e.data.y),
        });
        return;

      case 'clientCoreSetCellValue':
        await core.setCellValue(e.data.sheetId, e.data.x, e.data.y, e.data.value, e.data.cursor);
        return;

      case 'clientCoreSetCellValues':
        await core.setCellValues(e.data.sheetId, e.data.x, e.data.y, e.data.values, e.data.cursor);
        return;

      case 'clientCoreGetEditCell':
        this.send({
          type: 'coreClientGetEditCell',
          id: e.data.id,
          cell: await core.getEditCell(e.data.sheetId, e.data.x, e.data.y),
        });
        return;

      case 'clientCoreGetCellFormatSummary':
        this.send({
          type: 'coreClientGetCellFormatSummary',
          id: e.data.id,
          formatSummary: await core.getCellFormatSummary(e.data.sheetId, e.data.x, e.data.y),
        });
        return;

      case 'clientCoreGetFormatCell':
        this.send({
          type: 'coreClientGetFormatCell',
          id: e.data.id,
          format: await core.getFormatCell(e.data.sheetId, e.data.x, e.data.y),
        });
        return;

      case 'clientCoreInitMultiplayer':
        coreMultiplayer.init(e.ports[0]);

        // we need the multiplayer to be initialized before we can load
        // transactions from the offline store
        offline.loadTransactions();
        return;

      case 'clientCoreSummarizeSelection':
        this.send({
          type: 'coreClientSummarizeSelection',
          id: e.data.id,
          summary: await core.summarizeSelection(e.data),
        });
        return;

      case 'clientCoreSetCellBold':
        await core.setBold(e.data.selection, e.data.bold, e.data.cursor);
        return;

      case 'clientCoreSetCellItalic':
        await core.setItalic(e.data.selection, e.data.italic, e.data.cursor);
        return;

      case 'clientCoreSetCellTextColor':
        await core.setTextColor(e.data.selection, e.data.color, e.data.cursor);
        return;

      case 'clientCoreSetCellUnderline':
        await core.setUnderline(e.data.selection, e.data.underline, e.data.cursor);
        return;

      case 'clientCoreSetCellStrikeThrough':
        await core.setStrikeThrough(e.data.selection, e.data.strikeThrough, e.data.cursor);
        return;

      case 'clientCoreSetCellFillColor':
        await core.setFillColor(e.data.selection, e.data.fillColor, e.data.cursor);
        return;

      case 'clientCoreSetCommas':
        await core.setCommas(e.data.selection, e.data.commas, e.data.cursor);
        return;

      case 'clientCoreSetCurrency':
        await core.setCurrency(e.data.selection, e.data.symbol, e.data.cursor);
        return;

      case 'clientCoreUpgradeGridFile':
        const gridResult = await core.upgradeGridFile(e.data.grid, e.data.sequenceNumber);
        this.send({ type: 'coreClientUpgradeGridFile', id: e.data.id, ...gridResult }, gridResult.contents);
        return;

      case 'clientCoreImportFile':
        const fileResult = await core.importFile(e.data);
        this.send({ type: 'coreClientImportFile', id: e.data.id, ...fileResult }, fileResult.contents);
        return;

      case 'clientCoreDeleteCellValues':
        await core.deleteCellValues(e.data.selection, e.data.cursor);
        return;

      case 'clientCoreSetCodeCellValue':
        await core.setCodeCellValue(
          e.data.sheetId,
          e.data.x,
          e.data.y,
          e.data.language,
          e.data.codeString,
          e.data.cursor
        );
        return;

      case 'clientCoreAddSheet':
        await core.addSheet(e.data.cursor);
        return;

      case 'clientCoreDeleteSheet':
        await core.deleteSheet(e.data.sheetId, e.data.cursor);
        return;

      case 'clientCoreMoveSheet':
        await core.moveSheet(e.data.sheetId, e.data.previous, e.data.cursor);
        return;

      case 'clientCoreSetSheetName':
        await core.setSheetName(e.data.sheetId, e.data.name, e.data.cursor);
        return;

      case 'clientCoreSetSheetColor':
        await core.setSheetColor(e.data.sheetId, e.data.color, e.data.cursor);
        return;

      case 'clientCoreDuplicateSheet':
        await core.duplicateSheet(e.data.sheetId, e.data.cursor);
        return;

      case 'clientCoreUndo':
        await core.undo(e.data.cursor);
        return;

      case 'clientCoreRedo':
        await core.redo(e.data.cursor);
        return;

      case 'clientCoreExport':
        const exportGrid = await core.export();
        this.send({ type: 'coreClientExport', id: e.data.id, grid: exportGrid }, exportGrid);
        return;

      case 'clientCoreSearch':
        const results = await core.search(e.data.search, e.data.searchOptions);
        this.send({ type: 'coreClientSearch', id: e.data.id, results });
        return;

      case 'clientCoreNeighborText':
        this.send({
          type: 'coreClientNeighborText',
          id: e.data.id,
          text: core.neighborText(e.data.sheetId, e.data.x, e.data.y),
        });
        return;

      case 'clientCoreHasRenderCells':
        const hasRenderCells = await core.hasRenderCells(
          e.data.sheetId,
          e.data.x,
          e.data.y,
          e.data.width,
          e.data.height
        );
        this.send({ type: 'coreClientHasRenderCells', id: e.data.id, hasRenderCells });
        return;

      case 'clientCoreSetCellAlign':
        await core.setAlign(e.data.selection, e.data.align, e.data.cursor);
        return;

      case 'clientCoreSetCellVerticalAlign':
        await core.setVerticalAlign(e.data.selection, e.data.verticalAlign, e.data.cursor);
        break;

      case 'clientCoreSetCellWrap':
        await core.setWrap(e.data.selection, e.data.wrap, e.data.cursor);
        break;

      case 'clientCoreCopyToClipboard':
        const copyResult = await core.copyToClipboard(e.data.selection);
        this.send({
          type: 'coreClientCopyToClipboard',
          id: e.data.id,
          ...copyResult,
        });
        return;

      case 'clientCoreCutToClipboard':
        const cutResult = await core.cutToClipboard(e.data.selection, e.data.cursor);
        this.send({
          type: 'coreClientCutToClipboard',
          id: e.data.id,
          ...cutResult,
        });
        return;

      case 'clientCorePasteFromClipboard':
        await core.pasteFromClipboard(e.data);
        return;

      case 'clientCoreSetBorders':
        await core.setBorders(e.data.selection, e.data.borderSelection, e.data.style, e.data.cursor);
        return;

      case 'clientCoreSetCellRenderResize':
        await core.setCellRenderSize(e.data.sheetId, e.data.x, e.data.y, e.data.width, e.data.height, e.data.cursor);
        return;

      case 'clientCoreAutocomplete':
        await core.autocomplete(
          e.data.sheetId,
          e.data.x1,
          e.data.y1,
          e.data.x2,
          e.data.y2,
          e.data.fullX1,
          e.data.fullY1,
          e.data.fullX2,
          e.data.fullY2,
          e.data.cursor
        );
        return;

      case 'clientCoreExportCsvSelection':
        const csv = await core.exportCsvSelection(e.data.selection);
        this.send({ type: 'coreClientExportCsvSelection', id: e.data.id, csv });
        return;

      case 'clientCoreGetColumnsBounds':
        this.send({
          type: 'coreClientGetColumnsBounds',
          id: e.data.id,
          bounds: await core.getColumnsBounds(e.data.sheetId, e.data.start, e.data.end, e.data.ignoreFormatting),
        });
        return;

      case 'clientCoreGetRowsBounds':
        this.send({
          type: 'coreClientGetRowsBounds',
          id: e.data.id,
          bounds: await core.getRowsBounds(e.data.sheetId, e.data.start, e.data.end, e.data.ignoreFormatting),
        });
        return;

      case 'clientCoreJumpCursor':
        this.send({
          type: 'coreClientJumpCursor',
          id: e.data.id,
          coordinate: await core.jumpCursor(e.data.sheetId, e.data.current, e.data.direction),
        });
        return;

      case 'clientCoreFindNextColumn':
        this.send({
          type: 'coreClientFindNextColumn',
          id: e.data.id,
          column: await core.findNextColumn(e.data),
        });
        return;

      case 'clientCoreFindNextRow':
        this.send({
          type: 'coreClientFindNextRow',
          id: e.data.id,
          row: await core.findNextRow(e.data),
        });
        return;

      case 'clientCoreFindNextColumnForRect':
        this.send({
          type: 'coreClientFindNextColumnForRect',
          id: e.data.id,
          column: await core.findNextColumnForRect(e.data),
        });
        return;

      case 'clientCoreFindNextRowForRect':
        this.send({
          type: 'coreClientFindNextRowForRect',
          id: e.data.id,
          row: await core.findNextRowForRect(e.data),
        });
        return;

      case 'clientCoreCommitTransientResize':
        core.commitTransientResize(e.data.sheetId, e.data.transientResize, e.data.cursor);
        return;

      case 'clientCoreCommitSingleResize':
        core.commitSingleResize(e.data.sheetId, e.data.column, e.data.row, e.data.size, e.data.cursor);
        return;

      case 'clientCoreInit':
        this.env = e.data.env;
        return;

      case 'clientCoreInitPython':
        corePython.init(e.ports[0]);
        return;

      case 'clientCoreInitJavascript':
        coreJavascript.init(e.ports[0]);
        break;

      case 'clientCoreClearFormatting':
        core.clearFormatting(e.data.selection, e.data.cursor);
        return;

      case 'clientCoreRerunCodeCells':
        core.rerunCodeCells(e.data.sheetId, e.data.x, e.data.y, e.data.cursor);
        return;

      case 'clientCoreCancelExecution':
        const language = getLanguage(e.data.language);
        if (language === 'Python') {
          corePython.cancelExecution();
        } else if (language === 'Javascript') {
          coreJavascript.cancelExecution();
        } else if (language === 'Connection') {
          coreConnection.cancelExecution();
        } else {
          console.warn("Unhandled language in 'clientCoreCancelExecution'", e.data.language);
        }
        return;

      case 'clientCoreChangeDecimals':
        core.changeDecimalPlaces(e.data.selection, e.data.delta, e.data.cursor);
        return;

      case 'clientCoreSetPercentage':
        core.setPercentage(e.data.selection, e.data.cursor);
        return;

      case 'clientCoreSetExponential':
        core.setExponential(e.data.selection, e.data.cursor);
        return;

      case 'clientCoreRemoveCellNumericFormat':
        core.removeNumericFormat(e.data.selection, e.data.cursor);
        return;

      case 'clientCoreMoveCells':
        core.moveCells(e.data);
        return;

      case 'clientCoreMoveCodeCellVertically':
        this.send({
          type: 'coreClientMoveCodeCellVertically',
          pos: core.moveCodeCellVertically(e.data),
          id: e.data.id,
        });
        return;

      case 'clientCoreMoveCodeCellHorizontally':
        this.send({
          type: 'coreClientMoveCodeCellHorizontally',
          pos: core.moveCodeCellHorizontally(e.data),
          id: e.data.id,
        });
        return;

      case 'clientCoreSetDateTimeFormat':
        core.setDateTimeFormat(e.data.selection, e.data.format, e.data.cursor);
        return;

      case 'clientCoreUpdateValidation':
        core.updateValidation(e.data.validation, e.data.cursor);
        return;

      case 'clientCoreGetValidations':
        this.send({
          type: 'coreClientGetValidations',
          id: e.data.id,
          validations: core.getValidations(e.data.sheetId),
        });
        return;

      case 'clientCoreRemoveValidation':
        core.removeValidation(e.data.sheetId, e.data.validationId, e.data.cursor);
        return;

      case 'clientCoreRemoveValidations':
        core.removeValidations(e.data.sheetId, e.data.cursor);
        return;

      case 'clientCoreGetValidationFromPos':
        this.send({
          type: 'coreClientGetValidationFromPos',
          id: e.data.id,
          validation: core.getValidationFromPos(e.data.sheetId, e.data.x, e.data.y),
        });
        return;

      case 'clientCoreGetValidationList':
        this.send({
          type: 'coreClientGetValidationList',
          id: e.data.id,
          validations: core.getValidationList(e.data.sheetId, e.data.x, e.data.y),
        });
        return;

      case 'clientCoreGetDisplayCell':
        this.send({
          type: 'coreClientGetDisplayCell',
          id: e.data.id,
          cell: core.getDisplayCell(e.data.sheetId, e.data.x, e.data.y),
        });
        return;

      case 'clientCoreValidateInput':
        this.send({
          type: 'coreClientValidateInput',
          id: e.data.id,
          validationId: core.validateInput(e.data.sheetId, e.data.x, e.data.y, e.data.input),
        });
        return;

      case 'clientCoreGetCellValue':
        this.send({
          type: 'coreClientGetCellValue',
          id: e.data.id,
          value: core.getCellValue(e.data.sheetId, e.data.x, e.data.y),
        });
        return;

      case 'clientCoreGetAIContextRectsInSelections':
        this.send({
          type: 'coreClientGetAIContextRectsInSelections',
          id: e.data.id,
          value: core.getAIContextRectsInSelection(e.data.selections, e.data.maxRects),
        });
        return;

      case 'clientCoreGetErroredCodeCellsInSelections':
        this.send({
          type: 'coreClientGetErroredCodeCellsInSelections',
          id: e.data.id,
          value: core.getErroredCodeCellsInSelection(e.data.selections),
        });
        return;

      case 'clientCoreDeleteColumns':
        core.deleteColumns(e.data.sheetId, e.data.columns, e.data.cursor);
        return;

      case 'clientCoreDeleteRows':
        core.deleteRows(e.data.sheetId, e.data.rows, e.data.cursor);
        return;

      case 'clientCoreInsertColumn':
        core.insertColumn(e.data.sheetId, e.data.column, e.data.right, e.data.cursor);
        return;

      case 'clientCoreInsertRow':
        core.insertRow(e.data.sheetId, e.data.row, e.data.below, e.data.cursor);
        return;

<<<<<<< HEAD
      case 'clientCoreReceiveAIResearcherResult':
        core.receiveAIResearcherResult(
          e.data.transactionId,
          e.data.sheetPos,
          e.data.cell_value,
          e.data.error,
          e.data.researcher_response_stringified
        );
=======
      case 'clientCoreFiniteRectFromSelection':
        this.send({
          type: 'coreClientFiniteRectFromSelection',
          id: e.data.id,
          rect: core.finiteRectFromSelection(e.data.selection),
        });
>>>>>>> d2ab5e65
        return;

      default:
        if (e.data.id !== undefined) {
          // handle responses from requests to quadratic-core
          if (this.waitingForResponse[e.data.id]) {
            this.waitingForResponse[e.data.id](e.data);
            delete this.waitingForResponse[e.data.id];
          } else {
            console.warn('No resolve for message in quadraticCore', e.data.id);
          }
        } else {
          console.warn('[coreClient] Unhandled message type', e.data);
        }
    }
  };

  sendImportProgress = (
    filename: string,
    current: number,
    total: number,
    x: number,
    y: number,
    width: number,
    height: number
  ) => {
    this.send({ type: 'coreClientImportProgress', filename, current, total, x, y, width, height });
  };

  sendAddSheet = (sheetInfo: SheetInfo, user: boolean) => {
    this.send({ type: 'coreClientAddSheet', sheetInfo, user });
  };

  sendDeleteSheet = (sheetId: string, user: boolean) => {
    this.send({ type: 'coreClientDeleteSheet', sheetId, user });
  };

  sendSheetInfoClient = (sheetInfo: SheetInfo[]) => {
    this.send({ type: 'coreClientSheetInfo', sheetInfo });
  };

  sendSheetFills = (sheetId: string, fills: JsRenderFill[]) => {
    this.send({ type: 'coreClientSheetFills', sheetId, fills });
  };

  sendSheetMetaFills = (sheetId: string, fills: JsSheetFill[]) => {
    this.send({ type: 'coreClientSheetMetaFills', sheetId, fills });
  };

  sendSheetInfoUpdate = (sheetInfo: SheetInfo) => {
    this.send({ type: 'coreClientSheetInfoUpdate', sheetInfo });
  };

  sendSetCursor = (cursor: string) => {
    this.send({ type: 'coreClientSetCursor', cursor });
  };

  sendSetCursorSelection = (selection: string) => {
    this.send({ type: 'coreClientSetCursorSelection', selection });
  };

  sendSheetOffsets = (sheetId: string, offsets: JsOffset[]) => {
    this.send({
      type: 'coreClientSheetOffsets',
      sheetId,
      offsets,
    });
  };

  sendSheetHtml = (html: JsHtmlOutput[]) => {
    this.send({ type: 'coreClientHtmlOutput', html });
  };

  sendUpdateHtml = (html: JsHtmlOutput) => {
    this.send({ type: 'coreClientUpdateHtml', html });
  };

  sendGenerateThumbnail = () => {
    this.send({ type: 'coreClientGenerateThumbnail' });
  };

  sendBordersSheet = (sheetId: string, borders: JsBordersSheet) => {
    this.send({ type: 'coreClientBordersSheet', sheetId, borders });
  };

  sendSheetRenderCells = (sheetId: string, renderCells: JsRenderCell[]) => {
    this.send({ type: 'coreClientSheetRenderCells', sheetId, renderCells });
  };

  sendSheetCodeCell = (sheetId: string, codeCells: JsRenderCodeCell[]) => {
    this.send({ type: 'coreClientSheetCodeCellRender', sheetId, codeCells });
  };

  sendSheetBoundsUpdate = (bounds: SheetBounds) => {
    this.send({ type: 'coreClientSheetBoundsUpdate', sheetBounds: bounds });
  };

  sendTransactionStart = (transactionId: string, transactionType: TransactionName) => {
    this.send({
      type: 'coreClientTransactionStart',
      transactionId,
      transactionType,
    });
  };

  sendTransactionProgress = (transactionId: string, remainingOperations: number) => {
    this.send({ type: 'coreClientTransactionProgress', transactionId, remainingOperations });
  };

  sendUpdateCodeCell = (
    sheetId: string,
    x: number,
    y: number,
    codeCell?: JsCodeCell,
    renderCodeCell?: JsRenderCodeCell
  ) => {
    this.send({ type: 'coreClientUpdateCodeCell', sheetId, x, y, codeCell, renderCodeCell });
  };

  sendMultiplayerState(state: MultiplayerState) {
    this.send({ type: 'coreClientMultiplayerState', state });
  }

  sendOfflineTransactionStats() {
    this.send({
      type: 'coreClientOfflineTransactionStats',
      ...offline.stats,
    });
  }

  sendOfflineTransactionsApplied(timestamps: number[]) {
    this.send({
      type: 'coreClientOfflineTransactionsApplied',
      timestamps,
    });
  }

  sendUndoRedo = (undo: boolean, redo: boolean) => {
    this.send({ type: 'coreClientUndoRedo', undo, redo });
  };

  getJwt() {
    return new Promise((resolve) => {
      const id = this.id++;
      this.waitingForResponse[id] = (message: ClientCoreGetJwt) => resolve(message.jwt);
      this.send({ type: 'coreClientGetJwt', id });
    });
  }
  sendImage = (sheetId: string, x: number, y: number, image?: string, w?: string, h?: string) => {
    this.send({ type: 'coreClientImage', sheetId, x, y, image, w, h });
  };

  sendSheetValidations = (sheetId: string, validations: Validation[]) => {
    this.send({ type: 'coreClientSheetValidations', sheetId, validations });
  };

  sendRenderValidationWarnings = (
    sheetId: string,
    hashX: number | undefined,
    hashY: number | undefined,
    validationWarnings: JsValidationWarning[]
  ) => {
    this.send({ type: 'coreClientRenderValidationWarnings', sheetId, hashX, hashY, validationWarnings });
  };

  sendMultiplayerSynced = () => {
    this.send({ type: 'coreClientMultiplayerSynced' });
  };

<<<<<<< HEAD
  sendRequestAIResearcherResult = (transactionId: string, sheetPos: string, query: string, refCellValues: string) => {
    this.send({ type: 'coreClientRequestAIResearcherResult', transactionId, sheetPos, query, refCellValues });
  };

  sendAIResearcherState = (current: string, awaitingExecution: string) => {
    const currentCodeRun = JSON.parse(current) as JsCodeRun[];
    const awaitingExecutionCodeRun = JSON.parse(awaitingExecution) as JsCodeRun[];
    this.send({
      type: 'coreClientAIResearcherState',
      current: currentCodeRun,
      awaitingExecution: awaitingExecutionCodeRun,
    });
=======
  sendClientMessage = (message: string, error: boolean) => {
    this.send({ type: 'coreClientClientMessage', message, error });
>>>>>>> d2ab5e65
  };
}

export const coreClient = new CoreClient();<|MERGE_RESOLUTION|>--- conflicted
+++ resolved
@@ -86,17 +86,14 @@
       validationWarnings: JsValidationWarning[]
     ) => void;
     sendMultiplayerSynced: () => void;
-<<<<<<< HEAD
+    sendClientMessage: (message: string, error: boolean) => void;
     sendRequestAIResearcherResult: (
       transactionId: string,
       sheetPos: string,
       query: string,
       refCellValues: string
     ) => void;
-    sendAIResearcherState: (current: string, awaitingExecution: string) => void;
-=======
-    sendClientMessage: (message: string, error: boolean) => void;
->>>>>>> d2ab5e65
+    sendAIResearcherState: (current: JsCodeRun[], awaitingExecution: JsCodeRun[]) => void;
   };
 
 class CoreClient {
@@ -131,12 +128,9 @@
     self.sendSheetValidations = coreClient.sendSheetValidations;
     self.sendRenderValidationWarnings = coreClient.sendRenderValidationWarnings;
     self.sendMultiplayerSynced = coreClient.sendMultiplayerSynced;
-<<<<<<< HEAD
+    self.sendClientMessage = coreClient.sendClientMessage;
     self.sendRequestAIResearcherResult = coreClient.sendRequestAIResearcherResult;
     self.sendAIResearcherState = coreClient.sendAIResearcherState;
-=======
-    self.sendClientMessage = coreClient.sendClientMessage;
->>>>>>> d2ab5e65
     if (debugWebWorkers) console.log('[coreClient] initialized.');
   }
 
@@ -645,7 +639,14 @@
         core.insertRow(e.data.sheetId, e.data.row, e.data.below, e.data.cursor);
         return;
 
-<<<<<<< HEAD
+      case 'clientCoreFiniteRectFromSelection':
+        this.send({
+          type: 'coreClientFiniteRectFromSelection',
+          id: e.data.id,
+          rect: core.finiteRectFromSelection(e.data.selection),
+        });
+        return;
+
       case 'clientCoreReceiveAIResearcherResult':
         core.receiveAIResearcherResult(
           e.data.transactionId,
@@ -654,14 +655,6 @@
           e.data.error,
           e.data.researcher_response_stringified
         );
-=======
-      case 'clientCoreFiniteRectFromSelection':
-        this.send({
-          type: 'coreClientFiniteRectFromSelection',
-          id: e.data.id,
-          rect: core.finiteRectFromSelection(e.data.selection),
-        });
->>>>>>> d2ab5e65
         return;
 
       default:
@@ -831,23 +824,20 @@
     this.send({ type: 'coreClientMultiplayerSynced' });
   };
 
-<<<<<<< HEAD
+  sendClientMessage = (message: string, error: boolean) => {
+    this.send({ type: 'coreClientClientMessage', message, error });
+  };
+
   sendRequestAIResearcherResult = (transactionId: string, sheetPos: string, query: string, refCellValues: string) => {
     this.send({ type: 'coreClientRequestAIResearcherResult', transactionId, sheetPos, query, refCellValues });
   };
 
-  sendAIResearcherState = (current: string, awaitingExecution: string) => {
-    const currentCodeRun = JSON.parse(current) as JsCodeRun[];
-    const awaitingExecutionCodeRun = JSON.parse(awaitingExecution) as JsCodeRun[];
+  sendAIResearcherState = (current: JsCodeRun[], awaitingExecution: JsCodeRun[]) => {
     this.send({
       type: 'coreClientAIResearcherState',
-      current: currentCodeRun,
-      awaitingExecution: awaitingExecutionCodeRun,
+      current,
+      awaitingExecution,
     });
-=======
-  sendClientMessage = (message: string, error: boolean) => {
-    this.send({ type: 'coreClientClientMessage', message, error });
->>>>>>> d2ab5e65
   };
 }
 
