--- conflicted
+++ resolved
@@ -5,13 +5,8 @@
  * directly accessed by its siblings.
  */
 
-<<<<<<< HEAD
 import { debugFlag, debugFlagWait } from '@/app/debugFlags/debugFlags';
-import type { JsOffset, JsRenderCell, SheetBounds, SheetInfo, TransactionName } from '@/app/quadratic-core-types';
-=======
-import { debugWebWorkers, debugWebWorkersMessages } from '@/app/debugFlags';
 import type { TransactionName } from '@/app/quadratic-core-types';
->>>>>>> 8c3d51b8
 import type {
   CoreRenderMessage,
   RenderCoreMessage,
