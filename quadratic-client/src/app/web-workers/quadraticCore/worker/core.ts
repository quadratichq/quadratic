--- conflicted
+++ resolved
@@ -860,24 +860,6 @@
 
   moveCells(message: ClientCoreMoveCells) {
     return new Promise((resolve) => {
-<<<<<<< HEAD
-      this.clientQueue.push(() => {
-        if (!this.gridController) throw new Error('Expected gridController to be defined');
-        const dest: SheetPos = {
-          x: BigInt(message.targetX),
-          y: BigInt(message.targetY),
-          sheet_id: { id: message.targetSheetId },
-        };
-        this.gridController.moveCells(
-          JSON.stringify(message.source, bigIntReplacer),
-          JSON.stringify(dest, bigIntReplacer),
-          message.columns,
-          message.rows,
-          message.cursor
-        );
-        resolve(undefined);
-      });
-=======
       if (!this.gridController) throw new Error('Expected gridController to be defined');
       const dest: SheetPos = {
         x: BigInt(message.targetX),
@@ -887,10 +869,11 @@
       this.gridController.moveCells(
         JSON.stringify(message.source, bigIntReplacer),
         JSON.stringify(dest, bigIntReplacer),
+        message.columns,
+        message.rows,
         message.cursor
       );
       resolve(undefined);
->>>>>>> ea149673
     });
   }
 
