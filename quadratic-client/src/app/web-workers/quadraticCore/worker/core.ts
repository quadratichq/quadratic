/**
 * Interface between the core webworker and quadratic-core (Rust)
 *
 * This is a singleton where one instance exists for the web worker and can be
 * directly accessed by its siblings.
 */

import { bigIntReplacer } from '@/app/bigint';
import { debugWebWorkers } from '@/app/debugFlags';
import type {
  BorderSelection,
  BorderStyle,
  CellAlign,
  CellFormatSummary,
  CellVerticalAlign,
  CellWrap,
  CodeCellLanguage,
  Direction,
  Format,
  JsCellValue,
  JsCellValuePosAIContext,
  JsClipboard,
  JsCodeCell,
  JsCodeResult,
  JsCoordinate,
  JsRenderCell,
  JsSummarizeSelectionResult,
  SearchOptions,
  SheetPos,
  Validation,
} from '@/app/quadratic-core-types';
<<<<<<< HEAD
import initCore, { GridController, MinMax, Pos } from '@/app/quadratic-core/quadratic_core';
import type { Rect } from '@/app/quadratic-rust-client/quadratic_rust_client';
=======
import type { MinMax, Pos, Rect } from '@/app/quadratic-core/quadratic_core';
import initCore, { GridController } from '@/app/quadratic-core/quadratic_core';
>>>>>>> 8e4ef72f
import type {
  MultiplayerCoreReceiveTransaction,
  MultiplayerCoreReceiveTransactions,
} from '@/app/web-workers/multiplayerWebWorker/multiplayerCoreMessages';
import type {
<<<<<<< HEAD
  ClientCoreFindNextColumn,
=======
>>>>>>> 8e4ef72f
  ClientCoreFindNextColumnForRect,
  ClientCoreFindNextRowForRect,
  ClientCoreGetCsvPreview,
  ClientCoreImportFile,
  ClientCoreLoad,
  ClientCoreMoveCells,
  ClientCoreMoveCodeCellHorizontally,
  ClientCoreMoveCodeCellVertically,
  ClientCoreSummarizeSelection,
} from '@/app/web-workers/quadraticCore/coreClientMessages';
import { coreClient } from '@/app/web-workers/quadraticCore/worker/coreClient';
import { coreRender } from '@/app/web-workers/quadraticCore/worker/coreRender';
import { offline } from '@/app/web-workers/quadraticCore/worker/offline';
import {
  numbersToRectStringified,
  pointsToRect,
  posToPos,
  posToRect,
  toSheetPos,
} from '@/app/web-workers/quadraticCore/worker/rustConversions';
import * as Sentry from '@sentry/react';
import { Buffer } from 'buffer';
import { Rectangle } from 'pixi.js';

class Core {
  gridController?: GridController;

  // priority queue for client/render requests (client is always first)
  private clientQueue: Function[] = [];
  private renderQueue: Function[] = [];

  private async loadGridFile(file: string, addToken: boolean): Promise<Uint8Array> {
    let requestInit = {};

    if (addToken) {
      const jwt = await coreClient.getJwt();
      requestInit = { headers: { Authorization: `Bearer ${jwt}` } };
    }

    const res = await fetch(file, requestInit);
    return new Uint8Array(await res.arrayBuffer());
  }

  constructor() {
    this.next();
  }

  private allowEventLoop() {
    return new Promise((ok) => setTimeout(ok, 0));
  }

  private next = async () => {
    if (this.clientQueue.length) {
      this.clientQueue.shift()?.();
    } else if (this.renderQueue.length) {
      this.renderQueue.shift()?.();
    }
    await this.allowEventLoop();
    this.next();
  };

  // Creates a Grid from a file. Initializes bother coreClient and coreRender w/metadata.
  async loadFile(
    message: ClientCoreLoad,
    renderPort: MessagePort,
    addToken: boolean
  ): Promise<{ version: string } | { error: string }> {
    coreRender.init(renderPort);
    const results = await Promise.all([this.loadGridFile(message.url, addToken), initCore()]);
    try {
      this.gridController = GridController.newFromFile(results[0], message.sequenceNumber, true);
    } catch (e) {
      console.error('Error loading grid file:', e);
      Sentry.captureException(e);
      return { error: 'Unable to load file' };
    }
    if (debugWebWorkers) console.log('[core] GridController loaded');
    return { version: this.gridController.getVersion() };
  }

  getSheetName(sheetId: string): Promise<string> {
    return new Promise((resolve) => {
      this.clientQueue.push(() => {
        if (!this.gridController) throw new Error('Expected gridController to be defined in Core.getSheetName');
        resolve(this.gridController.getSheetName(sheetId));
      });
    });
  }

  getSheetOrder(sheetId: string): Promise<string> {
    return new Promise((resolve) => {
      this.clientQueue.push(() => {
        if (!this.gridController) throw new Error('Expected gridController to be defined in Core.getSheetOrder');
        resolve(this.gridController.getSheetOrder(sheetId));
      });
    });
  }

  getSheetColor(sheetId: string): Promise<string> {
    return new Promise((resolve) => {
      this.clientQueue.push(() => {
        if (!this.gridController) throw new Error('Expected gridController to be defined in Core.getSheetColor');
        resolve(this.gridController.getSheetColor(sheetId));
      });
    });
  }

  // Gets the bounds of a sheet.
  getGridBounds(data: {
    sheetId: string;
    ignoreFormatting: boolean;
  }): Promise<{ x: number; y: number; width: number; height: number } | undefined> {
    return new Promise((resolve) => {
      this.clientQueue.push(() => {
        if (!this.gridController) throw new Error('Expected gridController to be defined in Core.getGridBounds');
        const bounds = this.gridController.getGridBounds(data.sheetId, data.ignoreFormatting);
        if (bounds.type === 'empty') {
          resolve(undefined);
        } else {
          resolve({
            x: bounds.min.x,
            y: bounds.min.y,
            width: bounds.max.x - bounds.min.x,
            height: bounds.max.y - bounds.min.y,
          });
        }
      });
    });
  }

  // Gets RenderCell[] for a region of a Sheet.
  getRenderCells(data: {
    sheetId: string;
    x: number;
    y: number;
    width: number;
    height: number;
  }): Promise<JsRenderCell[]> {
    return new Promise((resolve) => {
      this.renderQueue.push(() => {
        if (!this.gridController) throw new Error('Expected gridController to be defined in Core.getRenderCells');
        const renderCells: JsRenderCell[] = this.gridController.getRenderCells(
          data.sheetId,
          numbersToRectStringified(data.x, data.y, data.width, data.height)
        );
        resolve(renderCells);
      });
    });
  }

  // Gets the SheetIds for the Grid.
  getSheetIds(): Promise<string[]> {
    return new Promise((resolve) => {
      this.clientQueue.push(() => {
        if (!this.gridController) throw new Error('Expected gridController to be defined in Core.getSheetIds');
        const sheetIds: string[] = this.gridController.getSheetIds();
        resolve(sheetIds);
      });
    });
  }

  getCodeCell(sheetId: string, x: number, y: number): Promise<JsCodeCell | undefined> {
    return new Promise((resolve) => {
      this.clientQueue.push(() => {
        if (!this.gridController) throw new Error('Expected gridController to be defined in Core.getCodeCell');
        resolve(this.gridController.getCodeCell(sheetId, posToPos(x, y)));
      });
    });
  }

  cellHasContent(sheetId: string, x: number, y: number): Promise<boolean> {
    return new Promise((resolve) => {
      this.clientQueue.push(() => {
        if (!this.gridController) throw new Error('Expected gridController to be defined in Core.cellHasContent');
        resolve(this.gridController.hasRenderCells(sheetId, posToRect(x, y)));
      });
    });
  }

  getEditCell(sheetId: string, x: number, y: number): Promise<string> {
    return new Promise((resolve) => {
      this.clientQueue.push(() => {
        if (!this.gridController) throw new Error('Expected gridController to be defined in Core.getEditCell');
        resolve(this.gridController.getEditCell(sheetId, posToPos(x, y)));
      });
    });
  }

  setCellValue(sheetId: string, x: number, y: number, value: string, cursor?: string) {
    return new Promise((resolve) => {
      this.clientQueue.push(() => {
        if (!this.gridController) throw new Error('Expected gridController to be defined');
        this.gridController.setCellValue(sheetId, x, y, value, cursor);
        resolve(undefined);
      });
    });
  }

  setCellValues(sheetId: string, x: number, y: number, values: string[][], cursor?: string) {
    return new Promise((resolve) => {
      this.clientQueue.push(() => {
        if (!this.gridController) throw new Error('Expected gridController to be defined');
        this.gridController.setCellValues(sheetId, x, y, values, cursor);
        resolve(undefined);
      });
    });
  }

  getCellFormatSummary(sheetId: string, x: number, y: number): Promise<CellFormatSummary> {
    return new Promise((resolve) => {
      this.clientQueue.push(() => {
        if (!this.gridController) throw new Error('Expected gridController to be defined');
        resolve(this.gridController.getCellFormatSummary(sheetId, posToPos(x, y)));
      });
    });
  }

  getFormatCell(sheetId: string, x: number, y: number): Promise<Format | undefined> {
    return new Promise((resolve) => {
      this.clientQueue.push(() => {
        if (!this.gridController) throw new Error('Expected gridController to be defined');
        const format = this.gridController.getFormatCell(sheetId, x, y);
        resolve(format);
      });
    });
  }

  receiveSequenceNum(sequenceNum: number) {
    return new Promise((resolve) => {
      this.clientQueue.push(() => {
        if (!this.gridController) throw new Error('Expected gridController to be defined');
        this.gridController.receiveSequenceNum(sequenceNum);
        resolve(undefined);
      });
    });
  }

  receiveTransaction(message: MultiplayerCoreReceiveTransaction) {
    return new Promise((resolve) => {
      this.clientQueue.push(async () => {
        if (!this.gridController) throw new Error('Expected gridController to be defined');
        const data = message.transaction;

        if (typeof data.operations === 'string') {
          data.operations = Buffer.from(data.operations, 'base64');
        }

        this.gridController.multiplayerTransaction(data.id, data.sequence_num, new Uint8Array(data.operations));
        offline.markTransactionSent(data.id);
        if (await offline.unsentTransactionsCount()) {
          coreClient.sendMultiplayerState('syncing');
        } else {
          coreClient.sendMultiplayerState('connected');
        }
        resolve(undefined);
      });
    });
  }

  receiveTransactions(receive_transactions: MultiplayerCoreReceiveTransactions) {
    return new Promise((resolve) => {
      this.clientQueue.push(async () => {
        if (!this.gridController) throw new Error('Expected gridController to be defined');

        const formattedTransactions = receive_transactions.transactions.map((transaction) => ({
          id: transaction.id,
          file_id: transaction.file_id,
          sequence_num: transaction.sequence_num,
          operations:
            typeof transaction.operations === 'string'
              ? Array.from(Buffer.from(transaction.operations, 'base64'))
              : Array.from(transaction.operations),
        }));
        receive_transactions.transactions = [];

        this.gridController.receiveMultiplayerTransactions(formattedTransactions);

        // sends multiplayer synced to the client, to proceed from file loading screen
        coreClient.sendMultiplayerSynced();

        if (await offline.unsentTransactionsCount()) {
          coreClient.sendMultiplayerState('syncing');
        } else {
          coreClient.sendMultiplayerState('connected');
        }
        resolve(undefined);
      });
    });
  }

  summarizeSelection(message: ClientCoreSummarizeSelection): Promise<JsSummarizeSelectionResult | undefined> {
    return new Promise((resolve) => {
      this.clientQueue.push(() => {
        if (!this.gridController) throw new Error('Expected gridController to be defined');
        const summary = this.gridController.summarizeSelection(message.selection, BigInt(message.decimalPlaces));
        resolve(summary);
      });
    });
  }

  setBold(selection: string, bold: boolean, cursor?: string) {
    return new Promise((resolve) => {
      this.clientQueue.push(() => {
        if (!this.gridController) throw new Error('Expected gridController to be defined');
        this.gridController.setBold(selection, bold, cursor);
        resolve(undefined);
      });
    });
  }

  setItalic(selection: string, italic: boolean, cursor?: string) {
    return new Promise((resolve) => {
      this.clientQueue.push(() => {
        if (!this.gridController) throw new Error('Expected gridController to be defined');
        this.gridController.setItalic(selection, italic, cursor);
        resolve(undefined);
      });
    });
  }

  setTextColor(selection: string, color?: string, cursor?: string) {
    return new Promise((resolve) => {
      this.clientQueue.push(() => {
        if (!this.gridController) throw new Error('Expected gridController to be defined');
        this.gridController.setTextColor(selection, color, cursor);
        resolve(undefined);
      });
    });
  }

  setUnderline(selection: string, underline: boolean, cursor?: string) {
    return new Promise((resolve) => {
      this.clientQueue.push(() => {
        if (!this.gridController) throw new Error('Expected gridController to be defined');
        this.gridController.setUnderline(selection, underline, cursor);
        resolve(undefined);
      });
    });
  }

  setStrikeThrough(selection: string, strikeThrough: boolean, cursor?: string) {
    return new Promise((resolve) => {
      this.clientQueue.push(() => {
        if (!this.gridController) throw new Error('Expected gridController to be defined');
        this.gridController.setStrikeThrough(selection, strikeThrough, cursor);
        resolve(undefined);
      });
    });
  }

  setFillColor(selection: string, fillColor?: string, cursor?: string) {
    return new Promise((resolve) => {
      this.clientQueue.push(() => {
        if (!this.gridController) throw new Error('Expected gridController to be defined');
        this.gridController.setFillColor(selection, fillColor, cursor);
        resolve(undefined);
      });
    });
  }

  setCommas(selection: string, commas: boolean, cursor?: string) {
    return new Promise((resolve) => {
      this.clientQueue.push(() => {
        if (!this.gridController) throw new Error('Expected gridController to be defined');
        this.gridController.setCommas(selection, commas, cursor);
        resolve(undefined);
      });
    });
  }

  getRenderCell(sheetId: string, x: number, y: number): Promise<JsRenderCell | undefined> {
    return new Promise((resolve) => {
      this.clientQueue.push(() => {
        if (!this.gridController) throw new Error('Expected gridController to be defined');
        const renderCells: JsRenderCell[] | undefined = this.gridController.getRenderCells(sheetId, posToRect(x, y));
        resolve(renderCells?.[0]);
      });
    });
  }

  setCurrency(selection: string, symbol: string, cursor?: string) {
    return new Promise((resolve) => {
      this.clientQueue.push(() => {
        if (!this.gridController) throw new Error('Expected gridController to be defined');
        this.gridController.setCurrency(selection, symbol, cursor);
        resolve(undefined);
      });
    });
  }

  async upgradeGridFile(
    file: ArrayBuffer,
    sequenceNum: number
  ): Promise<{ contents?: ArrayBuffer; version?: string; error?: string }> {
    try {
      await initCore();
      const gc = GridController.newFromFile(new Uint8Array(file), sequenceNum, false);
      const version = gc.getVersion();
      const contents = gc.exportGridToFile();
      return { contents, version };
    } catch (error: unknown) {
      console.error(error);
      reportError(error);
      Sentry.captureException(error);
      return { error: error as string };
    }
  }

  async importFile({
    file,
    fileName,
    fileType,
    sheetId,
    location,
    cursor,
    csvDelimiter,
    hasHeading,
  }: ClientCoreImportFile): Promise<{ contents?: ArrayBuffer; version?: string; error?: string }> {
    if (cursor === undefined) {
      try {
        await initCore();
        let gc: GridController;
        switch (fileType) {
          case 'excel':
            gc = GridController.importExcel(new Uint8Array(file), fileName);
            break;
          case 'csv':
            gc = GridController.importCsv(new Uint8Array(file), fileName, csvDelimiter, hasHeading);
            break;
          case 'parquet':
            gc = GridController.importParquet(new Uint8Array(file), fileName);
            break;
          default:
            throw new Error('Unsupported file type');
        }
        const version = gc.getVersion();
        const contents = gc.exportGridToFile();
        return { contents, version };
      } catch (error: unknown) {
        console.error(error);
        reportError(error);
        Sentry.captureException(error);
        return { error: error as string };
      }
    } else {
      return new Promise((resolve) => {
        this.clientQueue.push(() => {
          if (!this.gridController) throw new Error('Expected gridController to be defined');
          try {
            switch (fileType) {
              case 'excel':
                this.gridController.importExcelIntoExistingFile(new Uint8Array(file), fileName, cursor);
                break;
              case 'csv':
                if (sheetId === undefined || location === undefined) {
                  throw new Error('Expected sheetId and location to be defined');
                }
                this.gridController.importCsvIntoExistingFile(
                  new Uint8Array(file),
                  fileName,
                  sheetId,
                  posToPos(location.x, location.y),
                  cursor,
                  csvDelimiter,
                  hasHeading
                );
                break;
              case 'parquet':
                if (sheetId === undefined || location === undefined) {
                  throw new Error('Expected sheetId and location to be defined');
                }
                this.gridController.importParquetIntoExistingFile(
                  new Uint8Array(file),
                  fileName,
                  sheetId,
                  posToPos(location.x, location.y),
                  cursor
                );
                break;
              default:
                throw new Error('Unsupported file type');
            }
            resolve({});
          } catch (error: unknown) {
            // TODO(ddimaria): standardize on how WASM formats errors for a consistent error
            // type in the UI.
            console.error(error);
            reportError(error);
            Sentry.captureException(error);
            resolve({ error: error as string });
          }
        });
      });
    }
  }

  async getCsvPreview({ file, maxRows, delimiter }: ClientCoreGetCsvPreview): Promise<string[][] | undefined> {
    try {
      await initCore();
      return GridController.getCsvPreview(new Uint8Array(file), maxRows, delimiter);
    } catch (error: unknown) {
      console.error(error);
      reportError(error);
      Sentry.captureException(error);
      return undefined;
    }
  }

  deleteCellValues(selection: string, cursor?: string) {
    return new Promise((resolve) => {
      this.clientQueue.push(() => {
        if (!this.gridController) throw new Error('Expected gridController to be defined');
        this.gridController.deleteCellValues(selection, cursor);
        resolve(undefined);
      });
    });
  }

  setCodeCellValue(
    sheetId: string,
    x: number,
    y: number,
    language: CodeCellLanguage,
    codeString: string,
    cursor?: string
  ) {
    return new Promise((resolve) => {
      this.clientQueue.push(() => {
        if (!this.gridController) throw new Error('Expected gridController to be defined');
        this.gridController.setCellCode(sheetId, posToPos(x, y), language, codeString, cursor);
        resolve(undefined);
      });
    });
  }

  addSheet(cursor?: string) {
    return new Promise((resolve) => {
      this.clientQueue.push(() => {
        if (!this.gridController) throw new Error('Expected gridController to be defined');
        this.gridController.addSheet(cursor);
        resolve(undefined);
      });
    });
  }

  deleteSheet(sheetId: string, cursor: string) {
    return new Promise((resolve) => {
      this.clientQueue.push(() => {
        if (!this.gridController) throw new Error('Expected gridController to be defined');
        this.gridController.deleteSheet(sheetId, cursor);
        resolve(undefined);
      });
    });
  }

  moveSheet(sheetId: string, previous: string | undefined, cursor: string) {
    return new Promise((resolve) => {
      this.clientQueue.push(() => {
        if (!this.gridController) throw new Error('Expected gridController to be defined');
        this.gridController.moveSheet(sheetId, previous, cursor);
        resolve(undefined);
      });
    });
  }

  setSheetName(sheetId: string, name: string, cursor: string) {
    return new Promise((resolve) => {
      this.clientQueue.push(() => {
        if (!this.gridController) throw new Error('Expected gridController to be defined');
        this.gridController.setSheetName(sheetId, name, cursor);
        resolve(undefined);
      });
    });
  }

  setSheetColor(sheetId: string, color: string | undefined, cursor: string) {
    return new Promise((resolve) => {
      this.clientQueue.push(() => {
        if (!this.gridController) throw new Error('Expected gridController to be defined');
        this.gridController.setSheetColor(sheetId, color, cursor);
        resolve(undefined);
      });
    });
  }

  duplicateSheet(sheetId: string, cursor: string) {
    return new Promise((resolve) => {
      this.clientQueue.push(() => {
        if (!this.gridController) throw new Error('Expected gridController to be defined');
        this.gridController.duplicateSheet(sheetId, cursor);
        resolve(undefined);
      });
    });
  }

  undo(cursor: string) {
    return new Promise((resolve) => {
      this.clientQueue.push(() => {
        if (!this.gridController) throw new Error('Expected gridController to be defined');
        this.gridController.undo(cursor);
        resolve(undefined);
      });
    });
  }

  redo(cursor: string) {
    return new Promise((resolve) => {
      this.clientQueue.push(() => {
        if (!this.gridController) throw new Error('Expected gridController to be defined');
        this.gridController.redo(cursor);
        resolve(undefined);
      });
    });
  }

  export(): Promise<ArrayBuffer> {
    return new Promise((resolve) => {
      this.clientQueue.push(() => {
        if (!this.gridController) throw new Error('Expected gridController to be defined');
        resolve(this.gridController.exportOpenGridToFile());
      });
    });
  }

  search(search: string, searchOptions: SearchOptions): Promise<SheetPos[]> {
    return new Promise((resolve) => {
      this.clientQueue.push(() => {
        if (!this.gridController) throw new Error('Expected gridController to be defined');
        resolve(this.gridController.search(search, searchOptions));
      });
    });
  }

  hasRenderCells(sheetId: string, x: number, y: number, width: number, height: number): Promise<boolean> {
    return new Promise((resolve) => {
      this.clientQueue.push(() => {
        if (!this.gridController) throw new Error('Expected gridController to be defined');
        resolve(this.gridController.hasRenderCells(sheetId, numbersToRectStringified(x, y, width, height)));
      });
    });
  }

  setAlign(selection: string, align: CellAlign, cursor?: string) {
    return new Promise((resolve) => {
      this.clientQueue.push(() => {
        if (!this.gridController) throw new Error('Expected gridController to be defined');
        this.gridController.setAlign(selection, align, cursor);
        resolve(undefined);
      });
    });
  }

  setVerticalAlign(selection: string, verticalAlign: CellVerticalAlign, cursor?: string) {
    return new Promise((resolve) => {
      this.clientQueue.push(() => {
        if (!this.gridController) throw new Error('Expected gridController to be defined');
        this.gridController.setVerticalAlign(selection, verticalAlign, cursor);
        resolve(undefined);
      });
    });
  }

  setWrap(selection: string, wrap: CellWrap, cursor?: string) {
    return new Promise((resolve) => {
      this.clientQueue.push(() => {
        if (!this.gridController) throw new Error('Expected gridController to be defined');
        this.gridController.setWrap(selection, wrap, cursor);
        resolve(undefined);
      });
    });
  }

  //#region Clipboard
  copyToClipboard(selection: string): Promise<JsClipboard> {
    return new Promise((resolve) => {
      this.clientQueue.push(() => {
        if (!this.gridController) throw new Error('Expected gridController to be defined');
        const jsClipboard = this.gridController.copyToClipboard(selection);
        resolve(jsClipboard);
      });
    });
  }

  cutToClipboard(selection: string, cursor: string): Promise<JsClipboard> {
    return new Promise((resolve) => {
      this.clientQueue.push(() => {
        if (!this.gridController) throw new Error('Expected gridController to be defined');
        const jsClipboard = this.gridController.cutToClipboard(selection, cursor);
        resolve(jsClipboard);
      });
    });
  }

  pasteFromClipboard({
    selection,
    plainText,
    html,
    special,
    cursor,
  }: {
    selection: string;
    plainText: string | undefined;
    html: string | undefined;
    special: string;
    cursor: string;
  }) {
    return new Promise((resolve) => {
      this.clientQueue.push(() => {
        if (!this.gridController) throw new Error('Expected gridController to be defined');
        this.gridController.pasteFromClipboard(selection, plainText, html, special, cursor);
        resolve(undefined);
      });
    });
  }

  //#endregion

  setBorders(selection: string, borderSelection: BorderSelection, style: BorderStyle | undefined, cursor: string) {
    return new Promise((resolve) => {
      this.clientQueue.push(() => {
        if (!this.gridController) throw new Error('Expected gridController to be defined');
        this.gridController.setBorders(selection, JSON.stringify(borderSelection), JSON.stringify(style), cursor);
        resolve(undefined);
      });
    });
  }

  setChartSize(sheetId: string, x: number, y: number, width: number, height: number, cursor: string) {
    return new Promise((resolve) => {
      this.clientQueue.push(() => {
        if (!this.gridController) throw new Error('Expected gridController to be defined');
        this.gridController.setChartSize(toSheetPos(x, y, sheetId), width, height, cursor);
        resolve(undefined);
      });
    });
  }

  autocomplete(
    sheetId: string,
    x1: number,
    y1: number,
    x2: number,
    y2: number,
    fullX1: number,
    fullY1: number,
    fullX2: number,
    fullY2: number,
    cursor: string
  ) {
    return new Promise((resolve) => {
      this.clientQueue.push(() => {
        if (!this.gridController) throw new Error('Expected gridController to be defined');
        this.gridController.autocomplete(
          sheetId,
          pointsToRect(x1, y1, x2, y2),
          pointsToRect(fullX1, fullY1, fullX2, fullY2),
          cursor
        );
        resolve(undefined);
      });
    });
  }

  exportCsvSelection(selection: string): Promise<string> {
    return new Promise((resolve) => {
      this.clientQueue.push(() => {
        if (!this.gridController) throw new Error('Expected gridController to be defined');
        resolve(this.gridController.exportCsvSelection(selection));
      });
    });
  }

  getColumnsBounds(
    sheetId: string,
    start: number,
    end: number,
    ignoreFormatting: boolean
  ): Promise<MinMax | undefined> {
    return new Promise((resolve) => {
      this.clientQueue.push(() => {
        if (!this.gridController) throw new Error('Expected gridController to be defined');
        const result = this.gridController.getColumnsBounds(sheetId, start, end, ignoreFormatting);
        if (result) resolve(result);
        else resolve(undefined);
      });
    });
  }

  getRowsBounds(sheetId: string, start: number, end: number, ignoreFormatting: boolean): Promise<MinMax | undefined> {
    return new Promise((resolve) => {
      this.clientQueue.push(() => {
        if (!this.gridController) throw new Error('Expected gridController to be defined');
        const result = this.gridController.getRowsBounds(sheetId, start, end, ignoreFormatting);
        if (result) resolve(result);
        else resolve(undefined);
      });
    });
  }

  jumpCursor(
    sheetId: string,
    current: JsCoordinate,
    jump: boolean,
    direction: Direction
  ): Promise<JsCoordinate | undefined> {
    return new Promise((resolve) => {
      this.clientQueue.push(() => {
        if (!this.gridController) throw new Error('Expected gridController to be defined');
        const pos = this.gridController.jumpCursor(
          sheetId,
          posToPos(current.x, current.y),
          jump,
          JSON.stringify(direction)
        );
        resolve({ x: Number(pos.x), y: Number(pos.y) });
      });
    });
  }

  findNextColumnForRect(data: ClientCoreFindNextColumnForRect): Promise<number> {
    return new Promise((resolve) => {
      this.clientQueue.push(() => {
        if (!this.gridController) throw new Error('Expected gridController to be defined');
        resolve(
          this.gridController.findNextColumnForRect(
            data.sheetId,
            data.columnStart,
            data.row,
            data.width,
            data.height,
            data.reverse
          )
        );
      });
    });
  }

  findNextRowForRect(data: ClientCoreFindNextRowForRect): Promise<number> {
    return new Promise((resolve) => {
      this.clientQueue.push(() => {
        if (!this.gridController) throw new Error('Expected gridController to be defined');
        resolve(
          this.gridController.findNextRowForRect(
            data.sheetId,
            data.column,
            data.rowStart,
            data.width,
            data.height,
            data.reverse
          )
        );
      });
    });
  }

  commitTransientResize(sheetId: string, transientResize: string, cursor: string) {
    this.clientQueue.push(() => {
      if (!this.gridController) throw new Error('Expected gridController to be defined');
      this.gridController.commitOffsetsResize(sheetId, transientResize, cursor);
    });
  }

  commitSingleResize(
    sheetId: string,
    column: number | undefined,
    row: number | undefined,
    size: number,
    cursor: string
  ) {
    this.clientQueue.push(() => {
      if (!this.gridController) throw new Error('Expected gridController to be defined');
      this.gridController.commitSingleResize(sheetId, column, row, size, cursor);
    });
  }

  calculationComplete(results: JsCodeResult) {
    if (!this.gridController) throw new Error('Expected gridController to be defined');
    this.gridController.calculationComplete(JSON.stringify(results));
  }

  connectionComplete(transactionId: string, data: ArrayBuffer, std_out?: string, std_err?: string, extra?: string) {
    if (!this.gridController) throw new Error('Expected gridController to be defined');
    this.gridController.connectionComplete(transactionId, new Uint8Array(data), std_out, std_err, extra);
  }

  // Returns true if the transaction was applied successfully.
  applyOfflineUnsavedTransaction(transactionId: string, transactions: string): boolean {
    if (!this.gridController) throw new Error('Expected gridController to be defined');
    try {
      this.gridController.applyOfflineUnsavedTransaction(transactionId, transactions);
      return true;
    } catch (error: any) {
      console.log(error);
      return false;
    }
  }

  clearFormatting(selection: string, cursor?: string) {
    this.clientQueue.push(() => {
      if (!this.gridController) throw new Error('Expected gridController to be defined');
      this.gridController.clearFormatting(selection, cursor);
    });
  }

  rerunCodeCells(sheetId?: string, x?: number, y?: number, cursor?: string) {
    if (!this.gridController) throw new Error('Expected gridController to be defined');
    if (sheetId !== undefined && x !== undefined && y !== undefined) {
      this.gridController.rerunCodeCell(sheetId, posToPos(x, y), cursor);
    } else if (sheetId !== undefined) {
      this.gridController.rerunSheetCodeCells(sheetId, cursor);
    } else {
      this.gridController.rerunAllCodeCells(cursor);
    }
  }

  cancelExecution(transactionId: string) {
    if (!this.gridController) throw new Error('Expected gridController to be defined');
    const codeResult: JsCodeResult = {
      transaction_id: transactionId,
      success: false,
      std_err: 'Execution cancelled by user',
      std_out: null,
      output_value: null,
      output_array: null,
      line_number: null,
      output_display_type: null,
      cancel_compute: true,
      chart_pixel_output: null,
      has_headers: false,
    };
    this.gridController.calculationComplete(JSON.stringify(codeResult));
  }

  changeDecimalPlaces(selection: string, decimals: number, cursor?: string) {
    this.clientQueue.push(() => {
      if (!this.gridController) throw new Error('Expected gridController to be defined');
      this.gridController.changeDecimalPlaces(selection, decimals, cursor);
    });
  }

  setPercentage(selection: string, cursor?: string) {
    this.clientQueue.push(() => {
      if (!this.gridController) throw new Error('Expected gridController to be defined');
      this.gridController.setPercentage(selection, cursor);
    });
  }

  setExponential(selection: string, cursor?: string) {
    this.clientQueue.push(() => {
      if (!this.gridController) throw new Error('Expected gridController to be defined');
      this.gridController.setExponential(selection, cursor);
    });
  }

  removeNumericFormat(selection: string, cursor?: string) {
    this.clientQueue.push(() => {
      if (!this.gridController) throw new Error('Expected gridController to be defined');
      this.gridController.removeNumericFormat(selection, cursor);
    });
  }

  moveCells(message: ClientCoreMoveCells) {
    this.clientQueue.push(() => {
      if (!this.gridController) throw new Error('Expected gridController to be defined');
      const dest: SheetPos = {
        x: BigInt(message.targetX),
        y: BigInt(message.targetY),
        sheet_id: { id: message.targetSheetId },
      };
      this.gridController.moveCells(
        JSON.stringify(message.source, bigIntReplacer),
        JSON.stringify(dest, bigIntReplacer),
        message.cursor
      );
    });
  }

  moveCodeCellVertically(message: ClientCoreMoveCodeCellVertically): Pos {
    if (!this.gridController) throw new Error('Expected gridController to be defined');
    return this.gridController.moveCodeCellVertically(
      message.sheetId,
      BigInt(message.x),
      BigInt(message.y),
      message.sheetEnd,
      message.reverse,
      message.cursor
    );
  }

  moveCodeCellHorizontally(message: ClientCoreMoveCodeCellHorizontally): Pos {
    if (!this.gridController) throw new Error('Expected gridController to be defined');
    return this.gridController.moveCodeCellHorizontally(
      message.sheetId,
      BigInt(message.x),
      BigInt(message.y),
      message.sheetEnd,
      message.reverse,
      message.cursor
    );
  }

  getValidations(sheetId: string): Validation[] {
    if (!this.gridController) throw new Error('Expected gridController to be defined');
    const validations: Validation[] = this.gridController.getValidations(sheetId);
    return validations;
  }

  updateValidation(validation: Validation, cursor: string) {
    this.clientQueue.push(() => {
      if (!this.gridController) throw new Error('Expected gridController to be defined');
      this.gridController.updateValidation(JSON.stringify(validation, bigIntReplacer), cursor);
    });
  }

  removeValidation(sheetId: string, validationId: string, cursor: string) {
    this.clientQueue.push(() => {
      if (!this.gridController) throw new Error('Expected gridController to be defined');
      this.gridController.removeValidation(sheetId, validationId, cursor);
    });
  }

  removeValidations(sheetId: string, cursor: string) {
    this.clientQueue.push(() => {
      if (!this.gridController) throw new Error('Expected gridController to be defined');
      this.gridController.removeValidations(sheetId, cursor);
    });
  }

  getValidationFromPos(sheetId: string, x: number, y: number): Validation | undefined {
    if (!this.gridController) throw new Error('Expected gridController to be defined');
    const validation: Validation | undefined = this.gridController.getValidationFromPos(sheetId, posToPos(x, y));
    return validation;
  }

  receiveRowHeights(transactionId: string, sheetId: string, rowHeights: string) {
    this.renderQueue.push(() => {
      if (!this.gridController) throw new Error('Expected gridController to be defined');
      this.gridController.receiveRowHeights(transactionId, sheetId, rowHeights);
    });
  }

  setDateTimeFormat(selection: string, format: string, cursor: string) {
    this.clientQueue.push(() => {
      if (!this.gridController) throw new Error('Expected gridController to be defined');
      this.gridController.setDateTimeFormat(selection, format, cursor);
    });
  }

  getValidationList(sheetId: string, x: number, y: number): string[] {
    if (!this.gridController) throw new Error('Expected gridController to be defined');
    const list: string[] = this.gridController.getValidationList(sheetId, BigInt(x), BigInt(y));
    return list;
  }

  getDisplayCell(sheetId: string, x: number, y: number) {
    if (!this.gridController) throw new Error('Expected gridController to be defined');
    return this.gridController.getDisplayValue(sheetId, posToPos(x, y));
  }

  validateInput(sheetId: string, x: number, y: number, input: string): string | undefined {
    if (!this.gridController) throw new Error('Expected gridController to be defined');
    const validationId = this.gridController.validateInput(sheetId, posToPos(x, y), input);
    return validationId;
  }

  getCellValue(sheetId: string, x: number, y: number): JsCellValue | undefined {
    if (!this.gridController) throw new Error('Expected gridController to be defined');
    const cellValue: JsCellValue | undefined = this.gridController.getCellValue(sheetId, posToPos(x, y));
    return cellValue;
  }

  getAIContextRectsInSelection(selections: string[], maxRects?: number): JsCellValuePosAIContext[][] | undefined {
    if (!this.gridController) throw new Error('Expected gridController to be defined');
    const aiContextRects: JsCellValuePosAIContext[][] | undefined = this.gridController.getAIContextRectsInSelections(
      selections,
      maxRects
    );
    return aiContextRects;
  }

  getErroredCodeCellsInSelection(selections: string[]): JsCodeCell[][] | undefined {
    if (!this.gridController) throw new Error('Expected gridController to be defined');
    const erroredCodeCells: JsCodeCell[][] | undefined =
      this.gridController.getErroredCodeCellsInSelections(selections);
    return erroredCodeCells;
  }

  neighborText(sheetId: string, x: number, y: number): string[] {
    if (!this.gridController) throw new Error('Expected gridController to be defined');
    const neighborText: string[] | undefined = this.gridController.neighborText(sheetId, BigInt(x), BigInt(y));
    return neighborText ?? [];
  }

  deleteColumns(sheetId: string, columns: number[], cursor: string) {
    this.clientQueue.push(() => {
      if (!this.gridController) throw new Error('Expected gridController to be defined');
      this.gridController.deleteColumn(sheetId, JSON.stringify(columns), cursor);
    });
  }

  insertColumn(sheetId: string, column: number, right: boolean, cursor: string) {
    this.clientQueue.push(() => {
      if (!this.gridController) throw new Error('Expected gridController to be defined');
      this.gridController.insertColumn(sheetId, BigInt(column), right, cursor);
    });
  }

  deleteRows(sheetId: string, rows: number[], cursor: string) {
    this.clientQueue.push(() => {
      if (!this.gridController) throw new Error('Expected gridController to be defined');
      this.gridController.deleteRows(sheetId, JSON.stringify(rows), cursor);
    });
  }

  insertRow(sheetId: string, row: number, below: boolean, cursor: string) {
    this.clientQueue.push(() => {
      if (!this.gridController) throw new Error('Expected gridController to be defined');
      this.gridController.insertRow(sheetId, BigInt(row), below, cursor);
    });
  }

  flattenDataTable(sheetId: string, x: number, y: number, cursor: string) {
    if (!this.gridController) throw new Error('Expected gridController to be defined');
    this.gridController.flattenDataTable(sheetId, posToPos(x, y), cursor);
  }

  codeDataTableToDataTable(sheetId: string, x: number, y: number, cursor: string) {
    if (!this.gridController) throw new Error('Expected gridController to be defined');
    this.gridController.codeDataTableToDataTable(sheetId, posToPos(x, y), cursor);
  }

  gridToDataTable(sheetRect: string, cursor: string) {
    if (!this.gridController) throw new Error('Expected gridController to be defined');
    this.gridController.gridToDataTable(sheetRect, cursor);
  }

  dataTableMeta(
    sheetId: string,
    x: number,
    y: number,
    name?: string,
    alternatingColors?: boolean,
    columns?: { name: string; display: boolean; valueIndex: number }[],
    showHeader?: boolean,
    showUI?: boolean,
    cursor?: string
  ) {
    if (!this.gridController) throw new Error('Expected gridController to be defined');
    this.gridController.dataTableMeta(
      sheetId,
      posToPos(x, y),
      name,
      alternatingColors,
      JSON.stringify(columns),
      showHeader,
      showUI,
      cursor
    );
  }

  dataTableMutations(
    sheetId: string,
    x: number,
    y: number,
    columns_to_add?: number[],
    columns_to_remove?: number[],
    rows_to_add?: number[],
    rows_to_remove?: number[],
    cursor?: string
  ) {
    if (!this.gridController) throw new Error('Expected gridController to be defined');
    this.gridController.dataTableMutations(
      sheetId,
      posToPos(x, y),
      columns_to_add ? new Uint32Array(columns_to_add) : undefined,
      columns_to_remove ? new Uint32Array(columns_to_remove) : undefined,
      rows_to_add ? new Uint32Array(rows_to_add) : undefined,
      rows_to_remove ? new Uint32Array(rows_to_remove) : undefined,
      cursor
    );
  }

  sortDataTable(
    sheetId: string,
    x: number,
    y: number,
    sort: { column_index: number; direction: string }[],
    cursor: string
  ) {
    if (!this.gridController) throw new Error('Expected gridController to be defined');
    this.gridController.sortDataTable(sheetId, posToPos(x, y), JSON.stringify(sort), cursor);
  }

  dataTableFirstRowAsHeader(sheetId: string, x: number, y: number, firstRowAsHeader: boolean, cursor: string) {
    if (!this.gridController) throw new Error('Expected gridController to be defined');
    this.gridController.dataTableFirstRowAsHeader(sheetId, posToPos(x, y), firstRowAsHeader, cursor);
  }

  getCellsA1(transactionId: string, a1: string, lineNumber?: number): string {
    if (!this.gridController) throw new Error('Expected gridController to be defined');
    return this.gridController.calculationGetCellsA1(transactionId, a1, lineNumber);
  }

  finiteRectFromSelection(selection: string): Rectangle | undefined {
    if (!this.gridController) throw new Error('Expected gridController to be defined');
    const rect: Rect | undefined = this.gridController.finiteRectFromSelection(selection);
    return rect
      ? new Rectangle(
          Number(rect.min.x),
          Number(rect.min.y),
          Number(rect.max.x - rect.min.x) + 1,
          Number(rect.max.y - rect.min.y) + 1
        )
      : undefined;
  }

  receiveAIResearcherResult(
    transactionId: string,
    sheetPos: string,
    cellValues?: string[][],
    error?: string,
    researcherResponseStringified?: string
  ) {
    if (!this.gridController) throw new Error('Expected gridController to be defined');
    this.gridController.receiveAIResearcherResult(
      transactionId,
      sheetPos,
      cellValues ?? [[]],
      error,
      researcherResponseStringified
    );
  }
}

export const core = new Core();<|MERGE_RESOLUTION|>--- conflicted
+++ resolved
@@ -25,26 +25,19 @@
   JsCoordinate,
   JsRenderCell,
   JsSummarizeSelectionResult,
+  MinMax,
+  Pos,
   SearchOptions,
   SheetPos,
   Validation,
 } from '@/app/quadratic-core-types';
-<<<<<<< HEAD
-import initCore, { GridController, MinMax, Pos } from '@/app/quadratic-core/quadratic_core';
+import initCore, { GridController } from '@/app/quadratic-core/quadratic_core';
 import type { Rect } from '@/app/quadratic-rust-client/quadratic_rust_client';
-=======
-import type { MinMax, Pos, Rect } from '@/app/quadratic-core/quadratic_core';
-import initCore, { GridController } from '@/app/quadratic-core/quadratic_core';
->>>>>>> 8e4ef72f
 import type {
   MultiplayerCoreReceiveTransaction,
   MultiplayerCoreReceiveTransactions,
 } from '@/app/web-workers/multiplayerWebWorker/multiplayerCoreMessages';
 import type {
-<<<<<<< HEAD
-  ClientCoreFindNextColumn,
-=======
->>>>>>> 8e4ef72f
   ClientCoreFindNextColumnForRect,
   ClientCoreFindNextRowForRect,
   ClientCoreGetCsvPreview,
