/**
 * Interface between the core webworker and quadratic-core (Rust)
 *
 * This is a singleton where one instance exists for the web worker and can be
 * directly accessed by its siblings.
 */

import { debugWebWorkers } from '@/app/debugFlags';
import {
  BorderSelection,
  BorderStyle,
  CellAlign,
  CellFormatSummary,
  CellVerticalAlign,
  CellWrap,
  CodeCellLanguage,
  Format,
  JsCellValue,
  JsCellValuesInSelection,
  JsCodeCell,
  JsCodeResult,
  JsPos,
  JsRenderCell,
  MinMax,
  SearchOptions,
  Selection,
  SheetPos,
  SummarizeSelectionResult,
  Validation,
} from '@/app/quadratic-core-types';
import initCore, { GridController } from '@/app/quadratic-core/quadratic_core';
import {
  MultiplayerCoreReceiveTransaction,
  MultiplayerCoreReceiveTransactions,
} from '@/app/web-workers/multiplayerWebWorker/multiplayerCoreMessages';
import * as Sentry from '@sentry/react';
import { Buffer } from 'buffer';
import {
  ClientCoreFindNextColumn,
  ClientCoreFindNextColumnForRect,
  ClientCoreFindNextRow,
  ClientCoreFindNextRowForRect,
  ClientCoreImportFile,
  ClientCoreLoad,
  ClientCoreMoveCells,
  ClientCoreMoveCodeCellHorizontally,
  ClientCoreMoveCodeCellVertically,
  ClientCoreSummarizeSelection,
} from '../coreClientMessages';
import { coreClient } from './coreClient';
import { coreRender } from './coreRender';
import { offline } from './offline';
import { numbersToRectStringified, pointsToRect, posToPos, posToRect } from './rustConversions';

// Used to coerce bigints to numbers for JSON.stringify; see
// https://github.com/GoogleChromeLabs/jsbi/issues/30#issuecomment-2064279949.
const bigIntReplacer = (_key: string, value: any): any => {
  return typeof value === 'bigint' ? Number(value) : value;
};

class Core {
  gridController?: GridController;

  // priority queue for client/render requests (client is always first)
  private clientQueue: Function[] = [];
  private renderQueue: Function[] = [];

  private async loadGridFile(file: string): Promise<Uint8Array> {
    const res = await fetch(file);
    return new Uint8Array(await res.arrayBuffer());
  }

  constructor() {
    this.next();
  }

  private allowEventLoop() {
    return new Promise((ok) => setTimeout(ok, 0));
  }

  private next = async () => {
    if (this.clientQueue.length) {
      this.clientQueue.shift()?.();
    } else if (this.renderQueue.length) {
      this.renderQueue.shift()?.();
    }
    await this.allowEventLoop();
    this.next();
  };

  // Creates a Grid from a file. Initializes bother coreClient and coreRender w/metadata.
  async loadFile(message: ClientCoreLoad, renderPort: MessagePort): Promise<{ version: string } | { error: string }> {
    coreRender.init(renderPort);
    const results = await Promise.all([this.loadGridFile(message.url), initCore()]);
    try {
      this.gridController = GridController.newFromFile(results[0], message.sequenceNumber, true);
    } catch (e) {
      console.error('Error loading grid file:', e);
      Sentry.captureException(e);
      return { error: 'Unable to load file' };
    }
    if (debugWebWorkers) console.log('[core] GridController loaded');
    return { version: this.gridController.getVersion() };
  }

  getSheetName(sheetId: string): Promise<string> {
    return new Promise((resolve) => {
      this.clientQueue.push(() => {
        if (!this.gridController) throw new Error('Expected gridController to be defined in Core.getSheetName');
        resolve(this.gridController.getSheetName(sheetId));
      });
    });
  }

  getSheetOrder(sheetId: string): Promise<string> {
    return new Promise((resolve) => {
      this.clientQueue.push(() => {
        if (!this.gridController) throw new Error('Expected gridController to be defined in Core.getSheetOrder');
        resolve(this.gridController.getSheetOrder(sheetId));
      });
    });
  }

  getSheetColor(sheetId: string): Promise<string> {
    return new Promise((resolve) => {
      this.clientQueue.push(() => {
        if (!this.gridController) throw new Error('Expected gridController to be defined in Core.getSheetColor');
        resolve(this.gridController.getSheetColor(sheetId));
      });
    });
  }

  // Gets the bounds of a sheet.
  getGridBounds(data: {
    sheetId: string;
    ignoreFormatting: boolean;
  }): Promise<{ x: number; y: number; width: number; height: number } | undefined> {
    return new Promise((resolve) => {
      this.clientQueue.push(() => {
        if (!this.gridController) throw new Error('Expected gridController to be defined in Core.getGridBounds');
        const bounds = this.gridController.getGridBounds(data.sheetId, data.ignoreFormatting);
        if (bounds.type === 'empty') {
          resolve(undefined);
        } else {
          resolve({
            x: bounds.min.x,
            y: bounds.min.y,
            width: bounds.max.x - bounds.min.x,
            height: bounds.max.y - bounds.min.y,
          });
        }
      });
    });
  }

  // Gets RenderCell[] for a region of a Sheet.
  getRenderCells(data: {
    sheetId: string;
    x: number;
    y: number;
    width: number;
    height: number;
  }): Promise<JsRenderCell[]> {
    return new Promise((resolve) => {
      this.renderQueue.push(() => {
        if (!this.gridController) throw new Error('Expected gridController to be defined in Core.getRenderCells');
        const cells = this.gridController.getRenderCells(
          data.sheetId,
          numbersToRectStringified(data.x, data.y, data.width, data.height)
        );
        resolve(JSON.parse(cells));
      });
    });
  }

  // Gets the SheetIds for the Grid.
  getSheetIds(): Promise<string[]> {
    return new Promise((resolve) => {
      this.clientQueue.push(() => {
        if (!this.gridController) throw new Error('Expected gridController to be defined in Core.getSheetIds');
        resolve(JSON.parse(this.gridController.getSheetIds()));
      });
    });
  }

  getCodeCell(sheetId: string, x: number, y: number): Promise<JsCodeCell | undefined> {
    return new Promise((resolve) => {
      this.clientQueue.push(() => {
        if (!this.gridController) throw new Error('Expected gridController to be defined in Core.getCodeCell');
        resolve(this.gridController.getCodeCell(sheetId, posToPos(x, y)));
      });
    });
  }

  cellHasContent(sheetId: string, x: number, y: number): Promise<boolean> {
    return new Promise((resolve) => {
      this.clientQueue.push(() => {
        if (!this.gridController) throw new Error('Expected gridController to be defined in Core.cellHasContent');
        resolve(this.gridController.hasRenderCells(sheetId, posToRect(x, y)));
      });
    });
  }

  getEditCell(sheetId: string, x: number, y: number): Promise<string> {
    return new Promise((resolve) => {
      this.clientQueue.push(() => {
        if (!this.gridController) throw new Error('Expected gridController to be defined in Core.getEditCell');
        resolve(this.gridController.getEditCell(sheetId, posToPos(x, y)));
      });
    });
  }

  setCellValue(sheetId: string, x: number, y: number, value: string, cursor?: string) {
    return new Promise((resolve) => {
      this.clientQueue.push(() => {
        if (!this.gridController) throw new Error('Expected gridController to be defined');
        this.gridController.setCellValue(sheetId, x, y, value, cursor);
        resolve(undefined);
      });
    });
  }

  getCellFormatSummary(sheetId: string, x: number, y: number, withSheetInfo: boolean): Promise<CellFormatSummary> {
    return new Promise((resolve) => {
      this.clientQueue.push(() => {
        if (!this.gridController) throw new Error('Expected gridController to be defined');
        resolve(this.gridController.getCellFormatSummary(sheetId, posToPos(x, y), withSheetInfo));
      });
    });
  }

  getFormatAll(sheetId: string): Promise<Format | undefined> {
    return new Promise((resolve) => {
      this.clientQueue.push(() => {
        if (!this.gridController) throw new Error('Expected gridController to be defined');
        const format = this.gridController.getFormatAll(sheetId);
        if (format) {
          resolve(JSON.parse(format));
        } else {
          resolve(undefined);
        }
      });
    });
  }

  getFormatColumn(sheetId: string, column: number): Promise<Format | undefined> {
    return new Promise((resolve) => {
      this.clientQueue.push(() => {
        if (!this.gridController) throw new Error('Expected gridController to be defined');
        const format = this.gridController.getFormatColumn(sheetId, column);
        if (format) {
          resolve(JSON.parse(format));
        } else {
          resolve(undefined);
        }
      });
    });
  }

  getFormatRow(sheetId: string, row: number): Promise<Format | undefined> {
    return new Promise((resolve) => {
      this.clientQueue.push(() => {
        if (!this.gridController) throw new Error('Expected gridController to be defined');
        const format = this.gridController.getFormatRow(sheetId, row);
        if (format) {
          resolve(JSON.parse(format));
        } else {
          resolve(undefined);
        }
      });
    });
  }

  getFormatCell(sheetId: string, x: number, y: number): Promise<Format | undefined> {
    return new Promise((resolve) => {
      this.clientQueue.push(() => {
        if (!this.gridController) throw new Error('Expected gridController to be defined');
        const format = this.gridController.getFormatCell(sheetId, x, y);
        if (format) {
          resolve(JSON.parse(format));
        } else {
          resolve(undefined);
        }
      });
    });
  }

  receiveSequenceNum(sequenceNum: number) {
    return new Promise((resolve) => {
      this.clientQueue.push(() => {
        if (!this.gridController) throw new Error('Expected gridController to be defined');
        this.gridController.receiveSequenceNum(sequenceNum);
        resolve(undefined);
      });
    });
  }

  receiveTransaction(message: MultiplayerCoreReceiveTransaction) {
    return new Promise((resolve) => {
      this.clientQueue.push(async () => {
        if (!this.gridController) throw new Error('Expected gridController to be defined');
        const data = message.transaction;

        if (typeof data.operations === 'string') {
          data.operations = Buffer.from(data.operations, 'base64');
        }

        this.gridController.multiplayerTransaction(data.id, data.sequence_num, new Uint8Array(data.operations));
        offline.markTransactionSent(data.id);
        if (await offline.unsentTransactionsCount()) {
          coreClient.sendMultiplayerState('syncing');
        } else {
          coreClient.sendMultiplayerState('connected');
        }
        resolve(undefined);
      });
    });
  }

  receiveTransactions(receive_transactions: MultiplayerCoreReceiveTransactions) {
    return new Promise((resolve) => {
      this.clientQueue.push(async () => {
        if (!this.gridController) throw new Error('Expected gridController to be defined');

        for (let data of receive_transactions.transactions) {
          // convert the base64 encoded string of operations into buffers
          if (typeof data.operations === 'string') {
            data.operations = Buffer.from(data.operations, 'base64');
          }

          this.gridController.multiplayerTransaction(data.id, data.sequence_num, new Uint8Array(data.operations));
        }

        // TODO(ddimaria): re-enable 5 - 7 days after we roll out the compressed
        // transactions PR, so that we'll know all transactions are of the same version.
        //
        // const transactionsBuffer = JSON.stringify(receive_transactions.transactions);
        // this.gridController.receiveMultiplayerTransactions(transactionsBuffer);
        if (await offline.unsentTransactionsCount()) {
          coreClient.sendMultiplayerState('syncing');
        } else {
          coreClient.sendMultiplayerState('connected');
        }
        resolve(undefined);
      });
    });
  }

  summarizeSelection(message: ClientCoreSummarizeSelection): Promise<SummarizeSelectionResult | undefined> {
    return new Promise((resolve) => {
      this.clientQueue.push(() => {
        if (!this.gridController) throw new Error('Expected gridController to be defined');
        const summary = this.gridController.summarizeSelection(
          JSON.stringify(message.selection, bigIntReplacer),
          BigInt(message.decimalPlaces)
        );
        if (summary) {
          resolve(JSON.parse(summary));
        } else {
          resolve(undefined);
        }
      });
    });
  }

  setCellBold(selection: Selection, bold: boolean, cursor?: string) {
    return new Promise((resolve) => {
      this.clientQueue.push(() => {
        if (!this.gridController) throw new Error('Expected gridController to be defined');
        this.gridController.setCellBold(JSON.stringify(selection, bigIntReplacer), bold, cursor);
        resolve(undefined);
      });
    });
  }

  setCellItalic(selection: Selection, italic: boolean, cursor?: string) {
    return new Promise((resolve) => {
      this.clientQueue.push(() => {
        if (!this.gridController) throw new Error('Expected gridController to be defined');
        this.gridController.setCellItalic(JSON.stringify(selection, bigIntReplacer), italic, cursor);
        resolve(undefined);
      });
    });
  }

  setCellTextColor(selection: Selection, color?: string, cursor?: string) {
    return new Promise((resolve) => {
      this.clientQueue.push(() => {
        if (!this.gridController) throw new Error('Expected gridController to be defined');
        this.gridController.setCellTextColor(JSON.stringify(selection, bigIntReplacer), color, cursor);
        resolve(undefined);
      });
    });
  }

  setCellUnderline(selection: Selection, underline: boolean, cursor?: string) {
    return new Promise((resolve) => {
      this.clientQueue.push(() => {
        if (!this.gridController) throw new Error('Expected gridController to be defined');
        this.gridController.setCellUnderline(JSON.stringify(selection, bigIntReplacer), underline, cursor);
        resolve(undefined);
      });
    });
  }

  setCellStrikeThrough(selection: Selection, strikeThrough: boolean, cursor?: string) {
    return new Promise((resolve) => {
      this.clientQueue.push(() => {
        if (!this.gridController) throw new Error('Expected gridController to be defined');
        this.gridController.setCellStrikeThrough(JSON.stringify(selection, bigIntReplacer), strikeThrough, cursor);
        resolve(undefined);
      });
    });
  }

  setCellFillColor(selection: Selection, fillColor?: string, cursor?: string) {
    return new Promise((resolve) => {
      this.clientQueue.push(() => {
        if (!this.gridController) throw new Error('Expected gridController to be defined');
        this.gridController.setCellFillColor(JSON.stringify(selection, bigIntReplacer), fillColor, cursor);
        resolve(undefined);
      });
    });
  }

  setCommas(selection: Selection, commas: boolean, cursor?: string) {
    return new Promise((resolve) => {
      this.clientQueue.push(() => {
        if (!this.gridController) throw new Error('Expected gridController to be defined');
        this.gridController.setCellCommas(JSON.stringify(selection, bigIntReplacer), commas, cursor);
        resolve(undefined);
      });
    });
  }

  getRenderCell(sheetId: string, x: number, y: number): Promise<JsRenderCell | undefined> {
    return new Promise((resolve) => {
      this.clientQueue.push(() => {
        if (!this.gridController) throw new Error('Expected gridController to be defined');
        const results = JSON.parse(this.gridController.getRenderCells(sheetId, posToRect(x, y)));
        resolve(results[0]);
      });
    });
  }

  setCurrency(selection: Selection, symbol: string, cursor?: string) {
    return new Promise((resolve) => {
      this.clientQueue.push(() => {
        if (!this.gridController) throw new Error('Expected gridController to be defined');
        this.gridController.setCellCurrency(JSON.stringify(selection, bigIntReplacer), symbol, cursor);
        resolve(undefined);
      });
    });
  }

  async upgradeGridFile(
    file: ArrayBuffer,
    sequenceNum: number
  ): Promise<{ contents?: ArrayBuffer; version?: string; error?: string }> {
    try {
      await initCore();
      const gc = GridController.newFromFile(new Uint8Array(file), sequenceNum, false);
      const version = gc.getVersion();
      const contents = gc.exportGridToFile();
      return { contents, version };
    } catch (error: unknown) {
      console.error(error);
      reportError(error);
      Sentry.captureException(error);
      return { error: error as string };
    }
  }

  async importFile({
    file,
    fileName,
    fileType,
    sheetId,
    location,
    cursor,
  }: ClientCoreImportFile): Promise<{ contents?: ArrayBuffer; version?: string; error?: string }> {
    if (cursor === undefined) {
      try {
        await initCore();
        let gc: GridController;
        switch (fileType) {
          case 'excel':
            gc = GridController.importExcel(new Uint8Array(file), fileName);
            break;
          case 'csv':
            gc = GridController.importCsv(new Uint8Array(file), fileName);
            break;
          case 'parquet':
            gc = GridController.importParquet(new Uint8Array(file), fileName);
            break;
          default:
            throw new Error('Unsupported file type');
        }
        const version = gc.getVersion();
        const contents = gc.exportGridToFile();
        return { contents, version };
      } catch (error: unknown) {
        console.error(error);
        reportError(error);
        Sentry.captureException(error);
        return { error: error as string };
      }
    } else {
      return new Promise((resolve) => {
        this.clientQueue.push(() => {
          if (!this.gridController) throw new Error('Expected gridController to be defined');
          try {
            switch (fileType) {
              case 'excel':
                this.gridController.importExcelIntoExistingFile(new Uint8Array(file), fileName, cursor);
                break;
              case 'csv':
                if (sheetId === undefined || location === undefined) {
                  throw new Error('Expected sheetId and location to be defined');
                }
                this.gridController.importCsvIntoExistingFile(
                  new Uint8Array(file),
                  fileName,
                  sheetId,
                  posToPos(location.x, location.y),
                  cursor
                );
                break;
              case 'parquet':
                if (sheetId === undefined || location === undefined) {
                  throw new Error('Expected sheetId and location to be defined');
                }
                this.gridController.importParquetIntoExistingFile(
                  new Uint8Array(file),
                  fileName,
                  sheetId,
                  posToPos(location.x, location.y),
                  cursor
                );
                break;
              default:
                throw new Error('Unsupported file type');
            }
            resolve({});
          } catch (error: unknown) {
            // TODO(ddimaria): standardize on how WASM formats errors for a consistent error
            // type in the UI.
            console.error(error);
            reportError(error);
            Sentry.captureException(error);
            resolve({ error: error as string });
          }
        });
      });
    }
  }

  deleteCellValues(selection: Selection, cursor?: string) {
    return new Promise((resolve) => {
      this.clientQueue.push(() => {
        if (!this.gridController) throw new Error('Expected gridController to be defined');
        this.gridController.deleteCellValues(JSON.stringify(selection, bigIntReplacer), cursor);
        resolve(undefined);
      });
    });
  }

  setCodeCellValue(
    sheetId: string,
    x: number,
    y: number,
    language: CodeCellLanguage,
    codeString: string,
    cursor?: string
  ) {
    return new Promise((resolve) => {
      this.clientQueue.push(() => {
        if (!this.gridController) throw new Error('Expected gridController to be defined');
        this.gridController.setCellCode(sheetId, posToPos(x, y), language, codeString, cursor);
        resolve(undefined);
      });
    });
  }

  addSheet(cursor?: string) {
    return new Promise((resolve) => {
      this.clientQueue.push(() => {
        if (!this.gridController) throw new Error('Expected gridController to be defined');
        this.gridController.addSheet(cursor);
        resolve(undefined);
      });
    });
  }

  deleteSheet(sheetId: string, cursor: string) {
    return new Promise((resolve) => {
      this.clientQueue.push(() => {
        if (!this.gridController) throw new Error('Expected gridController to be defined');
        this.gridController.deleteSheet(sheetId, cursor);
        resolve(undefined);
      });
    });
  }

  moveSheet(sheetId: string, previous: string | undefined, cursor: string) {
    return new Promise((resolve) => {
      this.clientQueue.push(() => {
        if (!this.gridController) throw new Error('Expected gridController to be defined');
        this.gridController.moveSheet(sheetId, previous, cursor);
        resolve(undefined);
      });
    });
  }

  setSheetName(sheetId: string, name: string, cursor: string) {
    return new Promise((resolve) => {
      this.clientQueue.push(() => {
        if (!this.gridController) throw new Error('Expected gridController to be defined');
        this.gridController.setSheetName(sheetId, name, cursor);
        resolve(undefined);
      });
    });
  }

  setSheetColor(sheetId: string, color: string | undefined, cursor: string) {
    return new Promise((resolve) => {
      this.clientQueue.push(() => {
        if (!this.gridController) throw new Error('Expected gridController to be defined');
        this.gridController.setSheetColor(sheetId, color, cursor);
        resolve(undefined);
      });
    });
  }

  duplicateSheet(sheetId: string, cursor: string) {
    return new Promise((resolve) => {
      this.clientQueue.push(() => {
        if (!this.gridController) throw new Error('Expected gridController to be defined');
        this.gridController.duplicateSheet(sheetId, cursor);
        resolve(undefined);
      });
    });
  }

  undo(cursor: string) {
    return new Promise((resolve) => {
      this.clientQueue.push(() => {
        if (!this.gridController) throw new Error('Expected gridController to be defined');
        this.gridController.undo(cursor);
        resolve(undefined);
      });
    });
  }

  redo(cursor: string) {
    return new Promise((resolve) => {
      this.clientQueue.push(() => {
        if (!this.gridController) throw new Error('Expected gridController to be defined');
        this.gridController.redo(cursor);
        resolve(undefined);
      });
    });
  }

  export(): Promise<ArrayBuffer> {
    return new Promise((resolve) => {
      this.clientQueue.push(() => {
        if (!this.gridController) throw new Error('Expected gridController to be defined');
        resolve(this.gridController.exportOpenGridToFile());
      });
    });
  }

  search(search: string, searchOptions: SearchOptions): Promise<SheetPos[]> {
    return new Promise((resolve) => {
      this.clientQueue.push(() => {
        if (!this.gridController) throw new Error('Expected gridController to be defined');
        resolve(this.gridController.search(search, searchOptions));
      });
    });
  }

  hasRenderCells(sheetId: string, x: number, y: number, width: number, height: number): Promise<boolean> {
    return new Promise((resolve) => {
      this.clientQueue.push(() => {
        if (!this.gridController) throw new Error('Expected gridController to be defined');
        resolve(this.gridController.hasRenderCells(sheetId, numbersToRectStringified(x, y, width, height)));
      });
    });
  }

  setCellAlign(selection: Selection, align: CellAlign, cursor?: string) {
    return new Promise((resolve) => {
      this.clientQueue.push(() => {
        if (!this.gridController) throw new Error('Expected gridController to be defined');
        this.gridController.setCellAlign(JSON.stringify(selection, bigIntReplacer), align, cursor);
        resolve(undefined);
      });
    });
  }

  setCellVerticalAlign(selection: Selection, verticalAlign: CellVerticalAlign, cursor?: string) {
    return new Promise((resolve) => {
      this.clientQueue.push(() => {
        if (!this.gridController) throw new Error('Expected gridController to be defined');
        this.gridController.setCellVerticalAlign(JSON.stringify(selection, bigIntReplacer), verticalAlign, cursor);
        resolve(undefined);
      });
    });
  }

  setCellWrap(selection: Selection, wrap: CellWrap, cursor?: string) {
    return new Promise((resolve) => {
      this.clientQueue.push(() => {
        if (!this.gridController) throw new Error('Expected gridController to be defined');
        this.gridController.setCellWrap(JSON.stringify(selection, bigIntReplacer), wrap, cursor);
        resolve(undefined);
      });
    });
  }

  //#region Clipboard
  copyToClipboard(selection: Selection): Promise<{ plainText: string; html: string }> {
    return new Promise((resolve) => {
      this.clientQueue.push(() => {
        if (!this.gridController) throw new Error('Expected gridController to be defined');
        resolve(this.gridController.copyToClipboard(JSON.stringify(selection, bigIntReplacer)));
      });
    });
  }

  cutToClipboard(selection: Selection, cursor: string): Promise<{ plainText: string; html: string }> {
    return new Promise((resolve) => {
      this.clientQueue.push(() => {
        if (!this.gridController) throw new Error('Expected gridController to be defined');
        resolve(this.gridController.cutToClipboard(JSON.stringify(selection, bigIntReplacer), cursor));
      });
    });
  }

  pasteFromClipboard(
    selection: Selection,
    plainText: string | undefined,
    html: string | undefined,
    special: string,
    cursor: string
  ) {
    return new Promise((resolve) => {
      this.clientQueue.push(() => {
        if (!this.gridController) throw new Error('Expected gridController to be defined');
        this.gridController.pasteFromClipboard(
          JSON.stringify(selection, bigIntReplacer),
          plainText,
          html,
          special,
          cursor
        );
        resolve(undefined);
      });
    });
  }

  //#endregion

  setBorders(selection: Selection, borderSelection: BorderSelection, style: BorderStyle | undefined, cursor: string) {
    return new Promise((resolve) => {
      this.clientQueue.push(() => {
        if (!this.gridController) throw new Error('Expected gridController to be defined');
        this.gridController.setBorders(
          JSON.stringify(selection, bigIntReplacer),
          JSON.stringify(borderSelection),
          JSON.stringify(style),
          cursor
        );
        resolve(undefined);
      });
    });
  }

  setCellRenderSize(sheetId: string, x: number, y: number, width: number, height: number, cursor: string) {
    return new Promise((resolve) => {
      this.clientQueue.push(() => {
        if (!this.gridController) throw new Error('Expected gridController to be defined');
        this.gridController.setCellRenderSize(
          sheetId,
          numbersToRectStringified(x, y, 1, 1),
          width.toString(),
          height.toString(),
          cursor
        );
        resolve(undefined);
      });
    });
  }

  autocomplete(
    sheetId: string,
    x1: number,
    y1: number,
    x2: number,
    y2: number,
    fullX1: number,
    fullY1: number,
    fullX2: number,
    fullY2: number,
    cursor: string
  ) {
    return new Promise((resolve) => {
      this.clientQueue.push(() => {
        if (!this.gridController) throw new Error('Expected gridController to be defined');
        this.gridController.autocomplete(
          sheetId,
          pointsToRect(x1, y1, x2, y2),
          pointsToRect(fullX1, fullY1, fullX2, fullY2),
          cursor
        );
        resolve(undefined);
      });
    });
  }

  exportCsvSelection(selection: Selection): Promise<string> {
    return new Promise((resolve) => {
      this.clientQueue.push(() => {
        if (!this.gridController) throw new Error('Expected gridController to be defined');
        resolve(this.gridController.exportCsvSelection(JSON.stringify(selection, bigIntReplacer)));
      });
    });
  }

  getColumnsBounds(
    sheetId: string,
    start: number,
    end: number,
    ignoreFormatting: boolean
  ): Promise<MinMax | undefined> {
    return new Promise((resolve) => {
      this.clientQueue.push(() => {
        if (!this.gridController) throw new Error('Expected gridController to be defined');
        const result = this.gridController.getColumnsBounds(sheetId, start, end, ignoreFormatting);
        if (result) resolve(JSON.parse(result));
        else resolve(undefined);
      });
    });
  }

  getRowsBounds(sheetId: string, start: number, end: number, ignoreFormatting: boolean): Promise<MinMax | undefined> {
    return new Promise((resolve) => {
      this.clientQueue.push(() => {
        if (!this.gridController) throw new Error('Expected gridController to be defined');
        const result = this.gridController.getRowsBounds(sheetId, start, end, ignoreFormatting);
        if (result) resolve(JSON.parse(result));
        else resolve(undefined);
      });
    });
  }

  findNextColumn(data: ClientCoreFindNextColumn): Promise<number | undefined> {
    return new Promise((resolve) => {
      this.clientQueue.push(() => {
        if (!this.gridController) throw new Error('Expected gridController to be defined');
        resolve(
          this.gridController.findNextColumn(data.sheetId, data.columnStart, data.row, data.reverse, data.withContent)
        );
      });
    });
  }

  findNextRow(data: ClientCoreFindNextRow): Promise<number | undefined> {
    return new Promise((resolve) => {
      this.clientQueue.push(() => {
        if (!this.gridController) throw new Error('Expected gridController to be defined');
        resolve(
          this.gridController.findNextRow(data.sheetId, data.rowStart, data.column, data.reverse, data.withContent)
        );
      });
    });
  }

  findNextColumnForRect(data: ClientCoreFindNextColumnForRect): Promise<number> {
    return new Promise((resolve) => {
      this.clientQueue.push(() => {
        if (!this.gridController) throw new Error('Expected gridController to be defined');
        resolve(
          this.gridController.findNextColumnForRect(
            data.sheetId,
            data.columnStart,
            data.row,
            data.width,
            data.height,
            data.reverse
          )
        );
      });
    });
  }

  findNextRowForRect(data: ClientCoreFindNextRowForRect): Promise<number> {
    return new Promise((resolve) => {
      this.clientQueue.push(() => {
        if (!this.gridController) throw new Error('Expected gridController to be defined');
        resolve(
          this.gridController.findNextRowForRect(
            data.sheetId,
            data.column,
            data.rowStart,
            data.width,
            data.height,
            data.reverse
          )
        );
      });
    });
  }

  commitTransientResize(sheetId: string, transientResize: string, cursor: string) {
    this.clientQueue.push(() => {
      if (!this.gridController) throw new Error('Expected gridController to be defined');
      this.gridController.commitOffsetsResize(sheetId, transientResize, cursor);
    });
  }

  commitSingleResize(
    sheetId: string,
    column: number | undefined,
    row: number | undefined,
    size: number,
    cursor: string
  ) {
    this.clientQueue.push(() => {
      if (!this.gridController) throw new Error('Expected gridController to be defined');
      this.gridController.commitSingleResize(sheetId, column, row, size, cursor);
    });
  }

  calculationComplete(results: JsCodeResult) {
    if (!this.gridController) throw new Error('Expected gridController to be defined');
    this.gridController.calculationComplete(JSON.stringify(results));
  }

  connectionComplete(transactionId: string, data: ArrayBuffer, std_out?: string, std_err?: string, extra?: string) {
    if (!this.gridController) throw new Error('Expected gridController to be defined');
    this.gridController.connectionComplete(transactionId, data as Uint8Array, std_out, std_err, extra);
  }

  getCells(transactionId: string, x: number, y: number, w: number, h?: number, sheet?: string, lineNumber?: number) {
    if (!this.gridController) throw new Error('Expected gridController to be defined');
    return this.gridController.calculationGetCells(transactionId, x, y, w, h, sheet, lineNumber);
  }

  // Returns true if the transaction was applied successfully.
  applyOfflineUnsavedTransaction(transactionId: string, transactions: string): boolean {
    if (!this.gridController) throw new Error('Expected gridController to be defined');
    try {
      this.gridController.applyOfflineUnsavedTransaction(transactionId, transactions);
      return true;
    } catch (error: any) {
      console.log(error);
      return false;
    }
  }

  clearFormatting(selection: Selection, cursor?: string) {
    if (!this.gridController) throw new Error('Expected gridController to be defined');
    this.gridController.clearFormatting(JSON.stringify(selection, bigIntReplacer), cursor);
  }

  rerunCodeCells(sheetId?: string, x?: number, y?: number, cursor?: string) {
    if (!this.gridController) throw new Error('Expected gridController to be defined');
    if (sheetId !== undefined && x !== undefined && y !== undefined) {
      this.gridController.rerunCodeCell(sheetId, posToPos(x, y), cursor);
    } else if (sheetId !== undefined) {
      this.gridController.rerunSheetCodeCells(sheetId, cursor);
    } else {
      this.gridController.rerunAllCodeCells(cursor);
    }
  }

  cancelExecution(transactionId: string) {
    if (!this.gridController) throw new Error('Expected gridController to be defined');
    const codeResult: JsCodeResult = {
      transaction_id: transactionId,
      success: false,
      std_err: 'Execution cancelled by user',
      std_out: null,
      output_value: null,
      output_array: null,
      line_number: null,
      output_display_type: null,
      cancel_compute: true,
    };
    this.gridController.calculationComplete(JSON.stringify(codeResult));
  }

  changeDecimals(selection: Selection, decimals: number, cursor?: string) {
    if (!this.gridController) throw new Error('Expected gridController to be defined');
    this.gridController.changeDecimalPlaces(JSON.stringify(selection, bigIntReplacer), decimals, cursor);
  }

  setPercentage(selection: Selection, cursor?: string) {
    if (!this.gridController) throw new Error('Expected gridController to be defined');
    this.gridController.setCellPercentage(JSON.stringify(selection, bigIntReplacer), cursor);
  }

  setExponential(selection: Selection, cursor?: string) {
    if (!this.gridController) throw new Error('Expected gridController to be defined');
    this.gridController.setCellExponential(JSON.stringify(selection, bigIntReplacer), cursor);
  }

  removeCellNumericFormat(selection: Selection, cursor?: string) {
    if (!this.gridController) throw new Error('Expected gridController to be defined');
    this.gridController.removeCellNumericFormat(JSON.stringify(selection, bigIntReplacer), cursor);
  }

  moveCells(message: ClientCoreMoveCells) {
    if (!this.gridController) throw new Error('Expected gridController to be defined');
    const dest: SheetPos = {
      x: BigInt(message.targetX),
      y: BigInt(message.targetY),
      sheet_id: { id: message.targetSheetId },
    };
    this.gridController.moveCells(
      JSON.stringify(message.source, bigIntReplacer),
      JSON.stringify(dest, bigIntReplacer),
      message.cursor
    );
  }

  moveCodeCellVertically(message: ClientCoreMoveCodeCellVertically): JsPos {
    if (!this.gridController) throw new Error('Expected gridController to be defined');
    return this.gridController.moveCodeCellVertically(
      message.sheetId,
      BigInt(message.x),
      BigInt(message.y),
      message.sheetEnd,
      message.reverse,
      message.cursor
    );
  }

  moveCodeCellHorizontally(message: ClientCoreMoveCodeCellHorizontally): JsPos {
    if (!this.gridController) throw new Error('Expected gridController to be defined');
    return this.gridController.moveCodeCellHorizontally(
      message.sheetId,
      BigInt(message.x),
      BigInt(message.y),
      message.sheetEnd,
      message.reverse,
      message.cursor
    );
  }

  getValidations(sheetId: string): Validation[] {
    if (!this.gridController) throw new Error('Expected gridController to be defined');
    const validations = this.gridController.getValidations(sheetId);
    return JSON.parse(validations);
  }

  updateValidation(validation: Validation, cursor: string) {
    if (!this.gridController) throw new Error('Expected gridController to be defined');
    this.gridController.updateValidation(JSON.stringify(validation, bigIntReplacer), cursor);
  }

  removeValidation(sheetId: string, validationId: string, cursor: string) {
    if (!this.gridController) throw new Error('Expected gridController to be defined');
    this.gridController.removeValidation(sheetId, validationId, cursor);
  }

  removeValidations(sheetId: string, cursor: string) {
    if (!this.gridController) throw new Error('Expected gridController to be defined');
    this.gridController.removeValidations(sheetId, cursor);
  }

  getValidationFromPos(sheetId: string, x: number, y: number) {
    if (!this.gridController) throw new Error('Expected gridController to be defined');
    const validation = this.gridController.getValidationFromPos(sheetId, posToPos(x, y));
    if (validation) {
      return JSON.parse(validation);
    }
  }

  receiveRowHeights(transactionId: string, sheetId: string, rowHeights: string) {
    if (!this.gridController) throw new Error('Expected gridController to be defined');
    this.gridController.receiveRowHeights(transactionId, sheetId, rowHeights);
  }

  setDateTimeFormat(selection: Selection, format: string, cursor: string) {
    if (!this.gridController) throw new Error('Expected gridController to be defined');
    this.gridController.setDateTimeFormat(JSON.stringify(selection, bigIntReplacer), format, cursor);
  }

  getValidationList(sheetId: string, x: number, y: number) {
    if (!this.gridController) throw new Error('Expected gridController to be defined');
    const list = this.gridController.getValidationList(sheetId, BigInt(x), BigInt(y));
    return JSON.parse(list);
  }

  getDisplayCell(sheetId: string, x: number, y: number) {
    if (!this.gridController) throw new Error('Expected gridController to be defined');
    return this.gridController.getDisplayValue(sheetId, posToPos(x, y));
  }

  validateInput(sheetId: string, x: number, y: number, input: string) {
    if (!this.gridController) throw new Error('Expected gridController to be defined');
    const validationId = this.gridController.validateInput(sheetId, posToPos(x, y), input);
    if (validationId) {
      return JSON.parse(validationId);
    }
  }

  getCellValue(sheetId: string, x: number, y: number): JsCellValue | undefined {
    if (!this.gridController) throw new Error('Expected gridController to be defined');
    const cellValue = this.gridController.getCellValue(sheetId, posToPos(x, y));
    if (cellValue) {
      return JSON.parse(cellValue);
    }
  }

<<<<<<< HEAD
  getCellValuesInSelection(selection: Selection): JsCellValuesInSelection | undefined {
    if (!this.gridController) throw new Error('Expected gridController to be defined');
    const cellValueSelection = this.gridController.getCellValuesInSelection(JSON.stringify(selection, bigIntReplacer));
    if (cellValueSelection) {
      return JSON.parse(cellValueSelection);
    }
=======
  neighborText(sheetId: string, x: number, y: number): string[] {
    if (!this.gridController) throw new Error('Expected gridController to be defined');
    const text = this.gridController.neighborText(sheetId, BigInt(x), BigInt(y));
    if (text) {
      return JSON.parse(text);
    }
    return [];
>>>>>>> 74282715
  }

  deleteColumns(sheetId: string, columns: number[], cursor: string) {
    if (!this.gridController) throw new Error('Expected gridController to be defined');
    this.gridController.deleteColumn(sheetId, JSON.stringify(columns), cursor);
  }

  insertColumn(sheetId: string, column: number, right: boolean, cursor: string) {
    if (!this.gridController) throw new Error('Expected gridController to be defined');
    this.gridController.insertColumn(sheetId, BigInt(column), right, cursor);
  }

  deleteRows(sheetId: string, rows: number[], cursor: string) {
    if (!this.gridController) throw new Error('Expected gridController to be defined');
    this.gridController.deleteRows(sheetId, JSON.stringify(rows), cursor);
  }

  insertRow(sheetId: string, row: number, below: boolean, cursor: string) {
    if (!this.gridController) throw new Error('Expected gridController to be defined');
    this.gridController.insertRow(sheetId, BigInt(row), below, cursor);
  }
}

export const core = new Core();<|MERGE_RESOLUTION|>--- conflicted
+++ resolved
@@ -1116,14 +1116,14 @@
     }
   }
 
-<<<<<<< HEAD
   getCellValuesInSelection(selection: Selection): JsCellValuesInSelection | undefined {
     if (!this.gridController) throw new Error('Expected gridController to be defined');
     const cellValueSelection = this.gridController.getCellValuesInSelection(JSON.stringify(selection, bigIntReplacer));
     if (cellValueSelection) {
       return JSON.parse(cellValueSelection);
     }
-=======
+  }
+
   neighborText(sheetId: string, x: number, y: number): string[] {
     if (!this.gridController) throw new Error('Expected gridController to be defined');
     const text = this.gridController.neighborText(sheetId, BigInt(x), BigInt(y));
@@ -1131,7 +1131,6 @@
       return JSON.parse(text);
     }
     return [];
->>>>>>> 74282715
   }
 
   deleteColumns(sheetId: string, columns: number[], cursor: string) {
