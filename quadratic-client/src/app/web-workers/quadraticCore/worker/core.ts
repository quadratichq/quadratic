--- conflicted
+++ resolved
@@ -530,18 +530,15 @@
   ): string | undefined {
     try {
       if (!this.gridController) throw new Error('Expected gridController to be defined');
-<<<<<<< HEAD
       return this.gridController.setCellCode(
         sheetId,
         posToPos(pos.x, pos.y),
         language,
         codeString,
         codeCellName,
-        cursor
+        cursor,
+        isAi
       );
-=======
-      return this.gridController.setCellCode(sheetId, posToPos(x, y), language, codeString, codeCellName, cursor, isAi);
->>>>>>> ef5483c4
     } catch (e) {
       this.handleCoreError('setCodeCellValue', e);
     }
