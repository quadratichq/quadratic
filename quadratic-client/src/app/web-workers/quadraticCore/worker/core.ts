/**
 * Interface between the core webworker and quadratic-core (Rust)
 *
 * This is a singleton where one instance exists for the web worker and can be
 * directly accessed by its siblings.
 */

import { bigIntReplacer } from '@/app/bigint';
import { debugFlag } from '@/app/debugFlags/debugFlags';
import type { ColumnRowResize } from '@/app/gridGL/interaction/pointer/PointerHeading';
import type {
  BorderSelection,
  BorderStyle,
  CellAlign,
  CellFormatSummary,
  CellVerticalAlign,
  CellWrap,
  CodeCellLanguage,
  DataTableSort,
  FormatUpdate,
  JsCellValue,
  JsCodeCell,
  JsCodeResult,
  JsColumnWidth,
  JsDataTableColumnHeader,
  JsResponse,
  JsRowHeight,
  JsSelectionContext,
  JsSummarizeSelectionResult,
  JsTablesContext,
  Pos,
  SearchOptions,
  SheetPos,
  Validation,
} from '@/app/quadratic-core-types';
import initCore, { GridController } from '@/app/quadratic-core/quadratic_core';
import { toUint8Array } from '@/app/shared/utils/Uint8Array';
import type {
  MultiplayerCoreReceiveTransaction,
  MultiplayerCoreReceiveTransactions,
} from '@/app/web-workers/multiplayerWebWorker/multiplayerCoreMessages';
import type {
  ClientCoreAddDataTable,
  ClientCoreImportFile,
  ClientCoreLoad,
  ClientCoreMoveCells,
  ClientCoreMoveCodeCellHorizontally,
  ClientCoreMoveCodeCellVertically,
  ClientCoreSummarizeSelection,
} from '@/app/web-workers/quadraticCore/coreClientMessages';
import { coreClient } from '@/app/web-workers/quadraticCore/worker/coreClient';
import { coreRender } from '@/app/web-workers/quadraticCore/worker/coreRender';
import { offline } from '@/app/web-workers/quadraticCore/worker/offline';
import {
  numbersToRectStringified,
  pointsToRect,
  posToPos,
  toSheetPos,
} from '@/app/web-workers/quadraticCore/worker/rustConversions';
import * as Sentry from '@sentry/react';
import { Buffer } from 'buffer';
import mixpanel from 'mixpanel-browser';

class Core {
  gridController?: GridController;
  teamUuid?: string;

  private sendAnalyticsError = (from: string, error: Error | unknown) => {
    console.error(error);
    mixpanel.track(`[core] ${from} error`, {
      error,
    });
    Sentry.captureException(error);
  };

  private handleCoreError = (from: string, error: Error | unknown) => {
    coreClient.sendCoreError(from, error);
  };

  private fetchGridFile = async (file: string): Promise<Uint8Array> => {
    const res = await fetch(file);
    return new Uint8Array(await res.arrayBuffer());
  };

  // Creates a Grid from a file. Initializes bother coreClient and coreRender w/metadata.
  loadFile = async (
    message: ClientCoreLoad,
    renderPort: MessagePort
  ): Promise<{ version: string } | { error: string }> => {
    this.teamUuid = message.teamUuid;

    coreRender.init(renderPort);

    try {
      const results = await Promise.all([this.fetchGridFile(message.url), initCore()]);
      this.gridController = GridController.newFromFile(results[0], message.sequenceNumber, true);
    } catch (e) {
      this.sendAnalyticsError('loadFile', e);
      return { error: 'Unable to load file' };
    }

    if (debugFlag('debugWebWorkers')) console.log('[core] GridController loaded');

    return { version: this.gridController.getVersion() };
  };

  getSheetName(sheetId: string): string {
    try {
      if (!this.gridController) throw new Error('Expected gridController to be defined in Core.getSheetName');
      return this.gridController.getSheetName(sheetId);
    } catch (e) {
      this.handleCoreError('getSheetName', e);
      return '';
    }
  }

  getSheetOrder(sheetId: string): string {
    try {
      if (!this.gridController) throw new Error('Expected gridController to be defined in Core.getSheetOrder');
      return this.gridController.getSheetOrder(sheetId);
    } catch (e) {
      this.handleCoreError('getSheetOrder', e);
      return '';
    }
  }

  getSheetColor(sheetId: string): string {
    try {
      if (!this.gridController) throw new Error('Expected gridController to be defined in Core.getSheetColor');
      return this.gridController.getSheetColor(sheetId);
    } catch (e) {
      this.handleCoreError('getSheetColor', e);
      return '';
    }
  }

  // Gets RenderCell[] for a region of a Sheet.
  getRenderCells(data: {
    sheetId: string;
    x: number;
    y: number;
    width: number;
    height: number;
  }): Uint8Array | undefined {
    try {
      if (!this.gridController) throw new Error('Expected gridController to be defined in Core.getRenderCells');
      return this.gridController.getRenderCells(
        data.sheetId,
        numbersToRectStringified(data.x, data.y, data.width, data.height)
      );
    } catch (e) {
      this.handleCoreError('getRenderCells', e);
    }
  }

  // Gets the SheetIds for the Grid.
  getSheetIds(): string[] {
    try {
      if (!this.gridController) throw new Error('Expected gridController to be defined in Core.getSheetIds');
      return this.gridController.getSheetIds();
    } catch (e) {
      this.handleCoreError('getSheetIds', e);
      return [];
    }
  }

  getCodeCell(sheetId: string, x: number, y: number): JsCodeCell | undefined {
    try {
      if (!this.gridController) throw new Error('Expected gridController to be defined in Core.getCodeCell');
      return this.gridController.getCodeCell(sheetId, posToPos(x, y));
    } catch (e) {
      this.handleCoreError('getCodeCell', e);
    }
  }

  getEditCell(sheetId: string, x: number, y: number): string {
    try {
      if (!this.gridController) throw new Error('Expected gridController to be defined in Core.getEditCell');
      return this.gridController.getEditCell(sheetId, posToPos(x, y));
    } catch (e) {
      this.handleCoreError('getEditCell', e);
      return '';
    }
  }

  setCellValue(sheetId: string, x: number, y: number, value: string, cursor?: string) {
    try {
      if (!this.gridController) throw new Error('Expected gridController to be defined');
      this.gridController.setCellValue(sheetId, x, y, value, cursor);
    } catch (e) {
      this.handleCoreError('setCellValue', e);
    }
  }

  setCellValues(sheetId: string, x: number, y: number, values: string[][], cursor?: string) {
    try {
      if (!this.gridController) throw new Error('Expected gridController to be defined');
      this.gridController.setCellValues(sheetId, x, y, values, cursor);
    } catch (e) {
      this.handleCoreError('setCellValues', e);
    }
  }

  getCellFormatSummary(sheetId: string, x: number, y: number): CellFormatSummary {
    try {
      if (!this.gridController) throw new Error('Expected gridController to be defined');
      return this.gridController.getCellFormatSummary(sheetId, posToPos(x, y)) ?? ({} as CellFormatSummary);
    } catch (e) {
      this.handleCoreError('getCellFormatSummary', e);
      return {} as CellFormatSummary;
    }
  }

  getFormatSelection(selection: string): CellFormatSummary | JsResponse | undefined {
    try {
      if (!this.gridController) throw new Error('Expected gridController to be defined');
      return this.gridController.getFormatSelection(selection);
    } catch (e) {
      this.handleCoreError('getFormatSelection', e);
    }
  }

  receiveSequenceNum(sequenceNum: number) {
    try {
      if (!this.gridController) throw new Error('Expected gridController to be defined');
      this.gridController.receiveSequenceNum(sequenceNum);
    } catch (e) {
      this.handleCoreError('receiveSequenceNum', e);
    }
  }

  // Updates the multiplayer state
  // This is called when a transaction is received from the server
  async updateMultiplayerState() {
    if (await offline.unsentTransactionsCount()) {
      coreClient.sendMultiplayerState('syncing');
    } else {
      coreClient.sendMultiplayerState('connected');
    }
  }

  async receiveTransaction(message: MultiplayerCoreReceiveTransaction) {
    try {
      if (!this.gridController) throw new Error('Expected gridController to be defined');
      const data = message.transaction;
      const operations =
        typeof data.operations === 'string' ? new Uint8Array(Buffer.from(data.operations, 'base64')) : data.operations;

      this.gridController.multiplayerTransaction(data.id, data.sequence_num, operations);
      offline.markTransactionSent(data.id);

      // update the multiplayer state
      await this.updateMultiplayerState();
    } catch (e) {
      console.error('error', e);
      this.handleCoreError('receiveTransaction', e);
    }
  }

  async receiveTransactionAck(transaction_id: string, sequence_num: number) {
    try {
      if (!this.gridController) throw new Error('Expected gridController to be defined');
      this.gridController.receiveMultiplayerTransactionAck(transaction_id, sequence_num);
      offline.markTransactionSent(transaction_id);

      // sends multiplayer synced to the client, to proceed from file loading screen
      coreClient.sendMultiplayerSynced();

      // update the multiplayer state
      await this.updateMultiplayerState();
    } catch (e) {
      this.handleCoreError('receiveTransactionAck', e);
    }
  }

  async receiveTransactions(receive_transactions: MultiplayerCoreReceiveTransactions) {
    try {
      if (!this.gridController) throw new Error('Expected gridController to be defined');
      const formattedTransactions = receive_transactions.transactions.map((transaction) => ({
        id: transaction.id,
        file_id: transaction.file_id,
        sequence_num: transaction.sequence_num,
        operations:
          typeof transaction.operations === 'string'
            ? Array.from(Buffer.from(transaction.operations, 'base64'))
            : Array.from(transaction.operations),
      }));
      receive_transactions.transactions = [];

      this.gridController.receiveMultiplayerTransactions(formattedTransactions);

      // sends multiplayer synced to the client, to proceed from file loading screen
      coreClient.sendMultiplayerSynced();

      // update the multiplayer state
      await this.updateMultiplayerState();
    } catch (e) {
      this.handleCoreError('receiveTransactions', e);
    }
  }

  summarizeSelection(message: ClientCoreSummarizeSelection): JsSummarizeSelectionResult | undefined {
    try {
      if (!this.gridController) throw new Error('Expected gridController to be defined');
      return this.gridController.summarizeSelection(message.selection, BigInt(message.decimalPlaces));
    } catch (e) {
      this.handleCoreError('summarizeSelection', e);
    }
  }

  setBold(selection: string, bold?: boolean, cursor?: string) {
    try {
      if (!this.gridController) throw new Error('Expected gridController to be defined');
      this.gridController.setBold(selection, bold, cursor);
    } catch (e) {
      this.handleCoreError('setBold', e);
    }
  }

  setItalic(selection: string, italic?: boolean, cursor?: string) {
    try {
      if (!this.gridController) throw new Error('Expected gridController to be defined');
      this.gridController.setItalic(selection, italic, cursor);
    } catch (e) {
      this.handleCoreError('setItalic', e);
    }
  }

  setTextColor(selection: string, color?: string, cursor?: string) {
    try {
      if (!this.gridController) throw new Error('Expected gridController to be defined');
      this.gridController.setTextColor(selection, color, cursor);
    } catch (e) {
      this.handleCoreError('setTextColor', e);
    }
  }

  setUnderline(selection: string, underline?: boolean, cursor?: string) {
    try {
      if (!this.gridController) throw new Error('Expected gridController to be defined');
      this.gridController.setUnderline(selection, underline, cursor);
    } catch (e) {
      this.handleCoreError('setUnderline', e);
    }
  }

  setStrikeThrough(selection: string, strikeThrough?: boolean, cursor?: string) {
    try {
      if (!this.gridController) throw new Error('Expected gridController to be defined');
      this.gridController.setStrikeThrough(selection, strikeThrough, cursor);
    } catch (e) {
      this.handleCoreError('setStrikeThrough', e);
    }
  }

  setFillColor(selection: string, fillColor?: string, cursor?: string) {
    try {
      if (!this.gridController) throw new Error('Expected gridController to be defined');
      this.gridController.setFillColor(selection, fillColor, cursor);
    } catch (e) {
      this.handleCoreError('setFillColor', e);
    }
  }

  setCommas(selection: string, commas?: boolean, cursor?: string) {
    try {
      if (!this.gridController) throw new Error('Expected gridController to be defined');
      this.gridController.setCommas(selection, commas, cursor);
    } catch (e) {
      this.handleCoreError('setCommas', e);
    }
  }

  setCurrency(selection: string, symbol: string, cursor?: string) {
    try {
      if (!this.gridController) throw new Error('Expected gridController to be defined');
      this.gridController.setCurrency(selection, symbol, cursor);
    } catch (e) {
      this.handleCoreError('setCurrency', e);
    }
  }

  async upgradeGridFile(
    file: ArrayBuffer,
    sequenceNum: number
  ): Promise<{ contents?: ArrayBufferLike; version?: string; error?: string }> {
    try {
      await initCore();
      const gc = GridController.newFromFile(new Uint8Array(file), sequenceNum, false);
      const version = gc.getVersion();
      const contents = gc.exportGridToFile().buffer;
      return { contents, version };
    } catch (error: unknown) {
      this.sendAnalyticsError('upgradeGridFile', error);
      return { error: error as string };
    }
  }

  async importFile({
    file,
    fileName,
    fileType,
    sheetId,
    location,
    cursor,
    csvDelimiter,
    hasHeading,
  }: ClientCoreImportFile): Promise<{
    contents?: ArrayBufferLike;
    version?: string;
    error?: string;
  }> {
    if (cursor === undefined) {
      try {
        await initCore();
        let gc: GridController;
        switch (fileType) {
          case 'excel':
            gc = GridController.importExcel(new Uint8Array(file), fileName);
            break;
          case 'csv':
            gc = GridController.importCsv(new Uint8Array(file), fileName, csvDelimiter, hasHeading);
            break;
          case 'parquet':
            gc = GridController.importParquet(new Uint8Array(file), fileName);
            break;
          default:
            throw new Error('Unsupported file type');
        }
        const version = gc.getVersion();
        const contents = gc.exportGridToFile().buffer;
        return { contents, version };
      } catch (error: unknown) {
        this.sendAnalyticsError('importFile.Dashboard', error);
        return { error: error as string };
      }
    } else {
      try {
        if (!this.gridController) throw new Error('Expected gridController to be defined');
        switch (fileType) {
          case 'excel':
            const response: JsResponse = this.gridController.importExcelIntoExistingFile(
              new Uint8Array(file),
              fileName,
              cursor
            );
            if (response.error) {
              return { error: response.error };
            }
            break;
          case 'csv':
            if (sheetId === undefined || location === undefined) {
              return { error: 'Expected sheetId and location to be defined' };
            }
            this.gridController.importCsvIntoExistingFile(
              new Uint8Array(file),
              fileName,
              sheetId,
              posToPos(location.x, location.y),
              cursor,
              csvDelimiter,
              hasHeading
            );
            break;
          case 'parquet':
            if (sheetId === undefined || location === undefined) {
              return { error: 'Expected sheetId and location to be defined' };
            }
            this.gridController.importParquetIntoExistingFile(
              new Uint8Array(file),
              fileName,
              sheetId,
              posToPos(location.x, location.y),
              cursor
            );
            break;
          default:
            return { error: 'Unsupported file type' };
        }
        return {};
      } catch (error: unknown) {
        this.handleCoreError('importFile.App', error);
        return { error: error as string };
      }
    }
  }

  deleteCellValues(selection: string, cursor?: string): JsResponse | undefined {
    try {
      if (!this.gridController) throw new Error('Expected gridController to be defined');
      return this.gridController.deleteCellValues(selection, cursor);
    } catch (e) {
      this.handleCoreError('deleteCellValues', e);
    }
  }

  setCodeCellValue(
    sheetId: string,
    x: number,
    y: number,
    language: CodeCellLanguage,
    codeString: string,
    codeCellName?: string,
    cursor?: string
  ): string | undefined {
    try {
      if (!this.gridController) throw new Error('Expected gridController to be defined');
      return this.gridController.setCellCode(sheetId, posToPos(x, y), language, codeString, codeCellName, cursor);
    } catch (e) {
      this.handleCoreError('setCodeCellValue', e);
    }
  }

  addSheet(cursor?: string) {
    try {
      if (!this.gridController) throw new Error('Expected gridController to be defined');
      this.gridController.addSheet(cursor);
    } catch (e) {
      this.handleCoreError('addSheet', e);
    }
  }

  deleteSheet(sheetId: string, cursor: string) {
    try {
      if (!this.gridController) throw new Error('Expected gridController to be defined');
      this.gridController.deleteSheet(sheetId, cursor);
    } catch (e) {
      this.handleCoreError('deleteSheet', e);
    }
  }

  moveSheet(sheetId: string, previous: string | undefined, cursor: string) {
    try {
      if (!this.gridController) throw new Error('Expected gridController to be defined');
      this.gridController.moveSheet(sheetId, previous, cursor);
    } catch (e) {
      this.handleCoreError('moveSheet', e);
    }
  }

  setSheetName(sheetId: string, name: string, cursor: string) {
    try {
      if (!this.gridController) throw new Error('Expected gridController to be defined');
      this.gridController.setSheetName(sheetId, name, cursor);
    } catch (e) {
      this.handleCoreError('setSheetName', e);
    }
  }

  setSheetColor(sheetId: string, color: string | undefined, cursor: string) {
    try {
      if (!this.gridController) throw new Error('Expected gridController to be defined');
      this.gridController.setSheetColor(sheetId, color, cursor);
    } catch (e) {
      this.handleCoreError('setSheetColor', e);
    }
  }

  duplicateSheet(sheetId: string, cursor: string) {
    try {
      if (!this.gridController) throw new Error('Expected gridController to be defined');
      this.gridController.duplicateSheet(sheetId, cursor);
    } catch (e) {
      this.handleCoreError('duplicateSheet', e);
    }
  }

  undo(cursor: string) {
    try {
      if (!this.gridController) throw new Error('Expected gridController to be defined');
      this.gridController.undo(cursor);
    } catch (e) {
      this.handleCoreError('undo', e);
    }
  }

  redo(cursor: string) {
    try {
      if (!this.gridController) throw new Error('Expected gridController to be defined');
      this.gridController.redo(cursor);
    } catch (e) {
      this.handleCoreError('redo', e);
    }
  }

  export(): Uint8Array {
    try {
      if (!this.gridController) throw new Error('Expected gridController to be defined');
      return this.gridController.exportOpenGridToFile();
    } catch (e) {
      this.handleCoreError('export', e);
      return new Uint8Array(0);
    }
  }

<<<<<<< HEAD
  exportExcel(): Uint8Array {
    try {
      if (!this.gridController) throw new Error('Expected gridController to be defined');
      return this.gridController.exportExcel();
    } catch (e) {
      this.handleCoreError('exportExcel', e);
      return new Uint8Array(0);
    }
  }

  search(search: string, searchOptions: SearchOptions): Promise<SheetPos[]> {
    return new Promise((resolve) => {
=======
  search(search: string, searchOptions: SearchOptions): SheetPos[] {
    try {
>>>>>>> e385ff20
      if (!this.gridController) throw new Error('Expected gridController to be defined');
      return this.gridController.search(search, searchOptions) ?? [];
    } catch (e) {
      this.handleCoreError('search', e);
      return [];
    }
  }

  setAlign(selection: string, align: CellAlign, cursor?: string) {
    try {
      if (!this.gridController) throw new Error('Expected gridController to be defined');
      this.gridController.setAlign(selection, align, cursor);
    } catch (e) {
      this.handleCoreError('setAlign', e);
    }
  }

  setVerticalAlign(selection: string, verticalAlign: CellVerticalAlign, cursor?: string) {
    try {
      if (!this.gridController) throw new Error('Expected gridController to be defined');
      this.gridController.setVerticalAlign(selection, verticalAlign, cursor);
    } catch (e) {
      this.handleCoreError('setVerticalAlign', e);
    }
  }

  setWrap(selection: string, wrap: CellWrap, cursor?: string) {
    try {
      if (!this.gridController) throw new Error('Expected gridController to be defined');
      this.gridController.setWrap(selection, wrap, cursor);
    } catch (e) {
      this.handleCoreError('setWrap', e);
    }
  }

  //#region Clipboard
  copyToClipboard(selection: string): Uint8Array | undefined {
    try {
      if (!this.gridController) throw new Error('Expected gridController to be defined');
      return this.gridController.copyToClipboard(selection);
    } catch (e) {
      this.handleCoreError('copyToClipboard', e);
    }
  }

  cutToClipboard(selection: string, cursor: string): Uint8Array | undefined {
    try {
      if (!this.gridController) throw new Error('Expected gridController to be defined');
      return this.gridController.cutToClipboard(selection, cursor);
    } catch (e) {
      this.handleCoreError('cutToClipboard', e);
    }
  }

  pasteFromClipboard({
    selection,
    jsClipboard,
    special,
    cursor,
  }: {
    selection: string;
    jsClipboard: Uint8Array;
    special: string;
    cursor: string;
  }) {
    try {
      if (!this.gridController) throw new Error('Expected gridController to be defined');
      this.gridController.pasteFromClipboard(selection, jsClipboard, special, cursor);
    } catch (e) {
      this.handleCoreError('pasteFromClipboard', e);
    }
  }

  //#endregion

  setBorders(selection: string, borderSelection: BorderSelection, style: BorderStyle | undefined, cursor: string) {
    try {
      if (!this.gridController) throw new Error('Expected gridController to be defined');
      this.gridController.setBorders(selection, JSON.stringify(borderSelection), JSON.stringify(style), cursor);
    } catch (e) {
      this.handleCoreError('setBorders', e);
    }
  }

  setChartSize(
    sheetId: string,
    x: number,
    y: number,
    width: number,
    height: number,
    cursor: string
  ): JsResponse | undefined {
    try {
      if (!this.gridController) throw new Error('Expected gridController to be defined');
      return this.gridController.setChartSize(toSheetPos(x, y, sheetId), width, height, cursor);
    } catch (e) {
      this.handleCoreError('setChartSize', e);
    }
  }

  autocomplete(
    sheetId: string,
    x1: number,
    y1: number,
    x2: number,
    y2: number,
    fullX1: number,
    fullY1: number,
    fullX2: number,
    fullY2: number,
    cursor: string
  ) {
    try {
      if (!this.gridController) throw new Error('Expected gridController to be defined');
      this.gridController.autocomplete(
        sheetId,
        pointsToRect(x1, y1, x2, y2),
        pointsToRect(fullX1, fullY1, fullX2, fullY2),
        cursor
      );
    } catch (e) {
      this.handleCoreError('autocomplete', e);
    }
  }

  exportCsvSelection(selection: string): string {
    try {
      if (!this.gridController) throw new Error('Expected gridController to be defined');
      return this.gridController.exportCsvSelection(selection);
    } catch (e) {
      this.handleCoreError('exportCsvSelection', e);
      return '';
    }
  }

  commitTransientResize(sheetId: string, transientResize: string, cursor: string) {
    try {
      if (!this.gridController) throw new Error('Expected gridController to be defined');
      this.gridController.commitOffsetsResize(sheetId, transientResize, cursor);
    } catch (e) {
      this.handleCoreError('commitTransientResize', e);
    }
  }

  commitSingleResize(
    sheetId: string,
    column: number | undefined,
    row: number | undefined,
    size: number,
    cursor: string
  ) {
    try {
      if (!this.gridController) throw new Error('Expected gridController to be defined');
      this.gridController.commitSingleResize(sheetId, column, row, size, cursor);
    } catch (e) {
      this.handleCoreError('commitSingleResize', e);
    }
  }

  calculationComplete(jsCodeResultBuffer: ArrayBuffer) {
    try {
      if (!this.gridController) throw new Error('Expected gridController to be defined');
      this.gridController.calculationComplete(new Uint8Array(jsCodeResultBuffer));
    } catch (e) {
      this.handleCoreError('calculationComplete', e);
    }
  }

  connectionComplete(transactionId: string, data: ArrayBuffer, std_out?: string, std_err?: string, extra?: string) {
    try {
      if (!this.gridController) throw new Error('Expected gridController to be defined');
      this.gridController.connectionComplete(transactionId, new Uint8Array(data), std_out, std_err, extra);
    } catch (e) {
      this.handleCoreError('connectionComplete', e);
    }
  }

  // Returns true if the transaction was applied successfully.
  applyOfflineUnsavedTransaction(transactionId: string, transactions: string): boolean {
    try {
      if (!this.gridController) throw new Error('Expected gridController to be defined');
      const { result, error } = this.gridController.applyOfflineUnsavedTransaction(
        transactionId,
        transactions
      ) as JsResponse;
      if (error) {
        this.sendAnalyticsError('applyOfflineUnsavedTransaction', error);
      }
      return result;
    } catch (error: any) {
      this.handleCoreError('applyOfflineUnsavedTransaction', error);
      return false;
    }
  }

  clearFormatting(selection: string, cursor?: string) {
    try {
      if (!this.gridController) throw new Error('Expected gridController to be defined');
      this.gridController.clearFormatting(selection, cursor);
    } catch (e) {
      this.handleCoreError('clearFormatting', e);
    }
  }

  rerunCodeCells(sheetId?: string, selection?: string, cursor?: string): string | undefined {
    try {
      if (!this.gridController) throw new Error('Expected gridController to be defined');
      if (sheetId !== undefined && selection !== undefined) {
        return this.gridController.rerunCodeCell(sheetId, selection, cursor);
      }
      if (sheetId !== undefined) {
        return this.gridController.rerunSheetCodeCells(sheetId, cursor);
      }
      return this.gridController.rerunAllCodeCells(cursor);
    } catch (e) {
      this.handleCoreError('rerunCodeCells', e);
    }
  }

  cancelExecution(transactionId: string) {
    try {
      if (!this.gridController) throw new Error('Expected gridController to be defined');
      const codeResult: JsCodeResult = {
        transaction_id: transactionId,
        success: false,
        std_err: 'Execution cancelled by user',
        std_out: null,
        output_value: null,
        output_array: null,
        line_number: null,
        output_display_type: null,
        chart_pixel_output: null,
        has_headers: false,
      };
      const jsCodeResultArray = toUint8Array(codeResult);
      this.gridController.calculationComplete(jsCodeResultArray);
    } catch (e) {
      this.handleCoreError('cancelExecution', e);
    }
  }

  changeDecimalPlaces(selection: string, decimals: number, cursor?: string) {
    try {
      if (!this.gridController) throw new Error('Expected gridController to be defined');
      this.gridController.changeDecimalPlaces(selection, decimals, cursor);
    } catch (e) {
      this.handleCoreError('changeDecimalPlaces', e);
    }
  }

  setPercentage(selection: string, cursor?: string) {
    try {
      if (!this.gridController) throw new Error('Expected gridController to be defined');
      this.gridController.setPercentage(selection, cursor);
    } catch (e) {
      this.handleCoreError('setPercentage', e);
    }
  }

  setExponential(selection: string, cursor?: string) {
    try {
      if (!this.gridController) throw new Error('Expected gridController to be defined');
      this.gridController.setExponential(selection, cursor);
    } catch (e) {
      this.handleCoreError('setExponential', e);
    }
  }

  removeNumericFormat(selection: string, cursor?: string) {
    try {
      if (!this.gridController) throw new Error('Expected gridController to be defined');
      this.gridController.removeNumericFormat(selection, cursor);
    } catch (e) {
      this.handleCoreError('removeNumericFormat', e);
    }
  }

  moveCells(message: ClientCoreMoveCells) {
    try {
      if (!this.gridController) throw new Error('Expected gridController to be defined');
      const dest: SheetPos = {
        x: BigInt(message.targetX),
        y: BigInt(message.targetY),
        sheet_id: { id: message.targetSheetId },
      };
      this.gridController.moveCells(
        JSON.stringify(message.source, bigIntReplacer),
        JSON.stringify(dest, bigIntReplacer),
        message.columns,
        message.rows,
        message.cursor
      );
    } catch (e) {
      this.handleCoreError('moveCells', e);
    }
  }

  moveCodeCellVertically(message: ClientCoreMoveCodeCellVertically): Pos | undefined {
    try {
      if (!this.gridController) throw new Error('Expected gridController to be defined');
      return this.gridController.moveCodeCellVertically(
        message.sheetId,
        BigInt(message.x),
        BigInt(message.y),
        message.sheetEnd,
        message.reverse,
        message.cursor
      );
    } catch (e) {
      this.handleCoreError('moveCodeCellVertically', e);
    }
  }

  moveCodeCellHorizontally(message: ClientCoreMoveCodeCellHorizontally): Pos | undefined {
    try {
      if (!this.gridController) throw new Error('Expected gridController to be defined');
      return this.gridController.moveCodeCellHorizontally(
        message.sheetId,
        BigInt(message.x),
        BigInt(message.y),
        message.sheetEnd,
        message.reverse,
        message.cursor
      );
    } catch (e) {
      this.handleCoreError('moveCodeCellHorizontally', e);
    }
  }

  getValidations(sheetId: string): Validation[] {
    try {
      if (!this.gridController) throw new Error('Expected gridController to be defined');
      return this.gridController.getValidations(sheetId);
    } catch (e) {
      this.handleCoreError('getValidations', e);
      return [];
    }
  }

  updateValidation(validation: Validation, cursor: string) {
    try {
      if (!this.gridController) throw new Error('Expected gridController to be defined');
      this.gridController.updateValidation(JSON.stringify(validation, bigIntReplacer), cursor);
    } catch (e) {
      this.handleCoreError('updateValidation', e);
    }
  }

  removeValidation(sheetId: string, validationId: string, cursor: string) {
    try {
      if (!this.gridController) throw new Error('Expected gridController to be defined');
      this.gridController.removeValidation(sheetId, validationId, cursor);
    } catch (e) {
      this.handleCoreError('removeValidation', e);
    }
  }

  removeValidations(sheetId: string, cursor: string) {
    try {
      if (!this.gridController) throw new Error('Expected gridController to be defined');
      this.gridController.removeValidations(sheetId, cursor);
    } catch (e) {
      this.handleCoreError('removeValidations', e);
    }
  }

  getValidationFromPos(sheetId: string, x: number, y: number): Validation | undefined {
    try {
      if (!this.gridController) throw new Error('Expected gridController to be defined');
      return this.gridController.getValidationFromPos(sheetId, posToPos(x, y));
    } catch (e) {
      this.handleCoreError('getValidationFromPos', e);
      return undefined;
    }
  }

  receiveRowHeights = (transactionId: string, sheetId: string, rowHeights: string) => {
    try {
      if (!this.gridController) throw new Error('Expected gridController to be defined');
      this.gridController.receiveRowHeights(transactionId, sheetId, rowHeights);
    } catch (e) {
      this.handleCoreError('receiveRowHeights', e);
    }
  };

  setDateTimeFormat(selection: string, format: string, cursor: string) {
    try {
      if (!this.gridController) throw new Error('Expected gridController to be defined');
      this.gridController.setDateTimeFormat(selection, format, cursor);
    } catch (e) {
      this.handleCoreError('setDateTimeFormat', e);
    }
  }

  getValidationList(sheetId: string, x: number, y: number): string[] {
    try {
      if (!this.gridController) throw new Error('Expected gridController to be defined');
      return this.gridController.getValidationList(sheetId, BigInt(x), BigInt(y));
    } catch (e) {
      this.handleCoreError('getValidationList', e);
      return [];
    }
  }

  getDisplayCell(sheetId: string, x: number, y: number) {
    try {
      if (!this.gridController) throw new Error('Expected gridController to be defined');
      return this.gridController.getDisplayValue(sheetId, posToPos(x, y));
    } catch (e) {
      this.handleCoreError('getDisplayCell', e);
      return undefined;
    }
  }

  validateInput(sheetId: string, x: number, y: number, input: string): string | undefined {
    try {
      if (!this.gridController) throw new Error('Expected gridController to be defined');
      return this.gridController.validateInput(sheetId, posToPos(x, y), input);
    } catch (e) {
      this.handleCoreError('validateInput', e);
      return undefined;
    }
  }

  getCellValue(sheetId: string, x: number, y: number): JsCellValue | undefined {
    try {
      if (!this.gridController) throw new Error('Expected gridController to be defined');
      return this.gridController.getCellValue(sheetId, posToPos(x, y));
    } catch (e) {
      this.handleCoreError('getCellValue', e);
      return undefined;
    }
  }

  getAISelectionContexts(args: {
    selections: string[];
    maxRects?: number;
    includeErroredCodeCells: boolean;
    includeTablesSummary: boolean;
    includeChartsSummary: boolean;
  }): JsSelectionContext[] | undefined {
    try {
      if (!this.gridController) throw new Error('Expected gridController to be defined');
      return this.gridController.getAISelectionContexts(
        args.selections,
        args.maxRects,
        args.includeErroredCodeCells,
        args.includeTablesSummary,
        args.includeChartsSummary
      );
    } catch (e) {
      this.handleCoreError('getAISelectionContexts', e);
      return undefined;
    }
  }

  getAITablesContext(): JsTablesContext[] | undefined {
    try {
      if (!this.gridController) throw new Error('Expected gridController to be defined');
      return this.gridController.getAITablesContext();
    } catch (e) {
      this.handleCoreError('getAITablesContext', e);
      return undefined;
    }
  }

  neighborText(sheetId: string, x: number, y: number): string[] {
    try {
      if (!this.gridController) throw new Error('Expected gridController to be defined');
      return this.gridController.neighborText(sheetId, BigInt(x), BigInt(y)) ?? [];
    } catch (e) {
      this.handleCoreError('neighborText', e);
      return [];
    }
  }

  deleteColumns(sheetId: string, columns: number[], cursor: string) {
    try {
      if (!this.gridController) throw new Error('Expected gridController to be defined');
      this.gridController.deleteColumns(sheetId, JSON.stringify(columns), cursor);
    } catch (e) {
      this.handleCoreError('deleteColumns', e);
    }
  }

  insertColumns(sheetId: string, column: number, count: number, right: boolean, cursor: string) {
    try {
      if (!this.gridController) throw new Error('Expected gridController to be defined');
      this.gridController.insertColumns(sheetId, BigInt(column), count, right, cursor);
    } catch (e) {
      this.handleCoreError('insertColumns', e);
    }
  }

  deleteRows(sheetId: string, rows: number[], cursor: string) {
    try {
      if (!this.gridController) throw new Error('Expected gridController to be defined');
      this.gridController.deleteRows(sheetId, JSON.stringify(rows), cursor);
    } catch (e) {
      this.handleCoreError('deleteRows', e);
    }
  }

  insertRows(sheetId: string, row: number, count: number, below: boolean, cursor: string) {
    try {
      if (!this.gridController) throw new Error('Expected gridController to be defined');
      this.gridController.insertRows(sheetId, BigInt(row), count, below, cursor);
    } catch (e) {
      this.handleCoreError('insertRows', e);
    }
  }

  flattenDataTable(sheetId: string, x: number, y: number, cursor: string) {
    try {
      if (!this.gridController) throw new Error('Expected gridController to be defined');
      this.gridController.flattenDataTable(sheetId, posToPos(x, y), cursor);
    } catch (e) {
      this.handleCoreError('flattenDataTable', e);
    }
  }

  codeDataTableToDataTable(sheetId: string, x: number, y: number, cursor: string) {
    try {
      if (!this.gridController) throw new Error('Expected gridController to be defined');
      this.gridController.codeDataTableToDataTable(sheetId, posToPos(x, y), cursor);
    } catch (e) {
      this.handleCoreError('codeDataTableToDataTable', e);
    }
  }

  gridToDataTable(
    sheetRect: string,
    tableName: string | undefined,
    firstRowIsHeader: boolean,
    cursor: string
  ): JsResponse | undefined {
    try {
      if (!this.gridController) throw new Error('Expected gridController to be defined');
      return this.gridController.gridToDataTable(sheetRect, tableName, firstRowIsHeader, cursor);
    } catch (e) {
      this.handleCoreError('gridToDataTable', e);
    }
  }

  dataTableMeta(
    sheetId: string,
    x: number,
    y: number,
    name?: string,
    alternatingColors?: boolean,
    columns?: JsDataTableColumnHeader[],
    showName?: boolean,
    showColumns?: boolean,
    cursor?: string
  ) {
    try {
      if (!this.gridController) throw new Error('Expected gridController to be defined');
      this.gridController.dataTableMeta(
        sheetId,
        posToPos(x, y),
        name,
        alternatingColors,
        JSON.stringify(columns),
        showName,
        showColumns,
        cursor
      );
    } catch (e) {
      this.handleCoreError('dataTableMeta', e);
    }
  }

  dataTableMutations(args: {
    sheetId: string;
    x: number;
    y: number;
    select_table: boolean;
    columns_to_add?: number[];
    columns_to_remove?: number[];
    rows_to_add?: number[];
    rows_to_remove?: number[];
    flatten_on_delete?: boolean;
    swallow_on_insert?: boolean;
    cursor?: string;
  }) {
    try {
      if (!this.gridController) throw new Error('Expected gridController to be defined');
      this.gridController.dataTableMutations(
        args.sheetId,
        posToPos(args.x, args.y),
        args.select_table,
        args.columns_to_add ? new Uint32Array(args.columns_to_add) : undefined,
        args.columns_to_remove ? new Uint32Array(args.columns_to_remove) : undefined,
        args.rows_to_add ? new Uint32Array(args.rows_to_add) : undefined,
        args.rows_to_remove ? new Uint32Array(args.rows_to_remove) : undefined,
        args.flatten_on_delete,
        args.swallow_on_insert,
        args.cursor
      );
    } catch (e) {
      this.handleCoreError('dataTableMutations', e);
    }
  }

  sortDataTable(sheetId: string, x: number, y: number, sort: DataTableSort[] | undefined, cursor: string) {
    try {
      if (!this.gridController) throw new Error('Expected gridController to be defined');
      this.gridController.sortDataTable(sheetId, posToPos(x, y), JSON.stringify(sort), cursor);
    } catch (e) {
      this.handleCoreError('sortDataTable', e);
    }
  }

  dataTableFirstRowAsHeader(sheetId: string, x: number, y: number, firstRowAsHeader: boolean, cursor: string) {
    try {
      if (!this.gridController) throw new Error('Expected gridController to be defined');
      this.gridController.dataTableFirstRowAsHeader(sheetId, posToPos(x, y), firstRowAsHeader, cursor);
    } catch (e) {
      this.handleCoreError('dataTableFirstRowAsHeader', e);
    }
  }

  addDataTable(args: ClientCoreAddDataTable) {
    try {
      if (!this.gridController) throw new Error('Expected gridController to be defined');
      this.gridController.addDataTable(
        args.sheetId,
        posToPos(args.x, args.y),
        args.name,
        args.values,
        args.firstRowIsHeader,
        args.cursor
      );
    } catch (e) {
      this.handleCoreError('addDataTable', e);
    }
  }

  getCellsA1(transactionId: string, a1: string): Uint8Array {
    if (!this.gridController) throw new Error('Expected gridController to be defined');
    return this.gridController.calculationGetCellsA1(transactionId, a1);
  }

  moveColumns(sheetId: string, colStart: number, colEnd: number, to: number, cursor: string) {
    try {
      if (!this.gridController) throw new Error('Expected gridController to be defined');
      this.gridController.moveColumns(sheetId, colStart, colEnd, to, cursor);
    } catch (e) {
      this.handleCoreError('moveColumns', e);
    }
  }

  moveRows(sheetId: string, rowStart: number, rowEnd: number, to: number, cursor: string) {
    try {
      if (!this.gridController) throw new Error('Expected gridController to be defined');
      this.gridController.moveRows(sheetId, rowStart, rowEnd, to, cursor);
    } catch (e) {
      this.handleCoreError('moveRows', e);
    }
  }

  getAICells(selection: string, sheetName: string, page: number): string | JsResponse | undefined {
    try {
      if (!this.gridController) throw new Error('Expected gridController to be defined');
      return this.gridController.getAICells(selection, sheetName, page) ?? '';
    } catch (e) {
      return JSON.stringify(e);
    }
  }

  setFormats(sheetId: string, selection: string, formats: FormatUpdate): JsResponse | undefined {
    try {
      if (!this.gridController) throw new Error('Expected gridController to be defined');
      return this.gridController.setFormats(sheetId, selection, JSON.stringify(formats));
    } catch (e) {
      this.handleCoreError('setFormats', e);
    }
  }

  getAICellFormats(sheetId: string, selection: string, page: number): string | JsResponse | undefined {
    try {
      if (!this.gridController) throw new Error('Expected gridController to be defined');
      return this.gridController.getAICellFormats(sheetId, selection, page) ?? '';
    } catch (e) {
      return JSON.stringify(e);
    }
  }

  resizeColumns(sheetId: string, columns: ColumnRowResize[], cursor: string) {
    try {
      if (!this.gridController) throw new Error('Expected gridController to be defined');
      const sizes: JsColumnWidth[] = columns.map((column) => ({
        column: BigInt(column.index),
        width: column.size,
      }));
      this.gridController.resizeColumns(sheetId, JSON.stringify(sizes, bigIntReplacer), cursor);
    } catch (e) {
      this.handleCoreError('resizeColumns', e);
    }
  }

  resizeRows(sheetId: string, rows: ColumnRowResize[], cursor: string) {
    try {
      if (!this.gridController) throw new Error('Expected gridController to be defined');
      const sizes: JsRowHeight[] = rows.map((row) => ({
        row: BigInt(row.index),
        height: row.size,
      }));
      this.gridController.resizeRows(sheetId, JSON.stringify(sizes, bigIntReplacer), cursor);
    } catch (e) {
      this.handleCoreError('resizeRows', e);
    }
  }

  resizeAllColumns(sheetId: string, size: number, cursor: string) {
    try {
      if (!this.gridController) throw new Error('Expected gridController to be defined');
      this.gridController.resizeAllColumns(sheetId, size, cursor);
    } catch (e) {
      this.handleCoreError('resizeAllColumns', e);
    }
  }

  resizeAllRows(sheetId: string, size: number, cursor: string) {
    try {
      if (!this.gridController) throw new Error('Expected gridController to be defined');
      this.gridController.resizeAllRows(sheetId, size, cursor);
    } catch (e) {
      this.handleCoreError('resizeAllRows', e);
    }
  }
}

export const core = new Core();<|MERGE_RESOLUTION|>--- conflicted
+++ resolved
@@ -593,7 +593,6 @@
     }
   }
 
-<<<<<<< HEAD
   exportExcel(): Uint8Array {
     try {
       if (!this.gridController) throw new Error('Expected gridController to be defined');
@@ -604,12 +603,8 @@
     }
   }
 
-  search(search: string, searchOptions: SearchOptions): Promise<SheetPos[]> {
-    return new Promise((resolve) => {
-=======
   search(search: string, searchOptions: SearchOptions): SheetPos[] {
     try {
->>>>>>> e385ff20
       if (!this.gridController) throw new Error('Expected gridController to be defined');
       return this.gridController.search(search, searchOptions) ?? [];
     } catch (e) {
