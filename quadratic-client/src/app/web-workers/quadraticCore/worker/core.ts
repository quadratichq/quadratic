--- conflicted
+++ resolved
@@ -770,6 +770,7 @@
       this.gridController.commitOffsetsResize(sheetId, transientResize, cursor);
     });
   }
+
   commitSingleResize(
     sheetId: string,
     column: number | undefined,
@@ -788,25 +789,12 @@
     this.gridController.calculationComplete(JSON.stringify(results));
   }
 
-<<<<<<< HEAD
+  connectionComplete(transactionId: string, data: ArrayBuffer, std_out?: string, std_err?: string, extra?: string) {
+    if (!this.gridController) throw new Error('Expected gridController to be defined');
+    this.gridController.connectionComplete(transactionId, data as Uint8Array, std_out, std_err, extra);
+  }
+
   getCells(transactionId: string, x: number, y: number, w: number, h?: number, sheet?: string, lineNumber?: number) {
-=======
-  connectionComplete(transactionId: string, data: ArrayBuffer, std_out?: string, std_err?: string, extra?: string) {
-    if (!this.gridController) throw new Error('Expected gridController to be defined');
-
-    this.gridController.connectionComplete(transactionId, data as Uint8Array, std_out, std_err, extra);
-  }
-
-  getCells(
-    transactionId: string,
-    x: number,
-    y: number,
-    w: number,
-    h?: number,
-    sheet?: string,
-    lineNumber?: number
-  ): JsGetCellResponse[] | undefined {
->>>>>>> 0c13e266
     if (!this.gridController) throw new Error('Expected gridController to be defined');
     return this.gridController.calculationGetCells(transactionId, x, y, w, h, sheet, lineNumber);
   }
