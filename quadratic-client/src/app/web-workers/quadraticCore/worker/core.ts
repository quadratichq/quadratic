/**
 * Interface between the core webworker and quadratic-core (Rust)
 *
 * This is a singleton where one instance exists for the web worker and can be
 * directly accessed by its siblings.
 */

import { maxRows } from '@/app/ai/constants/context';
import { bigIntReplacer } from '@/app/bigint';
import { debugFlag } from '@/app/debugFlags/debugFlags';
import type { ColumnRowResize } from '@/app/gridGL/interaction/pointer/PointerHeading';
import type {
  BorderSelection,
  BorderStyle,
  CellAlign,
  CellFormatSummary,
  CellVerticalAlign,
  CellWrap,
  CodeCellLanguage,
  DataTableSort,
  FormatUpdate,
  JsCellValue,
  JsCodeCell,
  JsCodeResult,
  JsColumnWidth,
  JsDataTableColumnHeader,
  JsResponse,
  JsRowHeight,
  JsSelectionContext,
  JsSheetNameToColor,
  JsSheetPosText,
  JsSummarizeSelectionResult,
  JsTablesContext,
  Pos,
  SearchOptions,
  SheetPos,
  Validation,
  ValidationUpdate,
} from '@/app/quadratic-core-types';
import initCore, { GridController } from '@/app/quadratic-core/quadratic_core';
import { toUint8Array } from '@/app/shared/utils/Uint8Array';
import type {
  MultiplayerCoreReceiveTransaction,
  MultiplayerCoreReceiveTransactions,
} from '@/app/web-workers/multiplayerWebWorker/multiplayerCoreMessages';
import type {
  ClientCoreAddDataTable,
  ClientCoreImportFile,
  ClientCoreLoad,
  ClientCoreMoveCells,
  ClientCoreMoveCodeCellHorizontally,
  ClientCoreMoveCodeCellVertically,
  ClientCoreSummarizeSelection,
} from '@/app/web-workers/quadraticCore/coreClientMessages';
import { coreClient } from '@/app/web-workers/quadraticCore/worker/coreClient';
import { coreRender } from '@/app/web-workers/quadraticCore/worker/coreRender';
import { offline } from '@/app/web-workers/quadraticCore/worker/offline';
import {
  numbersToRectStringified,
  pointsToRect,
  posToPos,
  toSheetPos,
} from '@/app/web-workers/quadraticCore/worker/rustConversions';
import { sendAnalyticsError } from '@/shared/utils/error';
import { Buffer } from 'buffer';

class Core {
  gridController?: GridController;
  teamUuid?: string;

  private sendAnalyticsError = (from: string, error: Error | unknown) => {
    sendAnalyticsError('core', from, error);
  };

  private handleCoreError = (from: string, error: Error | unknown) => {
    coreClient.sendCoreError(from, error);
  };

  private fetchGridFile = async (file: string): Promise<Uint8Array> => {
    if (debugFlag('debugStartupTime')) {
      console.time('[core] Loading grid file from API');
    }
    const res = await fetch(file);
    const array = new Uint8Array(await res.arrayBuffer());
    if (debugFlag('debugStartupTime')) {
      console.timeEnd('[core] Loading grid file from API');
    }
    return array;
  };

  private loadCore = async () => {
    if (debugFlag('debugStartupTime')) {
      console.time('[core] Loading core');
    }
    await initCore();
    if (debugFlag('debugStartupTime')) {
      console.timeEnd('[core] Loading core');
    }
  };

  // Creates a Grid from a file. Initializes bother coreClient and coreRender w/metadata.
  loadFile = async (
    message: ClientCoreLoad,
    renderPort: MessagePort
  ): Promise<{ version: string } | { error: string }> => {
    this.teamUuid = message.teamUuid;

    coreRender.init(renderPort);

    try {
      const results = await Promise.all([this.fetchGridFile(message.url), this.loadCore()]);
      this.gridController = GridController.newFromFile(results[0], message.sequenceNumber, true);
    } catch (e) {
      this.sendAnalyticsError('loadFile', e);
      return { error: 'Unable to load file' };
    }

    if (debugFlag('debugWebWorkers')) console.log('[core] GridController loaded');

    return { version: this.gridController.getVersion() };
  };

  getSheetName(sheetId: string): string {
    try {
      if (!this.gridController) throw new Error('Expected gridController to be defined in Core.getSheetName');
      return this.gridController.getSheetName(sheetId);
    } catch (e) {
      this.handleCoreError('getSheetName', e);
      return '';
    }
  }

  getSheetOrder(sheetId: string): string {
    try {
      if (!this.gridController) throw new Error('Expected gridController to be defined in Core.getSheetOrder');
      return this.gridController.getSheetOrder(sheetId);
    } catch (e) {
      this.handleCoreError('getSheetOrder', e);
      return '';
    }
  }

  getSheetColor(sheetId: string): string {
    try {
      if (!this.gridController) throw new Error('Expected gridController to be defined in Core.getSheetColor');
      return this.gridController.getSheetColor(sheetId);
    } catch (e) {
      this.handleCoreError('getSheetColor', e);
      return '';
    }
  }

  // Gets RenderCell[] for a region of a Sheet.
  getRenderCells(data: {
    sheetId: string;
    x: number;
    y: number;
    width: number;
    height: number;
  }): Uint8Array | undefined {
    try {
      if (!this.gridController) throw new Error('Expected gridController to be defined in Core.getRenderCells');
      return this.gridController.getRenderCells(
        data.sheetId,
        numbersToRectStringified(data.x, data.y, data.width, data.height)
      );
    } catch (e) {
      this.handleCoreError('getRenderCells', e);
    }
  }

  // Gets the SheetIds for the Grid.
  getSheetIds(): string[] {
    try {
      if (!this.gridController) throw new Error('Expected gridController to be defined in Core.getSheetIds');
      return this.gridController.getSheetIds();
    } catch (e) {
      this.handleCoreError('getSheetIds', e);
      return [];
    }
  }

  getCodeCell(sheetId: string, x: number, y: number): JsCodeCell | undefined {
    try {
      if (!this.gridController) throw new Error('Expected gridController to be defined in Core.getCodeCell');
      return this.gridController.getCodeCell(sheetId, posToPos(x, y));
    } catch (e) {
      this.handleCoreError('getCodeCell', e);
    }
  }

  getEditCell(sheetId: string, x: number, y: number): string {
    try {
      if (!this.gridController) throw new Error('Expected gridController to be defined in Core.getEditCell');
      return this.gridController.getEditCell(sheetId, posToPos(x, y));
    } catch (e) {
      this.handleCoreError('getEditCell', e);
      return '';
    }
  }

  setCellValue(sheetId: string, x: number, y: number, value: string, cursor: string, isAi: boolean) {
    try {
      if (!this.gridController) throw new Error('Expected gridController to be defined');
      this.gridController.setCellValue(sheetId, x, y, value, cursor, isAi);
    } catch (e) {
      this.handleCoreError('setCellValue', e);
    }
  }

  setCellValues(sheetId: string, x: number, y: number, values: string[][], cursor: string, isAi: boolean) {
    try {
      if (!this.gridController) throw new Error('Expected gridController to be defined');
      this.gridController.setCellValues(sheetId, x, y, values, cursor, isAi);
    } catch (e) {
      this.handleCoreError('setCellValues', e);
    }
  }

  getCellFormatSummary(sheetId: string, x: number, y: number): CellFormatSummary {
    try {
      if (!this.gridController) throw new Error('Expected gridController to be defined');
      return this.gridController.getCellFormatSummary(sheetId, posToPos(x, y)) ?? ({} as CellFormatSummary);
    } catch (e) {
      this.handleCoreError('getCellFormatSummary', e);
      return {} as CellFormatSummary;
    }
  }

  getFormatSelection(selection: string): CellFormatSummary | JsResponse | undefined {
    try {
      if (!this.gridController) throw new Error('Expected gridController to be defined');
      return this.gridController.getFormatSelection(selection);
    } catch (e) {
      this.handleCoreError('getFormatSelection', e);
    }
  }

  receiveSequenceNum(sequenceNum: number) {
    try {
      if (!this.gridController) throw new Error('Expected gridController to be defined');
      this.gridController.receiveSequenceNum(sequenceNum);
    } catch (e) {
      this.handleCoreError('receiveSequenceNum', e);
    }
  }

  // Updates the multiplayer state
  // This is called when a transaction is received from the server
  async updateMultiplayerState() {
    if (await offline.unsentTransactionsCount()) {
      coreClient.sendMultiplayerState('syncing');
    } else {
      coreClient.sendMultiplayerState('connected');
    }
  }

  async receiveTransaction(message: MultiplayerCoreReceiveTransaction) {
    try {
      if (!this.gridController) throw new Error('Expected gridController to be defined');
      const data = message.transaction;
      const operations =
        typeof data.operations === 'string' ? new Uint8Array(Buffer.from(data.operations, 'base64')) : data.operations;

      this.gridController.multiplayerTransaction(data.id, data.sequence_num, operations);
      await offline.markTransactionSent(data.id);

      // update the multiplayer state
      await this.updateMultiplayerState();
    } catch (e) {
      console.error('error', e);
      this.handleCoreError('receiveTransaction', e);
    }
  }

  async receiveTransactionAck(transaction_id: string, sequence_num: number) {
    try {
      if (!this.gridController) throw new Error('Expected gridController to be defined');
      this.gridController.receiveMultiplayerTransactionAck(transaction_id, sequence_num);
      await offline.markTransactionSent(transaction_id);

      // sends multiplayer synced to the client, to proceed from file loading screen
      coreClient.sendMultiplayerSynced();

      // update the multiplayer state
      await this.updateMultiplayerState();
    } catch (e) {
      this.handleCoreError('receiveTransactionAck', e);
    }
  }

  async receiveTransactions(receive_transactions: MultiplayerCoreReceiveTransactions) {
    try {
      if (!this.gridController) throw new Error('Expected gridController to be defined');
      const formattedTransactions = receive_transactions.transactions.map((transaction) => ({
        id: transaction.id,
        file_id: transaction.file_id,
        sequence_num: transaction.sequence_num,
        operations:
          typeof transaction.operations === 'string'
            ? Array.from(Buffer.from(transaction.operations, 'base64'))
            : Array.from(transaction.operations),
      }));
      receive_transactions.transactions = [];

      this.gridController.receiveMultiplayerTransactions(formattedTransactions);

      // sends multiplayer synced to the client, to proceed from file loading screen
      coreClient.sendMultiplayerSynced();

      // update the multiplayer state
      await this.updateMultiplayerState();
    } catch (e) {
      this.handleCoreError('receiveTransactions', e);
    }
  }

  summarizeSelection(message: ClientCoreSummarizeSelection): JsSummarizeSelectionResult | undefined {
    try {
      if (!this.gridController) throw new Error('Expected gridController to be defined');
      return this.gridController.summarizeSelection(message.selection, BigInt(message.decimalPlaces));
    } catch (e) {
      this.handleCoreError('summarizeSelection', e);
    }
  }

  setBold(selection: string, bold: boolean | undefined, cursor: string, isAi: boolean) {
    try {
      if (!this.gridController) throw new Error('Expected gridController to be defined');
      this.gridController.setBold(selection, bold, cursor, isAi);
    } catch (e) {
      this.handleCoreError('setBold', e);
    }
  }

  setItalic(selection: string, italic: boolean | undefined, cursor: string, isAi: boolean) {
    try {
      if (!this.gridController) throw new Error('Expected gridController to be defined');
      this.gridController.setItalic(selection, italic, cursor, isAi);
    } catch (e) {
      this.handleCoreError('setItalic', e);
    }
  }

  setTextColor(selection: string, color: string | undefined, cursor: string, isAi: boolean) {
    try {
      if (!this.gridController) throw new Error('Expected gridController to be defined');
      this.gridController.setTextColor(selection, color, cursor, isAi);
    } catch (e) {
      this.handleCoreError('setTextColor', e);
    }
  }

  setUnderline(selection: string, underline: boolean | undefined, cursor: string, isAi: boolean) {
    try {
      if (!this.gridController) throw new Error('Expected gridController to be defined');
      this.gridController.setUnderline(selection, underline, cursor, isAi);
    } catch (e) {
      this.handleCoreError('setUnderline', e);
    }
  }

  setStrikeThrough(selection: string, strikeThrough: boolean | undefined, cursor: string, isAi: boolean) {
    try {
      if (!this.gridController) throw new Error('Expected gridController to be defined');
      this.gridController.setStrikeThrough(selection, strikeThrough, cursor, isAi);
    } catch (e) {
      this.handleCoreError('setStrikeThrough', e);
    }
  }

  setFillColor(selection: string, fillColor: string | undefined, cursor: string, isAi: boolean) {
    try {
      if (!this.gridController) throw new Error('Expected gridController to be defined');
      this.gridController.setFillColor(selection, fillColor, cursor, isAi);
    } catch (e) {
      this.handleCoreError('setFillColor', e);
    }
  }

  setCommas(selection: string, commas: boolean | undefined, cursor: string, isAi: boolean) {
    try {
      if (!this.gridController) throw new Error('Expected gridController to be defined');
      this.gridController.setCommas(selection, commas, cursor, isAi);
    } catch (e) {
      this.handleCoreError('setCommas', e);
    }
  }

  setCurrency(selection: string, symbol: string, cursor: string, isAi: boolean) {
    try {
      if (!this.gridController) throw new Error('Expected gridController to be defined');
      this.gridController.setCurrency(selection, symbol, cursor, isAi);
    } catch (e) {
      this.handleCoreError('setCurrency', e);
    }
  }

  async upgradeGridFile(
    file: ArrayBuffer,
    sequenceNum: number
  ): Promise<{ contents?: ArrayBufferLike; version?: string; error?: string }> {
    try {
      await initCore();
      const gc = GridController.newFromFile(new Uint8Array(file), sequenceNum, false);
      const version = gc.getVersion();
      const contents = gc.exportGridToFile().buffer;
      return { contents, version };
    } catch (error: unknown) {
      this.sendAnalyticsError('upgradeGridFile', error);
      return { error: error as string };
    }
  }

  async importFile({
    file,
    fileName,
    fileType,
    sheetId,
    location,
    cursor,
    csvDelimiter,
    hasHeading,
    isAi,
  }: ClientCoreImportFile): Promise<{
    contents?: ArrayBufferLike;
    version?: string;
    error?: string;
  }> {
    if (cursor === undefined) {
      try {
        await initCore();
        let gc: GridController;
        switch (fileType) {
          case 'excel':
            gc = GridController.importExcel(new Uint8Array(file), fileName);
            break;
          case 'csv':
            gc = GridController.importCsv(new Uint8Array(file), fileName, csvDelimiter, hasHeading);
            break;
          case 'parquet':
            gc = GridController.importParquet(new Uint8Array(file), fileName);
            break;
          default:
            throw new Error('Unsupported file type');
        }
        const version = gc.getVersion();
        const contents = gc.exportGridToFile().buffer;
        return { contents, version };
      } catch (error: unknown) {
        this.sendAnalyticsError('importFile.Dashboard', error);
        return { error: error as string };
      }
    } else {
      try {
        if (!this.gridController) throw new Error('Expected gridController to be defined');
        switch (fileType) {
          case 'excel':
            const response: JsResponse = this.gridController.importExcelIntoExistingFile(
              new Uint8Array(file),
              fileName,
              cursor,
              isAi
            );
            if (response.error) {
              return { error: response.error };
            }
            break;
          case 'csv':
            if (sheetId === undefined || location === undefined) {
              return { error: 'Expected sheetId and location to be defined' };
            }
            this.gridController.importCsvIntoExistingFile(
              new Uint8Array(file),
              fileName,
              sheetId,
              posToPos(location.x, location.y),
              cursor,
              csvDelimiter,
              hasHeading,
              isAi
            );
            break;
          case 'parquet':
            if (sheetId === undefined || location === undefined) {
              return { error: 'Expected sheetId and location to be defined' };
            }
            this.gridController.importParquetIntoExistingFile(
              new Uint8Array(file),
              fileName,
              sheetId,
              posToPos(location.x, location.y),
              cursor,
              isAi
            );
            break;
          default:
            return { error: 'Unsupported file type' };
        }
        return {};
      } catch (error: unknown) {
        this.handleCoreError('importFile.App', error);
        return { error: error as string };
      }
    }
  }

  deleteCellValues(selection: string, cursor: string, isAi: boolean): JsResponse | undefined {
    try {
      if (!this.gridController) throw new Error('Expected gridController to be defined');
      return this.gridController.deleteCellValues(selection, cursor, isAi);
    } catch (e) {
      this.handleCoreError('deleteCellValues', e);
    }
  }

  setCodeCellValue(
    sheetId: string,
    x: number,
    y: number,
    language: CodeCellLanguage,
    codeString: string,
    codeCellName: string | undefined,
    cursor: string,
    isAi: boolean
  ): string | undefined {
    try {
      if (!this.gridController) throw new Error('Expected gridController to be defined');
      return this.gridController.setCellCode(sheetId, posToPos(x, y), language, codeString, codeCellName, cursor, isAi);
    } catch (e) {
      this.handleCoreError('setCodeCellValue', e);
    }
  }

  addSheet(
    sheetName: string | undefined,
    insertBeforeSheetName: string | undefined,
    cursor: string,
    isAi: boolean
  ): JsResponse | undefined {
    try {
      if (!this.gridController) throw new Error('Expected gridController to be defined');
      return this.gridController.addSheet(sheetName, insertBeforeSheetName, cursor, isAi);
    } catch (e) {
      this.handleCoreError('addSheet', e);
    }
  }

  duplicateSheet(
    sheetId: string,
    nameOfNewSheet: string | undefined,
    cursor: string,
    isAi: boolean
  ): JsResponse | undefined {
    try {
      if (!this.gridController) throw new Error('Expected gridController to be defined');
      return this.gridController.duplicateSheet(sheetId, nameOfNewSheet, cursor, isAi);
    } catch (e) {
      this.handleCoreError('duplicateSheet', e);
    }
  }

  deleteSheet(sheetId: string, cursor: string, isAi: boolean): JsResponse | undefined {
    try {
      if (!this.gridController) throw new Error('Expected gridController to be defined');
      return this.gridController.deleteSheet(sheetId, cursor, isAi);
    } catch (e) {
      this.handleCoreError('deleteSheet', e);
    }
  }

  moveSheet(sheetId: string, previous: string | undefined, cursor: string, isAi: boolean): JsResponse | undefined {
    try {
      if (!this.gridController) throw new Error('Expected gridController to be defined');
      return this.gridController.moveSheet(sheetId, previous, cursor, isAi);
    } catch (e) {
      this.handleCoreError('moveSheet', e);
    }
  }

  setSheetName(sheetId: string, name: string, cursor: string, isAi: boolean): JsResponse | undefined {
    try {
      if (!this.gridController) throw new Error('Expected gridController to be defined');
      return this.gridController.setSheetName(sheetId, name, cursor, isAi);
    } catch (e) {
      this.handleCoreError('setSheetName', e);
    }
  }

  setSheetColor(sheetId: string, color: string | undefined, cursor: string, isAi: boolean): JsResponse | undefined {
    try {
      if (!this.gridController) throw new Error('Expected gridController to be defined');
      return this.gridController.setSheetColor(sheetId, color, cursor, isAi);
    } catch (e) {
      this.handleCoreError('setSheetColor', e);
    }
  }

  setSheetsColor(sheetNameToColor: JsSheetNameToColor[], cursor: string, isAi: boolean): JsResponse | undefined {
    try {
      if (!this.gridController) throw new Error('Expected gridController to be defined');
      return this.gridController.setSheetsColor(sheetNameToColor, cursor, isAi);
    } catch (e) {
      this.handleCoreError('setSheetsColor', e);
    }
  }

  undo(cursor: string) {
    try {
      if (!this.gridController) throw new Error('Expected gridController to be defined');
      this.gridController.undo(cursor);
    } catch (e) {
      this.handleCoreError('undo', e);
    }
  }

  redo(cursor: string) {
    try {
      if (!this.gridController) throw new Error('Expected gridController to be defined');
      this.gridController.redo(cursor);
    } catch (e) {
      this.handleCoreError('redo', e);
    }
  }

  export(): Uint8Array {
    try {
      if (!this.gridController) throw new Error('Expected gridController to be defined');
      return this.gridController.exportOpenGridToFile();
    } catch (e) {
      this.handleCoreError('export', e);
      return new Uint8Array(0);
    }
  }

  exportExcel(): Uint8Array {
    try {
      if (!this.gridController) throw new Error('Expected gridController to be defined');
      return this.gridController.exportExcel();
    } catch (e) {
      this.handleCoreError('exportExcel', e);
      return new Uint8Array(0);
    }
  }

  search(search: string, searchOptions: SearchOptions): JsSheetPosText[] {
    try {
      if (!this.gridController) throw new Error('Expected gridController to be defined');
      return this.gridController.search(search, searchOptions) ?? [];
    } catch (e) {
      this.handleCoreError('search', e);
      return [];
    }
  }

  setAlign(selection: string, align: CellAlign, cursor: string, isAi: boolean) {
    try {
      if (!this.gridController) throw new Error('Expected gridController to be defined');
      this.gridController.setAlign(selection, align, cursor, isAi);
    } catch (e) {
      this.handleCoreError('setAlign', e);
    }
  }

  setVerticalAlign(selection: string, verticalAlign: CellVerticalAlign, cursor: string, isAi: boolean) {
    try {
      if (!this.gridController) throw new Error('Expected gridController to be defined');
      this.gridController.setVerticalAlign(selection, verticalAlign, cursor, isAi);
    } catch (e) {
      this.handleCoreError('setVerticalAlign', e);
    }
  }

  setWrap(selection: string, wrap: CellWrap, cursor: string, isAi: boolean) {
    try {
      if (!this.gridController) throw new Error('Expected gridController to be defined');
      this.gridController.setWrap(selection, wrap, cursor, isAi);
    } catch (e) {
      this.handleCoreError('setWrap', e);
    }
  }

  //#region Clipboard
  copyToClipboard(selection: string): Uint8Array | undefined {
    try {
      if (!this.gridController) throw new Error('Expected gridController to be defined');
      return this.gridController.copyToClipboard(selection);
    } catch (e) {
      this.handleCoreError('copyToClipboard', e);
    }
  }

  cutToClipboard(selection: string, cursor: string, isAi: boolean): Uint8Array | undefined {
    try {
      if (!this.gridController) throw new Error('Expected gridController to be defined');
      return this.gridController.cutToClipboard(selection, cursor, isAi);
    } catch (e) {
      this.handleCoreError('cutToClipboard', e);
    }
  }

  pasteFromClipboard({
    selection,
    jsClipboard,
    special,
    cursor,
    isAi,
  }: {
    selection: string;
    jsClipboard: Uint8Array;
    special: string;
    cursor: string;
    isAi: boolean;
  }) {
    try {
      if (!this.gridController) throw new Error('Expected gridController to be defined');
      this.gridController.pasteFromClipboard(selection, jsClipboard, special, cursor, isAi);
    } catch (e) {
      this.handleCoreError('pasteFromClipboard', e);
    }
  }

  //#endregion

  setBorders(
    selection: string,
    borderSelection: BorderSelection,
    style: BorderStyle | undefined,
    cursor: string,
    isAi: boolean
  ): JsResponse | undefined {
    try {
      if (!this.gridController) throw new Error('Expected gridController to be defined');
      return this.gridController.setBorders(
        selection,
        JSON.stringify(borderSelection),
        JSON.stringify(style),
        cursor,
        isAi
      );
    } catch (e) {
      this.handleCoreError('setBorders', e);
    }
  }

  setChartSize(
    sheetId: string,
    x: number,
    y: number,
    width: number,
    height: number,
    cursor: string,
    isAi: boolean
  ): JsResponse | undefined {
    try {
      if (!this.gridController) throw new Error('Expected gridController to be defined');
      return this.gridController.setChartSize(toSheetPos(x, y, sheetId), width, height, cursor, isAi);
    } catch (e) {
      this.handleCoreError('setChartSize', e);
    }
  }

  autocomplete(
    sheetId: string,
    x1: number,
    y1: number,
    x2: number,
    y2: number,
    fullX1: number,
    fullY1: number,
    fullX2: number,
    fullY2: number,
    cursor: string,
    isAi: boolean
  ) {
    try {
      if (!this.gridController) throw new Error('Expected gridController to be defined');
      this.gridController.autocomplete(
        sheetId,
        pointsToRect(x1, y1, x2, y2),
        pointsToRect(fullX1, fullY1, fullX2, fullY2),
        cursor,
        isAi
      );
    } catch (e) {
      this.handleCoreError('autocomplete', e);
    }
  }

  exportCsvSelection(selection: string): string {
    try {
      if (!this.gridController) throw new Error('Expected gridController to be defined');
      return this.gridController.exportCsvSelection(selection);
    } catch (e) {
      this.handleCoreError('exportCsvSelection', e);
      return '';
    }
  }

  commitTransientResize(sheetId: string, transientResize: string, cursor: string, isAi: boolean) {
    try {
      if (!this.gridController) throw new Error('Expected gridController to be defined');
      this.gridController.commitOffsetsResize(sheetId, transientResize, cursor, isAi);
    } catch (e) {
      this.handleCoreError('commitTransientResize', e);
    }
  }

  commitSingleResize(
    sheetId: string,
    column: number | undefined,
    row: number | undefined,
    size: number,
    cursor: string,
    isAi: boolean
  ) {
    try {
      if (!this.gridController) throw new Error('Expected gridController to be defined');
      this.gridController.commitSingleResize(sheetId, column, row, size, cursor, isAi);
    } catch (e) {
      this.handleCoreError('commitSingleResize', e);
    }
  }

  calculationComplete(jsCodeResultBuffer: ArrayBuffer) {
    try {
      if (!this.gridController) throw new Error('Expected gridController to be defined');
      this.gridController.calculationComplete(new Uint8Array(jsCodeResultBuffer));
    } catch (e) {
      this.handleCoreError('calculationComplete', e);
    }
  }

  connectionComplete(transactionId: string, data: ArrayBuffer, std_out?: string, std_err?: string, extra?: string) {
    try {
      if (!this.gridController) throw new Error('Expected gridController to be defined');
      this.gridController.connectionComplete(transactionId, new Uint8Array(data), std_out, std_err, extra);
    } catch (e) {
      this.handleCoreError('connectionComplete', e);
    }
  }

  // Returns true if the transaction was applied successfully.
  applyOfflineUnsavedTransaction(transactionId: string, transactions: string): boolean {
    try {
      if (!this.gridController) throw new Error('Expected gridController to be defined');
      const { result, error } = this.gridController.applyOfflineUnsavedTransaction(
        transactionId,
        transactions
      ) as JsResponse;
      if (error) {
        this.sendAnalyticsError('applyOfflineUnsavedTransaction', error);
      }
      return result;
    } catch (error: any) {
      this.handleCoreError('applyOfflineUnsavedTransaction', error);
      return false;
    }
  }

  clearFormatting(selection: string, cursor: string, isAi: boolean) {
    try {
      if (!this.gridController) throw new Error('Expected gridController to be defined');
      this.gridController.clearFormatting(selection, cursor, isAi);
    } catch (e) {
      this.handleCoreError('clearFormatting', e);
    }
  }

  rerunCodeCells(
    sheetId: string | undefined,
    selection: string | undefined,
    cursor: string,
    isAi: boolean
  ): string | undefined {
    try {
      if (!this.gridController) throw new Error('Expected gridController to be defined');
      if (sheetId !== undefined && selection !== undefined) {
        return this.gridController.rerunCodeCell(sheetId, selection, cursor, isAi);
      }
      if (sheetId !== undefined) {
        return this.gridController.rerunSheetCodeCells(sheetId, cursor, isAi);
      }
      return this.gridController.rerunAllCodeCells(cursor, isAi);
    } catch (e) {
      this.handleCoreError('rerunCodeCells', e);
    }
  }

  cancelExecution(transactionId: string) {
    try {
      if (!this.gridController) throw new Error('Expected gridController to be defined');
      const codeResult: JsCodeResult = {
        transaction_id: transactionId,
        success: false,
        std_err: 'Execution cancelled by user',
        std_out: null,
        output_value: null,
        output_array: null,
        line_number: null,
        output_display_type: null,
        chart_pixel_output: null,
        has_headers: false,
      };
      const jsCodeResultArray = toUint8Array(codeResult);
      this.gridController.calculationComplete(jsCodeResultArray);
    } catch (e) {
      this.handleCoreError('cancelExecution', e);
    }
  }

  changeDecimalPlaces(selection: string, decimals: number, cursor: string, isAi: boolean) {
    try {
      if (!this.gridController) throw new Error('Expected gridController to be defined');
      this.gridController.changeDecimalPlaces(selection, decimals, cursor, isAi);
    } catch (e) {
      this.handleCoreError('changeDecimalPlaces', e);
    }
  }

  setPercentage(selection: string, cursor: string, isAi: boolean) {
    try {
      if (!this.gridController) throw new Error('Expected gridController to be defined');
      this.gridController.setPercentage(selection, cursor, isAi);
    } catch (e) {
      this.handleCoreError('setPercentage', e);
    }
  }

  setExponential(selection: string, cursor: string, isAi: boolean) {
    try {
      if (!this.gridController) throw new Error('Expected gridController to be defined');
      this.gridController.setExponential(selection, cursor, isAi);
    } catch (e) {
      this.handleCoreError('setExponential', e);
    }
  }

  removeNumericFormat(selection: string, cursor: string, isAi: boolean) {
    try {
      if (!this.gridController) throw new Error('Expected gridController to be defined');
      this.gridController.removeNumericFormat(selection, cursor, isAi);
    } catch (e) {
      this.handleCoreError('removeNumericFormat', e);
    }
  }

  moveCells(message: ClientCoreMoveCells) {
    try {
      if (!this.gridController) throw new Error('Expected gridController to be defined');
      const dest: SheetPos = {
        x: BigInt(message.targetX),
        y: BigInt(message.targetY),
        sheet_id: { id: message.targetSheetId },
      };
      this.gridController.moveCells(
        JSON.stringify(message.source, bigIntReplacer),
        JSON.stringify(dest, bigIntReplacer),
        message.columns,
        message.rows,
        message.cursor,
        message.isAi
      );
    } catch (e) {
      this.handleCoreError('moveCells', e);
    }
  }

  moveCodeCellVertically(message: ClientCoreMoveCodeCellVertically): Pos | undefined {
    try {
      if (!this.gridController) throw new Error('Expected gridController to be defined');
      return this.gridController.moveCodeCellVertically(
        message.sheetId,
        BigInt(message.x),
        BigInt(message.y),
        message.sheetEnd,
        message.reverse,
        message.cursor,
        message.isAi
      );
    } catch (e) {
      this.handleCoreError('moveCodeCellVertically', e);
    }
  }

  moveCodeCellHorizontally(message: ClientCoreMoveCodeCellHorizontally): Pos | undefined {
    try {
      if (!this.gridController) throw new Error('Expected gridController to be defined');
      return this.gridController.moveCodeCellHorizontally(
        message.sheetId,
        BigInt(message.x),
        BigInt(message.y),
        message.sheetEnd,
        message.reverse,
        message.cursor,
        message.isAi
      );
    } catch (e) {
      this.handleCoreError('moveCodeCellHorizontally', e);
    }
  }

  getValidations(sheetId: string): Validation[] {
    try {
      if (!this.gridController) throw new Error('Expected gridController to be defined');
      return this.gridController.getValidations(sheetId);
    } catch (e) {
      this.handleCoreError('getValidations', e);
      return [];
    }
  }

  updateValidation(validation: ValidationUpdate, cursor: string, isAi: boolean): JsResponse | undefined {
    try {
      if (!this.gridController) throw new Error('Expected gridController to be defined');
      return this.gridController.updateValidation(JSON.stringify(validation, bigIntReplacer), cursor, isAi);
    } catch (e) {
      this.handleCoreError('updateValidation', e);
    }
  }

  removeValidation(sheetId: string, validationId: string, cursor: string, isAi: boolean) {
    try {
      if (!this.gridController) throw new Error('Expected gridController to be defined');
      this.gridController.removeValidation(sheetId, validationId, cursor, isAi);
    } catch (e) {
      this.handleCoreError('removeValidation', e);
    }
  }

  removeValidationSelection(sheetId: string, selection: string, cursor: string, isAi: boolean): JsResponse | undefined {
    try {
      if (!this.gridController) throw new Error('Expected gridController to be defined');
      return this.gridController.removeValidationSelection(sheetId, selection, cursor, isAi);
    } catch (e) {
      this.handleCoreError('removeValidationSelection', e);
    }
  }

  removeValidations(sheetId: string, cursor: string, isAi: boolean) {
    try {
      if (!this.gridController) throw new Error('Expected gridController to be defined');
      this.gridController.removeValidations(sheetId, cursor, isAi);
    } catch (e) {
      this.handleCoreError('removeValidations', e);
    }
  }

  getValidationFromPos(sheetId: string, x: number, y: number): Validation | undefined {
    try {
      if (!this.gridController) throw new Error('Expected gridController to be defined');
      return this.gridController.getValidationFromPos(sheetId, posToPos(x, y));
    } catch (e) {
      this.handleCoreError('getValidationFromPos', e);
      return undefined;
    }
  }

  receiveRowHeights = (transactionId: string, sheetId: string, rowHeights: string) => {
    try {
      if (!this.gridController) throw new Error('Expected gridController to be defined');
      this.gridController.receiveRowHeights(transactionId, sheetId, rowHeights);
    } catch (e) {
      this.handleCoreError('receiveRowHeights', e);
    }
  };

  setDateTimeFormat(selection: string, format: string, cursor: string, isAi: boolean) {
    try {
      if (!this.gridController) throw new Error('Expected gridController to be defined');
      this.gridController.setDateTimeFormat(selection, format, cursor, isAi);
    } catch (e) {
      this.handleCoreError('setDateTimeFormat', e);
    }
  }

  getValidationList(sheetId: string, x: number, y: number): string[] {
    try {
      if (!this.gridController) throw new Error('Expected gridController to be defined');
      return this.gridController.getValidationList(sheetId, BigInt(x), BigInt(y));
    } catch (e) {
      this.handleCoreError('getValidationList', e);
      return [];
    }
  }

  getDisplayCell(sheetId: string, x: number, y: number) {
    try {
      if (!this.gridController) throw new Error('Expected gridController to be defined');
      return this.gridController.getDisplayValue(sheetId, posToPos(x, y));
    } catch (e) {
      this.handleCoreError('getDisplayCell', e);
      return undefined;
    }
  }

  validateInput(sheetId: string, x: number, y: number, input: string): string | undefined {
    try {
      if (!this.gridController) throw new Error('Expected gridController to be defined');
      return this.gridController.validateInput(sheetId, posToPos(x, y), input);
    } catch (e) {
      this.handleCoreError('validateInput', e);
      return undefined;
    }
  }

  getCellValue(sheetId: string, x: number, y: number): JsCellValue | undefined {
    try {
      if (!this.gridController) throw new Error('Expected gridController to be defined');
      return this.gridController.getCellValue(sheetId, posToPos(x, y));
    } catch (e) {
      this.handleCoreError('getCellValue', e);
      return undefined;
    }
  }

  getAISelectionContexts(args: {
    selections: string[];
    maxRects?: number;
    maxRows?: number;
    includeErroredCodeCells: boolean;
    includeTablesSummary: boolean;
    includeChartsSummary: boolean;
    includeDataRectsSummary: boolean;
  }): JsSelectionContext[] | undefined {
    try {
      if (!this.gridController) throw new Error('Expected gridController to be defined');
      return this.gridController.getAISelectionContexts(
        args.selections,
        args.maxRects,
        args.maxRows,
        args.includeErroredCodeCells,
        args.includeTablesSummary,
        args.includeChartsSummary,
        args.includeDataRectsSummary
      );
    } catch (e) {
      this.handleCoreError('getAISelectionContexts', e);
      return undefined;
    }
  }

  getAITablesContext(): JsTablesContext[] | undefined {
    try {
      if (!this.gridController) throw new Error('Expected gridController to be defined');
      return this.gridController.getAITablesContext(maxRows);
    } catch (e) {
      this.handleCoreError('getAITablesContext', e);
      return undefined;
    }
  }

  neighborText(sheetId: string, x: number, y: number): string[] {
    try {
      if (!this.gridController) throw new Error('Expected gridController to be defined');
      return this.gridController.neighborText(sheetId, BigInt(x), BigInt(y)) ?? [];
    } catch (e) {
      this.handleCoreError('neighborText', e);
      return [];
    }
  }

  deleteColumns(sheetId: string, columns: number[], cursor: string, isAi: boolean): JsResponse | undefined {
    try {
      if (!this.gridController) throw new Error('Expected gridController to be defined');
      return this.gridController.deleteColumns(sheetId, JSON.stringify(columns), cursor, isAi);
    } catch (e) {
      this.handleCoreError('deleteColumns', e);
    }
  }

  insertColumns(
    sheetId: string,
    column: number,
    count: number,
    right: boolean,
    cursor: string,
    isAi: boolean
  ): JsResponse | undefined {
    try {
      if (!this.gridController) throw new Error('Expected gridController to be defined');
      return this.gridController.insertColumns(sheetId, BigInt(column), count, right, cursor, isAi);
    } catch (e) {
      this.handleCoreError('insertColumns', e);
    }
  }

  deleteRows(sheetId: string, rows: number[], cursor: string, isAi: boolean): JsResponse | undefined {
    try {
      if (!this.gridController) throw new Error('Expected gridController to be defined');
      return this.gridController.deleteRows(sheetId, JSON.stringify(rows), cursor, isAi);
    } catch (e) {
      this.handleCoreError('deleteRows', e);
    }
  }

  insertRows(
    sheetId: string,
    row: number,
    count: number,
    below: boolean,
    cursor: string,
    isAi: boolean
  ): JsResponse | undefined {
    try {
      if (!this.gridController) throw new Error('Expected gridController to be defined');
      return this.gridController.insertRows(sheetId, BigInt(row), count, below, cursor, isAi);
    } catch (e) {
      this.handleCoreError('insertRows', e);
    }
  }

  flattenDataTable(sheetId: string, x: number, y: number, cursor: string, isAi: boolean) {
    try {
      if (!this.gridController) throw new Error('Expected gridController to be defined');
      this.gridController.flattenDataTable(sheetId, posToPos(x, y), cursor, isAi);
    } catch (e) {
      this.handleCoreError('flattenDataTable', e);
    }
  }

  codeDataTableToDataTable(sheetId: string, x: number, y: number, cursor: string, isAi: boolean) {
    try {
      if (!this.gridController) throw new Error('Expected gridController to be defined');
      this.gridController.codeDataTableToDataTable(sheetId, posToPos(x, y), cursor, isAi);
    } catch (e) {
      this.handleCoreError('codeDataTableToDataTable', e);
    }
  }

  gridToDataTable(
    sheetRect: string,
    tableName: string | undefined,
    firstRowIsHeader: boolean,
    cursor: string,
    isAi: boolean
  ): JsResponse | undefined {
    try {
      if (!this.gridController) throw new Error('Expected gridController to be defined');
      return this.gridController.gridToDataTable(sheetRect, tableName, firstRowIsHeader, cursor, isAi);
    } catch (e) {
      this.handleCoreError('gridToDataTable', e);
    }
  }

  dataTableMeta(
    sheetId: string,
    x: number,
    y: number,
    name: string | undefined,
    alternatingColors: boolean | undefined,
    columns: JsDataTableColumnHeader[] | undefined,
    showName: boolean | undefined,
    showColumns: boolean | undefined,
    cursor: string,
    isAi: boolean
  ): JsResponse | undefined {
    try {
      if (!this.gridController) throw new Error('Expected gridController to be defined');
      return this.gridController.dataTableMeta(
        sheetId,
        posToPos(x, y),
        name,
        alternatingColors,
        JSON.stringify(columns),
        showName,
        showColumns,
        cursor,
        isAi
      );
    } catch (e) {
      this.handleCoreError('dataTableMeta', e);
    }
  }

  dataTableMutations(args: {
    sheetId: string;
    x: number;
    y: number;
    select_table: boolean;
    columns_to_add: number[] | undefined;
    columns_to_remove: number[] | undefined;
    rows_to_add: number[] | undefined;
    rows_to_remove: number[] | undefined;
    flatten_on_delete: boolean | undefined;
    swallow_on_insert: boolean | undefined;
    cursor: string;
    isAi: boolean;
  }): JsResponse | undefined {
    try {
      if (!this.gridController) throw new Error('Expected gridController to be defined');
      return this.gridController.dataTableMutations(
        args.sheetId,
        posToPos(args.x, args.y),
        args.select_table,
        args.columns_to_add ? new Uint32Array(args.columns_to_add) : undefined,
        args.columns_to_remove ? new Uint32Array(args.columns_to_remove) : undefined,
        args.rows_to_add ? new Uint32Array(args.rows_to_add) : undefined,
        args.rows_to_remove ? new Uint32Array(args.rows_to_remove) : undefined,
        args.flatten_on_delete,
        args.swallow_on_insert,
        args.cursor,
        args.isAi
      );
    } catch (e) {
      this.handleCoreError('dataTableMutations', e);
    }
  }

  sortDataTable(
    sheetId: string,
    x: number,
    y: number,
    sort: DataTableSort[] | undefined,
    cursor: string,
    isAi: boolean
  ) {
    try {
      if (!this.gridController) throw new Error('Expected gridController to be defined');
      this.gridController.sortDataTable(sheetId, posToPos(x, y), JSON.stringify(sort), cursor, isAi);
    } catch (e) {
      this.handleCoreError('sortDataTable', e);
    }
  }

  dataTableFirstRowAsHeader(
    sheetId: string,
    x: number,
    y: number,
    firstRowAsHeader: boolean,
    cursor: string,
    isAi: boolean
  ): JsResponse | undefined {
    try {
      if (!this.gridController) throw new Error('Expected gridController to be defined');
      return this.gridController.dataTableFirstRowAsHeader(sheetId, posToPos(x, y), firstRowAsHeader, cursor, isAi);
    } catch (e) {
      this.handleCoreError('dataTableFirstRowAsHeader', e);
    }
  }

  addDataTable(args: ClientCoreAddDataTable) {
    try {
      if (!this.gridController) throw new Error('Expected gridController to be defined');
      this.gridController.addDataTable(
        args.sheetId,
        posToPos(args.x, args.y),
        args.name,
        args.values,
        args.firstRowIsHeader,
        args.cursor,
        args.isAi
      );
    } catch (e) {
      this.handleCoreError('addDataTable', e);
    }
  }

  getCellsA1(transactionId: string, a1: string): Uint8Array {
    if (!this.gridController) throw new Error('Expected gridController to be defined');
    return this.gridController.calculationGetCellsA1(transactionId, a1);
  }

  moveColumns(sheetId: string, colStart: number, colEnd: number, to: number, cursor: string, isAi: boolean) {
    try {
      if (!this.gridController) throw new Error('Expected gridController to be defined');
      this.gridController.moveColumns(sheetId, colStart, colEnd, to, cursor, isAi);
    } catch (e) {
      this.handleCoreError('moveColumns', e);
    }
  }

  moveRows(sheetId: string, rowStart: number, rowEnd: number, to: number, cursor: string, isAi: boolean) {
    try {
      if (!this.gridController) throw new Error('Expected gridController to be defined');
      this.gridController.moveRows(sheetId, rowStart, rowEnd, to, cursor, isAi);
    } catch (e) {
      this.handleCoreError('moveRows', e);
    }
  }

  getAICells(selection: string, sheetName: string, page: number): string | JsResponse | undefined {
    try {
      if (!this.gridController) throw new Error('Expected gridController to be defined');
      return this.gridController.getAICells(selection, sheetName, page) ?? '';
    } catch (e) {
      return JSON.stringify(e);
    }
  }

  setFormats(
    sheetId: string,
    selection: string,
    formats: FormatUpdate,
    cursor: string,
    isAi: boolean
  ): JsResponse | undefined {
    try {
      if (!this.gridController) throw new Error('Expected gridController to be defined');
      return this.gridController.setFormats(sheetId, selection, JSON.stringify(formats), cursor, isAi);
    } catch (e) {
      this.handleCoreError('setFormats', e);
    }
  }

  getAICellFormats(sheetId: string, selection: string, page: number): string | JsResponse | undefined {
    try {
      if (!this.gridController) throw new Error('Expected gridController to be defined');
      return this.gridController.getAICellFormats(sheetId, selection, page) ?? '';
    } catch (e) {
      return JSON.stringify(e);
    }
  }

  resizeColumns(sheetId: string, columns: ColumnRowResize[], cursor: string, isAi: boolean): JsResponse | undefined {
    try {
      if (!this.gridController) throw new Error('Expected gridController to be defined');
      const sizes: JsColumnWidth[] = columns.map((column) => ({
        column: BigInt(column.index),
        width: column.size,
      }));
      return this.gridController.resizeColumns(sheetId, JSON.stringify(sizes, bigIntReplacer), cursor, isAi);
    } catch (e) {
      this.handleCoreError('resizeColumns', e);
    }
  }

  resizeRows(sheetId: string, rows: ColumnRowResize[], cursor: string, isAi: boolean): JsResponse | undefined {
    try {
      if (!this.gridController) throw new Error('Expected gridController to be defined');
      const sizes: JsRowHeight[] = rows.map((row) => ({
        row: BigInt(row.index),
        height: row.size,
      }));
      return this.gridController.resizeRows(sheetId, JSON.stringify(sizes, bigIntReplacer), cursor, isAi);
    } catch (e) {
      this.handleCoreError('resizeRows', e);
    }
  }

  resizeAllColumns(sheetId: string, size: number, cursor: string, isAi: boolean) {
    try {
      if (!this.gridController) throw new Error('Expected gridController to be defined');
      this.gridController.resizeAllColumns(sheetId, size, cursor, isAi);
    } catch (e) {
      this.handleCoreError('resizeAllColumns', e);
    }
  }

  resizeAllRows(sheetId: string, size: number, cursor: string, isAi: boolean) {
    try {
      if (!this.gridController) throw new Error('Expected gridController to be defined');
      this.gridController.resizeAllRows(sheetId, size, cursor, isAi);
    } catch (e) {
      this.handleCoreError('resizeAllRows', e);
    }
  }

  hasCellData(sheetId: string, selection: string): boolean {
    try {
      if (!this.gridController) throw new Error('Expected gridController to be defined');
      return this.gridController.hasCellData(sheetId, selection);
    } catch (e) {
      this.handleCoreError('hasCellData', e);
      return false;
    }
  }
<<<<<<< HEAD
=======

  removeValidationSelection(sheetId: string, selection: string, cursor: string) {
    try {
      if (!this.gridController) throw new Error('Expected gridController to be defined');
      return this.gridController.removeValidationSelection(sheetId, selection, cursor);
    } catch (e) {
      this.handleCoreError('removeValidationSelection', e);
    }
  }

  getAICodeErrors(maxErrors: number) {
    try {
      if (!this.gridController) throw new Error('Expected gridController to be defined');
      return this.gridController.getAICodeErrors(maxErrors);
    } catch (e) {
      this.handleCoreError('getAICodeErrors', e);
    }
  }
>>>>>>> 57d68c7f
}

export const core = new Core();<|MERGE_RESOLUTION|>--- conflicted
+++ resolved
@@ -1465,17 +1465,6 @@
       return false;
     }
   }
-<<<<<<< HEAD
-=======
-
-  removeValidationSelection(sheetId: string, selection: string, cursor: string) {
-    try {
-      if (!this.gridController) throw new Error('Expected gridController to be defined');
-      return this.gridController.removeValidationSelection(sheetId, selection, cursor);
-    } catch (e) {
-      this.handleCoreError('removeValidationSelection', e);
-    }
-  }
 
   getAICodeErrors(maxErrors: number) {
     try {
@@ -1485,7 +1474,6 @@
       this.handleCoreError('getAICodeErrors', e);
     }
   }
->>>>>>> 57d68c7f
 }
 
 export const core = new Core();