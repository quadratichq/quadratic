--- conflicted
+++ resolved
@@ -26,11 +26,8 @@
   JsResponse,
   JsRowHeight,
   JsSelectionContext,
-<<<<<<< HEAD
+  JsSheetNameToColor,
   JsSheetPosText,
-=======
-  JsSheetNameToColor,
->>>>>>> ac7d6540
   JsSummarizeSelectionResult,
   JsTablesContext,
   Pos,
@@ -516,18 +513,6 @@
     }
   }
 
-<<<<<<< HEAD
-  addSheet(sheetName?: string, insertBeforeSheetName?: string, cursor?: string) {
-    return new Promise((resolve) => {
-      if (!this.gridController) throw new Error('Expected gridController to be defined');
-      try {
-        this.gridController.addSheet(sheetName, insertBeforeSheetName, cursor);
-      } catch (e) {
-        this.handleCoreError('addSheet', e);
-      }
-      resolve(undefined);
-    });
-=======
   addSheet(sheetName?: string, insertBeforeSheetName?: string, cursor?: string): JsResponse | undefined {
     try {
       if (!this.gridController) throw new Error('Expected gridController to be defined');
@@ -535,7 +520,6 @@
     } catch (e) {
       this.handleCoreError('addSheet', e);
     }
->>>>>>> ac7d6540
   }
 
   duplicateSheet(sheetId: string, nameOfNewSheet: string | undefined, cursor: string): JsResponse | undefined {
@@ -574,30 +558,6 @@
     }
   }
 
-<<<<<<< HEAD
-  setSheetColors(sheetNameToColor: Record<string, string>, cursor: string) {
-    return new Promise((resolve) => {
-      if (!this.gridController) throw new Error('Expected gridController to be defined');
-      try {
-        this.gridController.setSheetColors(sheetNameToColor, cursor);
-      } catch (e) {
-        this.handleCoreError('setSheetColors', e);
-      }
-      resolve(undefined);
-    });
-  }
-
-  duplicateSheet(sheetId: string, nameOfNewSheet: string | undefined, cursor: string) {
-    return new Promise((resolve) => {
-      if (!this.gridController) throw new Error('Expected gridController to be defined');
-      try {
-        this.gridController.duplicateSheet(sheetId, nameOfNewSheet, cursor);
-      } catch (e) {
-        this.handleCoreError('duplicateSheet', e);
-      }
-      resolve(undefined);
-    });
-=======
   setSheetColor(sheetId: string, color: string | undefined, cursor: string): JsResponse | undefined {
     try {
       if (!this.gridController) throw new Error('Expected gridController to be defined');
@@ -614,7 +574,6 @@
     } catch (e) {
       this.handleCoreError('setSheetsColor', e);
     }
->>>>>>> ac7d6540
   }
 
   undo(cursor: string) {
@@ -645,13 +604,8 @@
     }
   }
 
-<<<<<<< HEAD
-  search(search: string, searchOptions: SearchOptions): Promise<JsSheetPosText[]> {
-    return new Promise((resolve) => {
-=======
   exportExcel(): Uint8Array {
     try {
->>>>>>> ac7d6540
       if (!this.gridController) throw new Error('Expected gridController to be defined');
       return this.gridController.exportExcel();
     } catch (e) {
@@ -660,7 +614,7 @@
     }
   }
 
-  search(search: string, searchOptions: SearchOptions): SheetPos[] {
+  search(search: string, searchOptions: SearchOptions): JsSheetPosText[] {
     try {
       if (!this.gridController) throw new Error('Expected gridController to be defined');
       return this.gridController.search(search, searchOptions) ?? [];
