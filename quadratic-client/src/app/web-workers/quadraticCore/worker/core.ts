--- conflicted
+++ resolved
@@ -57,12 +57,7 @@
   posToPos,
   toSheetPos,
 } from '@/app/web-workers/quadraticCore/worker/rustConversions';
-<<<<<<< HEAD
-import { trackEvent } from '@/shared/utils/analyticsEvents';
-import * as Sentry from '@sentry/react';
-=======
 import { sendAnalyticsError } from '@/shared/utils/error';
->>>>>>> ad7f6c81
 import { Buffer } from 'buffer';
 
 class Core {
@@ -70,15 +65,7 @@
   teamUuid?: string;
 
   private sendAnalyticsError = (from: string, error: Error | unknown) => {
-<<<<<<< HEAD
-    console.error(error);
-    trackEvent(`[core] ${from} error`, {
-      error,
-    });
-    Sentry.captureException(error);
-=======
     sendAnalyticsError('core', from, error);
->>>>>>> ad7f6c81
   };
 
   private handleCoreError = (from: string, error: Error | unknown) => {
