/**
 * Interface between the core webworker and quadratic-core (Rust)
 *
 * This is a singleton where one instance exists for the web worker and can be
 * directly accessed by its siblings.
 */

import { debugWebWorkers } from '@/app/debugFlags';
import {
  CellAlign,
  CellFormatSummary,
  CellVerticalAlign,
  CellWrap,
  CodeCellLanguage,
  Format,
  JsCodeCell,
  JsCodeResult,
  JsRenderCell,
  MinMax,
  SearchOptions,
  Selection,
  SheetPos,
  SummarizeSelectionResult,
  Validation,
} from '@/app/quadratic-core-types';
import initCore, { GridController } from '@/app/quadratic-core/quadratic_core';
import { MultiplayerCoreReceiveTransaction } from '@/app/web-workers/multiplayerWebWorker/multiplayerCoreMessages';
import * as Sentry from '@sentry/react';
import {
  ClientCoreFindNextColumn,
  ClientCoreFindNextRow,
  ClientCoreImportExcel,
  ClientCoreLoad,
  ClientCoreMoveCells,
  ClientCoreSummarizeSelection,
} from '../coreClientMessages';
import { coreClient } from './coreClient';
import { coreRender } from './coreRender';
import { offline } from './offline';
import { numbersToRectStringified, pointsToRect, posToPos, posToRect } from './rustConversions';

// Used to coerce bigints to numbers for JSON.stringify; see
// https://github.com/GoogleChromeLabs/jsbi/issues/30#issuecomment-2064279949.
const bigIntReplacer = (_key: string, value: any): any => {
  return typeof value === 'bigint' ? Number(value) : value;
};

class Core {
  gridController?: GridController;

  // priority queue for client/render requests (client is always first)
  private clientQueue: Function[] = [];
  private renderQueue: Function[] = [];

  private async loadGridFile(file: string): Promise<Uint8Array> {
    const res = await fetch(file);
    return new Uint8Array(await res.arrayBuffer());
  }

  constructor() {
    this.next();
  }

  private allowEventLoop() {
    return new Promise((ok) => setTimeout(ok, 0));
  }

  private next = async () => {
    if (this.clientQueue.length) {
      this.clientQueue.shift()?.();
    } else if (this.renderQueue.length) {
      this.renderQueue.shift()?.();
    }
    await this.allowEventLoop();
    this.next();
  };

  // Creates a Grid from a file. Initializes bother coreClient and coreRender w/metadata.
  async loadFile(message: ClientCoreLoad, renderPort: MessagePort): Promise<{ version: string } | { error: string }> {
    coreRender.init(renderPort);
    const results = await Promise.all([this.loadGridFile(message.url), initCore()]);
    try {
      this.gridController = GridController.newFromFile(results[0], message.sequenceNumber, true);
    } catch (e) {
      console.error('Error loading grid file:', e);
      Sentry.captureException(e);
      return { error: 'Unable to load file' };
    }
    if (debugWebWorkers) console.log('[core] GridController loaded');
    return { version: this.gridController.getVersion() };
  }

  getSheetName(sheetId: string): Promise<string> {
    return new Promise((resolve) => {
      this.clientQueue.push(() => {
        if (!this.gridController) throw new Error('Expected gridController to be defined in Core.getSheetName');
        resolve(this.gridController.getSheetName(sheetId));
      });
    });
  }

  getSheetOrder(sheetId: string): Promise<string> {
    return new Promise((resolve) => {
      this.clientQueue.push(() => {
        if (!this.gridController) throw new Error('Expected gridController to be defined in Core.getSheetOrder');
        resolve(this.gridController.getSheetOrder(sheetId));
      });
    });
  }

  getSheetColor(sheetId: string): Promise<string> {
    return new Promise((resolve) => {
      this.clientQueue.push(() => {
        if (!this.gridController) throw new Error('Expected gridController to be defined in Core.getSheetColor');
        resolve(this.gridController.getSheetColor(sheetId));
      });
    });
  }

  // Gets the bounds of a sheet.
  getGridBounds(data: {
    sheetId: string;
    ignoreFormatting: boolean;
  }): Promise<{ x: number; y: number; width: number; height: number } | undefined> {
    return new Promise((resolve) => {
      this.clientQueue.push(() => {
        if (!this.gridController) throw new Error('Expected gridController to be defined in Core.getGridBounds');
        const bounds = this.gridController.getGridBounds(data.sheetId, data.ignoreFormatting);
        if (bounds.type === 'empty') {
          resolve(undefined);
        } else {
          resolve({
            x: bounds.min.x,
            y: bounds.min.y,
            width: bounds.max.x - bounds.min.x,
            height: bounds.max.y - bounds.min.y,
          });
        }
      });
    });
  }

  // Gets RenderCell[] for a region of a Sheet.
  getRenderCells(data: {
    sheetId: string;
    x: number;
    y: number;
    width: number;
    height: number;
  }): Promise<JsRenderCell[]> {
    return new Promise((resolve) => {
      this.renderQueue.push(() => {
        if (!this.gridController) throw new Error('Expected gridController to be defined in Core.getGridBounds');
        const cells = this.gridController.getRenderCells(
          data.sheetId,
          numbersToRectStringified(data.x, data.y, data.width, data.height)
        );
        resolve(JSON.parse(cells));
      });
    });
  }

  // Gets the SheetIds for the Grid.
  getSheetIds(): Promise<string[]> {
    return new Promise((resolve) => {
      this.clientQueue.push(() => {
        if (!this.gridController) throw new Error('Expected gridController to be defined in Core.getSheetIds');
        resolve(JSON.parse(this.gridController.getSheetIds()));
      });
    });
  }

  getCodeCell(sheetId: string, x: number, y: number): Promise<JsCodeCell | undefined> {
    return new Promise((resolve) => {
      this.clientQueue.push(() => {
        if (!this.gridController) throw new Error('Expected gridController to be defined in Core.getCodeCell');
        resolve(this.gridController.getCodeCell(sheetId, posToPos(x, y)));
      });
    });
  }

  cellHasContent(sheetId: string, x: number, y: number): Promise<boolean> {
    return new Promise((resolve) => {
      this.clientQueue.push(() => {
        if (!this.gridController) throw new Error('Expected gridController to be defined in Core.cellHasContent');
        resolve(this.gridController.hasRenderCells(sheetId, posToRect(x, y)));
      });
    });
  }

  getEditCell(sheetId: string, x: number, y: number): Promise<string> {
    return new Promise((resolve) => {
      this.clientQueue.push(() => {
        if (!this.gridController) throw new Error('Expected gridController to be defined in Core.getEditCell');
        resolve(this.gridController.getEditCell(sheetId, posToPos(x, y)));
      });
    });
  }

  setCellValue(sheetId: string, x: number, y: number, value: string, cursor?: string) {
    return new Promise((resolve) => {
      this.clientQueue.push(() => {
        if (!this.gridController) throw new Error('Expected gridController to be defined');
        this.gridController.setCellValue(sheetId, x, y, value, cursor);
        resolve(undefined);
      });
    });
  }

  getCellFormatSummary(sheetId: string, x: number, y: number, withSheetInfo: boolean): Promise<CellFormatSummary> {
    return new Promise((resolve) => {
      this.clientQueue.push(() => {
        if (!this.gridController) throw new Error('Expected gridController to be defined');
        resolve(this.gridController.getCellFormatSummary(sheetId, posToPos(x, y), withSheetInfo));
      });
    });
  }

  getFormatAll(sheetId: string): Promise<Format | undefined> {
    return new Promise((resolve) => {
      this.clientQueue.push(() => {
        if (!this.gridController) throw new Error('Expected gridController to be defined');
        const format = this.gridController.getFormatAll(sheetId);
        if (format) {
          resolve(JSON.parse(format));
        } else {
          resolve(undefined);
        }
      });
    });
  }

  getFormatColumn(sheetId: string, column: number): Promise<Format | undefined> {
    return new Promise((resolve) => {
      this.clientQueue.push(() => {
        if (!this.gridController) throw new Error('Expected gridController to be defined');
        const format = this.gridController.getFormatColumn(sheetId, column);
        if (format) {
          resolve(JSON.parse(format));
        } else {
          resolve(undefined);
        }
      });
    });
  }

  getFormatRow(sheetId: string, row: number): Promise<Format | undefined> {
    return new Promise((resolve) => {
      this.clientQueue.push(() => {
        if (!this.gridController) throw new Error('Expected gridController to be defined');
        const format = this.gridController.getFormatRow(sheetId, row);
        if (format) {
          resolve(JSON.parse(format));
        } else {
          resolve(undefined);
        }
      });
    });
  }

  getFormatCell(sheetId: string, x: number, y: number): Promise<Format | undefined> {
    return new Promise((resolve) => {
      this.clientQueue.push(() => {
        if (!this.gridController) throw new Error('Expected gridController to be defined');
        const format = this.gridController.getFormatCell(sheetId, x, y);
        if (format) {
          resolve(JSON.parse(format));
        } else {
          resolve(undefined);
        }
      });
    });
  }

  receiveSequenceNum(sequenceNum: number) {
    return new Promise((resolve) => {
      this.clientQueue.push(() => {
        if (!this.gridController) throw new Error('Expected gridController to be defined');
        this.gridController.receiveSequenceNum(sequenceNum);
        resolve(undefined);
      });
    });
  }

  receiveTransaction(message: MultiplayerCoreReceiveTransaction) {
    return new Promise((resolve) => {
      this.clientQueue.push(async () => {
        if (!this.gridController) throw new Error('Expected gridController to be defined');
        const data = message.transaction;
        this.gridController.multiplayerTransaction(data.id, data.sequence_num, data.operations);
        offline.markTransactionSent(data.id);
        if (await offline.unsentTransactionsCount()) {
          coreClient.sendMultiplayerState('syncing');
        } else {
          coreClient.sendMultiplayerState('connected');
        }
        resolve(undefined);
      });
    });
  }

  receiveTransactions(transactions: string) {
    return new Promise((resolve) => {
      this.clientQueue.push(async () => {
        if (!this.gridController) throw new Error('Expected gridController to be defined');
        this.gridController.receiveMultiplayerTransactions(transactions);
        if (await offline.unsentTransactionsCount()) {
          coreClient.sendMultiplayerState('syncing');
        } else {
          coreClient.sendMultiplayerState('connected');
        }
        resolve(undefined);
      });
    });
  }

  summarizeSelection(message: ClientCoreSummarizeSelection): Promise<SummarizeSelectionResult | undefined> {
    return new Promise((resolve) => {
      this.clientQueue.push(() => {
        if (!this.gridController) throw new Error('Expected gridController to be defined');
        const summary = this.gridController.summarizeSelection(
          JSON.stringify(message.selection, bigIntReplacer),
          BigInt(message.decimalPlaces)
        );
        if (summary) {
          resolve(JSON.parse(summary));
        } else {
          resolve(undefined);
        }
      });
    });
  }

  setCellBold(selection: Selection, bold: boolean, cursor?: string) {
    return new Promise((resolve) => {
      this.clientQueue.push(() => {
        if (!this.gridController) throw new Error('Expected gridController to be defined');
        this.gridController.setCellBold(JSON.stringify(selection, bigIntReplacer), bold, cursor);
        resolve(undefined);
      });
    });
  }

  setCellItalic(selection: Selection, italic: boolean, cursor?: string) {
    return new Promise((resolve) => {
      this.clientQueue.push(() => {
        if (!this.gridController) throw new Error('Expected gridController to be defined');
        this.gridController.setCellItalic(JSON.stringify(selection, bigIntReplacer), italic, cursor);
        resolve(undefined);
      });
    });
  }

  setCellTextColor(selection: Selection, color?: string, cursor?: string) {
    return new Promise((resolve) => {
      this.clientQueue.push(() => {
        if (!this.gridController) throw new Error('Expected gridController to be defined');
        this.gridController.setCellTextColor(JSON.stringify(selection, bigIntReplacer), color, cursor);
        resolve(undefined);
      });
    });
  }

  setCellFillColor(selection: Selection, fillColor?: string, cursor?: string) {
    return new Promise((resolve) => {
      this.clientQueue.push(() => {
        if (!this.gridController) throw new Error('Expected gridController to be defined');
        this.gridController.setCellFillColor(JSON.stringify(selection, bigIntReplacer), fillColor, cursor);
        resolve(undefined);
      });
    });
  }

  setCommas(selection: Selection, commas: boolean, cursor?: string) {
    return new Promise((resolve) => {
      this.clientQueue.push(() => {
        if (!this.gridController) throw new Error('Expected gridController to be defined');
        this.gridController.setCellCommas(JSON.stringify(selection, bigIntReplacer), commas, cursor);
        resolve(undefined);
      });
    });
  }

  getRenderCell(sheetId: string, x: number, y: number): Promise<JsRenderCell | undefined> {
    return new Promise((resolve) => {
      this.clientQueue.push(() => {
        if (!this.gridController) throw new Error('Expected gridController to be defined');
        const results = JSON.parse(this.gridController.getRenderCells(sheetId, posToRect(x, y)));
        resolve(results[0]);
      });
    });
  }

  setCurrency(selection: Selection, symbol: string, cursor?: string) {
    return new Promise((resolve) => {
      this.clientQueue.push(() => {
        if (!this.gridController) throw new Error('Expected gridController to be defined');
        this.gridController.setCellCurrency(JSON.stringify(selection, bigIntReplacer), symbol, cursor);
        resolve(undefined);
      });
    });
  }

  importCsv(
    sheetId: string,
    x: number,
    y: number,
    file: ArrayBuffer,
    fileName: string,
    cursor?: string
  ): Promise<string | undefined> {
    return new Promise((resolve) => {
      this.clientQueue.push(() => {
        if (!this.gridController) throw new Error('Expected gridController to be defined');
        try {
          this.gridController.importCsv(sheetId, new Uint8Array(file), fileName, posToPos(x, y), cursor);
          resolve(undefined);
        } catch (error) {
          // TODO(ddimaria): standardize on how WASM formats errors for a consistent error
          // type in the UI.
          console.error(error);
          reportError(error);
          Sentry.captureException(error);
          resolve(error as string);
        }
      });
    });
  }

  importParquet(
    sheetId: string,
    x: number,
    y: number,
    file: ArrayBuffer,
    fileName: string,
    cursor?: string
  ): Promise<string | undefined> {
    return new Promise((resolve) => {
      this.clientQueue.push(() => {
        if (!this.gridController) throw new Error('Expected gridController to be defined');
        try {
          this.gridController.importParquet(sheetId, new Uint8Array(file), fileName, posToPos(x, y), cursor);
          resolve(undefined);
        } catch (error) {
          // TODO(ddimaria): standardize on how WASM formats errors for a consistent error
          // type in the UI.
          reportError(error);
          Sentry.captureException(error);
          resolve(error as string);
        }
      });
    });
  }

  deleteCellValues(selection: Selection, cursor?: string) {
    return new Promise((resolve) => {
      this.clientQueue.push(() => {
        if (!this.gridController) throw new Error('Expected gridController to be defined');
        this.gridController.deleteCellValues(JSON.stringify(selection, bigIntReplacer), cursor);
        resolve(undefined);
      });
    });
  }

  setCodeCellValue(
    sheetId: string,
    x: number,
    y: number,
    language: CodeCellLanguage,
    codeString: string,
    cursor?: string
  ) {
    return new Promise((resolve) => {
      this.clientQueue.push(() => {
        if (!this.gridController) throw new Error('Expected gridController to be defined');
        this.gridController.setCellCode(sheetId, posToPos(x, y), language, codeString, cursor);
        resolve(undefined);
      });
    });
  }

  addSheet(cursor?: string) {
    return new Promise((resolve) => {
      this.clientQueue.push(() => {
        if (!this.gridController) throw new Error('Expected gridController to be defined');
        this.gridController.addSheet(cursor);
        resolve(undefined);
      });
    });
  }

  deleteSheet(sheetId: string, cursor: string) {
    return new Promise((resolve) => {
      this.clientQueue.push(() => {
        if (!this.gridController) throw new Error('Expected gridController to be defined');
        this.gridController.deleteSheet(sheetId, cursor);
        resolve(undefined);
      });
    });
  }

  moveSheet(sheetId: string, previous: string | undefined, cursor: string) {
    return new Promise((resolve) => {
      this.clientQueue.push(() => {
        if (!this.gridController) throw new Error('Expected gridController to be defined');
        this.gridController.moveSheet(sheetId, previous, cursor);
        resolve(undefined);
      });
    });
  }

  setSheetName(sheetId: string, name: string, cursor: string) {
    return new Promise((resolve) => {
      this.clientQueue.push(() => {
        if (!this.gridController) throw new Error('Expected gridController to be defined');
        this.gridController.setSheetName(sheetId, name, cursor);
        resolve(undefined);
      });
    });
  }

  setSheetColor(sheetId: string, color: string | undefined, cursor: string) {
    return new Promise((resolve) => {
      this.clientQueue.push(() => {
        if (!this.gridController) throw new Error('Expected gridController to be defined');
        this.gridController.setSheetColor(sheetId, color, cursor);
        resolve(undefined);
      });
    });
  }

  duplicateSheet(sheetId: string, cursor: string) {
    return new Promise((resolve) => {
      this.clientQueue.push(() => {
        if (!this.gridController) throw new Error('Expected gridController to be defined');
        this.gridController.duplicateSheet(sheetId, cursor);
        resolve(undefined);
      });
    });
  }

  undo(cursor: string) {
    return new Promise((resolve) => {
      this.clientQueue.push(() => {
        if (!this.gridController) throw new Error('Expected gridController to be defined');
        this.gridController.undo(cursor);
        resolve(undefined);
      });
    });
  }

  redo(cursor: string) {
    return new Promise((resolve) => {
      this.clientQueue.push(() => {
        if (!this.gridController) throw new Error('Expected gridController to be defined');
        this.gridController.redo(cursor);
        resolve(undefined);
      });
    });
  }

  async upgradeGridFile(file: Uint8Array, sequenceNum: number): Promise<{ grid: Uint8Array; version: string }> {
    await initCore();
    const gc = GridController.newFromFile(file, sequenceNum, false);
    const grid = gc.exportToFile();
    const version = gc.getVersion();
    return { grid, version };
  }

  export(): Promise<Uint8Array> {
    return new Promise((resolve) => {
      this.clientQueue.push(() => {
        if (!this.gridController) throw new Error('Expected gridController to be defined');
        resolve(this.gridController.exportToFile());
      });
    });
  }

  search(search: string, searchOptions: SearchOptions): Promise<SheetPos[]> {
    return new Promise((resolve) => {
      this.clientQueue.push(() => {
        if (!this.gridController) throw new Error('Expected gridController to be defined');
        resolve(this.gridController.search(search, searchOptions));
      });
    });
  }

  hasRenderCells(sheetId: string, x: number, y: number, width: number, height: number): Promise<boolean> {
    return new Promise((resolve) => {
      this.clientQueue.push(() => {
        if (!this.gridController) throw new Error('Expected gridController to be defined');
        resolve(this.gridController.hasRenderCells(sheetId, numbersToRectStringified(x, y, width, height)));
      });
    });
  }

  setCellAlign(selection: Selection, align: CellAlign, cursor?: string) {
    return new Promise((resolve) => {
      this.clientQueue.push(() => {
        if (!this.gridController) throw new Error('Expected gridController to be defined');
        this.gridController.setCellAlign(JSON.stringify(selection, bigIntReplacer), align, cursor);
        resolve(undefined);
      });
    });
  }

  setCellVerticalAlign(selection: Selection, verticalAlign: CellVerticalAlign, cursor?: string) {
    return new Promise((resolve) => {
      this.clientQueue.push(() => {
        if (!this.gridController) throw new Error('Expected gridController to be defined');
        this.gridController.setCellVerticalAlign(JSON.stringify(selection, bigIntReplacer), verticalAlign, cursor);
        resolve(undefined);
      });
    });
  }

  setCellWrap(selection: Selection, wrap: CellWrap, cursor?: string) {
    return new Promise((resolve) => {
      this.clientQueue.push(() => {
        if (!this.gridController) throw new Error('Expected gridController to be defined');
        this.gridController.setCellWrap(JSON.stringify(selection, bigIntReplacer), wrap, cursor);
        resolve(undefined);
      });
    });
  }

  //#region Clipboard
  copyToClipboard(selection: Selection): Promise<{ plainText: string; html: string }> {
    return new Promise((resolve) => {
      this.clientQueue.push(() => {
        if (!this.gridController) throw new Error('Expected gridController to be defined');
        resolve(this.gridController.copyToClipboard(JSON.stringify(selection, bigIntReplacer)));
      });
    });
  }

  cutToClipboard(selection: Selection, cursor: string): Promise<{ plainText: string; html: string }> {
    return new Promise((resolve) => {
      this.clientQueue.push(() => {
        if (!this.gridController) throw new Error('Expected gridController to be defined');
        resolve(this.gridController.cutToClipboard(JSON.stringify(selection, bigIntReplacer), cursor));
      });
    });
  }

  pasteFromClipboard(
    selection: Selection,
    plainText: string | undefined,
    html: string | undefined,
    special: string,
    cursor: string
  ) {
    return new Promise((resolve) => {
      this.clientQueue.push(() => {
        if (!this.gridController) throw new Error('Expected gridController to be defined');
        this.gridController.pasteFromClipboard(
          JSON.stringify(selection, bigIntReplacer),
          plainText,
          html,
          special,
          cursor
        );
        resolve(undefined);
      });
    });
  }

  //#endregion

  setRegionBorders(
    sheetId: string,
    x: number,
    y: number,
    width: number,
    height: number,
    selection: string,
    style: string | undefined,
    cursor: string
  ) {
    return new Promise((resolve) => {
      this.clientQueue.push(() => {
        if (!this.gridController) throw new Error('Expected gridController to be defined');
        this.gridController.setRegionBorders(
          sheetId,
          numbersToRectStringified(x, y, width, height),
          selection,
          style,
          cursor
        );
        resolve(undefined);
      });
    });
  }

  setCellRenderSize(sheetId: string, x: number, y: number, width: number, height: number, cursor: string) {
    return new Promise((resolve) => {
      this.clientQueue.push(() => {
        if (!this.gridController) throw new Error('Expected gridController to be defined');
        this.gridController.setCellRenderSize(
          sheetId,
          numbersToRectStringified(x, y, 1, 1),
          width.toString(),
          height.toString(),
          cursor
        );
        resolve(undefined);
      });
    });
  }

  autocomplete(
    sheetId: string,
    x1: number,
    y1: number,
    x2: number,
    y2: number,
    fullX1: number,
    fullY1: number,
    fullX2: number,
    fullY2: number,
    cursor: string
  ) {
    return new Promise((resolve) => {
      this.clientQueue.push(() => {
        if (!this.gridController) throw new Error('Expected gridController to be defined');
        this.gridController.autocomplete(
          sheetId,
          pointsToRect(x1, y1, x2, y2),
          pointsToRect(fullX1, fullY1, fullX2, fullY2),
          cursor
        );
        resolve(undefined);
      });
    });
  }

  exportCsvSelection(selection: Selection): Promise<string> {
    return new Promise((resolve) => {
      this.clientQueue.push(() => {
        if (!this.gridController) throw new Error('Expected gridController to be defined');
        resolve(this.gridController.exportCsvSelection(JSON.stringify(selection, bigIntReplacer)));
      });
    });
  }

  getColumnsBounds(
    sheetId: string,
    start: number,
    end: number,
    ignoreFormatting: boolean
  ): Promise<MinMax | undefined> {
    return new Promise((resolve) => {
      this.clientQueue.push(() => {
        if (!this.gridController) throw new Error('Expected gridController to be defined');
        const result = this.gridController.getColumnsBounds(sheetId, start, end, ignoreFormatting);
        if (result) resolve(JSON.parse(result));
        else resolve(undefined);
      });
    });
  }

  getRowsBounds(sheetId: string, start: number, end: number, ignoreFormatting: boolean): Promise<MinMax | undefined> {
    return new Promise((resolve) => {
      this.clientQueue.push(() => {
        if (!this.gridController) throw new Error('Expected gridController to be defined');
        const result = this.gridController.getRowsBounds(sheetId, start, end, ignoreFormatting);
        if (result) resolve(JSON.parse(result));
        else resolve(undefined);
      });
    });
  }

  findNextColumn(data: ClientCoreFindNextColumn): Promise<number | undefined> {
    return new Promise((resolve) => {
      this.clientQueue.push(() => {
        if (!this.gridController) throw new Error('Expected gridController to be defined');
        resolve(
          this.gridController.findNextColumn(data.sheetId, data.columnStart, data.row, data.reverse, data.withContent)
        );
      });
    });
  }

  findNextRow(data: ClientCoreFindNextRow): Promise<number | undefined> {
    return new Promise((resolve) => {
      this.clientQueue.push(() => {
        if (!this.gridController) throw new Error('Expected gridController to be defined');
        resolve(
          this.gridController.findNextRow(data.sheetId, data.rowStart, data.column, data.reverse, data.withContent)
        );
      });
    });
  }

  commitTransientResize(sheetId: string, transientResize: string, cursor: string) {
    this.clientQueue.push(() => {
      if (!this.gridController) throw new Error('Expected gridController to be defined');
      this.gridController.commitOffsetsResize(sheetId, transientResize, cursor);
    });
  }

  commitSingleResize(
    sheetId: string,
    column: number | undefined,
    row: number | undefined,
    size: number,
    cursor: string
  ) {
    this.clientQueue.push(() => {
      if (!this.gridController) throw new Error('Expected gridController to be defined');
      this.gridController.commitSingleResize(sheetId, column, row, size, cursor);
    });
  }

  calculationComplete(results: JsCodeResult) {
    if (!this.gridController) throw new Error('Expected gridController to be defined');
    this.gridController.calculationComplete(JSON.stringify(results));
  }

  connectionComplete(transactionId: string, data: ArrayBuffer, std_out?: string, std_err?: string, extra?: string) {
    if (!this.gridController) throw new Error('Expected gridController to be defined');
    this.gridController.connectionComplete(transactionId, data as Uint8Array, std_out, std_err, extra);
  }

  getCells(transactionId: string, x: number, y: number, w: number, h?: number, sheet?: string, lineNumber?: number) {
    if (!this.gridController) throw new Error('Expected gridController to be defined');
    return this.gridController.calculationGetCells(transactionId, x, y, w, h, sheet, lineNumber);
  }

  async importExcel(
    message: ClientCoreImportExcel
  ): Promise<{ contents?: Uint8Array; version?: string; error?: string }> {
    try {
      if (message.cursor === undefined) {
        await initCore();
        const gc = GridController.importExcel(message.file, message.fileName);
        const contents = gc.exportToFile();
        return { contents: contents, version: gc.getVersion() };
      } else {
        if (!this.gridController) throw new Error('Expected gridController to be defined');
        this.gridController.importExcelIntoExistingFile(message.file, message.fileName, message.cursor);
        return {};
      }
    } catch (error: unknown) {
      // TODO(ddimaria): standardize on how WASM formats errors for a consistent error
      // type in the UI.
      console.error(error);
      reportError(error);
      Sentry.captureException(error);
      return { error: error as string };
    }
  }

  // Returns true if the transaction was applied successfully.
  applyOfflineUnsavedTransaction(transactionId: string, transactions: string): boolean {
    if (!this.gridController) throw new Error('Expected gridController to be defined');
    try {
      this.gridController.applyOfflineUnsavedTransaction(transactionId, transactions);
      return true;
    } catch (error: any) {
      console.log(error);
      return false;
    }
  }

  clearFormatting(selection: Selection, cursor?: string) {
    if (!this.gridController) throw new Error('Expected gridController to be defined');
    this.gridController.clearFormatting(JSON.stringify(selection, bigIntReplacer), cursor);
  }

  rerunCodeCells(sheetId?: string, x?: number, y?: number, cursor?: string) {
    if (!this.gridController) throw new Error('Expected gridController to be defined');
    if (sheetId !== undefined && x !== undefined && y !== undefined) {
      this.gridController.rerunCodeCell(sheetId, posToPos(x, y), cursor);
    } else if (sheetId !== undefined) {
      this.gridController.rerunSheetCodeCells(sheetId, cursor);
    } else {
      this.gridController.rerunAllCodeCells(cursor);
    }
  }

  cancelExecution(transactionId: string) {
    if (!this.gridController) throw new Error('Expected gridController to be defined');
    const codeResult: JsCodeResult = {
      transaction_id: transactionId,
      success: false,
      std_err: 'Execution cancelled by user',
      std_out: null,
      output_value: null,
      output_array: null,
      line_number: null,
      output_display_type: null,
      cancel_compute: true,
    };
    this.gridController.calculationComplete(JSON.stringify(codeResult));
  }

  changeDecimals(selection: Selection, decimals: number, cursor?: string) {
    if (!this.gridController) throw new Error('Expected gridController to be defined');
    this.gridController.changeDecimalPlaces(JSON.stringify(selection, bigIntReplacer), decimals, cursor);
  }

  setPercentage(selection: Selection, cursor?: string) {
    if (!this.gridController) throw new Error('Expected gridController to be defined');
    this.gridController.setCellPercentage(JSON.stringify(selection, bigIntReplacer), cursor);
  }

  setExponential(selection: Selection, cursor?: string) {
    if (!this.gridController) throw new Error('Expected gridController to be defined');
    this.gridController.setCellExponential(JSON.stringify(selection, bigIntReplacer), cursor);
  }

  removeCellNumericFormat(selection: Selection, cursor?: string) {
    if (!this.gridController) throw new Error('Expected gridController to be defined');
    this.gridController.removeCellNumericFormat(JSON.stringify(selection, bigIntReplacer), cursor);
  }

  moveCells(message: ClientCoreMoveCells) {
    if (!this.gridController) throw new Error('Expected gridController to be defined');
    const dest: SheetPos = {
      x: BigInt(message.targetX),
      y: BigInt(message.targetY),
      sheet_id: { id: message.targetSheetId },
    };
    this.gridController.moveCells(
      JSON.stringify(message.source, bigIntReplacer),
      JSON.stringify(dest, bigIntReplacer),
      message.cursor
    );
  }

  getValidation(sheetId: string, validationId: string): Validation | undefined {
    if (!this.gridController) throw new Error('Expected gridController to be defined');
    const validation = this.gridController.getValidation(sheetId, validationId);
    if (validation) {
      return JSON.parse(validation);
    }
  }

  getValidations(sheetId: string): Validation[] {
    if (!this.gridController) throw new Error('Expected gridController to be defined');
    const validations = this.gridController.getValidations(sheetId);
    return JSON.parse(validations);
  }

  updateValidation(validation: Validation, cursor: string) {
    if (!this.gridController) throw new Error('Expected gridController to be defined');
    this.gridController.updateValidation(JSON.stringify(validation, bigIntReplacer), cursor);
  }

  removeValidation(sheetId: string, validationId: string, cursor: string) {
    if (!this.gridController) throw new Error('Expected gridController to be defined');
    this.gridController.removeValidation(sheetId, validationId, cursor);
  }

  removeValidations(sheetId: string, cursor: string) {
    if (!this.gridController) throw new Error('Expected gridController to be defined');
    this.gridController.removeValidations(sheetId, cursor);
  }

  getValidationFromPos(sheetId: string, x: number, y: number) {
    if (!this.gridController) throw new Error('Expected gridController to be defined');
    const validation = this.gridController.getValidationFromPos(sheetId, posToPos(x, y));
    if (validation) {
      return JSON.parse(validation);
    }
  }

  receiveRowHeights(transactionId: string, sheetId: string, rowHeights: string) {
    if (!this.gridController) throw new Error('Expected gridController to be defined');
    this.gridController.receiveRowHeights(transactionId, sheetId, rowHeights);
  }

<<<<<<< HEAD
  setDateTimeFormat(selection: Selection, format: string, cursor: string) {
    if (!this.gridController) throw new Error('Expected gridController to be defined');
    this.gridController.setDateTimeFormat(JSON.stringify(selection, bigIntReplacer), format, cursor);
=======
  getValidationList(sheetId: string, x: number, y: number) {
    if (!this.gridController) throw new Error('Expected gridController to be defined');
    const list = this.gridController.getValidationList(sheetId, BigInt(x), BigInt(y));
    return JSON.parse(list);
  }

  getDisplayCell(sheetId: string, x: number, y: number) {
    if (!this.gridController) throw new Error('Expected gridController to be defined');
    return this.gridController.getDisplayValue(sheetId, posToPos(x, y));
  }

  validateInput(sheetId: string, x: number, y: number, input: string) {
    if (!this.gridController) throw new Error('Expected gridController to be defined');
    const validationId = this.gridController.validateInput(sheetId, posToPos(x, y), input);
    if (validationId) {
      return JSON.parse(validationId);
    }
>>>>>>> 50be75af
  }
}

export const core = new Core();<|MERGE_RESOLUTION|>--- conflicted
+++ resolved
@@ -971,11 +971,11 @@
     this.gridController.receiveRowHeights(transactionId, sheetId, rowHeights);
   }
 
-<<<<<<< HEAD
   setDateTimeFormat(selection: Selection, format: string, cursor: string) {
     if (!this.gridController) throw new Error('Expected gridController to be defined');
     this.gridController.setDateTimeFormat(JSON.stringify(selection, bigIntReplacer), format, cursor);
-=======
+  }
+
   getValidationList(sheetId: string, x: number, y: number) {
     if (!this.gridController) throw new Error('Expected gridController to be defined');
     const list = this.gridController.getValidationList(sheetId, BigInt(x), BigInt(y));
@@ -993,7 +993,6 @@
     if (validationId) {
       return JSON.parse(validationId);
     }
->>>>>>> 50be75af
   }
 }
 
