--- conflicted
+++ resolved
@@ -211,7 +211,7 @@
     }
   }
 
-  getFormatSelection(selection: string): CellFormatSummary | undefined {
+  getFormatSelection(selection: string): CellFormatSummary | JsResponse | undefined {
     try {
       if (!this.gridController) throw new Error('Expected gridController to be defined');
       return this.gridController.getFormatSelection(selection);
@@ -660,15 +660,9 @@
     special: string;
     cursor: string;
   }) {
-<<<<<<< HEAD
-    try {
-      if (!this.gridController) throw new Error('Expected gridController to be defined');
-      this.gridController.pasteFromClipboard(selection, plainText, html, special, cursor);
-=======
-    if (!this.gridController) throw new Error('Expected gridController to be defined');
-    try {
+    try {
+      if (!this.gridController) throw new Error('Expected gridController to be defined');
       this.gridController.pasteFromClipboard(selection, jsClipboard, special, cursor);
->>>>>>> f59c1cb6
     } catch (e) {
       this.handleCoreError('pasteFromClipboard', e);
     }
