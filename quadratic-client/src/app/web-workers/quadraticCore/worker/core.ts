--- conflicted
+++ resolved
@@ -1571,7 +1571,6 @@
     }
   }
 
-<<<<<<< HEAD
   getAICells(selection: string, sheetName: string, page: number): string {
     if (!this.gridController) throw new Error('Expected gridController to be defined');
     try {
@@ -1596,7 +1595,9 @@
       return this.gridController.getAICellFormats(sheetId, selection);
     } catch (e) {
       return JSON.stringify(e);
-=======
+    }
+  }
+
   resizeColumns(sheetId: string, columns: ColumnRowResize[], cursor: string) {
     if (!this.gridController) throw new Error('Expected gridController to be defined');
     const sizes: JsColumnWidth[] = columns.map((column) => ({
@@ -1638,7 +1639,6 @@
       this.gridController.resizeAllRows(sheetId, size, cursor);
     } catch (e) {
       this.handleCoreError('resizeAllRows', e);
->>>>>>> 1501476f
     }
   }
 }
