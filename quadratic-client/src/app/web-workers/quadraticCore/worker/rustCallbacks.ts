// this file cannot include any non-type imports; see https://rustwasm.github.io/wasm-bindgen/reference/js-snippets.html#caveats

import {
  JsCodeCell,
  JsHtmlOutput,
  JsRenderBorders,
  JsRenderCodeCell,
  JsRenderFill,
  JsSheetFill,
  Selection,
  SheetBounds,
  SheetInfo,
  TransactionName,
} from '@/app/quadratic-core-types';

declare var self: WorkerGlobalScope &
  typeof globalThis & {
    addUnsentTransaction: (transactionId: string, transaction: string, operations: number) => void;
    sendTransaction: (transactionId: string, operations: string) => void;
    sendImportProgress: (
      filename: string,
      current: number,
      total: number,
      x: number,
      y: number,
      width: number,
      height: number
    ) => void;
    sendCompleteRenderCells: (sheetId: string, hashX: number, hashY: number, cells: string) => void;
    sendAddSheetClient: (sheetInfo: SheetInfo, user: boolean) => void;
    sendDeleteSheetClient: (sheetId: string, user: boolean) => void;
    sendSheetInfoClient: (sheets: SheetInfo[]) => void;
    sendSheetInfoRender: (sheets: SheetInfo[]) => void;
    sendSheetFills: (sheetId: string, fill: JsRenderFill[]) => void;
    sendSheetMetaFills: (sheetId: string, fills: JsSheetFill) => void;
    sendSheetBorders: (sheetId: string, borders: JsRenderBorders) => void;
    sheetInfoUpdate: (sheetInfo: SheetInfo) => void;
    sendSheetInfoUpdateRender: (sheetInfo: SheetInfo) => void;
    sendAddSheetRender: (sheetInfo: SheetInfo) => void;
    sendDeleteSheetRender: (sheetId: string) => void;
    sendSetCursor: (cursor: string) => void;
    sendSetCursorSelection: (selection: Selection) => void;
    requestTransactions: (sequenceNum: number) => void;
    sendSheetOffsetsClient: (
      sheetId: string,
      column: bigint | undefined,
      row: bigint | undefined,
      size: number
    ) => void;
    sendSheetOffsetsRender: (
      sheetId: string,
      column: bigint | undefined,
      row: bigint | undefined,
      size: number
    ) => void;
    sendSheetHtml: (html: JsHtmlOutput[]) => void;
    sendUpdateHtml: (html: JsHtmlOutput) => void;
    sendGenerateThumbnail: () => void;
    sendSheetCodeCell: (sheetId: string, codeCells: JsRenderCodeCell[]) => void;
    sendSheetBoundsUpdateClient: (sheetBounds: SheetBounds) => void;
    sendSheetBoundsUpdateRender: (sheetBounds: SheetBounds) => void;
<<<<<<< HEAD
    sendTransactionStart: (
      transactionId: string,
      transactionType: TransactionName,
      sheetId?: string,
      x?: number,
      y?: number,
      w?: number,
      h?: number
    ) => void;
    sendTransactionProgress: (transactionId: string, remainingOperations: number) => void;
=======
    sendTransactionStart: (transactionId: string, transactionType: TransactionName) => void;
    sendTransactionProgress: (transactionId: String, remainingOperations: number) => void;
>>>>>>> 191e60c4
    sendRunPython: (transactionId: string, x: number, y: number, sheetId: string, code: string) => void;
    sendUpdateCodeCell: (
      sheetId: string,
      x: number,
      y: number,
      codeCell?: JsCodeCell,
      renderCodeCell?: JsRenderCodeCell
    ) => void;
    sendUndoRedo: (undo: string, redo: string) => void;
    sendRequestRowHeights: (sheet_id: string, rows: string, transactionId: string) => void;
  };

export const addUnsentTransaction = (transactionId: string, transactions: string, operations: number) => {
  return self.addUnsentTransaction(transactionId, transactions, operations);
};

export const jsSendTransaction = (transactionId: string, operations: string) => {
  return self.sendTransaction(transactionId, operations);
};

export const jsTime = (name: string) => console.time(name);
export const jsTimeEnd = (name: string) => console.timeEnd(name);

export const jsImportProgress = (
  filename: string,
  current: number,
  total: number,
  x: number,
  y: number,
  width: number,
  height: number
) => {
  return self.sendImportProgress(filename, current, total, x, y, width, height);
};

export const jsRenderCellSheets = (sheetId: string, hashX: bigint, hashY: bigint, cells: string /*JsRenderCell[]*/) => {
  self.sendCompleteRenderCells(sheetId, Number(hashX), Number(hashY), cells);
};

export const jsAddSheet = (sheetInfoStringified: string, user: boolean) => {
  const sheetInfo = JSON.parse(sheetInfoStringified);
  self.sendAddSheetClient(sheetInfo, user);
  self.sendAddSheetRender(sheetInfo);
};

export const jsDeleteSheet = (sheetId: string, user: boolean) => {
  self.sendDeleteSheetClient(sheetId, user);
  self.sendDeleteSheetRender(sheetId);
};

export const jsSheetInfo = (sheetInfoStringified: string) => {
  const sheetInfo = JSON.parse(sheetInfoStringified);
  self.sendSheetInfoClient(sheetInfo);
  self.sendSheetInfoRender(sheetInfo);
};

export const jsSheetFills = (sheet_id: string, fills: string) => {
  const sheet_fills = JSON.parse(fills);
  self.sendSheetFills(sheet_id, sheet_fills);
};

export const jsSheetInfoUpdate = (sheetInfoStringified: string) => {
  const sheetInfo = JSON.parse(sheetInfoStringified);
  self.sheetInfoUpdate(sheetInfo);
  self.sendSheetInfoUpdateRender(sheetInfo);
};

export const jsOffsetsModified = (
  sheetId: string,
  column: bigint | undefined,
  row: bigint | undefined,
  size: number
) => {
  self.sendSheetOffsetsClient(sheetId, column, row, size);
  self.sendSheetOffsetsRender(sheetId, column, row, size);
};

export const jsUpdateHtml = (htmlStringified: string) => {
  const html: JsHtmlOutput = JSON.parse(htmlStringified);
  self.sendUpdateHtml(html);
};

export const jsRequestTransactions = (sequenceNum: bigint) => {
  self.requestTransactions(Number(sequenceNum));
};

export const jsSetCursor = (cursor: string) => {
  self.sendSetCursor(cursor);
};

export const jsSetCursorSelection = (selectionStringified: string) => {
  const selection = JSON.parse(selectionStringified) as Selection;
  self.sendSetCursorSelection(selection);
};

export const jsHtmlOutput = (htmlStringified: string) => {
  const html: JsHtmlOutput[] = JSON.parse(htmlStringified);
  self.sendSheetHtml(html);
};

export const jsGenerateThumbnail = () => {
  self.sendGenerateThumbnail();
};

export const jsSheetBorders = (sheetId: string, bordersStringified: string) => {
  const borders = JSON.parse(bordersStringified) as JsRenderBorders;
  self.sendSheetBorders(sheetId, borders);
};

export const jsSheetCodeCell = (sheetId: string, codeCellsStringified: string) => {
  const codeCells = JSON.parse(codeCellsStringified) as JsRenderCodeCell[];
  self.sendSheetCodeCell(sheetId, codeCells);
};

export const jsSheetBoundsUpdate = (bounds: string) => {
  const sheetBounds = JSON.parse(bounds) as SheetBounds;
  self.sendSheetBoundsUpdateClient(sheetBounds);
  self.sendSheetBoundsUpdateRender(sheetBounds);
};

export const jsTransactionStart = (transaction_id: string, transaction_name: string) => {
  const transactionType = JSON.parse(transaction_name);
  self.sendTransactionStart(transaction_id, transactionType);
};

export const jsTransactionProgress = (transactionId: string, remainingOperations: number) => {
  self.sendTransactionProgress(transactionId, remainingOperations);
};

export const jsRunPython = (transactionId: string, x: number, y: number, sheetId: string, code: string) => {
  self.sendRunPython(transactionId, x, y, sheetId, code);
};

export const jsUpdateCodeCell = (
  sheetId: string,
  x: bigint,
  y: bigint,
  codeCellStringified?: string,
  renderCodeCellStringified?: string
) => {
  if (codeCellStringified && renderCodeCellStringified) {
    const codeCell = JSON.parse(codeCellStringified) as JsCodeCell;
    const renderCodeCell = JSON.parse(renderCodeCellStringified) as JsRenderCodeCell;
    self.sendUpdateCodeCell(sheetId, Number(x), Number(y), codeCell, renderCodeCell);
  } else {
    self.sendUpdateCodeCell(sheetId, Number(x), Number(y));
  }
};

export const jsUndoRedo = (undo: string, redo: string) => {
  self.sendUndoRedo(undo, redo);
};

<<<<<<< HEAD
export const jsRequestRowHeights = (sheetId: string, rows: string, transactionId: string) => {
  self.sendRequestRowHeights(sheetId, rows, transactionId);
=======
export const jsSheetMetaFills = (sheetId: string, sheetMetaFillsStringified: string) => {
  const sheetMetaFills = JSON.parse(sheetMetaFillsStringified) as JsSheetFill;
  self.sendSheetMetaFills(sheetId, sheetMetaFills);
>>>>>>> 191e60c4
};<|MERGE_RESOLUTION|>--- conflicted
+++ resolved
@@ -59,21 +59,8 @@
     sendSheetCodeCell: (sheetId: string, codeCells: JsRenderCodeCell[]) => void;
     sendSheetBoundsUpdateClient: (sheetBounds: SheetBounds) => void;
     sendSheetBoundsUpdateRender: (sheetBounds: SheetBounds) => void;
-<<<<<<< HEAD
-    sendTransactionStart: (
-      transactionId: string,
-      transactionType: TransactionName,
-      sheetId?: string,
-      x?: number,
-      y?: number,
-      w?: number,
-      h?: number
-    ) => void;
+    sendTransactionStart: (transactionId: string, transactionType: TransactionName) => void;
     sendTransactionProgress: (transactionId: string, remainingOperations: number) => void;
-=======
-    sendTransactionStart: (transactionId: string, transactionType: TransactionName) => void;
-    sendTransactionProgress: (transactionId: String, remainingOperations: number) => void;
->>>>>>> 191e60c4
     sendRunPython: (transactionId: string, x: number, y: number, sheetId: string, code: string) => void;
     sendUpdateCodeCell: (
       sheetId: string,
@@ -227,12 +214,11 @@
   self.sendUndoRedo(undo, redo);
 };
 
-<<<<<<< HEAD
 export const jsRequestRowHeights = (sheetId: string, rows: string, transactionId: string) => {
   self.sendRequestRowHeights(sheetId, rows, transactionId);
-=======
+};
+
 export const jsSheetMetaFills = (sheetId: string, sheetMetaFillsStringified: string) => {
   const sheetMetaFills = JSON.parse(sheetMetaFillsStringified) as JsSheetFill;
   self.sendSheetMetaFills(sheetId, sheetMetaFills);
->>>>>>> 191e60c4
 };