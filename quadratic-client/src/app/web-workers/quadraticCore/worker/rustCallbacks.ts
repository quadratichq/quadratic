// this file cannot include any non-type imports; see https://rustwasm.github.io/wasm-bindgen/reference/js-snippets.html#caveats

import {
  ConnectionKind,
  JsBordersSheet,
  JsCodeCell,
  JsHtmlOutput,
  JsOffset,
  JsRenderCell,
  JsRenderCodeCell,
  JsRenderFill,
  JsSheetFill,
  JsValidationWarning,
  Selection,
  SheetBounds,
  SheetInfo,
  TransactionName,
  Validation,
} from '@/app/quadratic-core-types';

declare var self: WorkerGlobalScope &
  typeof globalThis & {
    addUnsentTransaction: (transactionId: string, transaction: string, operations: number) => void;
    sendTransaction: (transactionId: string, operations: ArrayBuffer) => void;
    sendImportProgress: (
      filename: string,
      current: number,
      total: number,
      x: number,
      y: number,
      width: number,
      height: number
    ) => void;
    sendCompleteRenderCells: (sheetId: string, hashX: number, hashY: number, cells: JsRenderCell[]) => void;
    sendAddSheetClient: (sheetInfo: SheetInfo, user: boolean) => void;
    sendDeleteSheetClient: (sheetId: string, user: boolean) => void;
    sendSheetInfoClient: (sheets: SheetInfo[]) => void;
    sendSheetInfoRender: (sheets: SheetInfo[]) => void;
    sendSheetFills: (sheetId: string, fill: JsRenderFill[]) => void;
    sendSheetMetaFills: (sheetId: string, fills: JsSheetFill) => void;
    sendBordersSheet: (sheetId: string, borders?: JsBordersSheet) => void;
    sheetInfoUpdate: (sheetInfo: SheetInfo) => void;
    sendSheetInfoUpdateRender: (sheetInfo: SheetInfo) => void;
    sendAddSheetRender: (sheetInfo: SheetInfo) => void;
    sendDeleteSheetRender: (sheetId: string) => void;
    sendSetCursor: (cursor: string) => void;
    sendSetCursorSelection: (selection: Selection) => void;
    requestTransactions: (sequenceNum: number) => void;
    sendSheetOffsetsClient: (sheetId: string, offsets: JsOffset[]) => void;
    sendSheetOffsetsRender: (sheetId: string, offsets: JsOffset[]) => void;
    sendSheetHtml: (html: JsHtmlOutput[]) => void;
    sendUpdateHtml: (html: JsHtmlOutput) => void;
    sendGenerateThumbnail: () => void;
    sendSheetRenderCells: (sheetId: string, renderCells: JsRenderCell[]) => void;
    sendSheetCodeCell: (sheetId: string, codeCells: JsRenderCodeCell[]) => void;
    sendSheetBoundsUpdateClient: (sheetBounds: SheetBounds) => void;
    sendSheetBoundsUpdateRender: (sheetBounds: SheetBounds) => void;
    sendTransactionStart: (transactionId: string, transactionType: TransactionName) => void;
    sendTransactionProgress: (transactionId: string, remainingOperations: number) => void;
    sendRunPython: (transactionId: string, x: number, y: number, sheetId: string, code: string) => void;
    sendRunJavascript: (transactionId: string, x: number, y: number, sheetId: string, code: string) => void;
    sendUpdateCodeCell: (
      sheetId: string,
      x: number,
      y: number,
      codeCell?: JsCodeCell,
      renderCodeCell?: JsRenderCodeCell
    ) => void;
    sendUndoRedo: (undo: string, redo: string) => void;
    sendConnection: (
      transactionId: string,
      x: number,
      y: number,
      sheetId: string,
      code: string,
      connector_type: ConnectionKind,
      connection_id: String
    ) => void;
    sendImage: (sheetId: string, x: number, y: number, image?: string, w?: string, h?: string) => void;
    sendSheetValidations: (sheetId: string, validations: Validation[]) => void;
    sendRequestRowHeights: (transactionId: string, sheetId: string, rows: string) => void;
    sendRenderValidationWarnings: (
      sheetId: string,
      hashX: number | undefined,
      hashY: number | undefined,
      validationWarnings: JsValidationWarning[]
    ) => void;
    sendMultiplayerSynced: () => void;
    sendHashesDirty: (sheetId: string, hashes: string) => void;
<<<<<<< HEAD
    sendSetViewportBuffer: (transactionId: string, buffer: SharedArrayBuffer) => void;
    sendClearViewportBuffer: (transactionId: string) => void;
    sendClientMessage: (message: string, error: boolean) => void;
=======
    sendViewportBuffer: (buffer: SharedArrayBuffer) => void;
>>>>>>> 9908f56a
  };

export const addUnsentTransaction = (transactionId: string, transactions: string, operations: number) => {
  return self.addUnsentTransaction(transactionId, transactions, operations);
};

export const jsSendTransaction = (transactionId: string, operations: Uint8Array) => {
  return self.sendTransaction(transactionId, operations.buffer);
};

export const jsTime = (name: string) => console.time(name);
export const jsTimeEnd = (name: string) => console.timeEnd(name);

export const jsImportProgress = (
  filename: string,
  current: number,
  total: number,
  x: number,
  y: number,
  width: number,
  height: number
) => {
  return self.sendImportProgress(filename, current, total, x, y, width, height);
};

export const jsRenderCellSheets = (sheetId: string, hashX: bigint, hashY: bigint, cells: string /*JsRenderCell[]*/) => {
  const renderCells = JSON.parse(cells) as JsRenderCell[];
  self.sendSheetRenderCells(sheetId, renderCells);
  self.sendCompleteRenderCells(sheetId, Number(hashX), Number(hashY), renderCells);
};

export const jsAddSheet = (sheetInfoStringified: string, user: boolean) => {
  const sheetInfo = JSON.parse(sheetInfoStringified);
  self.sendAddSheetClient(sheetInfo, user);
  self.sendAddSheetRender(sheetInfo);
};

export const jsDeleteSheet = (sheetId: string, user: boolean) => {
  self.sendDeleteSheetClient(sheetId, user);
  self.sendDeleteSheetRender(sheetId);
};

export const jsSheetInfo = (sheetInfoStringified: string) => {
  const sheetInfo = JSON.parse(sheetInfoStringified);
  self.sendSheetInfoClient(sheetInfo);
  self.sendSheetInfoRender(sheetInfo);
};

export const jsSheetFills = (sheetId: string, fills: string) => {
  const sheetFills = JSON.parse(fills);
  self.sendSheetFills(sheetId, sheetFills);
};

export const jsSheetInfoUpdate = (sheetInfoStringified: string) => {
  const sheetInfo = JSON.parse(sheetInfoStringified);
  self.sheetInfoUpdate(sheetInfo);
  self.sendSheetInfoUpdateRender(sheetInfo);
};

export const jsOffsetsModified = (sheetId: string, offsetsStringified: string) => {
  const offsets = JSON.parse(offsetsStringified) as JsOffset[];
  self.sendSheetOffsetsClient(sheetId, offsets);
  self.sendSheetOffsetsRender(sheetId, offsets);
};

export const jsUpdateHtml = (htmlStringified: string) => {
  const html: JsHtmlOutput = JSON.parse(htmlStringified);
  self.sendUpdateHtml(html);
};

export const jsRequestTransactions = (sequenceNum: bigint) => {
  self.requestTransactions(Number(sequenceNum));
};

export const jsSetCursor = (cursor: string) => {
  self.sendSetCursor(cursor);
};

export const jsSetCursorSelection = (selectionStringified: string) => {
  const selection = JSON.parse(selectionStringified) as Selection;
  self.sendSetCursorSelection(selection);
};

export const jsHtmlOutput = (htmlStringified: string) => {
  const html: JsHtmlOutput[] = JSON.parse(htmlStringified);
  self.sendSheetHtml(html);
};

export const jsGenerateThumbnail = () => {
  self.sendGenerateThumbnail();
};

export const jsBordersSheet = (sheetId: string, bordersStringified: string) => {
  if (bordersStringified) {
    const borders = JSON.parse(bordersStringified) as JsBordersSheet;
    self.sendBordersSheet(sheetId, borders);
  } else {
    self.sendBordersSheet(sheetId, undefined);
  }
};

export const jsSheetCodeCell = (sheetId: string, codeCellsStringified: string) => {
  const codeCells = JSON.parse(codeCellsStringified) as JsRenderCodeCell[];
  self.sendSheetCodeCell(sheetId, codeCells);
};

export const jsSheetBoundsUpdate = (bounds: string) => {
  const sheetBounds = JSON.parse(bounds) as SheetBounds;
  self.sendSheetBoundsUpdateClient(sheetBounds);
  self.sendSheetBoundsUpdateRender(sheetBounds);
};

export const jsTransactionStart = (transaction_id: string, transaction_name: string) => {
  const transactionType = JSON.parse(transaction_name);
  self.sendTransactionStart(transaction_id, transactionType);
};

export const jsTransactionProgress = (transactionId: string, remainingOperations: number) => {
  self.sendTransactionProgress(transactionId, remainingOperations);
};

export const jsRunPython = (transactionId: string, x: number, y: number, sheetId: string, code: string) => {
  self.sendRunPython(transactionId, x, y, sheetId, code);
};

export const jsRunJavascript = (transactionId: string, x: number, y: number, sheetId: string, code: string) => {
  self.sendRunJavascript(transactionId, x, y, sheetId, code);
};

export const jsUpdateCodeCell = (
  sheetId: string,
  x: bigint,
  y: bigint,
  codeCellStringified?: string,
  renderCodeCellStringified?: string
) => {
  if (codeCellStringified && renderCodeCellStringified) {
    const codeCell = JSON.parse(codeCellStringified) as JsCodeCell;
    const renderCodeCell = JSON.parse(renderCodeCellStringified) as JsRenderCodeCell;
    self.sendUpdateCodeCell(sheetId, Number(x), Number(y), codeCell, renderCodeCell);
  } else {
    self.sendUpdateCodeCell(sheetId, Number(x), Number(y));
  }
};

export const jsUndoRedo = (undo: string, redo: string) => {
  self.sendUndoRedo(undo, redo);
};

export const jsConnection = (
  transactionId: string,
  x: number,
  y: number,
  sheetId: string,
  code: string,
  connector_type: ConnectionKind,
  connection_id: String
) => {
  self.sendConnection(transactionId, x, y, sheetId, code, connector_type, connection_id);
};

export const jsSendImage = (sheetId: string, x: number, y: number, image?: string, w?: string, h?: string) => {
  self.sendImage(sheetId, x, y, image, w, h);
};

export const jsSheetMetaFills = (sheetId: string, sheetMetaFillsStringified: string) => {
  const sheetMetaFills = JSON.parse(sheetMetaFillsStringified) as JsSheetFill;
  self.sendSheetMetaFills(sheetId, sheetMetaFills);
};

export const jsSheetValidations = (sheetId: string, validations: string) => {
  const validationsParsed = JSON.parse(validations) as Validation[];
  self.sendSheetValidations(sheetId, validationsParsed);
};

export const jsRequestRowHeights = (transactionId: string, sheetId: string, rows: string) => {
  self.sendRequestRowHeights(transactionId, sheetId, rows);
};

export const jsValidationWarning = (sheetId: string, warningsStringified: string) => {
  const warnings = JSON.parse(warningsStringified);
  self.sendRenderValidationWarnings(sheetId, undefined, undefined, warnings);
};

export const jsRenderValidationWarnings = (sheetId: string, hashX: BigInt, hashY: BigInt, warnings: string) => {
  const validationWarnings = JSON.parse(warnings) as JsValidationWarning[];
  self.sendRenderValidationWarnings(sheetId, Number(hashX), Number(hashY), validationWarnings);
};

export const jsMultiplayerSynced = () => {
  self.sendMultiplayerSynced();
};

export const jsHashesDirty = (sheetId: string, hashes: string) => {
  self.sendHashesDirty(sheetId, hashes);
};

<<<<<<< HEAD
export const jsSendViewportBuffer = (transactionId: string, buffer: SharedArrayBuffer) => {
  self.sendSetViewportBuffer(transactionId, buffer);
};

export const jsClearViewportBuffer = (transactionId: string) => {
  self.sendClearViewportBuffer(transactionId);
};

export const jsClientMessage = (message: string, error: boolean) => {
  self.sendClientMessage(message, error);
=======
export const jsSendViewportBuffer = (buffer: SharedArrayBuffer) => {
  self.sendViewportBuffer(buffer);
>>>>>>> 9908f56a
};<|MERGE_RESOLUTION|>--- conflicted
+++ resolved
@@ -87,13 +87,9 @@
     ) => void;
     sendMultiplayerSynced: () => void;
     sendHashesDirty: (sheetId: string, hashes: string) => void;
-<<<<<<< HEAD
     sendSetViewportBuffer: (transactionId: string, buffer: SharedArrayBuffer) => void;
     sendClearViewportBuffer: (transactionId: string) => void;
     sendClientMessage: (message: string, error: boolean) => void;
-=======
-    sendViewportBuffer: (buffer: SharedArrayBuffer) => void;
->>>>>>> 9908f56a
   };
 
 export const addUnsentTransaction = (transactionId: string, transactions: string, operations: number) => {
@@ -291,19 +287,6 @@
   self.sendHashesDirty(sheetId, hashes);
 };
 
-<<<<<<< HEAD
-export const jsSendViewportBuffer = (transactionId: string, buffer: SharedArrayBuffer) => {
-  self.sendSetViewportBuffer(transactionId, buffer);
-};
-
-export const jsClearViewportBuffer = (transactionId: string) => {
-  self.sendClearViewportBuffer(transactionId);
-};
-
 export const jsClientMessage = (message: string, error: boolean) => {
   self.sendClientMessage(message, error);
-=======
-export const jsSendViewportBuffer = (buffer: SharedArrayBuffer) => {
-  self.sendViewportBuffer(buffer);
->>>>>>> 9908f56a
 };