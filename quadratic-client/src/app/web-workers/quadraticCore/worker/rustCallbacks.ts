// this file cannot include any non-type imports; see https://rustwasm.github.io/wasm-bindgen/reference/js-snippets.html#caveats

import type { ConnectionKind, JsSnackbarSeverity, TransactionName } from '@/app/quadratic-core-types';

declare var self: WorkerGlobalScope &
  typeof globalThis & {
    addUnsentTransaction: (transactionId: string, transaction: string, operations: number) => void;
    sendTransaction: (transactionId: string, operations: ArrayBufferLike) => void;
    sendImportProgress: (filename: string, current: number, total: number) => void;
    sendAddSheetClient: (sheetInfo: Uint8Array, user: boolean) => void;
    sendAddSheetRender: (sheetInfo: Uint8Array) => void;
    sendDeleteSheetClient: (sheetId: string, user: boolean) => void;
    sendSheetsInfoClient: (sheetsInfo: Uint8Array) => void;
    sendSheetsInfoRender: (sheetsInfo: Uint8Array) => void;
    sendSheetInfoUpdateClient: (sheetInfo: Uint8Array) => void;
    sendSheetInfoUpdateRender: (sheetInfo: Uint8Array) => void;
    sendA1Context: (context: Uint8Array) => void;
    sendSheetFills: (sheetId: string, fill: Uint8Array) => void;
    sendSheetMetaFills: (sheetId: string, fills: Uint8Array) => void;
    sendBordersSheet: (sheetId: string, borders: Uint8Array) => void;
    sendDeleteSheetRender: (sheetId: string) => void;
    sendSetCursor: (cursor: string) => void;
    requestTransactions: (sequenceNum: number) => void;
    sendSheetOffsetsClient: (sheetId: string, offsets: Uint8Array) => void;
    sendSheetOffsetsRender: (sheetId: string, offsets: Uint8Array) => void;
    sendSheetHtml: (html: Uint8Array) => void;
    sendUpdateHtml: (html: Uint8Array) => void;
    sendGenerateThumbnail: () => void;
    sendSheetCodeCells: (sheetId: string, renderCodeCells: Uint8Array) => void;
    sendSheetBoundsUpdateClient: (sheetBounds: Uint8Array) => void;
    sendSheetBoundsUpdateRender: (sheetBounds: Uint8Array) => void;
    sendTransactionStartClient: (transactionId: string, transactionName: TransactionName) => void;
    sendTransactionStartRender: (transactionId: string, transactionName: TransactionName) => void;
    sendTransactionEndClient: (transactionId: string, transactionName: TransactionName) => void;
    sendTransactionEndRender: (transactionId: string, transactionName: TransactionName) => void;
    sendRunPython: (transactionId: string, x: number, y: number, sheetId: string, code: string) => void;
    sendRunJavascript: (transactionId: string, x: number, y: number, sheetId: string, code: string) => void;
    sendUpdateCodeCells: (updateCodeCells: Uint8Array) => void;
    sendUndoRedo: (undo: string, redo: string) => void;
    sendConnection: (
      transactionId: string,
      x: number,
      y: number,
      sheetId: string,
      code: string,
      connector_type: ConnectionKind,
      connection_id: String
    ) => void;
    sendImage: (sheetId: string, x: number, y: number, image?: string, w?: string, h?: string) => void;
    sendSheetValidations: (sheetId: string, sheetValidations: Uint8Array) => void;
    sendValidationWarnings: (warnings: Uint8Array) => void;
    sendRequestRowHeights: (transactionId: string, sheetId: string, rows: string) => void;
    sendMultiplayerSynced: () => void;
    sendHashRenderCellsRender: (hashRenderCells: Uint8Array) => void;
    sendHashesDirtyRender: (dirtyHashes: Uint8Array) => void;
    sendViewportBuffer: (buffer: SharedArrayBuffer) => void;
    sendClientMessage: (message: string, severity: JsSnackbarSeverity) => void;
    sendDataTablesCache: (sheetId: string, dataTablesCache: Uint8Array) => void;
    sendContentCache: (sheetId: string, contentCache: Uint8Array) => void;
<<<<<<< HEAD
    sendMergeCells: (sheetId: string, mergeCells: Uint8Array) => void;
    sendMergeCellsRender: (sheetId: string, mergeCells: Uint8Array) => void;
=======
    sendCodeRunningState: (transactionId: string, codeOperations: string) => void;
>>>>>>> 50b8a46f
  };

export const addUnsentTransaction = (transactionId: string, transactions: string, operations: number) => {
  return self.addUnsentTransaction(transactionId, transactions, operations);
};

export const jsSendTransaction = (transactionId: string, operations: Uint8Array) => {
  return self.sendTransaction(transactionId, operations.buffer);
};

export const jsTime = (name: string) => console.time(name);
export const jsTimeEnd = (name: string) => console.timeEnd(name);

export const jsImportProgress = (filename: string, current: number, total: number) => {
  return self.sendImportProgress(filename, current, total);
};

export const jsAddSheet = (sheetInfo: Uint8Array, user: boolean) => {
  const clientCopy = new Uint8Array(sheetInfo);
  self.sendAddSheetClient(clientCopy, user);
  self.sendAddSheetRender(sheetInfo);
};

export const jsDeleteSheet = (sheetId: string, user: boolean) => {
  self.sendDeleteSheetClient(sheetId, user);
  self.sendDeleteSheetRender(sheetId);
};

export const jsSheetInfo = (sheetInfo: Uint8Array) => {
  const clientCopy = new Uint8Array(sheetInfo);
  self.sendSheetsInfoClient(clientCopy);
  self.sendSheetsInfoRender(sheetInfo);
};

export const jsSheetInfoUpdate = (sheetInfo: Uint8Array) => {
  const clientCopy = new Uint8Array(sheetInfo);
  self.sendSheetInfoUpdateClient(clientCopy);
  self.sendSheetInfoUpdateRender(sheetInfo);
};

export const jsSheetFills = (sheetId: string, sheetFills: Uint8Array) => {
  self.sendSheetFills(sheetId, sheetFills);
};

export const jsSheetMetaFills = (sheetId: string, sheetMetaFills: Uint8Array) => {
  self.sendSheetMetaFills(sheetId, sheetMetaFills);
};

export const jsOffsetsModified = (sheetId: string, offsets: Uint8Array) => {
  const clientCopy = new Uint8Array(offsets);
  self.sendSheetOffsetsClient(sheetId, clientCopy);
  self.sendSheetOffsetsRender(sheetId, offsets);
};

export const jsHtmlOutput = (html: Uint8Array) => {
  self.sendSheetHtml(html);
};

export const jsUpdateHtml = (html: Uint8Array) => {
  self.sendUpdateHtml(html);
};

export const jsRequestTransactions = (sequenceNum: bigint) => {
  self.requestTransactions(Number(sequenceNum));
};

export const jsSetCursor = (cursor: string) => {
  self.sendSetCursor(cursor);
};

export const jsGenerateThumbnail = () => {
  self.sendGenerateThumbnail();
};

export const jsBordersSheet = (sheetId: string, borders: Uint8Array) => {
  self.sendBordersSheet(sheetId, borders);
};

export const jsSheetCodeCells = (sheetId: string, renderCodeCells: Uint8Array) => {
  self.sendSheetCodeCells(sheetId, renderCodeCells);
};

export const jsSheetBoundsUpdate = (bounds: Uint8Array) => {
  const clientCopy = new Uint8Array(bounds);
  self.sendSheetBoundsUpdateClient(clientCopy);
  self.sendSheetBoundsUpdateRender(bounds);
};

export const jsTransactionStart = (transaction_id: string, transaction_name: string) => {
  const transactionName = JSON.parse(transaction_name);
  self.sendTransactionStartClient(transaction_id, transactionName);
  self.sendTransactionStartRender(transaction_id, transactionName);
};

export const jsTransactionEnd = (transaction_id: string, transaction_name: string) => {
  const transactionName = JSON.parse(transaction_name);
  self.sendTransactionEndClient(transaction_id, transactionName);
  self.sendTransactionEndRender(transaction_id, transactionName);
};

export const jsRunPython = (transactionId: string, x: number, y: number, sheetId: string, code: string) => {
  self.sendRunPython(transactionId, x, y, sheetId, code);
};

export const jsRunJavascript = (transactionId: string, x: number, y: number, sheetId: string, code: string) => {
  self.sendRunJavascript(transactionId, x, y, sheetId, code);
};

export const jsUpdateCodeCells = (updateCodeCells: Uint8Array) => {
  self.sendUpdateCodeCells(updateCodeCells);
};

export const jsUndoRedo = (undo: string, redo: string) => {
  self.sendUndoRedo(undo, redo);
};

export const jsConnection = (
  transactionId: string,
  x: number,
  y: number,
  sheetId: string,
  code: string,
  connector_type: ConnectionKind,
  connection_id: String
) => {
  self.sendConnection(transactionId, x, y, sheetId, code, connector_type, connection_id);
};

export const jsSendImage = (sheetId: string, x: number, y: number, image?: string, w?: string, h?: string) => {
  self.sendImage(sheetId, x, y, image, w, h);
};

export const jsSheetValidations = (sheetId: string, sheetValidations: Uint8Array) => {
  self.sendSheetValidations(sheetId, sheetValidations);
};

export const jsValidationWarnings = (warnings: Uint8Array) => {
  self.sendValidationWarnings(warnings);
};

export const jsRequestRowHeights = (transactionId: string, sheetId: string, rows: string) => {
  self.sendRequestRowHeights(transactionId, sheetId, rows);
};

export const jsMultiplayerSynced = () => {
  self.sendMultiplayerSynced();
};

export const jsHashesRenderCells = (render_cells: Uint8Array) => {
  self.sendHashRenderCellsRender(render_cells);
};

export const jsHashesDirty = (dirtyHashes: Uint8Array) => {
  self.sendHashesDirtyRender(dirtyHashes);
};

export const jsClientMessage = (message: string, severity: JsSnackbarSeverity) => {
  self.sendClientMessage(message, severity);
};

export const jsSendViewportBuffer = (buffer: SharedArrayBuffer) => {
  self.sendViewportBuffer(buffer);
};

export const jsA1Context = (context: Uint8Array) => {
  self.sendA1Context(context);
};

export const jsSendDataTablesCache = (sheetId: string, dataTablesCache: Uint8Array) => {
  self.sendDataTablesCache(sheetId, dataTablesCache);
};

export const jsSendContentCache = (sheetId: string, contentCache: Uint8Array) => {
  self.sendContentCache(sheetId, contentCache);
};

export const jsCodeRunningState = (transactionId: string, codeOperations: string) => {
  self.sendCodeRunningState(transactionId, codeOperations);
};

export const jsTimestamp = (): bigint => {
  return BigInt(Date.now());
};

export const jsMergeCells = (sheetId: string, mergeCells: Uint8Array) => {
  const clientCopy = new Uint8Array(mergeCells);
  self.sendMergeCells(sheetId, clientCopy);
  self.sendMergeCellsRender(sheetId, mergeCells);
};<|MERGE_RESOLUTION|>--- conflicted
+++ resolved
@@ -57,12 +57,9 @@
     sendClientMessage: (message: string, severity: JsSnackbarSeverity) => void;
     sendDataTablesCache: (sheetId: string, dataTablesCache: Uint8Array) => void;
     sendContentCache: (sheetId: string, contentCache: Uint8Array) => void;
-<<<<<<< HEAD
     sendMergeCells: (sheetId: string, mergeCells: Uint8Array) => void;
     sendMergeCellsRender: (sheetId: string, mergeCells: Uint8Array) => void;
-=======
     sendCodeRunningState: (transactionId: string, codeOperations: string) => void;
->>>>>>> 50b8a46f
   };
 
 export const addUnsentTransaction = (transactionId: string, transactions: string, operations: number) => {
