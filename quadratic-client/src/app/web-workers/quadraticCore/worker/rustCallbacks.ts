--- conflicted
+++ resolved
@@ -90,16 +90,13 @@
     sendRequestRowHeights: (transactionId: string, sheetId: string, rows: string) => void;
     sendResizeRowHeightsClient: (sheetId: string, rowHeights: string) => void;
     sendResizeRowHeightsRender: (sheetId: string, rowHeights: string) => void;
-<<<<<<< HEAD
     sendRenderValidationWarnings: (
       sheetId: string,
       hashX: number,
       hashY: number,
       validationWarnings: JsValidationWarning[]
     ) => void;
-=======
     sendMultiplayerSynced: () => void;
->>>>>>> a51d4ad8
   };
 
 export const addUnsentTransaction = (transactionId: string, transactions: string, operations: number) => {
@@ -284,7 +281,6 @@
   self.sendResizeRowHeightsRender(sheetId, rowHeights);
 };
 
-<<<<<<< HEAD
 export const jsValidationWarning = (sheetId: string, warnings: string) => {
   console.log('TODO', sheetId, warnings);
 };
@@ -292,8 +288,8 @@
 export const jsRenderValidationWarnings = (sheetId: string, hashX: BigInt, hashY: BigInt, warnings: string) => {
   const validationWarnings = JSON.parse(warnings) as JsValidationWarning[];
   self.sendRenderValidationWarnings(sheetId, Number(hashX), Number(hashY), validationWarnings);
-=======
+};
+
 export const jsMultiplayerSynced = () => {
   self.sendMultiplayerSynced();
->>>>>>> a51d4ad8
 };