/**
 * Interface between main thread and core web worker.
 *
 * Also open communication channel between core web worker and render web worker.
 */

import { debugShowFileIO, debugWebWorkersMessages } from '@/app/debugFlags';
import { events } from '@/app/events/events';
import { sheets } from '@/app/grid/controller/Sheets';
import { pixiAppSettings } from '@/app/gridGL/pixiApp/PixiAppSettings';
import {
  BorderSelection,
  BorderStyle,
  CellAlign,
  CellFormatSummary,
  CellVerticalAlign,
  CellWrap,
  CodeCellLanguage,
  Format,
  JsCellValue,
  JsCellValuePosAIContext,
  JsClipboard,
  JsCodeCell,
  JsCoordinate,
  JsRenderCell,
  JsSummarizeSelectionResult,
  JumpDirection,
  PasteSpecial,
  SearchOptions,
  SheetPos,
  SheetRect,
  Validation,
} from '@/app/quadratic-core-types';
import { MinMax, Pos } from '@/app/quadratic-core/quadratic_core';
import {
  ClientCoreCellHasContent,
  ClientCoreGetCellFormatSummary,
  ClientCoreGetCodeCell,
  ClientCoreGetDisplayCell,
  ClientCoreGetEditCell,
  ClientCoreGetRenderCell,
  ClientCoreHasRenderCells,
  ClientCoreImportFile,
  ClientCoreLoad,
  ClientCoreMessage,
  ClientCoreSummarizeSelection,
  ClientCoreUpgradeGridFile,
  CoreClientFindNextColumnForRect,
  CoreClientFindNextRowForRect,
  CoreClientFiniteRectFromSelection,
  CoreClientGetCellFormatSummary,
  CoreClientGetCodeCell,
  CoreClientGetColumnsBounds,
  CoreClientGetDisplayCell,
  CoreClientGetEditCell,
  CoreClientGetJwt,
  CoreClientGetRenderCell,
  CoreClientGetRowsBounds,
  CoreClientGetValidationList,
  CoreClientHasRenderCells,
  CoreClientJumpCursor,
  CoreClientLoad,
  CoreClientMessage,
  CoreClientMoveCodeCellHorizontally,
  CoreClientMoveCodeCellVertically,
  CoreClientNeighborText,
  CoreClientSearch,
  CoreClientSummarizeSelection,
  CoreClientValidateInput,
} from '@/app/web-workers/quadraticCore/coreClientMessages';
import { renderWebWorker } from '@/app/web-workers/renderWebWorker/renderWebWorker';
import { authClient } from '@/auth/auth';
import { Rectangle } from 'pixi.js';

class QuadraticCore {
  private worker?: Worker;
  private id = 0;
  private waitingForResponse: Record<number, Function> = {};

  // This is a hack to get import files to properly show negative offsets dialog
  // after importing from dashboard. This can be removed in the future.
  receivedClientMessage = false;

  initWorker() {
    if (!this.worker) {
      this.worker = new Worker(new URL('./worker/core.worker.ts', import.meta.url), { type: 'module' });
      this.worker.onmessage = this.handleMessage;
      this.worker.onerror = (e) => console.warn(`[core.worker] error: ${e.message}`, e);

      this.sendInit();
    }
  }

  private handleMessage = async (e: MessageEvent<CoreClientMessage>) => {
    if (debugWebWorkersMessages) console.log(`[quadraticCore] message: ${e.data.type}`);

    // quadratic-core initiated messages
    if (e.data.type === 'coreClientAddSheet') {
      events.emit('addSheet', e.data.sheetInfo, e.data.user);
      return;
    } else if (e.data.type === 'coreClientSheetInfo') {
      events.emit('sheetInfo', e.data.sheetInfo);
      return;
    } else if (e.data.type === 'coreClientSheetFills') {
      events.emit('sheetFills', e.data.sheetId, e.data.fills);
      return;
    } else if (e.data.type === 'coreClientDeleteSheet') {
      events.emit('deleteSheet', e.data.sheetId, e.data.user);
      return;
    } else if (e.data.type === 'coreClientSheetInfoUpdate') {
      events.emit('sheetInfoUpdate', e.data.sheetInfo);
      return;
    } else if (e.data.type === 'coreClientSetCursor') {
      events.emit('setCursor', e.data.cursor);
      return;
    } else if (e.data.type === 'coreClientSetCursorSelection') {
      events.emit('setCursor', e.data.selection);
      return;
    } else if (e.data.type === 'coreClientSheetOffsets') {
      events.emit('sheetOffsets', e.data.sheetId, e.data.offsets);
      return;
    } else if (e.data.type === 'coreClientHtmlOutput') {
      events.emit('htmlOutput', e.data.html);
      return;
    } else if (e.data.type === 'coreClientUpdateHtml') {
      events.emit('htmlUpdate', e.data.html);
      return;
    } else if (e.data.type === 'coreClientGenerateThumbnail') {
      events.emit('generateThumbnail');
      return;
    } else if (e.data.type === 'coreClientSheetRenderCells') {
      events.emit('renderCells', e.data.sheetId, e.data.renderCells);
      return;
    } else if (e.data.type === 'coreClientSheetCodeCellRender') {
      events.emit('renderCodeCells', e.data.sheetId, e.data.codeCells);
      return;
    } else if (e.data.type === 'coreClientSheetBoundsUpdate') {
      events.emit('sheetBounds', e.data.sheetBounds);
      return;
    } else if (e.data.type === 'coreClientImportProgress') {
      events.emit('importProgress', e.data);
      return;
    } else if (e.data.type === 'coreClientTransactionStart') {
      events.emit('transactionStart', e.data);
      return;
    } else if (e.data.type === 'coreClientTransactionProgress') {
      events.emit('transactionProgress', e.data);
      return;
    } else if (e.data.type === 'coreClientUpdateCodeCell') {
      events.emit('updateCodeCell', {
        sheetId: e.data.sheetId,
        x: e.data.x,
        y: e.data.y,
        codeCell: e.data.codeCell,
        renderCodeCell: e.data.renderCodeCell,
      });
      return;
    } else if (e.data.type === 'coreClientMultiplayerState') {
      events.emit('multiplayerState', e.data.state);
      return;
    } else if (e.data.type === 'coreClientConnectionState') {
      events.emit('connectionState', e.data.state, e.data.current, e.data.awaitingExecution);
      return;
    } else if (e.data.type === 'coreClientOfflineTransactionStats') {
      events.emit('offlineTransactions', e.data.transactions, e.data.operations);
      return;
    } else if (e.data.type === 'coreClientOfflineTransactionsApplied') {
      events.emit('offlineTransactionsApplied', e.data.timestamps);
      return;
    } else if (e.data.type === 'coreClientUndoRedo') {
      events.emit('undoRedo', e.data.undo, e.data.redo);
      return;
    } else if (e.data.type === 'coreClientGetJwt') {
      const jwt = await authClient.getTokenOrRedirect();
      const data = e.data as CoreClientGetJwt;
      this.send({ type: 'clientCoreGetJwt', id: data.id, jwt });
      return;
    } else if (e.data.type === 'coreClientImage') {
      events.emit('updateImage', e.data);
      return;
    } else if (e.data.type === 'coreClientSheetMetaFills') {
      events.emit('sheetMetaFills', e.data.sheetId, e.data.fills);
      return;
    } else if (e.data.type === 'coreClientSheetValidations') {
      events.emit('sheetValidations', e.data.sheetId, e.data.validations);
      return;
    } else if (e.data.type === 'coreClientRenderValidationWarnings') {
      events.emit('renderValidationWarnings', e.data.sheetId, e.data.hashX, e.data.hashY, e.data.validationWarnings);
      return;
    } else if (e.data.type === 'coreClientMultiplayerSynced') {
      events.emit('multiplayerSynced');
      return;
    } else if (e.data.type === 'coreClientBordersSheet') {
      events.emit('bordersSheet', e.data.sheetId, e.data.borders);
      return;
<<<<<<< HEAD
    } else if (e.data.type === 'coreClientRequestAIResearcherResult') {
      events.emit(
        'requestAIResearcherResult',
        e.data.transactionId,
        e.data.sheetPos,
        e.data.query,
        e.data.refCellValues
      );
      return;
    } else if (e.data.type === 'coreClientAIResearcherState') {
      events.emit('aiResearcherState', e.data.current, e.data.awaitingExecution);
=======
    } else if (e.data.type === 'coreClientClientMessage') {
      pixiAppSettings.snackbar(e.data.message, { severity: e.data.error ? 'error' : 'success' });

      // This is a hack to get import files to properly show negative offsets dialog
      // after importing from dashboard. This can be removed in the future.
      this.receivedClientMessage = true;

>>>>>>> d2ab5e65
      return;
    }

    if (e.data.id !== undefined) {
      // handle responses from requests to quadratic-core
      if (this.waitingForResponse[e.data.id]) {
        this.waitingForResponse[e.data.id](e.data);
        delete this.waitingForResponse[e.data.id];
      } else {
        console.warn('No resolve for message in quadraticCore', e.data);
      }
    }

    // handle requests
    else {
      switch (e.data.type) {
        default:
          console.warn('Unhandled message type', e.data.type);
      }
    }
  };

  private send(message: ClientCoreMessage, extra?: MessagePort | Transferable) {
    // worker may not be defined during hmr
    if (!this.worker) return;

    if (extra) {
      this.worker.postMessage(message, [extra]);
    } else {
      this.worker.postMessage(message);
    }
  }

  // Loads a Grid file and initializes renderWebWorker upon response
  async load({
    fileId,
    url,
    version,
    sequenceNumber,
  }: {
    fileId: string;
    url: string;
    version: string;
    sequenceNumber: number;
  }): Promise<{ version?: string; error?: string }> {
    // this is the channel between the core worker and the render worker
    const port = new MessageChannel();
    renderWebWorker.init(port.port2);

    return new Promise((resolve) => {
      const id = this.id++;
      this.waitingForResponse[id] = (message: CoreClientLoad) => {
        if (message.error) {
          if (debugShowFileIO) console.log(`[quadraticCore] error loading file "${message.error}".`);
          resolve({ error: message.error });
        } else if (message.version) {
          if (debugShowFileIO) console.log(`[quadraticCore] file loaded.`);
          resolve({ version: message.version });
        } else {
          throw new Error('Expected CoreClientLoad to include either version or error');
        }
      };
      // load the file and send the render message port to
      const message: ClientCoreLoad = {
        type: 'clientCoreLoad',
        url,
        version,
        sequenceNumber,
        id,
        fileId,
      };
      if (debugShowFileIO) console.log(`[quadraticCore] loading file ${url}`);
      this.send(message, port.port1);
    });
  }

  async export(): Promise<Uint8Array> {
    return new Promise((resolve) => {
      const id = this.id++;
      this.waitingForResponse[id] = (message: { grid: Uint8Array }) => {
        resolve(message.grid);
      };
      this.send({ type: 'clientCoreExport', id });
    });
  }

  // Gets a code cell from a sheet
  getCodeCell(sheetId: string, x: number, y: number): Promise<JsCodeCell | undefined> {
    return new Promise((resolve) => {
      const id = this.id++;
      const message: ClientCoreGetCodeCell = {
        type: 'clientCoreGetCodeCell',
        sheetId,
        x,
        y,
        id,
      };
      this.waitingForResponse[id] = (message: CoreClientGetCodeCell) => {
        resolve(message.cell);
      };
      this.send(message);
    });
  }

  getRenderCell(sheetId: string, x: number, y: number): Promise<JsRenderCell | undefined> {
    return new Promise((resolve) => {
      const id = this.id++;
      const message: ClientCoreGetRenderCell = {
        type: 'clientCoreGetRenderCell',
        sheetId,
        x,
        y,
        id,
      };
      this.waitingForResponse[id] = (message: CoreClientGetRenderCell) => {
        resolve(message.cell);
      };
      this.send(message);
    });
  }

  cellHasContent(sheetId: string, x: number, y: number): Promise<boolean> {
    return new Promise((resolve) => {
      const id = this.id++;
      this.waitingForResponse[id] = (message: { hasContent: boolean }) => {
        resolve(message.hasContent);
      };
      const message: ClientCoreCellHasContent = {
        type: 'clientCoreCellHasContent',
        sheetId,
        x,
        y,
        id,
      };
      this.send(message);
    });
  }

  getEditCell(sheetId: string, x: number, y: number): Promise<string | undefined> {
    return new Promise((resolve) => {
      const id = this.id++;
      const message: ClientCoreGetEditCell = {
        type: 'clientCoreGetEditCell',
        sheetId,
        x,
        y,
        id,
      };
      this.waitingForResponse[id] = (message: CoreClientGetEditCell) => {
        resolve(message.cell);
      };
      this.send(message);
    });
  }

  getDisplayCell(sheetId: string, x: number, y: number): Promise<string | undefined> {
    return new Promise((resolve) => {
      const id = this.id++;
      const message: ClientCoreGetDisplayCell = {
        type: 'clientCoreGetDisplayCell',
        sheetId,
        x,
        y,
        id,
      };
      this.waitingForResponse[id] = (message: CoreClientGetDisplayCell) => {
        resolve(message.cell);
      };
      this.send(message);
    });
  }

  getCellValue(sheetId: string, x: number, y: number): Promise<JsCellValue | undefined> {
    return new Promise((resolve) => {
      const id = this.id++;
      this.waitingForResponse[id] = (message: { value: JsCellValue | undefined }) => {
        resolve(message.value);
      };
      this.send({
        type: 'clientCoreGetCellValue',
        sheetId,
        x,
        y,
        id,
      });
    });
  }

  getAIContextRectsInSelections(
    selections: string[],
    maxRects?: number
  ): Promise<JsCellValuePosAIContext[][] | undefined> {
    return new Promise((resolve) => {
      const id = this.id++;
      this.waitingForResponse[id] = (message: { value: JsCellValuePosAIContext[][] | undefined }) => {
        resolve(message.value);
      };
      this.send({ type: 'clientCoreGetAIContextRectsInSelections', selections, maxRects, id });
    });
  }

  getErroredCodeCellsInSelections(selections: string[]): Promise<JsCodeCell[][] | undefined> {
    return new Promise((resolve) => {
      const id = this.id++;
      this.waitingForResponse[id] = (message: { value: JsCodeCell[][] | undefined }) => {
        resolve(message.value);
      };
      this.send({ type: 'clientCoreGetErroredCodeCellsInSelections', selections, id });
    });
  }

  hasRenderCells(sheetId: string, column: number, row: number, width: number, height: number): Promise<boolean> {
    return new Promise((resolve) => {
      const id = this.id++;
      const message: ClientCoreHasRenderCells = {
        type: 'clientCoreHasRenderCells',
        sheetId,
        x: column,
        y: row,
        width,
        height,
        id,
      };
      this.waitingForResponse[id] = (message: CoreClientHasRenderCells) => {
        resolve(message.hasRenderCells);
      };
      this.send(message);
    });
  }

  setCellValue(sheetId: string, x: number, y: number, value: string, cursor?: string) {
    this.send({
      type: 'clientCoreSetCellValue',
      sheetId,
      x,
      y,
      value,
      cursor,
    });
  }

  setCellValues(sheetId: string, x: number, y: number, values: string[][], cursor?: string) {
    this.send({
      type: 'clientCoreSetCellValues',
      sheetId,
      x,
      y,
      values,
      cursor,
    });
  }

  setCodeCellValue(options: {
    sheetId: string;
    x: number;
    y: number;
    language: CodeCellLanguage;
    codeString: string;
    cursor?: string;
  }) {
    this.send({
      type: 'clientCoreSetCodeCellValue',
      ...options,
    });
  }

  // todo: we should probably only have getFormatCell and not this one...
  getCellFormatSummary(sheetId: string, x: number, y: number): Promise<CellFormatSummary> {
    return new Promise((resolve) => {
      const id = this.id++;
      const message: ClientCoreGetCellFormatSummary = {
        type: 'clientCoreGetCellFormatSummary',
        id,
        sheetId,
        x,
        y,
      };
      this.waitingForResponse[id] = (message: CoreClientGetCellFormatSummary) => {
        resolve(message.formatSummary);
      };
      this.send(message);
    });
  }

  getFormatCell(sheetId: string, x: number, y: number): Promise<Format | undefined> {
    return new Promise((resolve) => {
      const id = this.id++;
      this.waitingForResponse[id] = (message: { format: Format | undefined }) => {
        resolve(message.format);
      };
      this.send({
        type: 'clientCoreGetFormatCell',
        sheetId,
        x,
        y,
        id,
      });
    });
  }

  async upgradeGridFile(
    grid: ArrayBuffer,
    sequenceNumber: number
  ): Promise<{
    contents?: ArrayBuffer;
    version?: string;
    error?: string;
  }> {
    return new Promise((resolve) => {
      const id = this.id++;
      this.waitingForResponse[id] = (message: { contents?: ArrayBuffer; version?: string; error?: string }) => {
        resolve(message);
      };
      const message: ClientCoreUpgradeGridFile = {
        type: 'clientCoreUpgradeGridFile',
        grid,
        sequenceNumber,
        id,
      };
      this.send(message, grid);
    });
  }

  importFile = async (
    args: Omit<ClientCoreImportFile, 'type' | 'id'>
  ): Promise<{
    contents?: ArrayBuffer;
    version?: string;
    error?: string;
  }> => {
    return new Promise((resolve) => {
      const id = this.id++;
      this.waitingForResponse[id] = (message: { contents?: ArrayBuffer; version?: string; error?: string }) => {
        resolve(message);
      };
      this.send(
        {
          type: 'clientCoreImportFile',
          id,
          ...args,
        },
        args.file
      );
    });
  };

  initMultiplayer(port: MessagePort) {
    this.send({ type: 'clientCoreInitMultiplayer' }, port);
  }

  summarizeSelection(decimalPlaces: number, selection: string): Promise<JsSummarizeSelectionResult | undefined> {
    return new Promise((resolve) => {
      const id = this.id++;
      const message: ClientCoreSummarizeSelection = {
        type: 'clientCoreSummarizeSelection',
        id,
        selection,
        decimalPlaces,
      };
      this.waitingForResponse[id] = (message: CoreClientSummarizeSelection) => {
        resolve(message.summary);
      };
      this.send(message);
    });
  }

  setBold(selection: string, bold: boolean, cursor?: string) {
    this.send({
      type: 'clientCoreSetCellBold',
      selection,
      bold,
      cursor,
    });
  }

  setFillColor(selection: string, fillColor?: string, cursor?: string) {
    this.send({
      type: 'clientCoreSetCellFillColor',
      selection,
      fillColor,
      cursor,
    });
  }

  setItalic(selection: string, italic: boolean, cursor?: string) {
    this.send({
      type: 'clientCoreSetCellItalic',
      selection,
      italic,
      cursor,
    });
  }

  setTextColor(selection: string, color?: string, cursor?: string) {
    this.send({
      type: 'clientCoreSetCellTextColor',
      selection,
      color,
      cursor,
    });
  }

  setUnderline(selection: string, underline: boolean, cursor?: string) {
    this.send({
      type: 'clientCoreSetCellUnderline',
      selection,
      underline,
      cursor,
    });
  }

  setStrikeThrough(selection: string, strikeThrough: boolean, cursor?: string) {
    this.send({
      type: 'clientCoreSetCellStrikeThrough',
      selection,
      strikeThrough,
      cursor,
    });
  }

  setAlign(selection: string, align: CellAlign, cursor?: string) {
    this.send({
      type: 'clientCoreSetCellAlign',
      selection,
      align,
      cursor,
    });
  }

  setVerticalAlign(selection: string, verticalAlign: CellVerticalAlign, cursor?: string) {
    this.send({
      type: 'clientCoreSetCellVerticalAlign',
      selection,
      verticalAlign,
      cursor,
    });
  }

  setWrap(selection: string, wrap: CellWrap, cursor?: string) {
    this.send({
      type: 'clientCoreSetCellWrap',
      selection,
      wrap,
      cursor,
    });
  }

  setCellCurrency(selection: string, symbol: string, cursor?: string) {
    this.send({
      type: 'clientCoreSetCurrency',
      selection,
      symbol,
      cursor,
    });
  }

  setCellPercentage(selection: string, cursor?: string) {
    this.send({
      type: 'clientCoreSetPercentage',
      selection,
      cursor,
    });
  }

  setCellExponential(selection: string, cursor?: string) {
    this.send({
      type: 'clientCoreSetExponential',
      selection,
      cursor,
    });
  }

  removeNumericFormat(selection: string, cursor?: string) {
    this.send({
      type: 'clientCoreRemoveCellNumericFormat',
      selection,
      cursor,
    });
  }

  changeDecimalPlaces(selection: string, delta: number, cursor?: string) {
    this.send({
      type: 'clientCoreChangeDecimals',
      selection,
      delta,
      cursor,
    });
  }

  clearFormatting(selection: string, cursor?: string) {
    this.send({
      type: 'clientCoreClearFormatting',
      selection,
      cursor,
    });
  }

  setCommas(selection: string, commas: boolean, cursor?: string) {
    this.send({
      type: 'clientCoreSetCommas',
      selection,
      commas,
      cursor,
    });
  }

  setDateTimeFormat(selection: string, format: string, cursor: string) {
    this.send({
      type: 'clientCoreSetDateTimeFormat',
      selection,
      format,
      cursor,
    });
  }

  deleteCellValues(selection: string, cursor?: string) {
    this.send({
      type: 'clientCoreDeleteCellValues',
      selection,
      cursor,
    });
  }

  search(search: string, searchOptions: SearchOptions) {
    return new Promise<SheetPos[]>((resolve) => {
      const id = this.id++;
      this.waitingForResponse[id] = (message: CoreClientSearch) => {
        resolve(message.results);
      };
      this.send({
        type: 'clientCoreSearch',
        search,
        searchOptions,
        id,
      });
    });
  }

  neighborText(sheetId: string, x: number, y: number): Promise<string[]> {
    return new Promise((resolve) => {
      const id = this.id++;
      this.waitingForResponse[id] = (message: CoreClientNeighborText) => {
        resolve(message.text);
      };
      this.send({
        type: 'clientCoreNeighborText',
        id,
        sheetId,
        x,
        y,
      });
    });
  }

  rerunCodeCells(sheetId: string | undefined, x: number | undefined, y: number | undefined, cursor: string) {
    this.send({
      type: 'clientCoreRerunCodeCells',
      sheetId,
      x,
      y,
      cursor,
    });
  }

  //#region Sheet Operations

  addSheet(cursor?: string) {
    this.send({ type: 'clientCoreAddSheet', cursor });
  }

  deleteSheet(sheetId: string, cursor: string) {
    this.send({ type: 'clientCoreDeleteSheet', sheetId, cursor });
  }

  moveSheet(sheetId: string, previous: string | undefined, cursor: string) {
    this.send({ type: 'clientCoreMoveSheet', sheetId, previous, cursor });
  }

  setSheetName(sheetId: string, name: string, cursor: string) {
    this.send({ type: 'clientCoreSetSheetName', sheetId, name, cursor });
  }

  setSheetColor(sheetId: string, color: string | undefined, cursor: string) {
    this.send({ type: 'clientCoreSetSheetColor', sheetId, color, cursor });
  }

  duplicateSheet(sheetId: string, cursor: string) {
    this.send({ type: 'clientCoreDuplicateSheet', sheetId, cursor });
  }

  //#endregion

  //#region Undo/redo

  undo() {
    this.send({ type: 'clientCoreUndo', cursor: sheets.getCursorPosition() });
  }

  redo() {
    this.send({ type: 'clientCoreRedo', cursor: sheets.getCursorPosition() });
  }

  //#endregion

  //#region Clipboard

  copyToClipboard(selection: string): Promise<JsClipboard> {
    return new Promise((resolve) => {
      const id = this.id++;
      this.waitingForResponse[id] = (message: JsClipboard) => {
        resolve(message);
      };
      this.send({
        type: 'clientCoreCopyToClipboard',
        id,
        selection,
      });
    });
  }

  cutToClipboard(selection: string, cursor: string): Promise<JsClipboard> {
    return new Promise((resolve) => {
      const id = this.id++;
      this.waitingForResponse[id] = (message: JsClipboard) => {
        resolve(message);
      };
      this.send({
        type: 'clientCoreCutToClipboard',
        id,
        selection,
        cursor,
      });
    });
  }

  pasteFromClipboard(options: {
    selection: string;
    plainText: string | undefined;
    html: string | undefined;
    special: PasteSpecial;
    cursor: string;
  }) {
    this.send({
      type: 'clientCorePasteFromClipboard',
      ...options,
    });
  }

  //#endregion

  //#region Borders

  setBorders(selection: string, borderSelection: BorderSelection, style?: BorderStyle) {
    this.send({
      type: 'clientCoreSetBorders',
      selection,
      borderSelection,
      style,
      cursor: sheets.getCursorPosition(),
    });
  }

  //#endregion

  //#region Misc.

  setCellRenderResize(sheetId: string, x: number, y: number, width: number, height: number) {
    this.send({
      type: 'clientCoreSetCellRenderResize',
      sheetId,
      x,
      y,
      width,
      height,
      cursor: sheets.getCursorPosition(),
    });
  }

  autocomplete(
    sheetId: string,
    x1: number,
    y1: number,
    x2: number,
    y2: number,
    fullX1: number,
    fullY1: number,
    fullX2: number,
    fullY2: number
  ) {
    this.send({
      type: 'clientCoreAutocomplete',
      sheetId,
      x1,
      y1,
      x2,
      y2,
      fullX1,
      fullY1,
      fullX2,
      fullY2,
      cursor: sheets.getCursorPosition(),
    });
  }

  exportCsvSelection(selection: string): Promise<string> {
    const id = this.id++;
    return new Promise((resolve) => {
      this.waitingForResponse[id] = (message: { csv: string }) => {
        resolve(message.csv);
      };
      return this.send({
        type: 'clientCoreExportCsvSelection',
        id,
        selection,
      });
    });
  }

  moveCells(source: SheetRect, targetX: number, targetY: number, targetSheetId: string) {
    this.send({
      type: 'clientCoreMoveCells',
      source,
      targetSheetId,
      targetX,
      targetY,
      cursor: sheets.getCursorPosition(),
    });
  }

  moveCodeCellVertically({
    sheetId,
    x,
    y,
    sheetEnd,
    reverse,
  }: {
    sheetId: string;
    x: number;
    y: number;
    sheetEnd: boolean;
    reverse: boolean;
  }): Promise<Pos> {
    const id = this.id++;
    return new Promise((resolve) => {
      this.waitingForResponse[id] = (message: CoreClientMoveCodeCellVertically) => {
        resolve(message.pos);
      };
      this.send({
        type: 'clientCoreMoveCodeCellVertically',
        sheetId,
        x,
        y,
        sheetEnd,
        reverse,
        cursor: sheets.getCursorPosition(),
        id,
      });
    });
  }

  moveCodeCellHorizontally({
    sheetId,
    x,
    y,
    sheetEnd,
    reverse,
  }: {
    sheetId: string;
    x: number;
    y: number;
    sheetEnd: boolean;
    reverse: boolean;
  }): Promise<Pos> {
    const id = this.id++;
    return new Promise((resolve) => {
      this.waitingForResponse[id] = (message: CoreClientMoveCodeCellHorizontally) => {
        resolve(message.pos);
      };
      return this.send({
        type: 'clientCoreMoveCodeCellHorizontally',
        sheetId,
        x,
        y,
        sheetEnd,
        reverse,
        cursor: sheets.getCursorPosition(),
        id,
      });
    });
  }

  //#endregion

  //#region Bounds

  getColumnsBounds(sheetId: string, start: number, end: number, ignoreFormatting = false): Promise<MinMax | undefined> {
    return new Promise((resolve) => {
      const id = this.id++;
      this.waitingForResponse[id] = (message: CoreClientGetColumnsBounds) => {
        resolve(message.bounds);
      };
      this.send({
        type: 'clientCoreGetColumnsBounds',
        sheetId,
        start,
        end,
        id,
        ignoreFormatting,
      });
    });
  }

  getRowsBounds(sheetId: string, start: number, end: number, ignoreFormatting = false): Promise<MinMax | undefined> {
    return new Promise((resolve) => {
      const id = this.id++;
      this.waitingForResponse[id] = (message: CoreClientGetRowsBounds) => {
        resolve(message.bounds);
      };
      this.send({
        type: 'clientCoreGetRowsBounds',
        sheetId,
        start,
        end,
        id,
        ignoreFormatting,
      });
    });
  }

  jumpCursor(sheetId: string, current: JsCoordinate, direction: JumpDirection): Promise<JsCoordinate | undefined> {
    return new Promise((resolve) => {
      const id = this.id++;
      this.waitingForResponse[id] = (message: CoreClientJumpCursor) => {
        resolve(message.coordinate);
      };
      this.send({
        type: 'clientCoreJumpCursor',
        sheetId,
        current,
        direction,
        id,
      });
    });
  }

  findNextColumn(options: {
    sheetId: string;
    columnStart: number;
    row: number;
    reverse: boolean;
    withContent: boolean;
  }): Promise<number | undefined> {
    const { sheetId, columnStart, row, reverse, withContent } = options;
    return new Promise((resolve) => {
      const id = this.id++;
      this.waitingForResponse[id] = (message: { column: number | number }) => {
        resolve(message.column);
      };
      this.send({
        type: 'clientCoreFindNextColumn',
        id,
        sheetId,
        columnStart,
        row,
        reverse,
        withContent,
      });
    });
  }

  findNextRow(options: {
    sheetId: string;
    column: number;
    rowStart: number;
    reverse: boolean;
    withContent: boolean;
  }): Promise<number | undefined> {
    const { sheetId, column, rowStart, reverse, withContent } = options;
    return new Promise((resolve) => {
      const id = this.id++;
      this.waitingForResponse[id] = (message: { row: number | undefined }) => {
        resolve(message.row);
      };
      this.send({
        type: 'clientCoreFindNextRow',
        id,
        sheetId,
        column,
        rowStart,
        reverse,
        withContent,
      });
    });
  }

  findNextColumnForRect(options: {
    sheetId: string;
    columnStart: number;
    row: number;
    width: number;
    height: number;
    reverse: boolean;
  }): Promise<number> {
    const { sheetId, columnStart, row, width, height, reverse } = options;
    return new Promise((resolve) => {
      const id = this.id++;
      this.waitingForResponse[id] = (message: CoreClientFindNextColumnForRect) => {
        resolve(message.column);
      };
      this.send({
        type: 'clientCoreFindNextColumnForRect',
        id,
        sheetId,
        columnStart,
        row,
        width,
        height,
        reverse,
      });
    });
  }

  findNextRowForRect(options: {
    sheetId: string;
    column: number;
    rowStart: number;
    width: number;
    height: number;
    reverse: boolean;
  }): Promise<number> {
    const { sheetId, column, rowStart, width, height, reverse } = options;
    return new Promise((resolve) => {
      const id = this.id++;
      this.waitingForResponse[id] = (message: CoreClientFindNextRowForRect) => {
        resolve(message.row);
      };
      this.send({
        type: 'clientCoreFindNextRowForRect',
        id,
        sheetId,
        column,
        rowStart,
        width,
        height,
        reverse,
      });
    });
  }

  commitTransientResize(sheetId: string, transientResize: string) {
    this.send({
      type: 'clientCoreCommitTransientResize',
      sheetId,
      transientResize,
      cursor: sheets.getCursorPosition(),
    });
  }

  commitSingleResize(sheetId: string, column: number | undefined, row: number | undefined, size: number) {
    this.send({
      type: 'clientCoreCommitSingleResize',
      sheetId,
      column,
      row,
      size,
      cursor: sheets.getCursorPosition(),
    });
  }

  finiteRectFromSelection(selection: string): Promise<Rectangle | undefined> {
    const id = this.id++;
    return new Promise((resolve) => {
      this.waitingForResponse[id] = (message: CoreClientFiniteRectFromSelection) => resolve(message.rect);
      this.send({
        type: 'clientCoreFiniteRectFromSelection',
        id,
        selection,
      });
    });
  }

  //#endregion

  //#region Calculation

  sendInit() {
    this.send({ type: 'clientCoreInit', env: import.meta.env });
  }

  sendPythonInit(port: MessagePort) {
    this.send({ type: 'clientCoreInitPython' }, port);
  }

  sendJavascriptInit(port: MessagePort) {
    this.send({ type: 'clientCoreInitJavascript' }, port);
  }

  sendCancelExecution(language: CodeCellLanguage) {
    this.send({ type: 'clientCoreCancelExecution', language });
  }

  //#endregion

  //#region Data Validation

  getValidationFromPos(sheetId: string, x: number, y: number): Promise<Validation | undefined> {
    return new Promise((resolve) => {
      const id = this.id++;
      this.waitingForResponse[id] = (message: { validation: Validation | undefined }) => {
        resolve(message.validation);
      };
      this.send({
        type: 'clientCoreGetValidationFromPos',
        id,
        sheetId,
        x,
        y,
      });
    });
  }

  getValidations(sheetId: string): Promise<Validation[]> {
    return new Promise((resolve) => {
      const id = this.id++;
      this.waitingForResponse[id] = (message: { validations: Validation[] }) => {
        resolve(message.validations);
      };
      this.send({
        type: 'clientCoreGetValidations',
        id,
        sheetId,
      });
    });
  }

  updateValidation(validation: Validation, cursor: string) {
    this.send({
      type: 'clientCoreUpdateValidation',
      validation,
      cursor,
    });
  }

  removeValidation(sheetId: string, validationId: string, cursor: string) {
    this.send({
      type: 'clientCoreRemoveValidation',
      sheetId,
      validationId,
      cursor,
    });
  }

  removeValidations(sheetId: string) {
    this.send({
      type: 'clientCoreRemoveValidations',
      sheetId,
      cursor: sheets.getCursorPosition(),
    });
  }

  getValidationList(sheetId: string, x: number, y: number): Promise<string[] | undefined> {
    return new Promise((resolve) => {
      const id = this.id++;
      this.waitingForResponse[id] = (message: CoreClientGetValidationList) => {
        resolve(message.validations);
      };
      this.send({
        type: 'clientCoreGetValidationList',
        id,
        sheetId,
        x,
        y,
      });
    });
  }

  validateInput(sheetId: string, x: number, y: number, input: string): Promise<string | undefined> {
    return new Promise((resolve) => {
      const id = this.id++;
      this.waitingForResponse[id] = (message: CoreClientValidateInput) => {
        resolve(message.validationId);
      };
      this.send({
        type: 'clientCoreValidateInput',
        id,
        sheetId,
        x,
        y,
        input,
      });
    });
  }

  //#endregion
  //#region manipulate columns and rows

  deleteColumns(sheetId: string, columns: number[], cursor: string) {
    this.send({
      type: 'clientCoreDeleteColumns',
      sheetId,
      columns,
      cursor,
    });
  }

  insertColumn(sheetId: string, column: number, right: boolean, cursor: string) {
    this.send({
      type: 'clientCoreInsertColumn',
      sheetId,
      column,
      right,
      cursor,
    });
  }

  deleteRows(sheetId: string, rows: number[], cursor: string) {
    this.send({
      type: 'clientCoreDeleteRows',
      sheetId,
      rows,
      cursor,
    });
  }

  insertRow(sheetId: string, row: number, below: boolean, cursor: string) {
    this.send({
      type: 'clientCoreInsertRow',
      sheetId,
      row,
      below,
      cursor,
    });
  }

  receiveAIResearcherResult({
    transactionId,
    sheetPos,
    cell_value,
    error,
    researcher_response_stringified,
  }: {
    transactionId: string;
    sheetPos: string;
    cell_value?: string;
    error?: string;
    researcher_response_stringified?: string;
  }) {
    this.send({
      type: 'clientCoreReceiveAIResearcherResult',
      transactionId,
      sheetPos,
      cell_value,
      error,
      researcher_response_stringified,
    });
  }

  //#endregion
}

export const quadraticCore = new QuadraticCore();<|MERGE_RESOLUTION|>--- conflicted
+++ resolved
@@ -193,7 +193,14 @@
     } else if (e.data.type === 'coreClientBordersSheet') {
       events.emit('bordersSheet', e.data.sheetId, e.data.borders);
       return;
-<<<<<<< HEAD
+    } else if (e.data.type === 'coreClientClientMessage') {
+      pixiAppSettings.snackbar(e.data.message, { severity: e.data.error ? 'error' : 'success' });
+
+      // This is a hack to get import files to properly show negative offsets dialog
+      // after importing from dashboard. This can be removed in the future.
+      this.receivedClientMessage = true;
+
+      return;
     } else if (e.data.type === 'coreClientRequestAIResearcherResult') {
       events.emit(
         'requestAIResearcherResult',
@@ -205,15 +212,6 @@
       return;
     } else if (e.data.type === 'coreClientAIResearcherState') {
       events.emit('aiResearcherState', e.data.current, e.data.awaitingExecution);
-=======
-    } else if (e.data.type === 'coreClientClientMessage') {
-      pixiAppSettings.snackbar(e.data.message, { severity: e.data.error ? 'error' : 'success' });
-
-      // This is a hack to get import files to properly show negative offsets dialog
-      // after importing from dashboard. This can be removed in the future.
-      this.receivedClientMessage = true;
-
->>>>>>> d2ab5e65
       return;
     }
 
