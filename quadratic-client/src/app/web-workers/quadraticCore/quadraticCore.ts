/**
 * Interface between main thread and core web worker.
 *
 * Also open communication channel between core web worker and render web worker.
 */

import { debugShowFileIO, debugWebWorkersMessages } from '@/app/debugFlags';
import { events } from '@/app/events/events';
import { sheets } from '@/app/grid/controller/Sheets';
import {
  BorderSelection,
  BorderStyle,
  CellAlign,
  CellFormatSummary,
  CellVerticalAlign,
  CellWrap,
  CodeCellLanguage,
  Format,
  JsCellValue,
  JsCodeCell,
  JsRenderCell,
  MinMax,
  PasteSpecial,
  SearchOptions,
  Selection,
  SheetPos,
  SheetRect,
  SummarizeSelectionResult,
  Validation,
} from '@/app/quadratic-core-types';
<<<<<<< HEAD
import { authClient } from '@/auth/auth';
import { Rectangle } from 'pixi.js';
=======
import { authClient } from '@/auth';
>>>>>>> 84a11d46
import { renderWebWorker } from '../renderWebWorker/renderWebWorker';
import {
  ClientCoreCellHasContent,
  ClientCoreGetCellFormatSummary,
  ClientCoreGetCodeCell,
  ClientCoreGetDisplayCell,
  ClientCoreGetEditCell,
  ClientCoreGetRenderCell,
  ClientCoreHasRenderCells,
  ClientCoreImportFile,
  ClientCoreLoad,
  ClientCoreMessage,
  ClientCoreSummarizeSelection,
  ClientCoreUpgradeGridFile,
  CoreClientGetCellFormatSummary,
  CoreClientGetCodeCell,
  CoreClientGetColumnsBounds,
  CoreClientGetDisplayCell,
  CoreClientGetEditCell,
  CoreClientGetJwt,
  CoreClientGetRenderCell,
  CoreClientGetRowsBounds,
  CoreClientGetValidationList,
  CoreClientHasRenderCells,
  CoreClientLoad,
  CoreClientMessage,
  CoreClientNeighborText,
  CoreClientSearch,
  CoreClientSummarizeSelection,
  CoreClientValidateInput,
} from './coreClientMessages';

class QuadraticCore {
  private worker?: Worker;
  private id = 0;
  private waitingForResponse: Record<number, Function> = {};

  initWorker() {
    if (!this.worker) {
      this.worker = new Worker(new URL('./worker/core.worker.ts', import.meta.url), { type: 'module' });
      this.worker.onmessage = this.handleMessage;
      this.worker.onerror = (e) => console.warn(`[core.worker] error: ${e.message}`, e);

      this.sendInit();
    }
  }

  private handleMessage = async (e: MessageEvent<CoreClientMessage>) => {
    if (debugWebWorkersMessages) console.log(`[quadraticCore] message: ${e.data.type}`);

    // quadratic-core initiated messages
    if (e.data.type === 'coreClientAddSheet') {
      events.emit('addSheet', e.data.sheetInfo, e.data.user);
      return;
    } else if (e.data.type === 'coreClientSheetInfo') {
      events.emit('sheetInfo', e.data.sheetInfo);
      return;
    } else if (e.data.type === 'coreClientSheetFills') {
      events.emit('sheetFills', e.data.sheetId, e.data.fills);
      return;
    } else if (e.data.type === 'coreClientDeleteSheet') {
      events.emit('deleteSheet', e.data.sheetId, e.data.user);
      return;
    } else if (e.data.type === 'coreClientSheetInfoUpdate') {
      events.emit('sheetInfoUpdate', e.data.sheetInfo);
      return;
    } else if (e.data.type === 'coreClientSetCursor') {
      events.emit('setCursor', e.data.cursor);
      return;
    } else if (e.data.type === 'coreClientSheetOffsets') {
      events.emit('sheetOffsets', e.data.sheetId, e.data.offsets);
      return;
    } else if (e.data.type === 'coreClientHtmlOutput') {
      events.emit('htmlOutput', e.data.html);
      return;
    } else if (e.data.type === 'coreClientUpdateHtml') {
      events.emit('htmlUpdate', e.data.html);
      return;
    } else if (e.data.type === 'coreClientGenerateThumbnail') {
      events.emit('generateThumbnail');
      return;
    } else if (e.data.type === 'coreClientSheetRenderCells') {
      events.emit('renderCells', e.data.sheetId, e.data.renderCells);
      return;
    } else if (e.data.type === 'coreClientSheetCodeCellRender') {
      events.emit('renderCodeCells', e.data.sheetId, e.data.codeCells);
      return;
    } else if (e.data.type === 'coreClientSheetBoundsUpdate') {
      events.emit('sheetBounds', e.data.sheetBounds);
      return;
    } else if (e.data.type === 'coreClientImportProgress') {
      events.emit('importProgress', e.data);
      return;
    } else if (e.data.type === 'coreClientTransactionStart') {
      events.emit('transactionStart', e.data);
      return;
    } else if (e.data.type === 'coreClientTransactionProgress') {
      events.emit('transactionProgress', e.data);
      return;
    } else if (e.data.type === 'coreClientUpdateCodeCell') {
      events.emit('updateCodeCell', {
        sheetId: e.data.sheetId,
        x: e.data.x,
        y: e.data.y,
        codeCell: e.data.codeCell,
        renderCodeCell: e.data.renderCodeCell,
      });
      return;
    } else if (e.data.type === 'coreClientMultiplayerState') {
      events.emit('multiplayerState', e.data.state);
      return;
    } else if (e.data.type === 'coreClientConnectionState') {
      events.emit('connectionState', e.data.state, e.data.current, e.data.awaitingExecution);
      return;
    } else if (e.data.type === 'coreClientOfflineTransactionStats') {
      events.emit('offlineTransactions', e.data.transactions, e.data.operations);
      return;
    } else if (e.data.type === 'coreClientOfflineTransactionsApplied') {
      events.emit('offlineTransactionsApplied', e.data.timestamps);
      return;
    } else if (e.data.type === 'coreClientUndoRedo') {
      events.emit('undoRedo', e.data.undo, e.data.redo);
      return;
    } else if (e.data.type === 'coreClientGetJwt') {
      const jwt = await authClient.getTokenOrRedirect();
      const data = e.data as CoreClientGetJwt;
      this.send({ type: 'clientCoreGetJwt', id: data.id, jwt });
      return;
    } else if (e.data.type === 'coreClientImage') {
      events.emit('updateImage', e.data);
      return;
    } else if (e.data.type === 'coreClientSheetMetaFills') {
      events.emit('sheetMetaFills', e.data.sheetId, e.data.fills);
      return;
    } else if (e.data.type === 'coreClientSetCursorSelection') {
      events.emit('setCursor', undefined, e.data.selection);
      return;
    } else if (e.data.type === 'coreClientSheetValidations') {
      events.emit('sheetValidations', e.data.sheetId, e.data.validations);
      return;
    } else if (e.data.type === 'coreClientRenderValidationWarnings') {
      events.emit('renderValidationWarnings', e.data.sheetId, e.data.hashX, e.data.hashY, e.data.validationWarnings);
      return;
    } else if (e.data.type === 'coreClientMultiplayerSynced') {
      events.emit('multiplayerSynced');
      return;
    } else if (e.data.type === 'coreClientBordersSheet') {
      events.emit('bordersSheet', e.data.sheetId, e.data.borders);
      return;
    }

    if (e.data.id !== undefined) {
      // handle responses from requests to quadratic-core
      if (this.waitingForResponse[e.data.id]) {
        this.waitingForResponse[e.data.id](e.data);
        delete this.waitingForResponse[e.data.id];
      } else {
        console.warn('No resolve for message in quadraticCore', e.data);
      }
    }

    // handle requests
    else {
      switch (e.data.type) {
        default:
          console.warn('Unhandled message type', e.data.type);
      }
    }
  };

  private send(message: ClientCoreMessage, extra?: MessagePort | Transferable) {
    // worker may not be defined during hmr
    if (!this.worker) return;

    if (extra) {
      this.worker.postMessage(message, [extra]);
    } else {
      this.worker.postMessage(message);
    }
  }

  // Loads a Grid file and initializes renderWebWorker upon response
  async load(url: string, version: string, sequenceNumber: number): Promise<{ version?: string; error?: string }> {
    // this is the channel between the core worker and the render worker
    const port = new MessageChannel();
    renderWebWorker.init(port.port2);

    return new Promise((resolve) => {
      const id = this.id++;
      this.waitingForResponse[id] = (message: CoreClientLoad) => {
        if (message.error) {
          if (debugShowFileIO) console.log(`[quadraticCore] error loading file "${message.error}".`);
          resolve({ error: message.error });
        } else if (message.version) {
          if (debugShowFileIO) console.log(`[quadraticCore] file loaded.`);
          resolve({ version: message.version });
        } else {
          throw new Error('Expected CoreClientLoad to include either version or error');
        }
      };
      // load the file and send the render message port to
      const message: ClientCoreLoad = {
        type: 'clientCoreLoad',
        url,
        version,
        sequenceNumber,
        id,
        fileId: window.location.pathname.split('/')[2],
      };
      if (debugShowFileIO) console.log(`[quadraticCore] loading file ${url}`);
      this.send(message, port.port1);
    });
  }

  async export(): Promise<Uint8Array> {
    return new Promise((resolve) => {
      const id = this.id++;
      this.waitingForResponse[id] = (message: { grid: Uint8Array }) => {
        resolve(message.grid);
      };
      this.send({ type: 'clientCoreExport', id });
    });
  }

  // Gets a code cell from a sheet
  getCodeCell(sheetId: string, x: number, y: number): Promise<JsCodeCell | undefined> {
    return new Promise((resolve) => {
      const id = this.id++;
      const message: ClientCoreGetCodeCell = {
        type: 'clientCoreGetCodeCell',
        sheetId,
        x,
        y,
        id,
      };
      this.waitingForResponse[id] = (message: CoreClientGetCodeCell) => {
        resolve(message.cell);
      };
      this.send(message);
    });
  }

  getRenderCell(sheetId: string, x: number, y: number): Promise<JsRenderCell | undefined> {
    return new Promise((resolve) => {
      const id = this.id++;
      const message: ClientCoreGetRenderCell = {
        type: 'clientCoreGetRenderCell',
        sheetId,
        x,
        y,
        id,
      };
      this.waitingForResponse[id] = (message: CoreClientGetRenderCell) => {
        resolve(message.cell);
      };
      this.send(message);
    });
  }

  cellHasContent(sheetId: string, x: number, y: number): Promise<boolean> {
    return new Promise((resolve) => {
      const id = this.id++;
      this.waitingForResponse[id] = (message: { hasContent: boolean }) => {
        resolve(message.hasContent);
      };
      const message: ClientCoreCellHasContent = {
        type: 'clientCoreCellHasContent',
        sheetId,
        x,
        y,
        id,
      };
      this.send(message);
    });
  }

  getEditCell(sheetId: string, x: number, y: number): Promise<string | undefined> {
    return new Promise((resolve) => {
      const id = this.id++;
      const message: ClientCoreGetEditCell = {
        type: 'clientCoreGetEditCell',
        sheetId,
        x,
        y,
        id,
      };
      this.waitingForResponse[id] = (message: CoreClientGetEditCell) => {
        resolve(message.cell);
      };
      this.send(message);
    });
  }

  getDisplayCell(sheetId: string, x: number, y: number): Promise<string | undefined> {
    return new Promise((resolve) => {
      const id = this.id++;
      const message: ClientCoreGetDisplayCell = {
        type: 'clientCoreGetDisplayCell',
        sheetId,
        x,
        y,
        id,
      };
      this.waitingForResponse[id] = (message: CoreClientGetDisplayCell) => {
        resolve(message.cell);
      };
      this.send(message);
    });
  }

  getCellValue(sheetId: string, x: number, y: number): Promise<JsCellValue | undefined> {
    return new Promise((resolve) => {
      const id = this.id++;
      this.waitingForResponse[id] = (message: { value: JsCellValue | undefined }) => {
        resolve(message.value);
      };
      this.send({
        type: 'clientCoreGetCellValue',
        sheetId,
        x,
        y,
        id,
      });
    });
  }

  hasRenderCells(sheetId: string, column: number, row: number, width: number, height: number): Promise<boolean> {
    return new Promise((resolve) => {
      const id = this.id++;
      const message: ClientCoreHasRenderCells = {
        type: 'clientCoreHasRenderCells',
        sheetId,
        x: column,
        y: row,
        width,
        height,
        id,
      };
      this.waitingForResponse[id] = (message: CoreClientHasRenderCells) => {
        resolve(message.hasRenderCells);
      };
      this.send(message);
    });
  }

  setCellValue(sheetId: string, x: number, y: number, value: string, cursor?: string) {
    this.send({
      type: 'clientCoreSetCellValue',
      sheetId,
      x,
      y,
      value,
      cursor,
    });
  }

  setCodeCellValue(options: {
    sheetId: string;
    x: number;
    y: number;
    language: CodeCellLanguage;
    codeString: string;
    cursor?: string;
  }) {
    this.send({
      type: 'clientCoreSetCodeCellValue',
      ...options,
    });
  }

  getCellFormatSummary(sheetId: string, x: number, y: number, withSheetInfo: boolean): Promise<CellFormatSummary> {
    return new Promise((resolve) => {
      const id = this.id++;
      const message: ClientCoreGetCellFormatSummary = {
        type: 'clientCoreGetCellFormatSummary',
        id,
        sheetId,
        x,
        y,
        withSheetInfo,
      };
      this.waitingForResponse[id] = (message: CoreClientGetCellFormatSummary) => {
        resolve(message.formatSummary);
      };
      this.send(message);
    });
  }

  getFormatAll(sheetId: string): Promise<Format | undefined> {
    return new Promise((resolve) => {
      const id = this.id++;
      this.waitingForResponse[id] = (message: { format: Format | undefined }) => {
        resolve(message.format);
      };
      this.send({
        type: 'clientCoreGetFormatAll',
        sheetId,
        id,
      });
    });
  }

  getFormatColumn(sheetId: string, column: number): Promise<Format | undefined> {
    return new Promise((resolve) => {
      const id = this.id++;
      this.waitingForResponse[id] = (message: { format: Format | undefined }) => {
        resolve(message.format);
      };
      this.send({
        type: 'clientCoreGetFormatColumn',
        sheetId,
        column,
        id,
      });
    });
  }

  getFormatRow(sheetId: string, row: number): Promise<Format | undefined> {
    return new Promise((resolve) => {
      const id = this.id++;
      this.waitingForResponse[id] = (message: { format: Format | undefined }) => {
        resolve(message.format);
      };
      this.send({
        type: 'clientCoreGetFormatRow',
        sheetId,
        row,
        id,
      });
    });
  }

  getFormatCell(sheetId: string, x: number, y: number): Promise<Format | undefined> {
    return new Promise((resolve) => {
      const id = this.id++;
      this.waitingForResponse[id] = (message: { format: Format | undefined }) => {
        resolve(message.format);
      };
      this.send({
        type: 'clientCoreGetFormatCell',
        sheetId,
        x,
        y,
        id,
      });
    });
  }

  async upgradeGridFile(
    grid: ArrayBuffer,
    sequenceNumber: number
  ): Promise<{
    contents?: ArrayBuffer;
    version?: string;
    error?: string;
  }> {
    return new Promise((resolve) => {
      const id = this.id++;
      this.waitingForResponse[id] = (message: { contents?: ArrayBuffer; version?: string; error?: string }) => {
        resolve(message);
      };
      const message: ClientCoreUpgradeGridFile = {
        type: 'clientCoreUpgradeGridFile',
        grid,
        sequenceNumber,
        id,
      };
      this.send(message, grid);
    });
  }

  importFile = async (
    args: Omit<ClientCoreImportFile, 'type' | 'id'>
  ): Promise<{
    contents?: ArrayBuffer;
    version?: string;
    error?: string;
  }> => {
    return new Promise((resolve) => {
      const id = this.id++;
      this.waitingForResponse[id] = (message: { contents?: ArrayBuffer; version?: string; error?: string }) => {
        resolve(message);
      };
      this.send(
        {
          type: 'clientCoreImportFile',
          id,
          ...args,
        },
        args.file
      );
    });
  };

  initMultiplayer(port: MessagePort) {
    this.send({ type: 'clientCoreInitMultiplayer' }, port);
  }

  summarizeSelection(decimalPlaces: number, selection: Selection): Promise<SummarizeSelectionResult | undefined> {
    return new Promise((resolve) => {
      const id = this.id++;
      const message: ClientCoreSummarizeSelection = {
        type: 'clientCoreSummarizeSelection',
        id,
        selection,
        decimalPlaces,
      };
      this.waitingForResponse[id] = (message: CoreClientSummarizeSelection) => {
        resolve(message.summary);
      };
      this.send(message);
    });
  }

  setCellBold(selection: Selection, bold: boolean, cursor?: string) {
    this.send({
      type: 'clientCoreSetCellBold',
      selection,
      bold,
      cursor,
    });
  }

  setCellFillColor(selection: Selection, fillColor?: string, cursor?: string) {
    this.send({
      type: 'clientCoreSetCellFillColor',
      selection,
      fillColor,
      cursor,
    });
  }

  setCellItalic(selection: Selection, italic: boolean, cursor?: string) {
    this.send({
      type: 'clientCoreSetCellItalic',
      selection,
      italic,
      cursor,
    });
  }

  setCellTextColor(selection: Selection, color?: string, cursor?: string) {
    this.send({
      type: 'clientCoreSetCellTextColor',
      selection,
      color,
      cursor,
    });
  }

  setCellUnderline(selection: Selection, underline: boolean, cursor?: string) {
    this.send({
      type: 'clientCoreSetCellUnderline',
      selection,
      underline,
      cursor,
    });
  }

  setCellStrikeThrough(selection: Selection, strikeThrough: boolean, cursor?: string) {
    this.send({
      type: 'clientCoreSetCellStrikeThrough',
      selection,
      strikeThrough,
      cursor,
    });
  }

  setCellAlign(selection: Selection, align: CellAlign, cursor?: string) {
    this.send({
      type: 'clientCoreSetCellAlign',
      selection,
      align,
      cursor,
    });
  }

  setCellVerticalAlign(selection: Selection, verticalAlign: CellVerticalAlign, cursor?: string) {
    this.send({
      type: 'clientCoreSetCellVerticalAlign',
      selection,
      verticalAlign,
      cursor,
    });
  }

  setCellWrap(selection: Selection, wrap: CellWrap, cursor?: string) {
    this.send({
      type: 'clientCoreSetCellWrap',
      selection,
      wrap,
      cursor,
    });
  }

  setCellCurrency(selection: Selection, symbol: string, cursor?: string) {
    this.send({
      type: 'clientCoreSetCurrency',
      selection,
      symbol,
      cursor,
    });
  }

  setCellPercentage(selection: Selection, cursor?: string) {
    this.send({
      type: 'clientCoreSetPercentage',
      selection,
      cursor,
    });
  }

  setCellExponential(selection: Selection, cursor?: string) {
    this.send({
      type: 'clientCoreSetExponential',
      selection,
      cursor,
    });
  }

  removeCellNumericFormat(selection: Selection, cursor?: string) {
    this.send({
      type: 'clientCoreRemoveCellNumericFormat',
      selection,
      cursor,
    });
  }

  changeDecimalPlaces(selection: Selection, delta: number, cursor?: string) {
    this.send({
      type: 'clientCoreChangeDecimals',
      selection,
      delta,
      cursor,
    });
  }

  clearFormatting(selection: Selection, cursor?: string) {
    this.send({
      type: 'clientCoreClearFormatting',
      selection,
      cursor,
    });
  }

  setCommas(selection: Selection, commas: boolean, cursor?: string) {
    this.send({
      type: 'clientCoreSetCommas',
      selection,
      commas,
      cursor,
    });
  }

  setDateTimeFormat(selection: Selection, format: string, cursor: string) {
    this.send({
      type: 'clientCoreSetDateTimeFormat',
      selection,
      format,
      cursor,
    });
  }

  deleteCellValues(selection: Selection, cursor?: string) {
    this.send({
      type: 'clientCoreDeleteCellValues',
      selection,
      cursor,
    });
  }

  search(search: string, searchOptions: SearchOptions) {
    return new Promise<SheetPos[]>((resolve) => {
      const id = this.id++;
      this.waitingForResponse[id] = (message: CoreClientSearch) => {
        resolve(message.results);
      };
      this.send({
        type: 'clientCoreSearch',
        search,
        searchOptions,
        id,
      });
    });
  }

  neighborText(sheetId: string, x: number, y: number): Promise<string[]> {
    return new Promise((resolve) => {
      const id = this.id++;
      this.waitingForResponse[id] = (message: CoreClientNeighborText) => {
        resolve(message.text);
      };
      this.send({
        type: 'clientCoreNeighborText',
        id,
        sheetId,
        x,
        y,
      });
    });
  }

  rerunCodeCells(sheetId: string | undefined, x: number | undefined, y: number | undefined, cursor: string) {
    this.send({
      type: 'clientCoreRerunCodeCells',
      sheetId,
      x,
      y,
      cursor,
    });
  }

  //#region Sheet Operations

  addSheet(cursor?: string) {
    this.send({ type: 'clientCoreAddSheet', cursor });
  }

  deleteSheet(sheetId: string, cursor: string) {
    this.send({ type: 'clientCoreDeleteSheet', sheetId, cursor });
  }

  moveSheet(sheetId: string, previous: string | undefined, cursor: string) {
    this.send({ type: 'clientCoreMoveSheet', sheetId, previous, cursor });
  }

  setSheetName(sheetId: string, name: string, cursor: string) {
    this.send({ type: 'clientCoreSetSheetName', sheetId, name, cursor });
  }

  setSheetColor(sheetId: string, color: string | undefined, cursor: string) {
    this.send({ type: 'clientCoreSetSheetColor', sheetId, color, cursor });
  }

  duplicateSheet(sheetId: string, cursor: string) {
    this.send({ type: 'clientCoreDuplicateSheet', sheetId, cursor });
  }

  //#endregion

  //#region Undo/redo

  undo() {
    this.send({ type: 'clientCoreUndo', cursor: sheets.getCursorPosition() });
  }

  redo() {
    this.send({ type: 'clientCoreRedo', cursor: sheets.getCursorPosition() });
  }

  //#endregion

  //#region Clipboard

  copyToClipboard(selection: Selection): Promise<{ plainText: string; html: string }> {
    return new Promise((resolve) => {
      const id = this.id++;
      this.waitingForResponse[id] = (message: { plainText: string; html: string }) => {
        resolve(message);
      };
      this.send({
        type: 'clientCoreCopyToClipboard',
        id,
        selection,
      });
    });
  }

  cutToClipboard(selection: Selection, cursor: string): Promise<{ plainText: string; html: string }> {
    return new Promise((resolve) => {
      const id = this.id++;
      this.waitingForResponse[id] = (message: { plainText: string; html: string }) => {
        resolve(message);
      };
      this.send({
        type: 'clientCoreCutToClipboard',
        id,
        selection,
        cursor,
      });
    });
  }

  pasteFromClipboard(options: {
    sheetId: string;
    selection: Selection;
    plainText: string | undefined;
    html: string | undefined;
    special: PasteSpecial;
    cursor: string;
  }) {
    this.send({
      type: 'clientCorePasteFromClipboard',
      ...options,
    });
  }

  //#endregion

  //#region Borders

  setBorders(selection: Selection, borderSelection: BorderSelection, style?: BorderStyle) {
    this.send({
      type: 'clientCoreSetBorders',
      selection,
      borderSelection,
      style,
      cursor: sheets.getCursorPosition(),
    });
  }

  //#endregion

  //#region Misc.

  setCellRenderResize(sheetId: string, x: number, y: number, width: number, height: number) {
    this.send({
      type: 'clientCoreSetCellRenderResize',
      sheetId,
      x,
      y,
      width,
      height,
      cursor: sheets.getCursorPosition(),
    });
  }

  autocomplete(
    sheetId: string,
    x1: number,
    y1: number,
    x2: number,
    y2: number,
    fullX1: number,
    fullY1: number,
    fullX2: number,
    fullY2: number
  ) {
    this.send({
      type: 'clientCoreAutocomplete',
      sheetId,
      x1,
      y1,
      x2,
      y2,
      fullX1,
      fullY1,
      fullX2,
      fullY2,
      cursor: sheets.getCursorPosition(),
    });
  }

  exportCsvSelection(selection: Selection): Promise<string> {
    const id = this.id++;
    return new Promise((resolve) => {
      this.waitingForResponse[id] = (message: { csv: string }) => {
        resolve(message.csv);
      };
      return this.send({
        type: 'clientCoreExportCsvSelection',
        id,
        selection,
      });
    });
  }

  moveCells(source: SheetRect, targetX: number, targetY: number, targetSheetId: string) {
    this.send({
      type: 'clientCoreMoveCells',
      source,
      targetSheetId,
      targetX,
      targetY,
      cursor: sheets.getCursorPosition(),
    });
  }

  //#endregion

  //#region Bounds

  getColumnsBounds(sheetId: string, start: number, end: number, ignoreFormatting = false): Promise<MinMax | undefined> {
    return new Promise((resolve) => {
      const id = this.id++;
      this.waitingForResponse[id] = (message: CoreClientGetColumnsBounds) => {
        resolve(message.bounds);
      };
      this.send({
        type: 'clientCoreGetColumnsBounds',
        sheetId,
        start,
        end,
        id,
        ignoreFormatting,
      });
    });
  }

  getRowsBounds(sheetId: string, start: number, end: number, ignoreFormatting = false): Promise<MinMax | undefined> {
    return new Promise((resolve) => {
      const id = this.id++;
      this.waitingForResponse[id] = (message: CoreClientGetRowsBounds) => {
        resolve(message.bounds);
      };
      this.send({
        type: 'clientCoreGetRowsBounds',
        sheetId,
        start,
        end,
        id,
        ignoreFormatting,
      });
    });
  }

  findNextColumn(options: {
    sheetId: string;
    columnStart: number;
    row: number;
    reverse: boolean;
    withContent: boolean;
  }): Promise<number | undefined> {
    const { sheetId, columnStart, row, reverse, withContent } = options;
    return new Promise((resolve) => {
      const id = this.id++;
      this.waitingForResponse[id] = (message: { column: number | number }) => {
        resolve(message.column);
      };
      this.send({
        type: 'clientCoreFindNextColumn',
        id,
        sheetId,
        columnStart,
        row,
        reverse,
        withContent,
      });
    });
  }

  findNextRow(options: {
    sheetId: string;
    column: number;
    rowStart: number;
    reverse: boolean;
    withContent: boolean;
  }): Promise<number | undefined> {
    const { sheetId, column, rowStart, reverse, withContent } = options;
    return new Promise((resolve) => {
      const id = this.id++;
      this.waitingForResponse[id] = (message: { row: number | undefined }) => {
        resolve(message.row);
      };
      this.send({
        type: 'clientCoreFindNextRow',
        id,
        sheetId,
        column,
        rowStart,
        reverse,
        withContent,
      });
    });
  }

  commitTransientResize(sheetId: string, transientResize: string) {
    this.send({
      type: 'clientCoreCommitTransientResize',
      sheetId,
      transientResize,
      cursor: sheets.getCursorPosition(),
    });
  }

  commitSingleResize(sheetId: string, column: number | undefined, row: number | undefined, size: number) {
    this.send({
      type: 'clientCoreCommitSingleResize',
      sheetId,
      column,
      row,
      size,
      cursor: sheets.getCursorPosition(),
    });
  }

  //#endregion

  //#region Calculation

  sendInit() {
    this.send({ type: 'clientCoreInit', env: import.meta.env });
  }

  sendPythonInit(port: MessagePort) {
    this.send({ type: 'clientCoreInitPython' }, port);
  }

  sendJavascriptInit(port: MessagePort) {
    this.send({ type: 'clientCoreInitJavascript' }, port);
  }

  sendCancelExecution(language: CodeCellLanguage) {
    this.send({ type: 'clientCoreCancelExecution', language });
  }

  //#endregion

  //#region Data Validation

  getValidationFromPos(sheetId: string, x: number, y: number): Promise<Validation | undefined> {
    return new Promise((resolve) => {
      const id = this.id++;
      this.waitingForResponse[id] = (message: { validation: Validation | undefined }) => {
        resolve(message.validation);
      };
      this.send({
        type: 'clientCoreGetValidationFromPos',
        id,
        sheetId,
        x,
        y,
      });
    });
  }

  getValidations(sheetId: string): Promise<Validation[]> {
    return new Promise((resolve) => {
      const id = this.id++;
      this.waitingForResponse[id] = (message: { validations: Validation[] }) => {
        resolve(message.validations);
      };
      this.send({
        type: 'clientCoreGetValidations',
        id,
        sheetId,
      });
    });
  }

  updateValidation(validation: Validation, cursor: string) {
    this.send({
      type: 'clientCoreUpdateValidation',
      validation,
      cursor,
    });
  }

  removeValidation(sheetId: string, validationId: string, cursor: string) {
    this.send({
      type: 'clientCoreRemoveValidation',
      sheetId,
      validationId,
      cursor,
    });
  }

  removeValidations(sheetId: string) {
    this.send({
      type: 'clientCoreRemoveValidations',
      sheetId,
      cursor: sheets.getCursorPosition(),
    });
  }

  getValidationList(sheetId: string, x: number, y: number): Promise<string[] | undefined> {
    return new Promise((resolve) => {
      const id = this.id++;
      this.waitingForResponse[id] = (message: CoreClientGetValidationList) => {
        resolve(message.validations);
      };
      this.send({
        type: 'clientCoreGetValidationList',
        id,
        sheetId,
        x,
        y,
      });
    });
  }

  validateInput(sheetId: string, x: number, y: number, input: string): Promise<string | undefined> {
    return new Promise((resolve) => {
      const id = this.id++;
      this.waitingForResponse[id] = (message: CoreClientValidateInput) => {
        resolve(message.validationId);
      };
      this.send({
        type: 'clientCoreValidateInput',
        id,
        sheetId,
        x,
        y,
        input,
      });
    });
  }

  //#endregion
  //#region manipulate columns and rows

  deleteColumns(sheetId: string, columns: number[], cursor: string) {
    this.send({
      type: 'clientCoreDeleteColumns',
      sheetId,
      columns,
      cursor,
    });
  }

  insertColumn(sheetId: string, column: number, right: boolean, cursor: string) {
    this.send({
      type: 'clientCoreInsertColumn',
      sheetId,
      column,
      right,
      cursor,
    });
  }

  deleteRows(sheetId: string, rows: number[], cursor: string) {
    this.send({
      type: 'clientCoreDeleteRows',
      sheetId,
      rows,
      cursor,
    });
  }

  insertRow(sheetId: string, row: number, below: boolean, cursor: string) {
    this.send({
      type: 'clientCoreInsertRow',
      sheetId,
      row,
      below,
      cursor,
    });
  }

  //#endregion
}

export const quadraticCore = new QuadraticCore();<|MERGE_RESOLUTION|>--- conflicted
+++ resolved
@@ -28,12 +28,7 @@
   SummarizeSelectionResult,
   Validation,
 } from '@/app/quadratic-core-types';
-<<<<<<< HEAD
 import { authClient } from '@/auth/auth';
-import { Rectangle } from 'pixi.js';
-=======
-import { authClient } from '@/auth';
->>>>>>> 84a11d46
 import { renderWebWorker } from '../renderWebWorker/renderWebWorker';
 import {
   ClientCoreCellHasContent,
