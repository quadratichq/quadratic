--- conflicted
+++ resolved
@@ -140,16 +140,14 @@
     } else if (e.data.type === 'coreClientUndoRedo') {
       events.emit('undoRedo', e.data.undo, e.data.redo);
       return;
-<<<<<<< HEAD
     } else if (e.data.type === 'coreClientImage') {
       events.emit('updateImage', e.data);
-=======
+      return;
     } else if (e.data.type === 'coreClientSheetMetaFills') {
       events.emit('sheetMetaFills', e.data.sheetId, e.data.fills);
       return;
     } else if (e.data.type === 'coreClientSetCursorSelection') {
       events.emit('setCursor', undefined, e.data.selection);
->>>>>>> 0f8cfb61
       return;
     }
 
