--- conflicted
+++ resolved
@@ -516,18 +516,14 @@
       this.send({
         type: 'clientCoreSetCodeCellValue',
         id,
-<<<<<<< HEAD
-        ...options,
-=======
         sheetId: options.sheetId,
-        x: options.x,
-        y: options.y,
+        pos: options.pos,
+        tablePos: options.tablePos,
         language: options.language,
         codeString: options.codeString,
         cursor: sheets.getCursorPosition(),
         codeCellName: options.codeCellName,
         isAi: options.isAi,
->>>>>>> ef5483c4
       });
     });
   }
