/**
 * Interface between main thread and core web worker.
 *
 * Also open communication channel between core web worker and render web worker.
 */

import { debugFlag } from '@/app/debugFlags/debugFlags';
import { events } from '@/app/events/events';
import { sheets } from '@/app/grid/controller/Sheets';
import type { ColumnRowResize } from '@/app/gridGL/interaction/pointer/PointerHeading';
import { pixiAppSettings } from '@/app/gridGL/pixiApp/PixiAppSettings';
import type {
  BorderSelection,
  BorderStyle,
  CellAlign,
  CellFormatSummary,
  CellVerticalAlign,
  CellWrap,
  CodeCellLanguage,
  DataTableSort,
  Format,
  FormatUpdate,
  JsBordersSheet,
  JsCellValue,
  JsClipboard,
  JsCodeCell,
  JsDataTableColumnHeader,
  JsHashValidationWarnings,
  JsHtmlOutput,
  JsOffset,
  JsRenderFill,
  JsResponse,
  JsSelectionContext,
  JsSheetFill,
  JsSummarizeSelectionResult,
  JsTablesContext,
  JsUpdateCodeCell,
  PasteSpecial,
  Pos,
  SearchOptions,
  SheetBounds,
  SheetInfo,
  SheetPos,
  SheetRect,
  Validation,
} from '@/app/quadratic-core-types';
import { SheetContentCache, SheetDataTablesCache } from '@/app/quadratic-core/quadratic_core';
import { fromUint8Array } from '@/app/shared/utils/Uint8Array';
import type {
  ClientCoreGetCellFormatSummary,
  ClientCoreGetCodeCell,
  ClientCoreGetDisplayCell,
  ClientCoreGetEditCell,
  ClientCoreHasRenderCells,
  ClientCoreImportFile,
  ClientCoreLoad,
  ClientCoreMessage,
  ClientCoreSummarizeSelection,
  ClientCoreUpgradeGridFile,
  CoreClientCopyToClipboard,
  CoreClientCutToClipboard,
  CoreClientGetAIFormats,
  CoreClientGetCellFormatSummary,
  CoreClientGetCodeCell,
  CoreClientGetDisplayCell,
  CoreClientGetEditCell,
  CoreClientGetJwt,
  CoreClientGetValidationList,
  CoreClientHasRenderCells,
  CoreClientLoad,
  CoreClientMessage,
  CoreClientMoveCodeCellHorizontally,
  CoreClientMoveCodeCellVertically,
  CoreClientNeighborText,
  CoreClientSearch,
  CoreClientSetCellRenderResize,
  CoreClientSetCodeCellValue,
  CoreClientSummarizeSelection,
  CoreClientValidateInput,
} from '@/app/web-workers/quadraticCore/coreClientMessages';
import { renderWebWorker } from '@/app/web-workers/renderWebWorker/renderWebWorker';
import { authClient } from '@/auth/auth';

class QuadraticCore {
  private worker?: Worker;
  private id = 0;
  private waitingForResponse: Record<number, Function> = {};

  // This is a hack to get import files to properly show negative offsets dialog
  // after importing from dashboard. This can be removed in the future.
  receivedClientMessage = false;

  initWorker() {
    if (!this.worker) {
      this.worker = new Worker(new URL('./worker/core.worker.ts', import.meta.url), { type: 'module' });
      this.worker.onmessage = this.handleMessage;
      this.worker.onerror = (e) => console.warn(`[core.worker] error: ${e.message}`, e);

      this.sendInit();
    }
  }

  private handleMessage = async (e: MessageEvent<CoreClientMessage>) => {
    if (debugFlag('debugWebWorkersMessages')) console.log(`[quadraticCore] message: ${e.data.type}`);

    // quadratic-core initiated messages
    if (e.data.type === 'coreClientAddSheet') {
      events.emit('addSheet', fromUint8Array<SheetInfo>(e.data.sheetInfo), e.data.user);
      return;
    } else if (e.data.type === 'coreClientSheetsInfo') {
      events.emit('sheetsInfo', fromUint8Array<SheetInfo[]>(e.data.sheetsInfo));
      return;
    } else if (e.data.type === 'coreClientSheetFills') {
      events.emit('sheetFills', e.data.sheetId, fromUint8Array<JsRenderFill[]>(e.data.fills));
      return;
    } else if (e.data.type === 'coreClientDeleteSheet') {
      events.emit('deleteSheet', e.data.sheetId, e.data.user);
      return;
    } else if (e.data.type === 'coreClientSheetInfoUpdate') {
      events.emit('sheetInfoUpdate', fromUint8Array<SheetInfo>(e.data.sheetInfo));
      return;
    } else if (e.data.type === 'coreClientSetCursor') {
      events.emit('setCursor', e.data.cursor);
      return;
    } else if (e.data.type === 'coreClientSheetOffsets') {
      events.emit('sheetOffsets', e.data.sheetId, fromUint8Array<JsOffset[]>(e.data.offsets));
      return;
    } else if (e.data.type === 'coreClientHtmlOutput') {
      events.emit('htmlOutput', fromUint8Array<JsHtmlOutput[]>(e.data.html));
      return;
    } else if (e.data.type === 'coreClientUpdateHtml') {
      events.emit('htmlUpdate', fromUint8Array<JsHtmlOutput>(e.data.html));
      return;
    } else if (e.data.type === 'coreClientGenerateThumbnail') {
      events.emit('generateThumbnail');
      return;
    } else if (e.data.type === 'coreClientSheetCodeCells') {
      events.emit('renderCodeCells', e.data.sheetId, e.data.renderCodeCells);
      return;
    } else if (e.data.type === 'coreClientSheetBoundsUpdate') {
      events.emit('sheetBounds', fromUint8Array<SheetBounds>(e.data.sheetBounds));
      return;
    } else if (e.data.type === 'coreClientImportProgress') {
      events.emit('importProgress', e.data);
      return;
    } else if (e.data.type === 'coreClientTransactionStart') {
      events.emit('transactionStart', e.data);
      return;
    } else if (e.data.type === 'coreClientTransactionEnd') {
      events.emit('transactionEnd', e.data);
      return;
    } else if (e.data.type === 'coreClientUpdateCodeCells') {
      events.emit('updateCodeCells', fromUint8Array<JsUpdateCodeCell[]>(e.data.updateCodeCells));
      return;
    } else if (e.data.type === 'coreClientMultiplayerState') {
      events.emit('multiplayerState', e.data.state);
      return;
    } else if (e.data.type === 'coreClientConnectionState') {
      events.emit('connectionState', e.data.state, e.data.current, e.data.awaitingExecution);
      return;
    } else if (e.data.type === 'coreClientOfflineTransactionStats') {
      events.emit('offlineTransactions', e.data.transactions, e.data.operations);
      return;
    } else if (e.data.type === 'coreClientOfflineTransactionsApplied') {
      events.emit('offlineTransactionsApplied', e.data.timestamps);
      return;
    } else if (e.data.type === 'coreClientUndoRedo') {
      events.emit('undoRedo', e.data.undo, e.data.redo);
      return;
    } else if (e.data.type === 'coreClientGetJwt') {
      const jwt = await authClient.getTokenOrRedirect();
      const data = e.data as CoreClientGetJwt;
      this.send({ type: 'clientCoreGetJwt', id: data.id, jwt });
      return;
    } else if (e.data.type === 'coreClientImage') {
      events.emit('updateImage', e.data);
      return;
    } else if (e.data.type === 'coreClientSheetMetaFills') {
      events.emit('sheetMetaFills', e.data.sheetId, fromUint8Array<JsSheetFill[]>(e.data.fills));
      return;
    } else if (e.data.type === 'coreClientSheetValidations') {
      const sheetValidations = fromUint8Array<Validation[]>(e.data.sheetValidations);
      events.emit('sheetValidations', e.data.sheetId, sheetValidations);
      return;
    } else if (e.data.type === 'coreClientValidationWarnings') {
      const warnings = fromUint8Array<JsHashValidationWarnings[]>(e.data.warnings);
      events.emit('validationWarnings', warnings);
      return;
    } else if (e.data.type === 'coreClientMultiplayerSynced') {
      events.emit('multiplayerSynced');
      return;
    } else if (e.data.type === 'coreClientBordersSheet') {
      events.emit('bordersSheet', e.data.sheetId, fromUint8Array<JsBordersSheet>(e.data.borders));
      return;
    } else if (e.data.type === 'coreClientClientMessage') {
      pixiAppSettings.snackbar(e.data.message, { severity: e.data.severity });

      // This is a hack to get import files to properly show negative offsets dialog
      // after importing from dashboard. This can be removed in the future.
      this.receivedClientMessage = true;

      return;
    } else if (e.data.type === 'coreClientA1Context') {
      events.emit('a1Context', e.data.context);
      return;
    } else if (e.data.type === 'coreClientCoreError') {
      if (debug) console.error('[quadraticCore] core error', e.data.from, e.data.error);
      events.emit('coreError', e.data.from, e.data.error);
<<<<<<< HEAD
      return;
    } else if (e.data.type === 'coreClientContentCache') {
      events.emit('contentCache', e.data.sheetId, new SheetContentCache(e.data.contentCache));
      return;
    } else if (e.data.type === 'coreClientDataTablesCache') {
      events.emit('dataTablesCache', e.data.sheetId, new SheetDataTablesCache(e.data.dataTablesCache));
=======
      if (debugFlag('debug')) {
        console.error('[quadraticCore] core error', e.data.from, e.data.error);
      }
>>>>>>> 68303697
      return;
    }

    if (e.data.id !== undefined) {
      // handle responses from requests to quadratic-core
      if (this.waitingForResponse[e.data.id]) {
        this.waitingForResponse[e.data.id](e.data);
        delete this.waitingForResponse[e.data.id];
      } else {
        console.warn('No resolve for message in quadraticCore', e.data);
      }
    }

    // handle requests
    else {
      switch (e.data.type) {
        default:
          console.warn('Unhandled message type', e.data.type);
      }
    }
  };

  send(message: ClientCoreMessage, extra?: MessagePort | Transferable) {
    // worker may not be defined during hmr
    if (!this.worker) return;

    if (extra) {
      this.worker.postMessage(message, [extra]);
    } else {
      this.worker.postMessage(message);
    }
  }

  // Loads a Grid file and initializes renderWebWorker upon response
  async load({
    fileId,
    teamUuid,
    url,
    version,
    sequenceNumber,
  }: {
    fileId: string;
    teamUuid: string;
    url: string;
    version: string;
    sequenceNumber: number;
  }): Promise<{ version?: string; error?: string }> {
    // this is the channel between the core worker and the render worker
    const port = new MessageChannel();
    renderWebWorker.init(port.port2);

    const id = this.id++;
    return new Promise((resolve) => {
      this.waitingForResponse[id] = (message: CoreClientLoad) => {
        if (message.error) {
          if (debugFlag('debugShowFileIO')) console.log(`[quadraticCore] error loading file "${message.error}".`);
          resolve({ error: message.error });
        } else if (message.version) {
          if (debugFlag('debugShowFileIO')) console.log(`[quadraticCore] file loaded.`);
          resolve({ version: message.version });
        } else {
          throw new Error('Expected CoreClientLoad to include either version or error');
        }
      };
      // load the file and send the render message port to
      const message: ClientCoreLoad = {
        type: 'clientCoreLoad',
        url,
        version,
        sequenceNumber,
        id,
        fileId,
        teamUuid,
      };
      if (debugFlag('debugShowFileIO')) console.log(`[quadraticCore] loading file ${url}`);
      this.send(message, port.port1);
    });
  }

  async export(): Promise<Uint8Array> {
    const id = this.id++;
    return new Promise((resolve) => {
      this.waitingForResponse[id] = (message: { grid: Uint8Array }) => {
        resolve(message.grid);
      };
      this.send({ type: 'clientCoreExport', id });
    });
  }

  // Gets a code cell from a sheet
  getCodeCell(sheetId: string, x: number, y: number): Promise<JsCodeCell | undefined> {
    const id = this.id++;
    return new Promise((resolve) => {
      const message: ClientCoreGetCodeCell = {
        type: 'clientCoreGetCodeCell',
        sheetId,
        x,
        y,
        id,
      };
      this.waitingForResponse[id] = (message: CoreClientGetCodeCell) => {
        resolve(message.cell);
      };
      this.send(message);
    });
  }

  getEditCell(sheetId: string, x: number, y: number): Promise<string | undefined> {
    const id = this.id++;
    return new Promise((resolve) => {
      const message: ClientCoreGetEditCell = {
        type: 'clientCoreGetEditCell',
        sheetId,
        x,
        y,
        id,
      };
      this.waitingForResponse[id] = (message: CoreClientGetEditCell) => {
        resolve(message.cell);
      };
      this.send(message);
    });
  }

  getDisplayCell(sheetId: string, x: number, y: number): Promise<string | undefined> {
    const id = this.id++;
    return new Promise((resolve) => {
      const message: ClientCoreGetDisplayCell = {
        type: 'clientCoreGetDisplayCell',
        sheetId,
        x,
        y,
        id,
      };
      this.waitingForResponse[id] = (message: CoreClientGetDisplayCell) => {
        resolve(message.cell);
      };
      this.send(message);
    });
  }

  getCellValue(sheetId: string, x: number, y: number): Promise<JsCellValue | undefined> {
    const id = this.id++;
    return new Promise((resolve) => {
      this.waitingForResponse[id] = (message: { value: JsCellValue | undefined }) => {
        resolve(message.value);
      };
      this.send({
        type: 'clientCoreGetCellValue',
        sheetId,
        x,
        y,
        id,
      });
    });
  }

  getAICells(selection: string, sheetId: string, page: number): Promise<string | undefined> {
    const id = this.id++;
    return new Promise((resolve) => {
      this.waitingForResponse[id] = (message: { aiCells: string }) => {
        resolve(message.aiCells);
      };
      this.send({ type: 'clientCoreGetAICells', id, selection, sheetId, page });
    });
  }

  getAISelectionContexts(args: {
    selections: string[];
    maxRects?: number;
    includeErroredCodeCells: boolean;
    includeTablesSummary: boolean;
    includeChartsSummary: boolean;
  }): Promise<JsSelectionContext[] | undefined> {
    const id = this.id++;
    return new Promise((resolve) => {
      this.waitingForResponse[id] = (message: { selectionContexts: JsSelectionContext[] | undefined }) => {
        resolve(message.selectionContexts);
      };
      this.send({
        type: 'clientCoreGetAISelectionContexts',
        id,
        selections: args.selections,
        maxRects: args.maxRects,
        includeErroredCodeCells: args.includeErroredCodeCells,
        includeTablesSummary: args.includeTablesSummary,
        includeChartsSummary: args.includeChartsSummary,
      });
    });
  }

  getAITablesContext(): Promise<JsTablesContext[] | undefined> {
    const id = this.id++;
    return new Promise((resolve) => {
      this.waitingForResponse[id] = (message: { tablesContext: JsTablesContext[] | undefined }) => {
        resolve(message.tablesContext);
      };
      this.send({ type: 'clientCoreGetAITablesContext', id });
    });
  }

  hasRenderCells(sheetId: string, column: number, row: number, width: number, height: number): Promise<boolean> {
    const id = this.id++;
    return new Promise((resolve) => {
      const message: ClientCoreHasRenderCells = {
        type: 'clientCoreHasRenderCells',
        sheetId,
        x: column,
        y: row,
        width,
        height,
        id,
      };
      this.waitingForResponse[id] = (message: CoreClientHasRenderCells) => {
        resolve(message.hasRenderCells);
      };
      this.send(message);
    });
  }

  setCellValue(sheetId: string, x: number, y: number, value: string, cursor?: string) {
    this.send({
      type: 'clientCoreSetCellValue',
      sheetId,
      x,
      y,
      value,
      cursor,
    });
  }

  setCellValues(sheetId: string, x: number, y: number, values: string[][], cursor?: string) {
    const id = this.id++;
    return new Promise((resolve) => {
      this.waitingForResponse[id] = () => {
        resolve(undefined);
      };
      this.send({
        type: 'clientCoreSetCellValues',
        sheetId,
        x,
        y,
        values,
        cursor,
        id,
      });
    });
  }

  setCodeCellValue(options: {
    sheetId: string;
    x: number;
    y: number;
    language: CodeCellLanguage;
    codeString: string;
    codeCellName?: string;
    cursor?: string;
  }): Promise<string | undefined> {
    const id = this.id++;
    return new Promise((resolve) => {
      this.waitingForResponse[id] = (message: CoreClientSetCodeCellValue) => {
        resolve(message.transactionId);
      };
      this.send({
        type: 'clientCoreSetCodeCellValue',
        sheetId: options.sheetId,
        x: options.x,
        y: options.y,
        language: options.language,
        codeString: options.codeString,
        cursor: options.cursor,
        codeCellName: options.codeCellName,
        id,
      });
    });
  }

  // todo: we should probably only have getFormatCell and not this one...
  getCellFormatSummary(sheetId: string, x: number, y: number): Promise<CellFormatSummary> {
    const id = this.id++;
    return new Promise((resolve) => {
      const message: ClientCoreGetCellFormatSummary = {
        type: 'clientCoreGetCellFormatSummary',
        id,
        sheetId,
        x,
        y,
      };
      this.waitingForResponse[id] = (message: CoreClientGetCellFormatSummary) => {
        resolve(message.formatSummary);
      };
      this.send(message);
    });
  }

  getFormatCell(sheetId: string, x: number, y: number): Promise<Format | undefined> {
    const id = this.id++;
    return new Promise((resolve) => {
      this.waitingForResponse[id] = (message: { format: Format | undefined }) => {
        resolve(message.format);
      };
      this.send({
        type: 'clientCoreGetFormatCell',
        sheetId,
        x,
        y,
        id,
      });
    });
  }

  async upgradeGridFile(
    grid: ArrayBuffer,
    sequenceNumber: number
  ): Promise<{
    contents?: ArrayBuffer;
    version?: string;
    error?: string;
  }> {
    const id = this.id++;
    return new Promise((resolve) => {
      this.waitingForResponse[id] = (message: { contents?: ArrayBuffer; version?: string; error?: string }) => {
        resolve(message);
      };
      const message: ClientCoreUpgradeGridFile = {
        type: 'clientCoreUpgradeGridFile',
        grid,
        sequenceNumber,
        id,
      };
      this.send(message, grid);
    });
  }

  importFile = async (
    args: Omit<ClientCoreImportFile, 'type' | 'id'>
  ): Promise<{
    contents?: ArrayBuffer;
    version?: string;
    error?: string;
  }> => {
    const id = this.id++;
    return new Promise((resolve) => {
      this.waitingForResponse[id] = (message: { contents?: ArrayBuffer; version?: string; error?: string }) => {
        resolve(message);
      };
      this.send(
        {
          type: 'clientCoreImportFile',
          id,
          ...args,
        },
        args.file
      );
    });
  };

  initMultiplayer(port: MessagePort) {
    this.send({ type: 'clientCoreInitMultiplayer' }, port);
  }

  summarizeSelection(decimalPlaces: number, selection: string): Promise<JsSummarizeSelectionResult | undefined> {
    const id = this.id++;
    return new Promise((resolve) => {
      const message: ClientCoreSummarizeSelection = {
        type: 'clientCoreSummarizeSelection',
        id,
        selection,
        decimalPlaces,
      };
      this.waitingForResponse[id] = (message: CoreClientSummarizeSelection) => {
        resolve(message.summary);
      };
      this.send(message);
    });
  }

  setBold(selection: string, bold?: boolean, cursor?: string) {
    this.send({
      type: 'clientCoreSetCellBold',
      selection,
      bold,
      cursor,
    });
  }

  setFillColor(selection: string, fillColor?: string, cursor?: string) {
    this.send({
      type: 'clientCoreSetCellFillColor',
      selection,
      fillColor,
      cursor,
    });
  }

  setItalic(selection: string, italic?: boolean, cursor?: string) {
    this.send({
      type: 'clientCoreSetCellItalic',
      selection,
      italic,
      cursor,
    });
  }

  setTextColor(selection: string, color?: string, cursor?: string) {
    this.send({
      type: 'clientCoreSetCellTextColor',
      selection,
      color,
      cursor,
    });
  }

  setUnderline(selection: string, underline?: boolean, cursor?: string) {
    this.send({
      type: 'clientCoreSetCellUnderline',
      selection,
      underline,
      cursor,
    });
  }

  setStrikeThrough(selection: string, strikeThrough?: boolean, cursor?: string) {
    this.send({
      type: 'clientCoreSetCellStrikeThrough',
      selection,
      strikeThrough,
      cursor,
    });
  }

  setAlign(selection: string, align: CellAlign, cursor?: string) {
    this.send({
      type: 'clientCoreSetCellAlign',
      selection,
      align,
      cursor,
    });
  }

  setVerticalAlign(selection: string, verticalAlign: CellVerticalAlign, cursor?: string) {
    this.send({
      type: 'clientCoreSetCellVerticalAlign',
      selection,
      verticalAlign,
      cursor,
    });
  }

  setWrap(selection: string, wrap: CellWrap, cursor?: string) {
    this.send({
      type: 'clientCoreSetCellWrap',
      selection,
      wrap,
      cursor,
    });
  }

  setCellCurrency(selection: string, symbol: string, cursor?: string) {
    this.send({
      type: 'clientCoreSetCurrency',
      selection,
      symbol,
      cursor,
    });
  }

  setCellPercentage(selection: string, cursor?: string) {
    this.send({
      type: 'clientCoreSetPercentage',
      selection,
      cursor,
    });
  }

  setCellExponential(selection: string, cursor?: string) {
    this.send({
      type: 'clientCoreSetExponential',
      selection,
      cursor,
    });
  }

  removeNumericFormat(selection: string, cursor?: string) {
    this.send({
      type: 'clientCoreRemoveCellNumericFormat',
      selection,
      cursor,
    });
  }

  changeDecimalPlaces(selection: string, delta: number, cursor?: string) {
    this.send({
      type: 'clientCoreChangeDecimals',
      selection,
      delta,
      cursor,
    });
  }

  clearFormatting(selection: string, cursor?: string) {
    this.send({
      type: 'clientCoreClearFormatting',
      selection,
      cursor,
    });
  }

  setCommas(selection: string, commas?: boolean, cursor?: string) {
    this.send({
      type: 'clientCoreSetCommas',
      selection,
      commas,
      cursor,
    });
  }

  setDateTimeFormat(selection: string, format: string, cursor: string) {
    this.send({
      type: 'clientCoreSetDateTimeFormat',
      selection,
      format,
      cursor,
    });
  }

  setFormats(sheetId: string, selection: string, formats: FormatUpdate) {
    const id = this.id++;
    return new Promise((resolve) => {
      this.waitingForResponse[id] = () => {
        resolve(undefined);
      };
      this.send({
        type: 'clientCoreSetFormats',
        id,
        sheetId,
        selection,
        formats,
      });
    });
  }

  getAICellFormats(sheetId: string, selection: string, page: number) {
    const id = this.id++;
    return new Promise((resolve) => {
      this.waitingForResponse[id] = (message: CoreClientGetAIFormats) => {
        resolve(message.formats);
      };
      this.send({
        type: 'clientCoreGetAIFormats',
        id,
        sheetId,
        selection,
        page,
      });
    });
  }

  deleteCellValues(selection: string, cursor?: string) {
    const id = this.id++;
    return new Promise((resolve) => {
      this.waitingForResponse[id] = () => {
        resolve(undefined);
      };
      this.send({
        type: 'clientCoreDeleteCellValues',
        id,
        selection,
        cursor,
      });
    });
  }

  search(search: string, searchOptions: SearchOptions) {
    const id = this.id++;
    return new Promise<SheetPos[]>((resolve) => {
      this.waitingForResponse[id] = (message: CoreClientSearch) => {
        resolve(message.results);
      };
      this.send({
        type: 'clientCoreSearch',
        id,
        search,
        searchOptions,
      });
    });
  }

  neighborText(sheetId: string, x: number, y: number): Promise<string[]> {
    const id = this.id++;
    return new Promise((resolve) => {
      this.waitingForResponse[id] = (message: CoreClientNeighborText) => {
        resolve(message.text);
      };
      this.send({
        type: 'clientCoreNeighborText',
        id,
        sheetId,
        x,
        y,
      });
    });
  }

  rerunCodeCells(sheetId: string | undefined, selection: string | undefined, cursor: string) {
    this.send({
      type: 'clientCoreRerunCodeCells',
      sheetId,
      selection,
      cursor,
    });
  }

  //#region Sheet Operations

  addSheet(cursor?: string) {
    this.send({ type: 'clientCoreAddSheet', cursor });
  }

  deleteSheet(sheetId: string, cursor: string) {
    this.send({ type: 'clientCoreDeleteSheet', sheetId, cursor });
  }

  moveSheet(sheetId: string, previous: string | undefined, cursor: string) {
    this.send({ type: 'clientCoreMoveSheet', sheetId, previous, cursor });
  }

  setSheetName(sheetId: string, name: string, cursor: string) {
    this.send({ type: 'clientCoreSetSheetName', sheetId, name, cursor });
  }

  setSheetColor(sheetId: string, color: string | undefined, cursor: string) {
    this.send({ type: 'clientCoreSetSheetColor', sheetId, color, cursor });
  }

  duplicateSheet(sheetId: string, cursor: string) {
    this.send({ type: 'clientCoreDuplicateSheet', sheetId, cursor });
  }

  //#endregion

  //#region Undo/redo

  undo() {
    this.send({ type: 'clientCoreUndo', cursor: sheets.getCursorPosition() });
  }

  redo() {
    this.send({ type: 'clientCoreRedo', cursor: sheets.getCursorPosition() });
  }

  //#endregion

  //#region Clipboard

  copyToClipboard(selection: string): Promise<JsClipboard> {
    return new Promise((resolve) => {
      const id = this.id++;
      this.waitingForResponse[id] = (message: CoreClientCopyToClipboard) => {
        let jsClipboard = {} as JsClipboard;
        if (message.data) {
          jsClipboard = fromUint8Array<JsClipboard>(message.data);
        }
        resolve(jsClipboard);
      };
      this.send({
        type: 'clientCoreCopyToClipboard',
        id,
        selection,
      });
    });
  }

  cutToClipboard(selection: string, cursor: string): Promise<JsClipboard> {
    return new Promise((resolve) => {
      const id = this.id++;
      this.waitingForResponse[id] = (message: CoreClientCutToClipboard) => {
        let jsClipboard = {} as JsClipboard;
        if (message.data) {
          jsClipboard = fromUint8Array<JsClipboard>(message.data);
        }
        resolve(jsClipboard);
      };
      this.send({
        type: 'clientCoreCutToClipboard',
        id,
        selection,
        cursor,
      });
    });
  }

  pasteFromClipboard(options: {
    selection: string;
    plainText: string | undefined;
    html: string | undefined;
    special: PasteSpecial;
    cursor: string;
  }) {
    this.send({
      type: 'clientCorePasteFromClipboard',
      ...options,
    });
  }

  //#endregion

  //#region Borders

  setBorders(selection: string, borderSelection: BorderSelection, style?: BorderStyle) {
    this.send({
      type: 'clientCoreSetBorders',
      selection,
      borderSelection,
      style,
      cursor: sheets.getCursorPosition(),
    });
  }

  //#endregion

  //#region Misc.

  setChartSize(sheetId: string, x: number, y: number, width: number, height: number): Promise<JsResponse | undefined> {
    return new Promise((resolve) => {
      const id = this.id++;
      this.waitingForResponse[id] = (message: CoreClientSetCellRenderResize) => {
        resolve(message.response);
      };
      this.send({
        type: 'clientCoreSetCellRenderResize',
        sheetId,
        x,
        y,
        width,
        height,
        cursor: sheets.getCursorPosition(),
        id,
      });
    });
  }

  autocomplete(
    sheetId: string,
    x1: number,
    y1: number,
    x2: number,
    y2: number,
    fullX1: number,
    fullY1: number,
    fullX2: number,
    fullY2: number
  ) {
    this.send({
      type: 'clientCoreAutocomplete',
      sheetId,
      x1,
      y1,
      x2,
      y2,
      fullX1,
      fullY1,
      fullX2,
      fullY2,
      cursor: sheets.getCursorPosition(),
    });
  }

  exportCsvSelection(selection: string): Promise<string> {
    const id = this.id++;
    return new Promise((resolve) => {
      this.waitingForResponse[id] = (message: { csv: string }) => {
        resolve(message.csv);
      };
      return this.send({
        type: 'clientCoreExportCsvSelection',
        id,
        selection,
      });
    });
  }

  moveCells(
    source: SheetRect,
    targetX: number,
    targetY: number,
    targetSheetId: string,
    columns: boolean,
    rows: boolean
  ) {
    const id = this.id++;
    return new Promise((resolve) => {
      this.waitingForResponse[id] = () => {
        resolve(undefined);
      };
      this.send({
        type: 'clientCoreMoveCells',
        id,
        source,
        targetSheetId,
        targetX,
        targetY,
        columns,
        rows,
        cursor: sheets.getCursorPosition(),
      });
    });
  }

  moveCodeCellVertically({
    sheetId,
    x,
    y,
    sheetEnd,
    reverse,
  }: {
    sheetId: string;
    x: number;
    y: number;
    sheetEnd: boolean;
    reverse: boolean;
  }): Promise<Pos> {
    const id = this.id++;
    return new Promise((resolve) => {
      this.waitingForResponse[id] = (message: CoreClientMoveCodeCellVertically) => {
        resolve(message.pos);
      };
      this.send({
        type: 'clientCoreMoveCodeCellVertically',
        sheetId,
        x,
        y,
        sheetEnd,
        reverse,
        cursor: sheets.getCursorPosition(),
        id,
      });
    });
  }

  moveCodeCellHorizontally({
    sheetId,
    x,
    y,
    sheetEnd,
    reverse,
  }: {
    sheetId: string;
    x: number;
    y: number;
    sheetEnd: boolean;
    reverse: boolean;
  }): Promise<Pos> {
    const id = this.id++;
    return new Promise((resolve) => {
      this.waitingForResponse[id] = (message: CoreClientMoveCodeCellHorizontally) => {
        resolve(message.pos);
      };
      return this.send({
        type: 'clientCoreMoveCodeCellHorizontally',
        sheetId,
        x,
        y,
        sheetEnd,
        reverse,
        cursor: sheets.getCursorPosition(),
        id,
      });
    });
  }

  //#endregion

  //#region Bounds

  commitTransientResize(sheetId: string, transientResize: string) {
    this.send({
      type: 'clientCoreCommitTransientResize',
      sheetId,
      transientResize,
      cursor: sheets.getCursorPosition(),
    });
  }

  commitSingleResize(sheetId: string, column: number | undefined, row: number | undefined, size: number) {
    this.send({
      type: 'clientCoreCommitSingleResize',
      sheetId,
      column,
      row,
      size,
      cursor: sheets.getCursorPosition(),
    });
  }

  //#endregion

  //#region Calculation

  sendInit() {
    this.send({ type: 'clientCoreInit', env: import.meta.env });
  }

  sendPythonInit(port: MessagePort) {
    this.send({ type: 'clientCoreInitPython' }, port);
  }

  sendJavascriptInit(port: MessagePort) {
    this.send({ type: 'clientCoreInitJavascript' }, port);
  }

  sendCancelExecution(language: CodeCellLanguage) {
    this.send({ type: 'clientCoreCancelExecution', language });
  }

  //#endregion

  //#region Data Validation

  getValidationFromPos(sheetId: string, x: number, y: number): Promise<Validation | undefined> {
    const id = this.id++;
    return new Promise((resolve) => {
      this.waitingForResponse[id] = (message: { validation: Validation | undefined }) => {
        resolve(message.validation);
      };
      this.send({
        type: 'clientCoreGetValidationFromPos',
        id,
        sheetId,
        x,
        y,
      });
    });
  }

  getValidations(sheetId: string): Promise<Validation[]> {
    const id = this.id++;
    return new Promise((resolve) => {
      this.waitingForResponse[id] = (message: { validations: Validation[] }) => {
        resolve(message.validations);
      };
      this.send({
        type: 'clientCoreGetValidations',
        id,
        sheetId,
      });
    });
  }

  updateValidation(validation: Validation, cursor: string) {
    this.send({
      type: 'clientCoreUpdateValidation',
      validation,
      cursor,
    });
  }

  removeValidation(sheetId: string, validationId: string, cursor: string) {
    this.send({
      type: 'clientCoreRemoveValidation',
      sheetId,
      validationId,
      cursor,
    });
  }

  removeValidations(sheetId: string) {
    this.send({
      type: 'clientCoreRemoveValidations',
      sheetId,
      cursor: sheets.getCursorPosition(),
    });
  }

  getValidationList(sheetId: string, x: number, y: number): Promise<string[] | undefined> {
    const id = this.id++;
    return new Promise((resolve) => {
      this.waitingForResponse[id] = (message: CoreClientGetValidationList) => {
        resolve(message.validations);
      };
      this.send({
        type: 'clientCoreGetValidationList',
        id,
        sheetId,
        x,
        y,
      });
    });
  }

  validateInput(sheetId: string, x: number, y: number, input: string): Promise<string | undefined> {
    const id = this.id++;
    return new Promise((resolve) => {
      this.waitingForResponse[id] = (message: CoreClientValidateInput) => {
        resolve(message.validationId);
      };
      this.send({
        type: 'clientCoreValidateInput',
        id,
        sheetId,
        x,
        y,
        input,
      });
    });
  }

  //#endregion
  //#region manipulate columns and rows

  deleteColumns(sheetId: string, columns: number[], cursor: string) {
    this.send({
      type: 'clientCoreDeleteColumns',
      sheetId,
      columns,
      cursor,
    });
  }

  insertColumns(sheetId: string, column: number, count: number, right: boolean, cursor: string) {
    this.send({
      type: 'clientCoreInsertColumns',
      sheetId,
      column,
      count,
      right,
      cursor,
    });
  }

  deleteRows(sheetId: string, rows: number[], cursor: string) {
    this.send({
      type: 'clientCoreDeleteRows',
      sheetId,
      rows,
      cursor,
    });
  }

  insertRows(sheetId: string, row: number, count: number, below: boolean, cursor: string) {
    this.send({
      type: 'clientCoreInsertRows',
      sheetId,
      row,
      count,
      below,
      cursor,
    });
  }

  moveColumns(sheetId: string, colStart: number, colEnd: number, to: number, cursor: string) {
    this.send({
      type: 'clientCoreMoveColumns',
      sheetId,
      colStart,
      colEnd,
      to,
      cursor,
    });
  }

  moveRows(sheetId: string, rowStart: number, rowEnd: number, to: number, cursor: string) {
    this.send({
      type: 'clientCoreMoveRows',
      sheetId,
      rowStart,
      rowEnd,
      to,
      cursor,
    });
  }

  //#endregion
  //#region data tables

  flattenDataTable(sheetId: string, x: number, y: number, cursor: string) {
    this.send({
      type: 'clientCoreFlattenDataTable',
      sheetId,
      x,
      y,
      cursor,
    });
  }

  codeDataTableToDataTable(sheetId: string, x: number, y: number, cursor: string) {
    this.send({
      type: 'clientCoreCodeDataTableToDataTable',
      sheetId,
      x,
      y,
      cursor,
    });
  }

  gridToDataTable(sheetRect: string, tableName: string | undefined, firstRowIsHeader: boolean, cursor: string) {
    const id = this.id++;
    return new Promise((resolve) => {
      this.waitingForResponse[id] = () => {
        resolve(undefined);
      };
      this.send({
        type: 'clientCoreGridToDataTable',
        id,
        sheetRect,
        firstRowIsHeader,
        tableName,
        cursor,
      });
    });
  }

  dataTableMeta(
    sheetId: string,
    x: number,
    y: number,
    options: {
      name?: string;
      alternatingColors?: boolean;
      columns?: JsDataTableColumnHeader[];
      showName?: boolean;
      showColumns?: boolean;
    },
    cursor?: string
  ) {
    this.send({
      type: 'clientCoreDataTableMeta',
      sheetId,
      x,
      y,
      name: options.name,
      alternatingColors: options.alternatingColors,
      columns: options.columns,
      showName: options.showName,
      showColumns: options.showColumns,
      cursor: cursor || '',
    });
  }

  dataTableMutations(args: {
    sheetId: string;
    x: number;
    y: number;
    select_table: boolean;
    columns_to_add?: number[];
    columns_to_remove?: number[];
    rows_to_add?: number[];
    rows_to_remove?: number[];
    flatten_on_delete?: boolean;
    swallow_on_insert?: boolean;
    cursor?: string;
  }) {
    const id = this.id++;
    return new Promise((resolve) => {
      this.waitingForResponse[id] = () => {
        resolve(undefined);
      };
      this.send({
        type: 'clientCoreDataTableMutations',
        id,
        sheetId: args.sheetId,
        x: args.x,
        y: args.y,
        select_table: args.select_table,
        columns_to_add: args.columns_to_add,
        columns_to_remove: args.columns_to_remove,
        rows_to_add: args.rows_to_add,
        rows_to_remove: args.rows_to_remove,
        flatten_on_delete: args.flatten_on_delete,
        swallow_on_insert: args.swallow_on_insert,
        cursor: args.cursor,
      });
    });
  }

  sortDataTable(sheetId: string, x: number, y: number, sort: DataTableSort[] | undefined, cursor: string) {
    this.send({
      type: 'clientCoreSortDataTable',
      sheetId,
      x,
      y,
      sort,
      cursor,
    });
  }

  dataTableFirstRowAsHeader(sheetId: string, x: number, y: number, firstRowAsHeader: boolean, cursor: string) {
    this.send({
      type: 'clientCoreDataTableFirstRowAsHeader',
      sheetId,
      x,
      y,
      firstRowAsHeader,
      cursor,
    });
  }

  addDataTable(args: {
    sheetId: string;
    x: number;
    y: number;
    name: string;
    values: string[][];
    firstRowIsHeader: boolean;
    cursor: string;
  }) {
    const id = this.id++;
    return new Promise((resolve) => {
      this.waitingForResponse[id] = () => {
        resolve(undefined);
      };
      this.send({
        type: 'clientCoreAddDataTable',
        sheetId: args.sheetId,
        x: args.x,
        y: args.y,
        name: args.name,
        values: args.values,
        firstRowIsHeader: args.firstRowIsHeader,
        cursor: args.cursor,
        id,
      });
    });
  }
  //#endregion

  resizeColumns(sheetId: string, columns: ColumnRowResize[], cursor: string) {
    this.send({
      type: 'clientCoreResizeColumns',
      sheetId,
      columns,
      cursor,
    });
  }

  resizeRows(sheetId: string, rows: ColumnRowResize[], cursor: string) {
    this.send({
      type: 'clientCoreResizeRows',
      sheetId,
      rows,
      cursor,
    });
  }

  resizeAllColumns(sheetId: string, size: number) {
    this.send({
      type: 'clientCoreResizeAllColumns',
      sheetId,
      size,
      cursor: sheets.getCursorPosition(),
    });
  }

  resizeAllRows(sheetId: string, size: number) {
    this.send({
      type: 'clientCoreResizeAllRows',
      sheetId,
      size,
      cursor: sheets.getCursorPosition(),
    });
  }
}

export const quadraticCore = new QuadraticCore();<|MERGE_RESOLUTION|>--- conflicted
+++ resolved
@@ -204,20 +204,16 @@
       events.emit('a1Context', e.data.context);
       return;
     } else if (e.data.type === 'coreClientCoreError') {
-      if (debug) console.error('[quadraticCore] core error', e.data.from, e.data.error);
-      events.emit('coreError', e.data.from, e.data.error);
-<<<<<<< HEAD
-      return;
-    } else if (e.data.type === 'coreClientContentCache') {
-      events.emit('contentCache', e.data.sheetId, new SheetContentCache(e.data.contentCache));
-      return;
-    } else if (e.data.type === 'coreClientDataTablesCache') {
-      events.emit('dataTablesCache', e.data.sheetId, new SheetDataTablesCache(e.data.dataTablesCache));
-=======
       if (debugFlag('debug')) {
         console.error('[quadraticCore] core error', e.data.from, e.data.error);
       }
->>>>>>> 68303697
+      events.emit('coreError', e.data.from, e.data.error);
+      return;
+    } else if (e.data.type === 'coreClientContentCache') {
+      events.emit('contentCache', e.data.sheetId, new SheetContentCache(e.data.contentCache));
+      return;
+    } else if (e.data.type === 'coreClientDataTablesCache') {
+      events.emit('dataTablesCache', e.data.sheetId, new SheetDataTablesCache(e.data.dataTablesCache));
       return;
     }
 
