--- conflicted
+++ resolved
@@ -57,14 +57,11 @@
   ClientCoreUpgradeGridFile,
   CoreClientCopyToClipboard,
   CoreClientCutToClipboard,
-<<<<<<< HEAD
-  CoreClientExportExcel,
-=======
   CoreClientDeleteCellValues,
   CoreClientExport,
   CoreClientExportCsvSelection,
+  CoreClientExportExcel,
   CoreClientGetAICells,
->>>>>>> e385ff20
   CoreClientGetAIFormats,
   CoreClientGetAISelectionContexts,
   CoreClientGetAITablesContext,
