/**
 * CellsTextHash is the parent container for the text of cells in a hashed
 * region of the sheet.
 *
 * It contains LabelMeshes children. LabelMeshes are rendered meshes for each
 * font and style combination. LabelMeshes are populated using the data within
 * each CellLabel within the hashed region. LabelMeshes may contain multiple
 * LabelMesh children of the same font/style combination to ensure that the
 * webGL buffers do not exceed the maximum size.
 */

import { debugShowHashUpdates, debugShowLoadingHashes } from '@/app/debugFlags';
import { sheetHashHeight, sheetHashWidth } from '@/app/gridGL/cells/CellsTypes';
import { Coordinate } from '@/app/gridGL/types/size';
import { JsRenderCell } from '@/app/quadratic-core-types';
import { Rectangle } from 'pixi.js';
import { renderClient } from '../renderClient';
import { renderCore } from '../renderCore';
import { CellLabel } from './CellLabel';
import { CellsLabels } from './CellsLabels';
import { LabelMeshes } from './LabelMeshes';
import { CellsTextHashSpecial } from './CellsTextHashSpecial';

interface TrackClip {
  column: number;
  row: number;
  hashX: number;
  hashY: number;
}

// Draw hashed regions of cell glyphs (the text + text formatting)
export class CellsTextHash {
  private cellsLabels: CellsLabels;

  // holds the glyph meshes for font/style combinations
  private labelMeshes: LabelMeshes;

  // index into the labels by location key (column,row)
  private labels: Map<string, CellLabel>;

  // tracks which grid lines should not be drawn for this hash
  private overflowGridLines: Coordinate[] = [];

  hashX: number;
  hashY: number;

  // column/row bounds (does not include overflow cells)
  AABB: Rectangle;

  // rebuild CellsTextHash
  dirty: boolean | JsRenderCell[] | 'show' = true;

  // todo: not sure if this is still used as I ran into issues with only rendering buffers:

  // update text to re-wrap
  dirtyWrapText = false;

  // rebuild only buffers
  dirtyBuffers = false;

  loaded = false;

  // screen coordinates
  viewRectangle: Rectangle;

  special: CellsTextHashSpecial;

  // keep track of what neighbors we've clipped
  leftClip: TrackClip[] = [];
  rightClip: TrackClip[] = [];

  constructor(cellsLabels: CellsLabels, hashX: number, hashY: number) {
    this.cellsLabels = cellsLabels;
    this.labels = new Map();
    this.labelMeshes = new LabelMeshes(this.cellsLabels.sheetId, hashX, hashY);
    this.AABB = new Rectangle(hashX * sheetHashWidth, hashY * sheetHashHeight, sheetHashWidth - 1, sheetHashHeight - 1);
    const screenRectStringified = this.cellsLabels.sheetOffsets.getRectCellOffsets(
      this.AABB.left,
      this.AABB.top,
      sheetHashWidth,
      sheetHashHeight
    );
    const screenRect = JSON.parse(screenRectStringified);
    this.viewRectangle = new Rectangle(screenRect.x, screenRect.y, screenRect.w, screenRect.h);
    this.hashX = hashX;
    this.hashY = hashY;
    this.special = new CellsTextHashSpecial();
  }

  // key used to find individual cell labels
  private getKey(cell: { x: bigint | number; y: bigint | number }): string {
    return `${cell.x},${cell.y}`;
  }

  getLabel(column: number, row: number): CellLabel | undefined {
    return this.labels.get(`${column},${row}`);
  }

  private createLabel(cell: JsRenderCell) {
    const rectangle = this.cellsLabels.getCellOffsets(Number(cell.x), Number(cell.y));
    if (cell.special !== 'Checkbox') {
      const cellLabel = new CellLabel(this.cellsLabels, cell, rectangle);
      this.labels.set(this.getKey(cell), cellLabel);
    }
    if (cell.special === 'Checkbox') {
      this.special.addCheckbox(
        Number(cell.x),
        Number(cell.y),
        rectangle.left + rectangle.width / 2,
        rectangle.top + rectangle.height / 2,
        cell.value === 'true'
      );
    } else if (cell.special === 'List') {
      this.special.addDropdown(Number(cell.x), Number(cell.y), rectangle.right, rectangle.top);
    }
  }

  createLabels(cells: JsRenderCell[]) {
    this.labels = new Map();
    cells.forEach((cell) => this.createLabel(cell));
    this.updateText();
  }

  unload() {
    if (debugShowLoadingHashes) console.log(`[CellsTextHash] Unloading ${this.hashX}, ${this.hashY}`);
    this.loaded = false;
    this.dirty = true;
    renderClient.unload(this.cellsLabels.sheetId, this.hashX, this.hashY);
  }

  sendViewRectangle() {
    renderClient.sendCellsTextHashClear(
      this.cellsLabels.sheetId,
      this.hashX,
      this.hashY,
      this.viewRectangle,
      this.overflowGridLines
    );
  }

  update = async (): Promise<boolean> => {
    if (this.dirty) {
      // If dirty is true, then we need to get the cells from the server; but we
      // need to keep open the case where we receive new cells after dirty is
      // set to false. Therefore, we keep a local copy of dirty flag and allow
      // the this.dirty to change while fetching the cells.
      const dirty = this.dirty;
      this.dirty = false;
      let cells: JsRenderCell[] | false;
      if (dirty === true) {
        cells = await renderCore.getRenderCells(
          this.cellsLabels.sheetId,
          this.AABB.x,
          this.AABB.y,
          this.AABB.width + 1,
          this.AABB.height + 1
        );
      } else if (dirty === 'show') {
        // if dirty === 'show' then we only need to update the visibility of the
        // cells. This is used to change visibility of a CellLabel without
        // refetching the cell contents.
        cells = false;
      } else {
<<<<<<< HEAD
        cells = dirty as JsRenderCell[];
        this.special.clear();
=======
        cells = dirty;
>>>>>>> 2f4af34c
      }
      if (debugShowHashUpdates) console.log(`[CellsTextHash] updating ${this.hashX}, ${this.hashY}`);
      if (cells) {
        this.createLabels(cells);
      }
      this.overflowClip();
      this.updateBuffers();
      return true;
    } else if (this.dirtyWrapText || this.dirtyBuffers) {
      if (this.dirtyWrapText) {
        if (debugShowHashUpdates) console.log(`[CellsTextHash] updating text ${this.hashX}, ${this.hashY}`);
        this.updateText();
      }
      if (this.dirtyBuffers) {
        if (debugShowHashUpdates) console.log(`[CellsTextHash] updating buffers ${this.hashX}, ${this.hashY}`);
        this.updateBuffers();
      }

      return true;
    }
    return false;
  };

  private updateText = () => {
    this.labelMeshes.clear();
    this.labels.forEach((child) => child.updateText(this.labelMeshes));
    if (this.dirtyWrapText) {
      this.dirtyWrapText = false;
      this.dirtyBuffers = true;
    }
  };

  overflowClip = (): Set<CellsTextHash> => {
    const bounds = this.cellsLabels.bounds;
    if (!bounds) return new Set();
    const clipLeft: TrackClip[] = [];
    const clipRight: TrackClip[] = [];
    this.labels.forEach((cellLabel) => this.checkClip(cellLabel, clipLeft, clipRight));

    const updatedHashes = new Set<CellsTextHash>();

    // we need to update any hashes that we may no longer be clipping
    this.leftClip.forEach((clip) => {
      if (
        !clipLeft.find(
          (c) => c.column === clip.column && c.row === clip.row && c.hashX === clip.hashX && c.hashY === clip.hashY
        )
      ) {
        const hash = this.cellsLabels.getCellsHash(clip.hashX, clip.hashY, false);
        if (hash) {
          updatedHashes.add(hash);
          hash.dirtyBuffers = true;
        }
      }
    });
    this.rightClip.forEach((clip) => {
      if (
        !clipRight.find(
          (c) => c.column === clip.column && c.row === clip.row && c.hashX === clip.hashX && c.hashY === clip.hashY
        )
      ) {
        const hash = this.cellsLabels.getCellsHash(clip.hashX, clip.hashY, false);
        if (hash) {
          updatedHashes.add(hash);
          hash.dirtyBuffers = true;
        }
      }
    });
    this.leftClip = clipLeft;
    this.rightClip = clipRight;

    // calculate grid line overflow after clipping the hash
    this.overflowGridLines = [];
    const offsets = this.cellsLabels.sheetOffsets;
    this.labels.forEach((cellLabel) => {
      const overflowRight = (cellLabel.overflowRight ?? 0) - (cellLabel.clipRight ?? 0);
      if (overflowRight) {
        // get the column from the overflowRight (which is in screen coordinates)
        const label = offsets.getColumnPlacement(cellLabel.location.x).position;
        const column = offsets.getXPlacement(label + overflowRight).index + 1;

        // we need to add all columns that are overlapped
        for (let i = cellLabel.location.x + 1; i <= column; i++) {
          this.overflowGridLines.push({ x: i, y: cellLabel.location.y });
        }
      }

      const overflowLeft = (cellLabel.overflowLeft ?? 0) - (cellLabel.clipLeft ?? 0);
      if (overflowLeft) {
        // get the column from the overflowLeft (which is in screen coordinates)
        const label = offsets.getColumnPlacement(cellLabel.location.x).position;
        const column = offsets.getXPlacement(label - overflowLeft).index + 1;

        // we need to add all columns that are overlapped
        for (let i = column; i <= cellLabel.location.x; i++) {
          this.overflowGridLines.push({ x: i, y: cellLabel.location.y });
        }
      }
    });

    return updatedHashes;
  };

  private checkClip(label: CellLabel, leftClip: TrackClip[], rightClip: TrackClip[]) {
    const bounds = this.cellsLabels.bounds;
    if (!bounds) return;
    let column = label.location.x - 1;
    let row = label.location.y;
    let currentHash: CellsTextHash | undefined = this;
    while (column >= bounds.x) {
      if (column < currentHash.AABB.x) {
        // find hash to the left of current hash (skip over empty hashes)
        currentHash = this.cellsLabels.findPreviousHash(column, row);
        if (!currentHash) break;
      }
      const neighborLabel = currentHash.getLabel(column, row);
      if (neighborLabel) {
        const clipRightResult = neighborLabel.checkRightClip(label.AABB.left);
        if (clipRightResult && currentHash !== this) {
          leftClip.push({ row, column, hashX: currentHash.hashX, hashY: currentHash.hashY });
          currentHash.dirtyBuffers = true;
        }
        label.checkLeftClip(neighborLabel.AABB.right);
        break;
      }
      column--;
    }

    currentHash = this;
    column = label.location.x + 1;
    while (column <= bounds.x + bounds.width) {
      if (column > currentHash.AABB.right) {
        // find hash to the right of current hash (skip over empty hashes)
        currentHash = this.cellsLabels.findNextHash(column, row);
        if (!currentHash) return;
      }
      const neighborLabel = currentHash.getLabel(column, row);
      if (neighborLabel) {
        const clipLeftResult = neighborLabel.checkLeftClip(label.AABB.right);
        if (clipLeftResult && currentHash !== this) {
          rightClip.push({ row, column, hashX: currentHash.hashX, hashY: currentHash.hashY });
          currentHash.dirtyBuffers = true;
        }
        label.checkRightClip(neighborLabel.AABB.left);
        return;
      }
      column++;
    }
  }

  updateBuffers = (): void => {
    // creates labelMeshes webGL buffers based on size
    this.labelMeshes.prepare();

    // populate labelMeshes webGL buffers
    let minX = Infinity,
      minY = Infinity,
      maxX = -Infinity,
      maxY = -Infinity;
    this.labels.forEach((cellLabel) => {
      const bounds = cellLabel.updateLabelMesh(this.labelMeshes);
      if (bounds) {
        minX = Math.min(minX, bounds.minX);
        minY = Math.min(minY, bounds.minY);
        maxX = Math.max(maxX, bounds.maxX);
        maxY = Math.max(maxY, bounds.maxY);
      }
    });
    if (minX !== Infinity && minY !== Infinity) {
      this.viewRectangle.x = minX;
      this.viewRectangle.y = minY;
      this.viewRectangle.width = maxX - minX;
      this.viewRectangle.height = maxY - minY;
    }

    this.special.extendViewRectangle(this.viewRectangle);

    // prepares the client's CellsTextHash for new content
    renderClient.sendCellsTextHashClear(
      this.cellsLabels.sheetId,
      this.hashX,
      this.hashY,
      this.viewRectangle,
      this.overflowGridLines
    );

    // completes the rendering for the CellsTextHash
    this.labelMeshes.finalize();

    // signals that all updates have been sent to the client
    renderClient.finalizeCellsTextHash(
      this.cellsLabels.sheetId,
      this.hashX,
      this.hashY,
      this.special.isEmpty() ? undefined : this.special.special
    );

    this.loaded = true;
    this.dirtyBuffers = false;
  };

  adjustHeadings = (options: { delta: number; column?: number; row?: number }): boolean => {
    const { delta, column, row } = options;
    let changed = false;
    if (column !== undefined) {
      if (this.AABB.x < 0) {
        this.viewRectangle.x += delta;
      } else if (this.AABB.x > 0 && this.AABB.x > column) {
        this.viewRectangle.x -= delta;
      }
      this.viewRectangle.width -= delta;

      this.labels.forEach((label) => {
        if (label.location.x === column) {
          label.adjustWidth(delta, column < 0);
          changed = true;
        } else {
          if (column < 0) {
            if (label.location.x < column) {
              label.adjustX(delta);
              changed = true;
            }
          } else {
            if (label.location.x > column) {
              label.adjustX(-delta);
              changed = true;
            }
          }
        }
      });
    } else if (row !== undefined) {
      if (this.AABB.y < 0 && this.AABB.y <= row) {
        this.viewRectangle.y += delta;
      } else if (this.AABB.y > 0 && this.AABB.y > row) {
        this.viewRectangle.y -= delta;
      }
      this.viewRectangle.height += delta;

      this.labels.forEach((label) => {
        if (label.location.y === row) {
          label.adjustHeight(delta, row < 0);
          changed = true;
        } else {
          if (row < 0) {
            if (label.location.y < row) {
              label.adjustY(delta);
              changed = true;
            }
          } else {
            if (label.location.y > row) {
              label.adjustY(-delta);
              changed = true;
            }
          }
        }
      });
    }
    if (changed && debugShowHashUpdates)
      console.log(
        `[CellsTextHash] adjustHeadings for ${this.hashX}, ${this.hashY} because of changes in column: ${column}, row: ${row}`
      );

    return changed;
  };

  async getCellsContentMaxWidth(column: number): Promise<number> {
    await this.update();
    let max = 0;
    this.labels.forEach((label) => {
      if (label.location.x === column) {
        max = Math.max(max, label.unwrappedTextWidth);
      }
    });
    return max;
  }

  async getCellsContentMaxHeight(row: number): Promise<number> {
    await this.update();
    let max = 0;
    this.labels.forEach((label) => {
      if (label.location.y === row) {
        max = Math.max(max, label.textHeight);
      }
    });
    return max;
  }

  totalMemory(): number {
    if (this.loaded) {
      return this.labelMeshes.totalMemory();
    }
    return 0;
  }

  showLabel(x: number, y: number, show: boolean) {
    const label = this.labels.get(`${x},${y}`);
    if (label) {
      label.visible = show;
      // only cause a simple redraw if dirty is not already set
      if (this.dirty === false) {
        this.dirty = 'show';
      }
    }
  }
}<|MERGE_RESOLUTION|>--- conflicted
+++ resolved
@@ -161,12 +161,8 @@
         // refetching the cell contents.
         cells = false;
       } else {
-<<<<<<< HEAD
         cells = dirty as JsRenderCell[];
         this.special.clear();
-=======
-        cells = dirty;
->>>>>>> 2f4af34c
       }
       if (debugShowHashUpdates) console.log(`[CellsTextHash] updating ${this.hashX}, ${this.hashY}`);
       if (cells) {
