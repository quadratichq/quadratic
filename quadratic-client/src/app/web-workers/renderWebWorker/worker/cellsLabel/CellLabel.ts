/**
 * A CellLabel contains the data necessary to render an individual cell within the Grid.
 * It is never rendered but instead populates LabelMeshes that are rendered.
 *
 * The CellLabel is responsible for calculating the position and style of each glyph within the
 * cell's text. It is also responsible for tracking any overflow of the cell's text. It also
 * populates the buffers for the relevant LabelMeshes based on this data.
 */

import { Bounds } from '@/app/grid/sheet/Bounds';
import { Coordinate } from '@/app/gridGL/types/size';
import { convertColorStringToTint, convertTintToArray } from '@/app/helpers/convertColor';
import { CellAlign, CellVerticalAlign, CellWrap, JsNumber, JsRenderCell } from '@/app/quadratic-core-types';
import { colors } from '@/app/theme/colors';
import { CELL_HEIGHT, CELL_TEXT_MARGIN_LEFT } from '@/shared/constants/gridConstants';
import { removeItems } from '@pixi/utils';
import { Point, Rectangle } from 'pixi.js';
import { RenderBitmapChar } from '../../renderBitmapFonts';
import { DROPDOWN_PADDING, DROPDOWN_SIZE } from '@/app/gridGL/cells/cellsLabel/drawSpecial';
import { CellsLabels } from './CellsLabels';
import { LabelMeshEntry } from './LabelMeshEntry';
import { LabelMeshes } from './LabelMeshes';
import { extractCharCode, splitTextToCharacters } from './bitmapTextUtils';
import { convertNumber, reduceDecimals } from './convertNumber';

interface CharRenderData {
  charData: RenderBitmapChar;
  labelMeshId: string;
  line: number;
  charCode: number;
  position: Point;
  prevSpaces: number;
}

// magic numbers to make the WebGL rendering of OpenSans look similar to the HTML version
const OPEN_SANS_FIX = { x: 1.8, y: -1 };
const SPILL_ERROR_TEXT = ' #SPILL';
const RUN_ERROR_TEXT = ' #ERROR';
const CHART_TEXT = ' CHART';
const LINE_HEIGHT = 16;

// todo: This does not implement RTL overlap clipping or more than 1 cell clipping

// todo: make this part of the cell's style data structure
const fontSize = 14;

export class CellLabel {
  private cellsLabels: CellsLabels;
  position = new Point();

  // track whether the cell is a dropdown list; if so, we have to clip the text
  // to fit the dropdown image
  private dropdown: boolean;

  visible = true;

  text: string;
  private originalText: string;

  private displayedText?: string;
  number?: JsNumber;

  // created in updateFontName()
  fontName!: string;

  fontSize: number;
  tint?: number;
  maxWidth?: number;
  roundPixels?: boolean;
  location: Coordinate;
  AABB: Rectangle;

  clipLeft?: number;
  clipRight?: number;

  cellClipLeft?: number;
  cellClipRight?: number;
  cellClipTop?: number;
  cellClipBottom?: number;

  nextLeftWidth?: number;
  nextRightWidth?: number;

  // used by ContainerBitmapText rendering
  chars: CharRenderData[] = [];
  horizontalAlignOffsets: number[] = [];

  align: CellAlign | 'justify';
  verticalAlign: CellVerticalAlign;
  wrap: CellWrap;

  letterSpacing: number;
  bold: boolean;
  italic: boolean;

  textWidth = 0;
  textHeight = 0;
  unwrappedTextWidth = 0;

  overflowRight?: number;
  overflowLeft?: number;

  dirtyText = true;

  private getText(cell: JsRenderCell) {
    switch (cell?.special) {
      case 'SpillError':
        return SPILL_ERROR_TEXT;
      case 'RunError':
        return RUN_ERROR_TEXT;
      case 'Chart':
        return CHART_TEXT;
      default:
        if (cell.value !== undefined && cell.number) {
          this.number = cell.number;
          return convertNumber(cell.value, cell.number);
        } else {
          return cell?.value;
        }
    }
  }

  constructor(cellsLabels: CellsLabels, cell: JsRenderCell, screenRectangle: Rectangle) {
    this.cellsLabels = cellsLabels;
    this.originalText = cell.value;
    this.text = this.getText(cell);
    this.dropdown = cell.special === 'List';
    this.fontSize = fontSize;
    this.roundPixels = true;
    this.letterSpacing = 0;
    const isError = cell?.special === 'SpillError' || cell?.special === 'RunError';
    const isChart = cell?.special === 'Chart';
    if (isError) {
      this.tint = colors.cellColorError;
    } else if (isChart) {
      this.tint = convertColorStringToTint(colors.languagePython);
    } else if (cell?.textColor) {
      this.tint = convertColorStringToTint(cell.textColor);
    } else {
      this.tint = 0;
    }
    if (cell.special === 'Logical') {
      this.text = cell.value === 'true' ? 'TRUE' : 'FALSE';
      cell.align = cell.align ?? 'center';
    }

    this.location = { x: Number(cell.x), y: Number(cell.y) };
    this.AABB = screenRectangle;

    this.bold = !!cell?.bold;
    this.italic = !!cell?.italic || isError || isChart;
    this.updateFontName();
    this.align = cell.align ?? 'left';
    this.verticalAlign = cell.verticalAlign ?? 'top';
    this.wrap = cell.wrap ?? 'overflow';
    this.updateCellLimits();
  }

  clear = () => {
    this.dirtyText = true;
    this.chars = [];
    this.horizontalAlignOffsets = [];
  };

  updateFontName = () => {
    const bold = this.bold ? 'Bold' : '';
    const italic = this.italic ? 'Italic' : '';
    this.fontName = `OpenSans${bold || italic ? '-' : ''}${bold}${italic}`;
    this.clear();
  };

  updateCellLimits = () => {
    this.cellClipLeft = this.wrap !== 'overflow' && this.align !== 'left' ? this.AABB.left : undefined;
    this.cellClipRight = this.wrap !== 'overflow' && this.align !== 'right' ? this.AABB.right : undefined;
    this.cellClipTop = this.AABB.top;
    this.cellClipBottom = this.AABB.bottom;
    this.maxWidth = this.wrap === 'wrap' ? this.AABB.width - CELL_TEXT_MARGIN_LEFT * 3 : undefined;
  };

  changeBold = (bold?: boolean) => {
    this.bold = !!bold;
    this.updateFontName();
  };

  changeItalic = (italic?: boolean) => {
    this.italic = !!italic;
    this.updateFontName();
  };

  changeAlign = (align?: CellAlign) => {
    this.align = align ?? 'left';
    this.calculatePosition();
    this.clear();
  };

  changeVerticalAlign = (verticalAlign?: CellVerticalAlign) => {
    this.verticalAlign = verticalAlign ?? 'top';
    this.calculatePosition();
  };

  changeTextColor = (color?: string) => {
    this.tint = color ? convertColorStringToTint(color) : undefined;
    this.dirtyText = true;
  };

  checkLeftClip = (nextLeft: number): boolean => {
    if (this.overflowLeft && this.AABB.left - this.overflowLeft < nextLeft) {
      const nextLeftWidth = this.AABB.right - nextLeft;
      if (this.nextLeftWidth !== nextLeftWidth) {
        this.nextLeftWidth = nextLeftWidth;
        return true;
      }
    } else if (this.nextLeftWidth !== undefined) {
      this.nextLeftWidth = undefined;
      return true;
    }
    return false;
  };

<<<<<<< HEAD
  checkRightClip(nextRight: number): boolean {
    if (this.dropdown) {
      this.cellClipRight = this.AABB.right - DROPDOWN_SIZE[0] - DROPDOWN_PADDING[0];
      return false;
    }
=======
  checkRightClip = (nextRight: number): boolean => {
>>>>>>> b08df4e0
    if (this.overflowRight && this.AABB.right + this.overflowRight > nextRight) {
      const nextRightWidth = nextRight - this.AABB.left;
      if (this.nextRightWidth !== nextRightWidth) {
        this.nextRightWidth = nextRightWidth;
        return true;
      }
    } else if (this.nextRightWidth !== undefined) {
      this.nextRightWidth = undefined;
      return true;
    }
    return false;
  };

  private calculatePosition = (): void => {
    this.updateCellLimits();

    this.overflowLeft = 0;
    this.overflowRight = 0;
    let alignment = this.align ?? 'left';
    if (alignment === 'right') {
      const actualLeft = this.AABB.right - this.textWidth - OPEN_SANS_FIX.x * 2;
      if (actualLeft < this.AABB.left) {
        this.overflowLeft = this.AABB.left - actualLeft;
      }
      this.position = new Point(actualLeft, this.AABB.top);
    } else if (alignment === 'center') {
      const actualLeft = this.AABB.left + (this.AABB.width - this.textWidth) / 2 - OPEN_SANS_FIX.x;
      const actualRight = actualLeft + this.textWidth;
      if (actualLeft < this.AABB.left) {
        this.overflowLeft = this.AABB.left - actualLeft;
      }
      if (actualRight > this.AABB.right) {
        this.overflowRight = actualRight - this.AABB.right;
      }
      this.position = new Point(actualLeft, this.AABB.top);
    } else if (alignment === 'left') {
      const actualRight = this.AABB.left + this.textWidth;
      if (actualRight > this.AABB.right) {
        this.overflowRight = actualRight - this.AABB.right;
      }
      this.position = new Point(this.AABB.left, this.AABB.top);
    }

    if (this.verticalAlign === 'bottom') {
      const actualTop = this.AABB.bottom - this.textHeight;
      this.position.y = actualTop;
    } else if (this.verticalAlign === 'middle') {
      const actualTop = Math.max(this.AABB.top, this.AABB.top + (this.AABB.height - this.textHeight) / 2);
      this.position.y = Math.max(actualTop, this.AABB.top);
    }
  };

  /** Calculates the text glyphs and positions */
  public updateText = (labelMeshes: LabelMeshes, originalText = this.text): void => {
    if (!this.visible) return;

    const data = this.cellsLabels.bitmapFonts[this.fontName];
    if (!data) throw new Error(`Expected BitmapFont ${this.fontName} to be defined in CellLabel.updateText`);
    const pos = new Point();
    this.chars = [];
    const lineWidths: number[] = [];
    const lineSpaces: number[] = [];
    const text = originalText.replace(/(?:\r\n|\r)/g, '\n') || ' ';
    const charsInput = splitTextToCharacters(text);
    const scale = this.fontSize / data.size;
    const maxWidth = this.maxWidth;
    let prevCharCode = null;
    let lastLineWidth = 0;
    let maxLineWidth = 0;
    let textHeight = 0;
    let line = 0;
    let lastBreakPos = -1;
    let lastBreakWidth = 0;
    let spacesRemoved = 0;
    let spaceCount = 0;
    let i: number;
    for (i = 0; i < charsInput.length; i++) {
      const char = charsInput[i];
      const charCode = extractCharCode(char);
      if (/(?:\s)/.test(char)) {
        lastBreakPos = i;
        lastBreakWidth = lastLineWidth;
        spaceCount++;
      }
      if (char === '\r' || char === '\n') {
        spacesRemoved++;
        lastBreakPos = -1;
        lineWidths.push(lastLineWidth);
        lineSpaces.push(-1);
        maxLineWidth = Math.max(maxLineWidth, lastLineWidth);

        line++;
        pos.x = 0;
        pos.y += LINE_HEIGHT / scale; // data.lineHeight;
        prevCharCode = null;
        spaceCount = 0;
        continue;
      }
      const charData = data.chars[charCode];
      if (!charData) continue;

      const labelMeshId = labelMeshes.add(this.fontName, fontSize, charData.textureUid, !!this.tint);
      if (prevCharCode && charData.kerning[prevCharCode]) {
        pos.x += charData.kerning[prevCharCode];
      }
      const charRenderData: CharRenderData = {
        labelMeshId,
        charData,
        line,
        charCode: charCode,
        prevSpaces: spaceCount,
        position: new Point(pos.x + charData.xOffset + this.letterSpacing / 2, pos.y + charData.yOffset),
      };
      this.chars.push(charRenderData);
      pos.x += charData.xAdvance + this.letterSpacing;
      prevCharCode = charCode;
      if (maxWidth !== undefined && pos.x - maxWidth / scale > 0.001) {
        const start = lastBreakPos === -1 ? i - spacesRemoved : 1 + lastBreakPos - spacesRemoved;
        const count = lastBreakPos === -1 ? 1 : 1 + i - lastBreakPos;
        removeItems(this.chars, start, count);

        lastBreakWidth = lastBreakPos === -1 ? lastLineWidth : lastBreakWidth;
        lineWidths.push(lastBreakWidth);
        lineSpaces.push(this.chars.length > 0 ? this.chars[this.chars.length - 1].prevSpaces : 0);
        maxLineWidth = Math.max(maxLineWidth, lastBreakWidth);

        i = lastBreakPos === -1 ? i - 1 : lastBreakPos;
        lastBreakPos = -1;

        line++;
        pos.x = 0;
        pos.y += LINE_HEIGHT / scale; //data.lineHeight;
        prevCharCode = null;
        spaceCount = 0;
      } else {
        lastLineWidth = charRenderData.position.x + Math.max(charData.xAdvance, charData.origWidth);
        textHeight = Math.max(textHeight, charRenderData.position.y + charData.textureHeight);
      }
    }

    const lastChar = charsInput[i];
    if (lastChar !== '\r' && lastChar !== '\n') {
      if (/(?:\s)/.test(lastChar)) {
        lastLineWidth = lastBreakWidth;
      }
      lineWidths.push(lastLineWidth);
      lineSpaces.push(-1);
      maxLineWidth = Math.max(maxLineWidth, lastLineWidth);
    }

    this.textWidth = maxLineWidth * scale;
    this.textHeight = Math.max(textHeight * scale, CELL_HEIGHT);

    // calculate the unwrapped text width, content can be multi-line due to \n or \r
    let curUnwrappedTextWidth = 0;
    let maxUnwrappedTextWidth = 0;
    for (let i = 0; i < charsInput.length; i++) {
      const char = charsInput[i];
      if (char === '\r' || char === '\n') {
        maxUnwrappedTextWidth = Math.max(maxUnwrappedTextWidth, curUnwrappedTextWidth);
        curUnwrappedTextWidth = 0;
        continue;
      }
      const charCode = extractCharCode(char);
      const charData = data.chars[charCode];
      if (!charData) continue;
      if (prevCharCode && charData.kerning[prevCharCode]) {
        curUnwrappedTextWidth += charData.kerning[prevCharCode];
      }
      curUnwrappedTextWidth += charData.xAdvance + this.letterSpacing;
      maxUnwrappedTextWidth = Math.max(maxUnwrappedTextWidth, curUnwrappedTextWidth);
      prevCharCode = charCode;
    }
    this.unwrappedTextWidth = (maxUnwrappedTextWidth + 3 * CELL_TEXT_MARGIN_LEFT) * scale;

    this.horizontalAlignOffsets = [];
    for (let i = 0; i <= line; i++) {
      let alignOffset = 0;
      if (this.align === 'right') {
        alignOffset = maxLineWidth - lineWidths[i];
      } else if (this.align === 'center') {
        alignOffset = (maxLineWidth - lineWidths[i]) / 2;
      } else if (this.align === 'justify') {
        alignOffset = lineSpaces[i] < 0 ? 0 : (maxLineWidth - lineWidths[i]) / lineSpaces[i];
      }
      this.horizontalAlignOffsets.push(alignOffset);
    }
    this.displayedText = text;
    this.calculatePosition();
    this.dirtyText = false;
  };

  // replaces numbers with pound signs when the number overflows
  private showPoundLabels = (labelMeshes: LabelMeshes): Bounds => {
    const data = this.cellsLabels.bitmapFonts[this.fontName];
    if (!data) throw new Error(`Expected BitmapFont ${this.fontName} to be defined in CellLabel.updateText`);

    if (this.dirtyText) this.updateText(labelMeshes);

    const scale = this.fontSize / data.size;
    const color = this.tint ? convertTintToArray(this.tint) : undefined;

    // keep track of the min/max x/y values for the viewRectangle
    const bounds = new Bounds();

    const charCode = extractCharCode('#');
    const charData = data.chars[charCode];
    const labelMeshId = labelMeshes.add(this.fontName, fontSize, charData.textureUid, !!this.tint);
    const labelMesh = labelMeshes.get(labelMeshId);
    const textureFrame = charData.frame;
    const textureUvs = charData.uvs;
    const buffer = labelMesh.getBuffer();

    let x = 0;
    const charWidth = charData.xAdvance * scale + this.letterSpacing;
    const count = Math.floor(this.AABB.width / charWidth);
    const textWidth = charWidth * count;

    const actualLeft = this.AABB.left + (this.AABB.width - textWidth) / 2 - OPEN_SANS_FIX.x;
    const actualRight = actualLeft + textWidth;
    if (actualLeft < this.AABB.left) {
      this.overflowLeft = this.AABB.left - actualLeft;
    }
    if (actualRight > this.AABB.right) {
      this.overflowRight = actualRight - this.AABB.right;
    }
    this.position = new Point(actualLeft, this.AABB.top);

    this.cellClipLeft = this.AABB.left;
    this.cellClipRight = this.AABB.right;
    this.cellClipTop = this.AABB.top;
    this.cellClipBottom = this.AABB.bottom;
    this.maxWidth = undefined;

    for (let i = 0; i < count; i++) {
      const xPos = this.position.x + x * scale + OPEN_SANS_FIX.x;
      const yPos = this.position.y + OPEN_SANS_FIX.y + charData.yOffset * scale;
      this.insertBuffers({ buffer, bounds, xPos, yPos, textureFrame, textureUvs, scale, color });
      x += charData.xAdvance + this.letterSpacing;
    }

    // this removes extra characters from the mesh after a clip
    buffer.reduceSize(6 * (this.chars.length - count));

    return bounds;
  };

  private insertBuffers = (options: {
    buffer: LabelMeshEntry;
    xPos: number;
    yPos: number;
    textureFrame: any;
    textureUvs: any;
    scale: number;
    color?: number[];
    bounds: Bounds;
  }) => {
    const { buffer, xPos, yPos, textureFrame, textureUvs, scale, color, bounds } = options;

    const index = buffer.index;
    const buffers = buffer;

    buffers.indices![index * 6 + 0] = 0 + index * 4;
    buffers.indices![index * 6 + 1] = 1 + index * 4;
    buffers.indices![index * 6 + 2] = 2 + index * 4;
    buffers.indices![index * 6 + 3] = 0 + index * 4;
    buffers.indices![index * 6 + 4] = 2 + index * 4;
    buffers.indices![index * 6 + 5] = 3 + index * 4;

    buffers.vertices![index * 8 + 0] = xPos;
    buffers.vertices![index * 8 + 1] = yPos;
    const right = xPos + textureFrame.width * scale;
    buffers.vertices![index * 8 + 2] = right;
    buffers.vertices![index * 8 + 3] = yPos;
    buffers.vertices![index * 8 + 4] = right;
    const bottom = yPos + textureFrame.height * scale;
    buffers.vertices![index * 8 + 5] = bottom;
    buffers.vertices![index * 8 + 6] = xPos;
    buffers.vertices![index * 8 + 7] = bottom;

    bounds.add(xPos, yPos);
    bounds.add(right, bottom);

    buffers.uvs![index * 8 + 0] = textureUvs[0];
    buffers.uvs![index * 8 + 1] = textureUvs[1];
    buffers.uvs![index * 8 + 2] = textureUvs[2];
    buffers.uvs![index * 8 + 3] = textureUvs[3];
    buffers.uvs![index * 8 + 4] = textureUvs[4];
    buffers.uvs![index * 8 + 5] = textureUvs[5];
    buffers.uvs![index * 8 + 6] = textureUvs[6];
    buffers.uvs![index * 8 + 7] = textureUvs[7];

    if (color) {
      buffers.colors![index * 16 + 0] = color[0];
      buffers.colors![index * 16 + 1] = color[1];
      buffers.colors![index * 16 + 2] = color[2];
      buffers.colors![index * 16 + 3] = color[3];
      buffers.colors![index * 16 + 4] = color[0];
      buffers.colors![index * 16 + 5] = color[1];
      buffers.colors![index * 16 + 6] = color[2];
      buffers.colors![index * 16 + 7] = color[3];
      buffers.colors![index * 16 + 8] = color[0];
      buffers.colors![index * 16 + 9] = color[1];
      buffers.colors![index * 16 + 10] = color[2];
      buffers.colors![index * 16 + 11] = color[3];
      buffers.colors![index * 16 + 12] = color[0];
      buffers.colors![index * 16 + 13] = color[1];
      buffers.colors![index * 16 + 14] = color[2];
      buffers.colors![index * 16 + 15] = color[3];
    }
    buffer.index++;
  };

  /** Adds the glyphs to the CellsLabels */
  updateLabelMesh = (labelMeshes: LabelMeshes): Bounds | undefined => {
    if (!this.visible) return;

    const data = this.cellsLabels.bitmapFonts[this.fontName];
    if (!data) throw new Error('Expected BitmapFont to be defined in CellLabel.updateLabelMesh');

    if (this.dirtyText) this.updateText(labelMeshes);

    const scale = this.fontSize / data.size;
    const color = this.tint ? convertTintToArray(this.tint) : undefined;

    // This attempts to reduce the decimal precision to ensure the number fits
    // within the cell. If it doesn't, it shows the pounds
    if (this.number && this.textWidth > this.AABB.width && this.displayedText) {
      let digits: number | undefined = undefined;
      let text = this.text;
      let infinityProtection = 0;
      do {
        const result = reduceDecimals(this.originalText, this.text, this.number, digits);

        // we cannot reduce decimals anymore, so we show pound characters
        if (!result) {
          return this.showPoundLabels(labelMeshes);
        }
        digits = result.currentFractionDigits - 1;

        text = result.number;
        this.updateText(labelMeshes, text);
      } while (this.textWidth > this.AABB.width && digits >= 0 && infinityProtection++ < 1000);

      // we were not able to reduce the number to fit the cell, so we show pound characters
      if (digits < 0) {
        return this.showPoundLabels(labelMeshes);
      }
    }
    const bounds = new Bounds();

    for (let i = 0; i < this.chars.length; i++) {
      const char = this.chars[i];
      let horizontalOffset =
        char.position.x + this.horizontalAlignOffsets[char.line] * (this.align === 'justify' ? char.prevSpaces : 1);
      if (this.roundPixels) {
        horizontalOffset = Math.round(horizontalOffset);
      }
      const xPos = this.position.x + horizontalOffset * scale + OPEN_SANS_FIX.x;
      const yPos = this.position.y + char.position.y * scale + OPEN_SANS_FIX.y;
      const labelMesh = labelMeshes.get(char.labelMeshId);
      const textureFrame = char.charData.frame;
      const textureUvs = char.charData.uvs;
      const buffer = labelMesh.getBuffer();
      const clipLeft = Math.max(this.cellClipLeft ?? -Infinity, this.AABB.right - (this.nextLeftWidth ?? Infinity));
      const clipRight = Math.min(this.cellClipRight ?? Infinity, this.AABB.left + (this.nextRightWidth ?? Infinity));

      // remove letters that are outside the clipping bounds
      if (
        xPos <= clipLeft ||
        xPos + textureFrame.width * scale >= clipRight ||
        (this.cellClipTop !== undefined && yPos <= this.cellClipTop) ||
        (this.cellClipBottom !== undefined && yPos + textureFrame.height * scale >= this.cellClipBottom)
      ) {
        // this removes extra characters from the mesh after a clip
        buffer.reduceSize(6);
      } else {
        this.insertBuffers({ buffer, bounds, xPos, yPos, textureFrame, textureUvs, scale, color });
      }
    }
    this.clear();
    return bounds;
  };

  // these are used to adjust column/row sizes without regenerating glyphs

  adjustX = (delta: number): void => {
    this.AABB.x += delta;
    this.calculatePosition();
  };

  adjustY = (delta: number): void => {
    this.AABB.y += delta;
    this.calculatePosition();
  };

  adjustWidth = (delta: number, negativeX: boolean) => {
    this.AABB.width -= delta;
    if (negativeX) {
      this.AABB.x += delta;
    }
    this.calculatePosition();
  };

  adjustHeight = (delta: number, negativeY: boolean): void => {
    this.AABB.height -= delta;
    if (negativeY) {
      this.AABB.y += delta;
    }
    this.calculatePosition();
  };
}<|MERGE_RESOLUTION|>--- conflicted
+++ resolved
@@ -217,15 +217,11 @@
     return false;
   };
 
-<<<<<<< HEAD
   checkRightClip(nextRight: number): boolean {
     if (this.dropdown) {
       this.cellClipRight = this.AABB.right - DROPDOWN_SIZE[0] - DROPDOWN_PADDING[0];
       return false;
     }
-=======
-  checkRightClip = (nextRight: number): boolean => {
->>>>>>> b08df4e0
     if (this.overflowRight && this.AABB.right + this.overflowRight > nextRight) {
       const nextRightWidth = nextRight - this.AABB.left;
       if (this.nextRightWidth !== nextRightWidth) {
@@ -237,7 +233,7 @@
       return true;
     }
     return false;
-  };
+  }
 
   private calculatePosition = (): void => {
     this.updateCellLimits();
