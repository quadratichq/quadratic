/**
 * RenderCore communicates between the Core thread and this web worker.
 *
 * This is a singleton where one instance exists for the web worker and can be
 * directly accessed by its siblings.
 */

<<<<<<< HEAD
import { debugFlag, debugFlagWait } from '@/app/debugFlags/debugFlags';
import type { JsRenderCell } from '@/app/quadratic-core-types';
=======
import { debugWebWorkers, debugWebWorkersMessages } from '@/app/debugFlags';
import type { SheetBounds } from '@/app/quadratic-core-types';
import { type JsOffset, type JsRenderCell, type SheetInfo } from '@/app/quadratic-core-types';
import { fromUint8Array } from '@/app/shared/utils/Uint8Array';
>>>>>>> 8c3d51b8
import type {
  CoreRenderCells,
  CoreRenderMessage,
  RenderCoreRequestRenderCells,
  RenderCoreResponseRowHeights,
} from '@/app/web-workers/quadraticCore/coreRenderMessages';
import { renderText } from '@/app/web-workers/renderWebWorker/worker/renderText';

class RenderCore {
  private renderCorePort?: MessagePort;
  private waitingForResponse: Map<number, Function> = new Map();
  private id = 0;

  async clientInit(renderPort: MessagePort) {
    this.renderCorePort = renderPort;
    this.renderCorePort.onmessage = this.handleMessage;
    if (await debugFlagWait('debugWebWorkers')) console.log('[renderCore] initialized');
  }

  private handleMessage = (e: MessageEvent<CoreRenderMessage>) => {
    if (debugFlag('debugWebWorkersMessages')) console.log(`[renderCore] message: ${e.data.type}`);

    switch (e.data.type) {
      case 'coreRenderSheetsInfo':
        renderText.coreInit(fromUint8Array<SheetInfo[]>(e.data.sheetsInfo));
        break;

      case 'coreRenderRenderCells':
        this.renderCells(e.data as CoreRenderCells);
        break;

      case 'coreRenderHashRenderCells':
        renderText.hashRenderCells(e.data.hashRenderCells);
        break;

      case 'coreRenderAddSheet':
        renderText.addSheet(fromUint8Array<SheetInfo>(e.data.sheetInfo));
        break;

      case 'coreRenderDeleteSheet':
        renderText.deleteSheet(e.data.sheetId);
        break;

      case 'coreRenderSheetOffsets':
        renderText.sheetOffsetsSize(e.data.sheetId, fromUint8Array<JsOffset[]>(e.data.offsets));
        break;

      case 'coreRenderSheetInfoUpdate':
        renderText.sheetInfoUpdate(fromUint8Array<SheetInfo>(e.data.sheetInfo));
        break;

      case 'coreRenderSheetBoundsUpdate':
        renderText.sheetBoundsUpdate(fromUint8Array<SheetBounds>(e.data.sheetBounds));
        break;

      case 'coreRenderRequestRowHeights':
        this.getRowHeights(e.data.transactionId, e.data.sheetId, e.data.rows);
        break;

      case 'coreRenderHashesDirty':
        renderText.setHashesDirty(e.data.dirtyHashes);
        break;

      case 'coreRenderViewportBuffer':
        renderText.receiveViewportBuffer(e.data.buffer);
        break;

      case 'coreRenderTransactionStart':
        renderText.transactionStart(e.data.transactionId, e.data.transactionName);
        break;

      case 'coreRenderTransactionEnd':
        renderText.transactionEnd(e.data.transactionId, e.data.transactionName);
        break;

      default:
        console.warn('[renderCore] Unhandled message', e.data);
    }
  };

  private getRowHeights = async (transactionId: string, sheetId: string, rowsString: string) => {
    if (!this.renderCorePort) {
      console.error('Expected renderCorePort to be defined in RenderCore.responseRowHeights');
      return;
    }

    try {
      const rows: bigint[] = JSON.parse(rowsString);
      const rowHeights = await renderText.getRowHeights(sheetId, rows);
      const rowHeightsString = JSON.stringify(rowHeights);
      const message: RenderCoreResponseRowHeights = {
        type: 'renderCoreResponseRowHeights',
        transactionId,
        sheetId,
        rowHeights: rowHeightsString,
      };
      this.renderCorePort.postMessage(message);
    } catch (e) {
      console.error('[renderCore] getRowHeights: Error parsing rows: ', e);
    }
  };

  /*********************
   * Core API requests *
   *********************/

  getRenderCells = (
    sheetId: string,
    x: number,
    y: number,
    width: number,
    height: number,
    abortSignal?: AbortSignal
  ): Promise<JsRenderCell[]> => {
    return new Promise((resolve, reject) => {
      if (!this.renderCorePort) {
        console.warn('Expected renderCorePort to be defined in RenderCore.getRenderCells');
        resolve([]);
        return;
      }
      const id = this.id;
      const message: RenderCoreRequestRenderCells = {
        type: 'renderCoreRequestRenderCells',
        id,
        sheetId,
        x,
        y,
        width,
        height,
      };
      this.renderCorePort.postMessage(message);
      this.waitingForResponse.set(id, (cells: JsRenderCell[]) => {
        resolve(cells);
      });
      this.id++;

      abortSignal?.addEventListener('abort', () => {
        this.waitingForResponse.set(id, () => {});
        reject('Render cells request aborted');
      });
    });
  };

  /**********************
   * Core API responses *
   **********************/

  private renderCells(message: CoreRenderCells) {
    const { id, data } = message;
    const response = this.waitingForResponse.get(id);
    if (!response) {
      console.warn('No callback for requestRenderCells');
      return;
    }
    let cells = [] as JsRenderCell[];
    if (data) {
      cells = fromUint8Array<JsRenderCell[]>(data);
    }
    response(cells);
    this.waitingForResponse.delete(id);
  }
}

export const renderCore = new RenderCore();<|MERGE_RESOLUTION|>--- conflicted
+++ resolved
@@ -5,15 +5,10 @@
  * directly accessed by its siblings.
  */
 
-<<<<<<< HEAD
 import { debugFlag, debugFlagWait } from '@/app/debugFlags/debugFlags';
-import type { JsRenderCell } from '@/app/quadratic-core-types';
-=======
-import { debugWebWorkers, debugWebWorkersMessages } from '@/app/debugFlags';
-import type { SheetBounds } from '@/app/quadratic-core-types';
-import { type JsOffset, type JsRenderCell, type SheetInfo } from '@/app/quadratic-core-types';
+import type { JsRenderCell, SheetBounds } from '@/app/quadratic-core-types';
+import { type JsOffset, type SheetInfo } from '@/app/quadratic-core-types';
 import { fromUint8Array } from '@/app/shared/utils/Uint8Array';
->>>>>>> 8c3d51b8
 import type {
   CoreRenderCells,
   CoreRenderMessage,
