/**
 * Communication between the multiplayer web worker and the quadratic-multiplayer server
 */

import { debugShow, debugShowMultiplayer } from '@/app/debugFlags';
import type {
  ClientMultiplayerInit,
  MultiplayerState,
} from '@/app/web-workers/multiplayerWebWorker/multiplayerClientMessages';
import type { CoreMultiplayerTransaction } from '@/app/web-workers/multiplayerWebWorker/multiplayerCoreMessages';
import type {
  CellEdit,
  Heartbeat,
  MessageUserUpdate,
  MultiplayerServerMessage,
  ReceiveMessages,
  ReceiveRoom,
  ReceiveTransaction,
  SendEnterRoom,
  SendGetBinaryTransactions,
  SendTransaction,
  UserUpdate,
} from '@/app/web-workers/multiplayerWebWorker/multiplayerTypes';
import {
  ReceiveTransaction as ReceiveProtoTransaction,
  ReceiveTransactions as ReceiveProtoTransactions,
  SendTransaction as SendProtoTransaction,
} from '@/app/web-workers/multiplayerWebWorker/proto/transaction';
import { multiplayerClient } from '@/app/web-workers/multiplayerWebWorker/worker/multiplayerClient';
import { multiplayerCore } from '@/app/web-workers/multiplayerWebWorker/worker/multiplayerCore';
import type { User } from '@/auth/auth';
import * as Sentry from '@sentry/react';
<<<<<<< HEAD
import sharedConstants from '../../../../../../updateAlertVersion.json';
=======
import { Buffer } from 'buffer';
>>>>>>> 37344b65

const UPDATE_TIME_MS = 1000 / 60;
const HEARTBEAT_TIME = 1000 * 10;
const RECONNECT_AFTER_ERROR_TIMEOUT = 1000 * 5;

interface UserData {
  sheetId: string;
  selection: string;
  cellEdit: CellEdit;
  viewport: string;
  codeRunning: string;
  follow?: string;
  x?: number;
  y?: number;
}

declare var self: WorkerGlobalScope & typeof globalThis;

export const cellEditDefault = (): CellEdit => ({
  text: '',
  cursor: 0,
  active: false,
  code_editor: false,
  inline_code_editor: false,
});

export class MultiplayerServer {
  private websocket?: WebSocket;

  private _state: MultiplayerState = 'startup';
  private sessionId?: string;
  private fileId?: string;
  private user?: User;

  private connectionTimeout: number | undefined;

  private userData?: UserData;

  // messages pending a reconnect
  private waitingForConnection: { (value: unknown): void }[] = [];

  // queue of items waiting to be sent to the server on the next tick
  userUpdate: UserUpdate = {};

  private lastHeartbeat = 0;
  private updateId?: number;

  init = (message: ClientMultiplayerInit) => {
    this.sessionId = message.sessionId;
    this.fileId = message.fileId;
    this.user = message.user;

    this.userData = {
      sheetId: message.sheetId,
      selection: message.selection,
      cellEdit: message.cellEdit,
      viewport: message.viewport,
      codeRunning: message.codeRunning,
      follow: message.follow,
      x: message.x,
      y: message.y,
    };
    this.connect(true);
  };

  online = () => {
    if (this.state === 'no internet') {
      this.state = 'not connected';
      this.reconnect(true);
    }
  };

  offline = () => {
    this.state = 'no internet';
    this.websocket?.close();
  };

  get state() {
    return this._state;
  }
  private set state(state: MultiplayerState) {
    this._state = state;
    multiplayerClient.sendState(state);
  }

  // Attempt to connect to the server.
  // @param skipFetchJwt If true, don't fetch a new JWT from the client
  // (only true on first connection, since client already provided the jwt)
  private async connect(skipFetchJwt = false) {
    if (this.state === 'connecting' || this.state === 'waiting to reconnect') {
      return;
    }

    this.state = 'connecting';
    if (!skipFetchJwt) {
      await multiplayerClient.sendRefreshJwt();
    }

    this.websocket = new WebSocket(import.meta.env.VITE_QUADRATIC_MULTIPLAYER_URL);
    this.websocket.addEventListener('message', async (e) => await this.handleMessage(e));

    this.websocket.addEventListener('close', () => {
      if (debugShowMultiplayer) console.log('[Multiplayer] websocket closed unexpectedly.');
      this.state = 'waiting to reconnect';
      this.reconnect();
    });
    this.websocket.addEventListener('error', (e) => {
      if (debugShowMultiplayer) console.log('[Multiplayer] websocket error', e);
      this.state = 'waiting to reconnect';
      this.reconnect();
    });
    this.websocket.addEventListener('open', () => {
      if (debugShow) console.log('[Multiplayer] websocket connected.');
      this.state = 'connected';
      this.enterFileRoom();
      this.waitingForConnection.forEach((resolve) => resolve(0));
      this.waitingForConnection = [];
      this.lastHeartbeat = Date.now();
      if (!this.updateId) {
        this.updateId = self.setInterval(this.update, UPDATE_TIME_MS);
      }
    });
  }

  // multiplayer for a file
  private async enterFileRoom() {
    if (!this.websocket) throw new Error('Expected websocket to be defined in enterFileRoom');
    if (!this.fileId) throw new Error('Expected fileId to be defined in enterFileRoom');
    if (!this.sessionId) throw new Error('Expected sessionId to be defined in enterFileRoom');
    if (!this.userData) throw new Error('Expected userData to be defined in enterFileRoom');

    const user = this.user;
    if (!user?.sub) throw new Error('Expected user to be defined in enterFileRoom');
    // ensure the user doesn't join a room twice
    const enterRoom: SendEnterRoom = {
      type: 'EnterRoom',
      session_id: this.sessionId,
      user_id: user.sub,
      file_id: this.fileId,
      sheet_id: this.userData.sheetId,
      selection: this.userData.selection,
      first_name: user.given_name ?? '',
      last_name: user.family_name ?? '',
      email: user.email ?? '',
      image: user.picture ?? '',
      cell_edit: this.userData.cellEdit,
      x: this.userData.x,
      y: this.userData.y,
      visible: this.userData.x !== undefined,
      viewport: this.userData.viewport,
      code_running: this.userData.codeRunning,
      follow: this.userData.follow,
    };
    this.send(enterRoom);
    if (debugShowMultiplayer) console.log(`[Multiplayer] Joined room ${this.fileId}.`);
  }

  private reconnect = (force = false) => {
    if (this.state === 'no internet' || (!force && this.connectionTimeout)) return;
    clearTimeout(this.connectionTimeout);
    console.log(`[Multiplayer] websocket closed. Reconnecting in ${RECONNECT_AFTER_ERROR_TIMEOUT / 1000}s...`);
    this.state = 'waiting to reconnect';
    this.connectionTimeout = self.setTimeout(async () => {
      this.state = 'not connected';
      this.connectionTimeout = undefined;
      this.connect();
    }, RECONNECT_AFTER_ERROR_TIMEOUT);
  };

  private update = () => {
    if (!navigator.onLine || this.state !== 'connected') return;
    if (!this.userUpdate) throw new Error('Expected userUpdate to be undefined in update');
    if (!this.websocket) throw new Error('Expected websocket to be defined in update');
    if (!this.sessionId) throw new Error('Expected sessionId to be defined in update');
    if (!this.fileId) throw new Error('Expected fileId to be defined in update');

    const now = performance.now();
    if (Object.keys(this.userUpdate).length > 0) {
      const message: MessageUserUpdate = {
        type: 'UserUpdate',
        session_id: this.sessionId,
        file_id: this.fileId,
        update: this.userUpdate,
      };
      this.websocket!.send(JSON.stringify(message));
      this.userUpdate = {};
      this.lastHeartbeat = now;
    }
    if (now - this.lastHeartbeat > HEARTBEAT_TIME) {
      if (debugShowMultiplayer) {
        console.log('[Multiplayer] Sending heartbeat to the server...');
      }
      const heartbeat: Heartbeat = {
        type: 'Heartbeat',
        session_id: this.sessionId,
        file_id: this.fileId!,
      };
      this.websocket!.send(JSON.stringify(heartbeat));
      this.lastHeartbeat = now;
    }
  };

  /********************************************
   * Receive Messages from Multiplayer Server *
   ********************************************/

  private async handleMessage(e: MessageEvent<string | Blob>) {
    const isBinary = e.data instanceof Blob;

    const parseProtoMessage = async (data: Blob): Promise<ReceiveMessages> => {
      const buffer = await data.arrayBuffer();
      const messageTypes = [ReceiveProtoTransaction, ReceiveProtoTransactions];

      for (const messageType of messageTypes) {
        try {
          const message = messageType.fromBinary(new Uint8Array(buffer));
          return message as ReceiveMessages;
        } catch (e) {
          continue;
        }
      }
      throw new Error('Unknown message type');
    };

    const data: ReceiveMessages = isBinary ? await parseProtoMessage(e.data) : JSON.parse(e.data);

    switch (data.type) {
      case 'UsersInRoom':
        this.receiveUsersInRoom(data);
        break;

      case 'UserUpdate':
        multiplayerClient.sendUserUpdate(data);
        break;

      case 'Transaction':
        multiplayerCore.receiveTransaction(data);
        break;

      case 'BinaryTransaction':
        const transaction = {
          ...data,
          sequence_num: Number(data.sequence_num),
          type: 'Transaction',
        } as ReceiveTransaction;
        multiplayerCore.receiveTransaction(transaction);
        break;

      case 'Transactions':
        multiplayerCore.receiveTransactions(data);
        break;

      case 'BinaryTransactions':
        multiplayerCore.receiveTransactions(data);
        break;

      case 'EnterRoom':
        if (data.file_id !== this.fileId) throw new Error('Expected file_id to match in EnterRoom');
        multiplayerCore.receiveCurrentTransaction(data.sequence_num);
        break;

      case 'CurrentTransaction':
        multiplayerCore.receiveCurrentTransaction(data.sequence_num);
        break;

      case 'Error':
        if (data.error_level === 'Error') {
          // If the server is missing transactions, reload the page
          if (typeof data.error != 'string' && 'MissingTransactions' in data.error) {
            console.warn(
              `[Multiplayer] Warn: Missing transactions, expected ${data.error.MissingTransactions[0]}, but got  ${data.error.MissingTransactions[1]}`
            );
            multiplayerClient.reload();
            break;
          }

          Sentry.captureException({
            message: `Error response from the multiplayer server: ${data.error}`,
            level: 'error',
          });
          console.error(`[Multiplayer] Error`, data.error);
        } else {
          console.warn(`[Multiplayer] Error`, data.error);
        }
        break;

      default:
        if (data.type !== 'Empty') {
          console.warn(`Unknown message type: ${data}`);
        }
    }
  }

  private receiveUsersInRoom(room: ReceiveRoom) {
    multiplayerClient.sendUsersInRoom(room);
  }

  private send(message: MultiplayerServerMessage) {
    if (!this.websocket) throw new Error('Expected websocket to be defined in send');
    this.websocket.send(JSON.stringify(message));
  }

  private sendBinary(message: Uint8Array) {
    if (!this.websocket) throw new Error('Expected websocket to be defined in sendBinary');
    this.websocket.send(message);
  }

  sendTransaction(transactionMessage: CoreMultiplayerTransaction) {
    if (this.state === 'connecting' || this.state === 'waiting to reconnect') {
      this.waitingForConnection.push(this.sendTransaction.bind(this, transactionMessage));
      return;
    }

    multiplayerClient.sendState('syncing');

    const protoMessage: SendTransaction = {
      type: 'Transaction',
      id: transactionMessage.transaction_id,
      session_id: this.sessionId!,
      file_id: this.fileId!,
      operations: new Uint8Array(transactionMessage.operations),
    };

    const encodedMessage = SendProtoTransaction.toBinary(protoMessage);

    this.sendBinary(encodedMessage);
  }

  requestTransactions(sequenceNum: number) {
    if (!this.sessionId) throw new Error('Expected sessionId to be defined in requestTransactions');
    if (!this.fileId) throw new Error('Expected fileId to be defined in requestTransactions');

    multiplayerClient.sendState('syncing');

    const message: SendGetBinaryTransactions = {
      type: 'GetBinaryTransactions',
      session_id: this.sessionId,
      file_id: this.fileId,
      min_sequence_num: sequenceNum,
    };

    this.send(message);
  }
}

export const multiplayerServer = new MultiplayerServer();<|MERGE_RESOLUTION|>--- conflicted
+++ resolved
@@ -30,11 +30,6 @@
 import { multiplayerCore } from '@/app/web-workers/multiplayerWebWorker/worker/multiplayerCore';
 import type { User } from '@/auth/auth';
 import * as Sentry from '@sentry/react';
-<<<<<<< HEAD
-import sharedConstants from '../../../../../../updateAlertVersion.json';
-=======
-import { Buffer } from 'buffer';
->>>>>>> 37344b65
 
 const UPDATE_TIME_MS = 1000 / 60;
 const HEARTBEAT_TIME = 1000 * 10;
