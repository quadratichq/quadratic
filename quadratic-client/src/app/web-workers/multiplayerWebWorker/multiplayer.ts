--- conflicted
+++ resolved
@@ -11,11 +11,7 @@
 import { RefreshType } from '@/app/shared/types/RefreshType';
 import type { SheetPosTS } from '@/app/shared/types/size';
 import type { CodeRun } from '@/app/web-workers/CodeRun';
-<<<<<<< HEAD
-=======
-import type { LanguageState } from '@/app/web-workers/languageTypes';
 import { aiUser } from '@/app/web-workers/multiplayerWebWorker/aiUser';
->>>>>>> fb025dfa
 import type {
   ClientMultiplayerMessage,
   MultiplayerClientMessage,
