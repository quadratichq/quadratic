--- conflicted
+++ resolved
@@ -25,10 +25,6 @@
 import { VERSION } from '@/shared/constants/appConstants';
 import { sendAnalyticsError } from '@/shared/utils/error';
 import { displayName } from '@/shared/utils/userUtil';
-<<<<<<< HEAD
-import { captureException } from '@sentry/react';
-=======
->>>>>>> d94d231c
 import { v4 as uuid } from 'uuid';
 
 // time to recheck the version of the client after receiving a different version
@@ -88,20 +84,8 @@
   initWorker() {
     this.worker = new Worker(new URL('./worker/multiplayer.worker.ts', import.meta.url), { type: 'module' });
     this.worker.onmessage = this.handleMessage;
-<<<<<<< HEAD
-    this.worker.onerror = (e) => {
-      console.warn(`[multiplayer.worker] error: ${e.message}`);
-      captureException({
-        message: 'Error for multiplayer.worker',
-        level: 'error',
-        extra: {
-          error: e.message,
-        },
-      });
-=======
     this.worker.onerror = (error) => {
       this.sendAnalyticsError('initWorker', error);
->>>>>>> d94d231c
     };
   }
 
