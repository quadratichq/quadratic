--- conflicted
+++ resolved
@@ -115,11 +115,6 @@
  * @param rootElement - The root element name (default: 'data')
  * @returns Markdown formatted string
  */
-<<<<<<< HEAD
-export function toMarkdown(data: any, rootElement: string = 'data', root = 1): string {
-  return convertToMarkdown(data, rootElement, root).trim();
-=======
 export function toMarkdown(data: Data, rootElement: string = 'data'): string {
   return convertToMarkdown(data, rootElement, 1).trim();
->>>>>>> 624dbaef
 }