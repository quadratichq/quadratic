import { useAIModel } from '@/app/ai/hooks/useAIModel';
import { debug } from '@/app/debugFlags';
import {
  DropdownMenu,
  DropdownMenuCheckboxItem,
  DropdownMenuContent,
  DropdownMenuTrigger,
} from '@/shared/shadcn/ui/dropdown-menu';
import { cn } from '@/shared/shadcn/utils';
import { CaretDownIcon } from '@radix-ui/react-icons';
import mixpanel from 'mixpanel-browser';
import { MODELS_CONFIGURATION } from 'quadratic-shared/ai/models/AI_MODELS';
import type { ModelConfig, ModelKey } from 'quadratic-shared/typesAndSchemasAI';
import { useMemo } from 'react';

interface SelectAIModelMenuProps {
  loading: boolean;
  textAreaRef: React.RefObject<HTMLTextAreaElement>;
}

export function SelectAIModelMenu({ loading, textAreaRef }: SelectAIModelMenuProps) {
  const [selectedModel, setSelectedModel, selectedModelConfig] = useAIModel();

<<<<<<< HEAD
  const enabledModels = useMemo(() => {
    const models = Object.keys(MODEL_OPTIONS) as (keyof typeof MODEL_OPTIONS)[];

    // enable all models in debug mode
    if (debug) {
      return models;
    }

    // only show enabled models in production
    return models.filter((model) => MODEL_OPTIONS[model].enabled);
=======
  const modelConfigs = useMemo(() => {
    const configs = Object.entries(MODELS_CONFIGURATION) as [ModelKey, ModelConfig][];

    // enable all models in debug mode
    if (debug) {
      return configs;
    }

    // only show enabled models in production
    return configs.filter(([_, config]) => config.enabled);
>>>>>>> 0f345449
  }, []);

  return (
    <DropdownMenu>
      <DropdownMenuTrigger
        disabled={loading}
        className={cn(`flex items-center text-xs text-muted-foreground`, !loading && 'hover:text-foreground')}
      >
        {selectedModelConfig.displayName}
        <CaretDownIcon />
      </DropdownMenuTrigger>

      <DropdownMenuContent
        align="start"
        alignOffset={-4}
        onCloseAutoFocus={(e) => {
          e.preventDefault();
          textAreaRef.current?.focus();
        }}
      >
        {modelConfigs.map(([key, modelConfig]) => {
          const { model, displayName, provider } = modelConfig;

          return (
            <DropdownMenuCheckboxItem
              key={key}
              checked={selectedModel === key}
              onCheckedChange={() => {
                mixpanel.track('[AI].model.change', { model });
                setSelectedModel(key);
              }}
            >
              <div className="flex w-full items-center justify-between text-xs">
                <span className="pr-4">{(debug ? `${provider} - ` : '') + displayName}</span>
              </div>
            </DropdownMenuCheckboxItem>
          );
        })}
      </DropdownMenuContent>
    </DropdownMenu>
  );
}<|MERGE_RESOLUTION|>--- conflicted
+++ resolved
@@ -21,18 +21,6 @@
 export function SelectAIModelMenu({ loading, textAreaRef }: SelectAIModelMenuProps) {
   const [selectedModel, setSelectedModel, selectedModelConfig] = useAIModel();
 
-<<<<<<< HEAD
-  const enabledModels = useMemo(() => {
-    const models = Object.keys(MODEL_OPTIONS) as (keyof typeof MODEL_OPTIONS)[];
-
-    // enable all models in debug mode
-    if (debug) {
-      return models;
-    }
-
-    // only show enabled models in production
-    return models.filter((model) => MODEL_OPTIONS[model].enabled);
-=======
   const modelConfigs = useMemo(() => {
     const configs = Object.entries(MODELS_CONFIGURATION) as [ModelKey, ModelConfig][];
 
@@ -43,7 +31,6 @@
 
     // only show enabled models in production
     return configs.filter(([_, config]) => config.enabled);
->>>>>>> 0f345449
   }, []);
 
   return (
