--- conflicted
+++ resolved
@@ -17,12 +17,7 @@
 import { cn } from '@/shared/shadcn/utils';
 import { trackEvent } from '@/shared/utils/analyticsEvents';
 import { CaretDownIcon } from '@radix-ui/react-icons';
-<<<<<<< HEAD
-import mixpanel from 'mixpanel-browser';
 import { DEFAULT_MODEL_FREE, DEFAULT_MODEL_PRO, MODELS_CONFIGURATION } from 'quadratic-shared/ai/models/AI_MODELS';
-=======
-import { MODELS_CONFIGURATION } from 'quadratic-shared/ai/models/AI_MODELS';
->>>>>>> 922d54aa
 import type { AIModelConfig, AIModelKey, ModelMode } from 'quadratic-shared/typesAndSchemasAI';
 import { memo, useCallback, useMemo } from 'react';
 import { Link } from 'react-router';
