import { useAIModel } from '@/app/ai/hooks/useAIModel';
import { useDebugFlags } from '@/app/debugFlags/useDebugFlags';
import { AIIcon, ArrowDropDownIcon, LightbulbIcon } from '@/shared/components/Icons';
import { ROUTES } from '@/shared/constants/routes';
import { Button } from '@/shared/shadcn/ui/button';
import {
  DropdownMenu,
  DropdownMenuCheckboxItem,
  DropdownMenuContent,
  DropdownMenuTrigger,
} from '@/shared/shadcn/ui/dropdown-menu';
import { Label } from '@/shared/shadcn/ui/label';
import { Popover, PopoverContent, PopoverTrigger } from '@/shared/shadcn/ui/popover';
import { RadioGroup, RadioGroupItem } from '@/shared/shadcn/ui/radio-group';
import { Toggle } from '@/shared/shadcn/ui/toggle';
import { TooltipPopover } from '@/shared/shadcn/ui/tooltip';
import { cn } from '@/shared/shadcn/utils';
import { CaretDownIcon } from '@radix-ui/react-icons';
import mixpanel from 'mixpanel-browser';
import { MODELS_CONFIGURATION } from 'quadratic-shared/ai/models/AI_MODELS';
import type { AIModelConfig, AIModelKey, ModelMode } from 'quadratic-shared/typesAndSchemasAI';
import { memo, useCallback, useMemo } from 'react';
import { Link } from 'react-router';

const MODEL_MODES_LABELS_DESCRIPTIONS: Record<
  Exclude<ModelMode, 'disabled'>,
  { label: string; description: string }
> = {
  basic: { label: 'Basic', description: 'good for everyday tasks' },
  pro: { label: 'Pro', description: 'smartest and most capable' },
};

interface SelectAIModelMenuProps {
  loading: boolean;
  textareaRef: React.RefObject<HTMLTextAreaElement | null>;
}
export const SelectAIModelMenu = memo(({ loading, textareaRef }: SelectAIModelMenuProps) => {
  const { debugFlags } = useDebugFlags();
<<<<<<< HEAD
  const debugShowAIModelMenu = debugFlags.getFlag('debugShowAIModelMenu');
=======
  const debugShowAIModelMenu = useMemo(() => debugFlags.getFlag('debugShowAIModelMenu'), [debugFlags]);
>>>>>>> 3b22050f

  const {
    isOnPaidPlan,
    modelKey: selectedModel,
    setModelKey: setSelectedModel,
    modelConfig: selectedModelConfig,
    thinkingToggle,
    setThinkingToggle,
  } = useAIModel();

  const thinking = useMemo(() => !!selectedModelConfig.thinkingToggle, [selectedModelConfig.thinkingToggle]);
  const canToggleThinking = useMemo(
    () => selectedModelConfig.thinkingToggle !== undefined,
    [selectedModelConfig.thinkingToggle]
  );

  const modelConfigs = useMemo(() => {
    const configs = Object.entries(MODELS_CONFIGURATION) as [AIModelKey, AIModelConfig][];
    return debugShowAIModelMenu ? configs : configs.filter(([_, config]) => config.mode !== 'disabled');
  }, [debugShowAIModelMenu]);

  const dropdownModels = useMemo(
    () =>
      modelConfigs
        .filter(
          ([, modelConfig]) =>
            modelConfig.thinkingToggle === undefined ||
            (selectedModelConfig.thinkingToggle === undefined && modelConfig.thinkingToggle === thinkingToggle) ||
            selectedModelConfig.thinkingToggle === modelConfig.thinkingToggle
        )
        .sort(([, a], [, b]) => (a.mode !== 'disabled' ? 1 : -1) + (b.mode !== 'disabled' ? -1 : 1)),
    [modelConfigs, selectedModelConfig.thinkingToggle, thinkingToggle]
  );

  const handleThinkingToggle = useCallback(
    (nextThinkingToggle: boolean) => {
      const nextModelKey = nextThinkingToggle
        ? selectedModel.replace(':thinking-toggle-off', ':thinking-toggle-on')
        : selectedModel.replace(':thinking-toggle-on', ':thinking-toggle-off');

      const nextModel = modelConfigs.find(
        ([modelKey, modelConfig]) => modelKey === nextModelKey && modelConfig.thinkingToggle === nextThinkingToggle
      );

      if (nextModel) {
        setSelectedModel(nextModel[0]);
        setThinkingToggle(nextThinkingToggle);
      }
    },
    [modelConfigs, selectedModel, setSelectedModel, setThinkingToggle]
  );

  const selectedModelMode = useMemo(
    () => (selectedModelConfig.mode === 'disabled' ? 'pro' : selectedModelConfig.mode),
    [selectedModelConfig.mode]
  );
  const setModelMode = useCallback(
    (mode: ModelMode) => {
      const nextModel = modelConfigs.find(
        ([_, modelConfig]) =>
          modelConfig.mode === mode &&
          (modelConfig.thinkingToggle === undefined || modelConfig.thinkingToggle === thinkingToggle)
      );

      if (nextModel) {
        setSelectedModel(nextModel[0]);
      }
    },
    [modelConfigs, setSelectedModel, thinkingToggle]
  );
  const selectedModelLabel = useMemo(
    () => MODEL_MODES_LABELS_DESCRIPTIONS[selectedModelMode].label,
    [selectedModelMode]
  );

  return (
    <>
      {canToggleThinking ? (
        <TooltipPopover label="Extended thinking for complex prompts">
          <Toggle
            aria-label="Extended thinking"
            size="sm"
            disabled={loading}
            onClick={() => handleThinkingToggle(!thinking)}
            className={cn(
              thinking && '!bg-border !text-primary',
              !thinking && 'w-7 hover:text-foreground',
              'mr-auto flex h-7 items-center !gap-0 rounded-full px-1 py-1 text-xs font-normal'
            )}
          >
            <LightbulbIcon />

            {thinking && <span className="mr-1">Think</span>}
          </Toggle>
        </TooltipPopover>
      ) : (
        <div className="mr-auto flex h-7 items-center !gap-0 rounded-full px-1 py-1 text-xs font-normal" />
      )}

      {debugShowAIModelMenu ? (
        <DropdownMenu>
          <DropdownMenuTrigger
            disabled={loading}
            className={cn(`mr-1 flex items-center text-xs text-muted-foreground`, !loading && 'hover:text-foreground')}
          >
            {selectedModelConfig.displayName}

            <CaretDownIcon />
          </DropdownMenuTrigger>

          <DropdownMenuContent
            align="start"
            alignOffset={-4}
            onCloseAutoFocus={(e) => {
              e.preventDefault();
              textareaRef.current?.focus();
            }}
          >
            {dropdownModels.map(([key, modelConfig]) => (
              <DropdownMenuCheckboxItem
                key={key}
                checked={selectedModel === key}
                onCheckedChange={() => {
                  mixpanel.track('[AI].model.change', { model: modelConfig.model });
                  setSelectedModel(key);
                }}
              >
                <div className="flex w-full items-center justify-between text-xs">
                  <span className="pr-4">
                    {(debugShowAIModelMenu
                      ? `${modelConfig.mode === 'disabled' ? '(debug) ' : ''}${modelConfig.provider} - `
                      : '') + modelConfig.displayName}
                  </span>
                </div>
              </DropdownMenuCheckboxItem>
            ))}
          </DropdownMenuContent>
        </DropdownMenu>
      ) : (
        <Popover>
          {/* Needs a min-width or it shifts as the popover closes */}
          <PopoverTrigger className="group mr-1.5 flex min-w-24 items-center justify-end gap-0 text-right">
            Model: {selectedModelLabel}
            <ArrowDropDownIcon className="group-[[aria-expanded=true]]:rotate-180" />
          </PopoverTrigger>

          <PopoverContent className="flex w-80 flex-col gap-2">
            <div className="mt-2 flex flex-col items-center">
              <AIIcon className="mb-2 text-primary" size="lg" />

              <h4 className="text-lg font-semibold">AI models</h4>

              <p className="text-sm text-muted-foreground">Choose the best fit for your needs.</p>
            </div>

            <form className="flex flex-col gap-1 rounded border border-border text-sm">
              <RadioGroup value={selectedModelMode} className="flex flex-col gap-0">
                {Object.entries(MODEL_MODES_LABELS_DESCRIPTIONS).map(([mode, { label, description }], i) => (
                  <Label
                    className={cn(
                      'cursor-pointer px-4 py-3 has-[:disabled]:cursor-not-allowed has-[[aria-checked=true]]:bg-accent has-[:disabled]:text-muted-foreground',
                      i !== 0 && 'border-t border-border'
                    )}
                    key={mode}
                    onPointerDown={() => setModelMode(mode as ModelMode)}
                  >
                    <strong className="font-bold">{label}</strong>: <span className="font-normal">{description}</span>
                    <RadioGroupItem value={mode} className="float-right ml-auto" disabled={!isOnPaidPlan} />
                  </Label>
                ))}
              </RadioGroup>
            </form>

            {!isOnPaidPlan && (
              <Button variant="link" asChild>
                <Link to={ROUTES.ACTIVE_TEAM_SETTINGS} target="_blank">
                  Upgrade now for access to Pro
                </Link>
              </Button>
            )}
          </PopoverContent>
        </Popover>
      )}
    </>
  );
});<|MERGE_RESOLUTION|>--- conflicted
+++ resolved
@@ -36,11 +36,7 @@
 }
 export const SelectAIModelMenu = memo(({ loading, textareaRef }: SelectAIModelMenuProps) => {
   const { debugFlags } = useDebugFlags();
-<<<<<<< HEAD
-  const debugShowAIModelMenu = debugFlags.getFlag('debugShowAIModelMenu');
-=======
   const debugShowAIModelMenu = useMemo(() => debugFlags.getFlag('debugShowAIModelMenu'), [debugFlags]);
->>>>>>> 3b22050f
 
   const {
     isOnPaidPlan,
