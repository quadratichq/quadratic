--- conflicted
+++ resolved
@@ -10,53 +10,16 @@
 import { useCallback } from 'react';
 
 export function useSummaryContextMessages() {
-<<<<<<< HEAD
   const getSummaryContext = useCallback(async (): Promise<ChatMessage[]> => {
     if (!fileHasData()) {
       return [
         {
           role: 'user',
-          content: [
-            {
-              type: 'text',
-              text: `Summary: Empty file with no data. Current sheet: '${sheets.sheet.name}'.`,
-            },
-          ],
+          content: [createTextContent(`Summary: Empty file with`)],
           contextType: 'fileSummary',
         },
       ];
     }
-=======
-  const getSummaryContext = useCallback(
-    async ({
-      currentSheetName,
-      allSheets = [],
-      includeData = true,
-    }: {
-      currentSheetName: string;
-      allSheets?: Sheet[];
-      includeData?: boolean;
-    }): Promise<ChatMessage[]> => {
-      if (!fileHasData()) {
-        return [
-          {
-            role: 'user',
-            content: [
-              createTextContent(
-                `Summary: Empty file with no data. Current sheet: '${currentSheetName}'. Use q.cells() to reference data.`
-              ),
-            ],
-            contextType: 'tables',
-          },
-        ];
-      }
-
-      // Get tables context
-      const tablesContext = await quadraticCore.getAITablesContext();
-      const dataTables = tablesContext?.flatMap((tx) => tx.data_tables) || [];
-      const codeTables = tablesContext?.flatMap((tx) => tx.code_tables) || [];
-      const charts = tablesContext?.flatMap((tx) => tx.charts) || [];
->>>>>>> 07add1cc
 
     // Get all data from sheets
     const selections = sheets.sheets.map((sheet) => sheets.stringToSelection('*', sheet.id).save());
@@ -69,12 +32,7 @@
       return [
         {
           role: 'user',
-          content: [
-            {
-              type: 'text',
-              text: 'Summary: Failed to get context from sheets. Please try again.',
-            },
-          ],
+          content: [createTextContent('Summary: Failed to get context from sheets. Please try again.')],
           contextType: 'fileSummary',
         },
       ];
@@ -223,51 +181,23 @@
       text += `\n`;
     }
 
-<<<<<<< HEAD
     return [
       {
         role: 'user',
-        content: [
-          {
-            type: 'text',
-            text,
-          },
-        ],
+        content: [createTextContent(text)],
         contextType: 'fileSummary',
       },
       {
         role: 'assistant',
         content: [
-          {
-            type: 'text',
-            text: `I understand the file structure summary. If asked to solve a data problem, I will check this context, and if I'm missing data, use get_cell_data tool to view more data in my current sheet. Then I will use the appropriate cell references to access the data and write code and formulas to solve the problem. I will search the web if needed and make full appropriate use of my tools as needed to solve problems. How can I help you?`,
-          },
+          createTextContent(
+            `I understand the file structure summary. If asked to solve a data problem, I will check this context, and if I'm missing data, use get_cell_data tool to view more data in my current sheet. Then I will use the appropriate cell references to access the data and write code and formulas to solve the problem. I will search the web if needed and make full appropriate use of my tools as needed to solve problems. How can I help you?`
+          ),
         ],
         contextType: 'fileSummary',
       },
     ];
   }, []);
-=======
-      return [
-        {
-          role: 'user',
-          content: [createTextContent(summary)],
-          contextType: 'fileSummary',
-        },
-        {
-          role: 'assistant',
-          content: [
-            createTextContent(
-              `I understand the file structure summary. If asked to solve a data problem, I will check this context, and if I'm missing data, use get_cell_data tool to view more data in my current sheet. Then I will use the appropriate cell references to access the data and write code and formulas to solve the problem. I will search the web if needed and make full appropriate use of my tools as needed to solve problems. How can I help you?`
-            ),
-          ],
-          contextType: 'fileSummary',
-        },
-      ];
-    },
-    []
-  );
->>>>>>> 07add1cc
 
   return { getSummaryContext };
 }