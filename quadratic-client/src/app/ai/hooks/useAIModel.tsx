--- conflicted
+++ resolved
@@ -1,32 +1,17 @@
 import { debug } from '@/app/debugFlags';
 import type { SetValue } from '@/shared/hooks/useLocalStorage';
 import useLocalStorage from '@/shared/hooks/useLocalStorage';
-<<<<<<< HEAD
-import { DEFAULT_MODEL, DEFAULT_MODEL_VERSION, MODEL_OPTIONS } from 'quadratic-shared/ai/models/AI_MODELS';
-import type { AIModel } from 'quadratic-shared/typesAndSchemasAI';
-import { useEffect } from 'react';
-=======
 import { DEFAULT_MODEL, DEFAULT_MODEL_VERSION, MODELS_CONFIGURATION } from 'quadratic-shared/ai/models/AI_MODELS';
 import type { ModelConfig, ModelKey } from 'quadratic-shared/typesAndSchemasAI';
 import { useEffect, useMemo } from 'react';
->>>>>>> 0f345449
 
 export function useAIModel(): [ModelKey, SetValue<ModelKey>, ModelConfig] {
-  const [model, setModel] = useLocalStorage<ModelKey>('aiModel', DEFAULT_MODEL);
+  const [modelKey, setModelKey] = useLocalStorage<ModelKey>('aiModel', DEFAULT_MODEL);
   const [version, setVersion] = useLocalStorage<number>('aiModelVersion', 0);
 
-<<<<<<< HEAD
-  // This is to force update model stored in local storage to the current default model
-  useEffect(() => {
-    if (version !== DEFAULT_MODEL_VERSION) {
-      setModel(DEFAULT_MODEL);
-      setVersion(DEFAULT_MODEL_VERSION);
-    }
-  }, [setModel, setVersion, version]);
-=======
   const config = useMemo(() => {
-    return MODELS_CONFIGURATION[model];
-  }, [model]);
+    return MODELS_CONFIGURATION[modelKey];
+  }, [modelKey]);
 
   const defaultConfig = useMemo(() => {
     return MODELS_CONFIGURATION[DEFAULT_MODEL];
@@ -35,33 +20,25 @@
   if (!defaultConfig) {
     throw new Error(`Default model ${DEFAULT_MODEL} not found`);
   }
->>>>>>> 0f345449
 
   // This is to force update model stored in local storage to the current default model
   useEffect(() => {
     if (version !== DEFAULT_MODEL_VERSION) {
-      setModel(DEFAULT_MODEL);
+      setModelKey(DEFAULT_MODEL);
       setVersion(DEFAULT_MODEL_VERSION);
     }
-  }, [setModel, setVersion, version]);
+  }, [setModelKey, setVersion, version]);
 
   // If the model is removed from the MODELS object or is not enabled, set the model to the current default model
   useEffect(() => {
-<<<<<<< HEAD
-    if (!MODEL_OPTIONS[model] || (!debug && !MODEL_OPTIONS[model].enabled)) {
-      setModel(DEFAULT_MODEL);
+    if (!config || (!debug && !config.enabled)) {
+      setModelKey(DEFAULT_MODEL);
     }
-  }, [model, setModel]);
-=======
-    if (!config || (!debug && !config.enabled)) {
-      setModel(DEFAULT_MODEL);
-    }
-  }, [config, setModel]);
+  }, [config, setModelKey]);
 
   if (!config) {
-    return [DEFAULT_MODEL, setModel, defaultConfig];
+    return [DEFAULT_MODEL, setModelKey, defaultConfig];
   }
->>>>>>> 0f345449
 
-  return [model, setModel, config];
+  return [modelKey, setModelKey, config];
 }