--- conflicted
+++ resolved
@@ -50,21 +50,9 @@
     : '- The currently open sheet does not have any formatting.'
 }
 
-<<<<<<< HEAD
-CRITICAL INSTRUCTION: You MUST use the get_cell_data function BEFORE performing ANY operation on the sheet's data. This is a strict requirement.\n\n
-NEVER use set_cell_values or any other data modification tool without first using get_cell_data function to verify the current state of the data.\n\n
-You MUST use get_cell_data function in these situations:\n
-1. BEFORE any data modification or analysis\n
-2. BEFORE checking if cells are empty or contain specific values\n
-3. BEFORE making any assumptions about the data\n\n
-
-The sample data shown below is ONLY for understanding the structure of the sheet. It is NOT for making decisions or performing operations.\n
-ALWAYS use get_cell_data function to get the current, complete data before proceeding with any task.\n\n
-=======
 You may use the get_cell_data function to retrieve information about the sheet that is not contained within the context.\n
 Always ensure you have sufficient data before taking action on the sheet. Use get_cell_data to retrieve additional data as needed.\n
 Note, there is no data outside the bounds provided above.\n
->>>>>>> 68a180c5
 
 ${
   !!currentSheetContext && currentSheetContext.length === 1
@@ -123,11 +111,7 @@
 - kind: The kind of the value. This can be blank, text, number, logical, time instant, duration, error, html, code, image, date, time, date time, null or undefined.\n
 - pos: This is the position of the cell in A1 notation. Columns are represented by letters and rows are represented by numbers.\n\n
 
-<<<<<<< HEAD
-WARNING: This is ONLY sample data. You MUST use get_cell_data function to get the current data before performing any operations.\n\n
-=======
 WARNING: This is ONLY a subset of the data. Use the get_cell_data function to get additional data as defined by the bounds.\n\n
->>>>>>> 68a180c5
 
 There are following data in the currently open sheet:\n
 \`\`\`json
@@ -139,11 +123,7 @@
 
 Use the get_cell_data function to get additional data about the tables.
 
-<<<<<<< HEAD
-To work with the sheet's data, use the get_cell_data function function in the following ways:\n
-=======
 To work with more of the sheet's data, use the get_cell_data function in the following ways:\n
->>>>>>> 68a180c5
 1. In formulas, use A1 notation directly: \`=SUM(A1:B2)\`\n
 2. In Python and JavaScript, use \`q.cells("A1:B2")\`\n
 3. For different sheets, include the sheet name: \`=SUM('Sheet 1'!A1:B2)\` or \`q.cells("'Sheet 1'!A1:B2")\`\n
