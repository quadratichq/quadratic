--- conflicted
+++ resolved
@@ -32,11 +32,7 @@
         const response = await handleAIRequestToAPI({
           chatId: v4(),
           source: 'GetChatName',
-<<<<<<< HEAD
-          model: DEFAULT_GET_CHAT_NAME_MODEL,
-=======
           modelKey: DEFAULT_GET_CHAT_NAME_MODEL,
->>>>>>> 0f345449
           messages,
           signal: abortController.signal,
           useStream: false,
