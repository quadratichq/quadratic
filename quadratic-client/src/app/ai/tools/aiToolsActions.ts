import {
  addDateTimeValidationToolCall,
  addListValidationToolCall,
  addLogicalValidationToolCall,
  addMessageToolCall,
  addNumberValidationToolCall,
  addTextValidationToolCall,
  getValidationsToolCall,
  removeValidationsToolCall,
} from '@/app/ai/tools/aiValidations';
import { defaultFormatUpdate, describeFormatUpdates, expectedEnum } from '@/app/ai/tools/formatUpdate';
import { getConnectionSchemaMarkdown, getConnectionTableInfo } from '@/app/ai/utils/aiConnectionContext';
import { AICellResultToMarkdown } from '@/app/ai/utils/aiToMarkdown';
import { codeCellToMarkdown } from '@/app/ai/utils/codeCellToMarkdown';
import { events } from '@/app/events/events';
import { sheets } from '@/app/grid/controller/Sheets';
import type { ColumnRowResize } from '@/app/gridGL/interaction/pointer/PointerHeading';
import { ensureRectVisible } from '@/app/gridGL/interaction/viewportHelper';
import { content } from '@/app/gridGL/pixiApp/Content';
import { pixiAppSettings } from '@/app/gridGL/pixiApp/PixiAppSettings';
import type {
  BorderStyle,
  CellAlign,
  CellVerticalAlign,
  CellWrap,
  FormatUpdate,
  JsCoordinate,
  JsDataTableColumnHeader,
  JsSheetPosText,
  NumericFormat,
  NumericFormatKind,
  SheetPos,
  SheetRect,
} from '@/app/quadratic-core-types';
import {
  columnNameToIndex,
  convertTableToSheetPos,
  xyToA1,
  type JsSelection,
} from '@/app/quadratic-core/quadratic_core';
import { quadraticCore } from '@/app/web-workers/quadraticCore/quadraticCore';
import { apiClient } from '@/shared/api/apiClient';
import { CELL_HEIGHT, CELL_TEXT_MARGIN_LEFT, CELL_WIDTH, MIN_CELL_WIDTH } from '@/shared/constants/gridConstants';
import Color from 'color';
import { createTextContent } from 'quadratic-shared/ai/helpers/message.helper';
import type { AIToolsArgsSchema } from 'quadratic-shared/ai/specs/aiToolsSpec';
import { AITool } from 'quadratic-shared/ai/specs/aiToolsSpec';
import type { AISource, ToolResultContent } from 'quadratic-shared/typesAndSchemasAI';
import type { z } from 'zod';

const waitForSetCodeCellValue = (transactionId: string) => {
  return new Promise((resolve) => {
    const isTransactionRunning = pixiAppSettings.editorInteractionState.transactionsInfo.some(
      (t) => t.transactionId === transactionId
    );
    if (!isTransactionRunning) {
      resolve(undefined);
    } else {
      events.once('transactionEndUpdated', (transactionInfoId) => {
        if (transactionInfoId === transactionId) {
          resolve(undefined);
        } else {
          waitForSetCodeCellValue(transactionId).then(resolve);
        }
      });
    }
  });
};

const setCodeCellResult = async (
  sheetId: string,
  x: number,
  y: number,
  messageMetaData: AIToolMessageMetaData
): Promise<ToolResultContent> => {
  const tableCodeCell = content.cellsSheets.getById(sheetId)?.tables.getCodeCellIntersects({ x, y });
  const codeCell = tableCodeCell
    ? await quadraticCore.getCodeCell(sheetId, tableCodeCell.x, tableCodeCell.y)
    : undefined;
  if (!tableCodeCell || !codeCell) {
    return [createTextContent('Error executing set code cell value tool')];
  }

  if (codeCell.std_err || codeCell.spill_error) {
    // log code run error in analytics, if enabled
    const aiAnalyticsSettings = pixiAppSettings.editorInteractionState.settings.analyticsAi;
    if (aiAnalyticsSettings && !!messageMetaData.chatId && messageMetaData.messageIndex >= 0) {
      const codeRunError = JSON.stringify({
        code_string: codeCell.code_string,
        std_err: codeCell.std_err,
        spill_error: codeCell.spill_error,
      });
      apiClient.ai.codeRunError({
        chatId: messageMetaData.chatId,
        messageIndex: messageMetaData.messageIndex,
        codeRunError,
      });
    }
  }

  if (codeCell.std_err) {
    return [
      createTextContent(
        `The code cell run has resulted in an error:
\`\`\`
${codeCell.std_err}
\`\`\`
Think and reason about the error and try to fix it. Do not attempt the same fix repeatedly. If it failed once, it will fail again.
`
      ),
    ];
  }

  if (codeCell.spill_error) {
    return [
      createTextContent(
        `
The code cell has spilled, because the output overlaps with existing data on the sheet.
Output size when not spilled will be ${tableCodeCell.w} cells wide and ${tableCodeCell.h} cells high.\n
Use the move tool to move just the single cell position of the code you attempted to place to a new position.\n
This should be a single cell, not a range. E.g. if you're moving the code cell you placed at C1 to G1 then you should move to G1:G1.\n
Move the code cell to a new position that will avoid spilling. Make sure the new position is not overlapping with existing data on the sheet. Do not attempt the same location repeatedly. Attempt new locations until the spill is resolved.
`
      ),
    ];
  }

  if (tableCodeCell.is_html) {
    return [createTextContent('Executed set code cell value tool successfully to create a plotly chart.')];
  } else if (tableCodeCell.is_html_image) {
    return [createTextContent('Executed set code cell value tool successfully to create a javascript chart.')];
  }

  // single cell output
  if (tableCodeCell.w === 1 && tableCodeCell.h === 1) {
    const singleCell = await quadraticCore.getCellValue(sheetId, x, y);
    if (singleCell === undefined || singleCell.value === '') {
      return [
        createTextContent(
          'You returned a single empty cell. Was this on purpose? If not, you may have mistakenly not put what you want to return as the last line of code. It cannot be nested in a conditional. If you used if-else or try-catch, delete the conditionals unless the user explicitly asked for them. It must be outside all functions or conditionals as the very last line of code.'
        ),
      ];
    }
    return [createTextContent(`Output is: ${singleCell.value}`)];
  }

  // multiple cell output
  return [createTextContent(`Output size is ${tableCodeCell.w} cells wide and ${tableCodeCell.h} cells high.`)];
};

type AIToolMessageMetaData = {
  source: AISource;
  chatId: string;
  messageIndex: number;
};

export type AIToolActionsRecord = {
  [K in AITool]: (
    args: z.infer<(typeof AIToolsArgsSchema)[K]>,
    messageMetaData: AIToolMessageMetaData
  ) => Promise<ToolResultContent>;
};

export const aiToolsActions: AIToolActionsRecord = {
  [AITool.SetAIModel]: async (args) => {
    // no action as this tool is only meant to get structured data from AI
    return [createTextContent(`Executed set ai model tool successfully with name: ${args.ai_model}`)];
  },
  [AITool.SetChatName]: async (args) => {
    // no action as this tool is only meant to get structured data from AI
    return [createTextContent(`Executed set chat name tool successfully with name: ${args.chat_name}`)];
  },
  [AITool.AddDataTable]: async (args) => {
    try {
      const { sheet_name, top_left_position, table_name, table_data } = args;
      const sheetId = sheets.getSheetByName(sheet_name)?.id ?? sheets.current;
      const selection = sheets.stringToSelection(top_left_position, sheetId);
      if (!selection.isSingleSelection(sheets.jsA1Context)) {
        return [createTextContent('Invalid code cell position, this should be a single cell, not a range')];
      }
      const { x, y } = selection.getCursor();

      if (table_data.length > 0 && table_data[0].length > 0) {
        await quadraticCore.addDataTable({
          sheetId,
          x,
          y,
          name: table_name,
          values: table_data,
          firstRowIsHeader: true,
          isAi: true,
        });

        ensureRectVisible(sheetId, { x, y }, { x: x + table_data[0].length - 1, y: y + table_data.length - 1 });

        return [createTextContent(`Executed add data table tool successfully with name: ${table_name}`)];
      } else {
        return [createTextContent('data_table values are empty, cannot add data table without values')];
      }
    } catch (e) {
      return [createTextContent(`Error executing set cell values tool: ${e}`)];
    }
  },
  [AITool.SetCellValues]: async (args) => {
    try {
      const { sheet_name, top_left_position, cell_values } = args;
      const sheetId = sheet_name ? (sheets.getSheetByName(sheet_name)?.id ?? sheets.current) : sheets.current;
      const selection = sheets.stringToSelection(top_left_position, sheetId);
      if (!selection.isSingleSelection(sheets.jsA1Context)) {
        return [createTextContent('Invalid code cell position, this should be a single cell, not a range')];
      }
      const { x, y } = selection.getCursor();

      if (cell_values.length > 0 && cell_values[0].length > 0) {
        await quadraticCore.setCellValues(sheetId, x, y, cell_values, true);

        ensureRectVisible(sheetId, { x, y }, { x: x + cell_values[0].length - 1, y: y + cell_values.length - 1 });

        return [createTextContent('Executed set cell values tool successfully')];
      } else {
        return [createTextContent('cell_values are empty, cannot set cell values without values')];
      }
    } catch (e) {
      return [createTextContent(`Error executing set cell values tool: ${e}`)];
    }
  },
  [AITool.SetCodeCellValue]: async (args, messageMetaData) => {
    try {
      let { sheet_name, code_cell_name, code_cell_language, code_cell_position, code_string } = args;
      const sheetId = sheet_name ? (sheets.getSheetByName(sheet_name)?.id ?? sheets.current) : sheets.current;
      const selection = sheets.stringToSelection(code_cell_position, sheetId);
      if (!selection.isSingleSelection(sheets.jsA1Context)) {
        return [createTextContent('Invalid code cell position, this should be a single cell, not a range')];
      }

      const { x, y } = selection.getCursor();

      const transactionId = await quadraticCore.setCodeCellValue({
        sheetId,
        x,
        y,
        codeString: code_string,
        language: code_cell_language,
        codeCellName: code_cell_name,
        isAi: true,
      });

      if (transactionId) {
        await waitForSetCodeCellValue(transactionId);

        // After execution, adjust viewport to show full output if it exists
        const tableCodeCell = content.cellsSheets.getById(sheetId)?.tables.getCodeCellIntersects({ x, y });
        if (tableCodeCell) {
          const width = tableCodeCell.w;
          const height = tableCodeCell.h;
          ensureRectVisible(sheetId, { x, y }, { x: x + width - 1, y: y + height - 1 });
        }

        const result = await setCodeCellResult(sheetId, x, y, messageMetaData);
        return result;
      } else {
        return [createTextContent('Error executing set code cell value tool')];
      }
    } catch (e) {
      return [createTextContent(`Error executing set code cell value tool: ${e}`)];
    }
  },
  [AITool.GetDatabaseSchemas]: async (args) => {
    const { connection_ids } = args;
    const connectionIds = connection_ids.filter((id) => !!id);

    // Get team UUID from the current context
    const teamUuid = pixiAppSettings.editorInteractionState.teamUuid;
    if (!teamUuid) {
      return [createTextContent('Unable to retrieve database schemas. Access to team is required.')];
    }

    // Get all team connections or specific ones
    let connections;
    try {
      const teamConnections = await apiClient.connections.list(teamUuid);
      connections =
        connectionIds.length > 0
          ? teamConnections.filter((connection) => connectionIds.includes(connection.uuid))
          : teamConnections;

      if (connections.length === 0) {
        return [
          createTextContent(
            `Error: ${connectionIds.length === 0 ? 'No database connections found for this team. Please set up database connections in the team settings first.' : 'None of the specified connection IDs were found or accessible. Make sure the connection IDs are correct. To see all available connections, call this tool with empty connection_ids array.'}`
          ),
        ];
      }
    } catch (connectionError) {
      console.warn('[GetDatabaseSchemas] Failed to fetch team connections:', connectionError);
      return [
        createTextContent(
          `Error: Unable to retrieve database connections. This could be because of network issues, please try again later. ${connectionError}`
        ),
      ];
    }

    try {
      // Get info for each connection
      const connectionsInfo = await Promise.all(
        connections.map((connection) => getConnectionTableInfo(connection, teamUuid))
      );

      // Filter out null results
      if (connectionsInfo.length === 0) {
        return [
          createTextContent(
            'No database schemas could be retrieved. All connections may be unavailable or have configuration issues.'
          ),
        ];
      }

      // Format the response
      const schemaText = connectionsInfo.map(getConnectionSchemaMarkdown).join('\n---\n\n');

      // Add connection summary for future reference
      const connectionSummary = connectionsInfo
        .filter((item) => item && !item.error)
        .map((item) => `- ${item!.connectionName} (${item!.connectionType}): ${item!.connectionId}`)
        .join('\n');

      const summaryText = connectionSummary
        ? `\n\nAvailable connection IDs for future reference:\n${connectionSummary}`
        : '';

      return [
        createTextContent(
          schemaText
            ? `Database schemas retrieved successfully:\n\n${schemaText}${summaryText}`
            : `No database schema information available.${summaryText}`
        ),
      ];
    } catch (error) {
      console.error('[GetDatabaseSchemas] Unexpected error:', error);
      return [
        createTextContent(
          `Error retrieving database schemas: ${error instanceof Error ? error.message : String(error)}`
        ),
      ];
    }
  },
  [AITool.SetSQLCodeCellValue]: async (args, messageMetaData) => {
    try {
      let { sheet_name, code_cell_name, connection_kind, code_cell_position, sql_code_string, connection_id } = args;
      const sheetId = sheet_name ? (sheets.getSheetByName(sheet_name)?.id ?? sheets.current) : sheets.current;
      const selection = sheets.stringToSelection(code_cell_position, sheetId);
      if (!selection.isSingleSelection(sheets.jsA1Context)) {
        return [createTextContent('Invalid code cell position, this should be a single cell, not a range')];
      }

      const { x, y } = selection.getCursor();

      const transactionId = await quadraticCore.setCodeCellValue({
        sheetId,
        x,
        y,
        codeString: sql_code_string,
        language: {
          Connection: {
            kind: connection_kind,
            id: connection_id,
          },
        },
        codeCellName: code_cell_name,
        isAi: true,
      });

      if (transactionId) {
        await waitForSetCodeCellValue(transactionId);

        // After execution, adjust viewport to show full output if it exists
        const tableCodeCell = content.cellsSheets.getById(sheetId)?.tables.getCodeCellIntersects({ x, y });
        if (tableCodeCell) {
          const width = tableCodeCell.w;
          const height = tableCodeCell.h;
          ensureRectVisible(sheetId, { x, y }, { x: x + width - 1, y: y + height - 1 });
        }

        const result = await setCodeCellResult(sheetId, x, y, messageMetaData);
        return result;
      } else {
        return [createTextContent('Error executing set sql code cell value tool')];
      }
    } catch (e) {
      return [createTextContent(`Error executing set sql code cell value tool: ${e}`)];
    }
  },
  [AITool.SetFormulaCellValue]: async (args) => {
    try {
      let { sheet_name, code_cell_position, formula_string } = args;
      const sheetId = sheet_name ? (sheets.getSheetByName(sheet_name)?.id ?? sheets.current) : sheets.current;
      const transactionId = await quadraticCore.setFormula({
        sheetId,
        selection: code_cell_position,
        codeString: formula_string,
      });
      if (transactionId) {
        await waitForSetCodeCellValue(transactionId);
        return [
          createTextContent(
            `Successfully set formula cells in ${code_cell_position}. The results of the formula cells are contained with the context above.`
          ),
        ];
      } else {
        return [createTextContent('Error executing set formula cell value tool')];
      }
    } catch (e) {
      return [createTextContent(`Error executing set formula cell value tool: ${e}`)];
    }
  },
  [AITool.MoveCells]: async (args) => {
    try {
      const { sheet_name, source_selection_rect, target_top_left_position } = args;
      const sheetId = sheet_name ? (sheets.getSheetByName(sheet_name)?.id ?? sheets.current) : sheets.current;
      const sourceSelection = sheets.stringToSelection(source_selection_rect, sheetId);
      const sourceRect = sourceSelection.getSingleRectangleOrCursor(sheets.jsA1Context);
      if (!sourceRect) {
        return [createTextContent('Invalid source selection, this should be a single rectangle, not a range')];
      }
      const sheetRect: SheetRect = {
        min: {
          x: sourceRect.min.x,
          y: sourceRect.min.y,
        },
        max: {
          x: sourceRect.max.x,
          y: sourceRect.max.y,
        },
        sheet_id: {
          id: sheetId,
        },
      };

      const targetSelection = sheets.stringToSelection(target_top_left_position, sheetId);
      if (!targetSelection.isSingleSelection(sheets.jsA1Context)) {
        return [createTextContent('Invalid code cell position, this should be a single cell, not a range')];
      }
      const { x, y } = targetSelection.getCursor();

      await quadraticCore.moveCells(sheetRect, x, y, sheetId, false, false, true);

      return [createTextContent('Executed move cells tool successfully.')];
    } catch (e) {
      return [createTextContent(`Error executing move cells tool: ${e}`)];
    }
  },
  [AITool.DeleteCells]: async (args) => {
    try {
      const { sheet_name, selection } = args;
      const sheetId = sheet_name ? (sheets.getSheetByName(sheet_name)?.id ?? sheets.current) : sheets.current;
      const sourceSelection = sheets.stringToSelection(selection, sheetId).save();
      const response = await quadraticCore.deleteCellValues(sourceSelection, true);
      if (response?.result) {
        return [createTextContent(`The selection ${args.selection} was deleted successfully.`)];
      } else {
        return [createTextContent(`There was an error executing the delete cells tool: ${response?.error}`)];
      }
    } catch (e) {
      return [createTextContent(`Error executing delete cells tool: ${e}`)];
    }
  },
  [AITool.UpdateCodeCell]: async (args, messageMetaData) => {
    try {
      if (!pixiAppSettings.setCodeEditorState) {
        throw new Error('setCodeEditorState is not defined');
      }

      const { code_string } = args;

      const editorContent = pixiAppSettings.codeEditorState.diffEditorContent?.isApplied
        ? pixiAppSettings.codeEditorState.diffEditorContent.editorContent
        : pixiAppSettings.codeEditorState.editorContent;

      const codeCell = pixiAppSettings.codeEditorState.codeCell;

      pixiAppSettings.setCodeEditorState((prev) => ({
        ...prev,
        diffEditorContent: { editorContent, isApplied: true },
        waitingForEditorClose: {
          codeCell,
          showCellTypeMenu: false,
          initialCode: code_string,
          inlineEditor: false,
        },
      }));

      const transactionId = await quadraticCore.setCodeCellValue({
        sheetId: codeCell.sheetId,
        x: codeCell.pos.x,
        y: codeCell.pos.y,
        codeString: code_string,
        language: codeCell.language,
        isAi: true,
      });

      if (transactionId) {
        await waitForSetCodeCellValue(transactionId);

        const result = await setCodeCellResult(codeCell.sheetId, codeCell.pos.x, codeCell.pos.y, messageMetaData);

        return [
          ...result,
          createTextContent(
            'User is presented with diff editor, with accept and reject buttons, to revert the changes if needed'
          ),
        ];
      } else {
        return [createTextContent('Error executing update code cell tool')];
      }
    } catch (e) {
      return [createTextContent(`Error executing update code cell tool: ${e}`)];
    }
  },
  [AITool.CodeEditorCompletions]: async () => {
    return [
      createTextContent(
        'Code editor completions tool executed successfully, user is presented with a list of code completions, to choose from.'
      ),
    ];
  },
  [AITool.UserPromptSuggestions]: async () => {
    return [
      createTextContent(
        'User prompt suggestions tool executed successfully, user is presented with a list of prompt suggestions, to choose from.'
      ),
    ];
  },
  [AITool.EmptyChatPromptSuggestions]: async () => {
    return [
      createTextContent(
        'Empty chat prompt suggestions tool executed successfully, user is presented with a list of prompt suggestions, to choose from.'
      ),
    ];
  },
  [AITool.PDFImport]: async () => {
    return [createTextContent('PDF import tool executed successfully.')];
  },
  [AITool.GetCellData]: async (args) => {
    try {
      const { selection, sheet_name, page } = args;
      const sheetId = sheet_name ? (sheets.getSheetByName(sheet_name)?.id ?? sheets.current) : sheets.current;
      const response = await quadraticCore.getAICells(selection, sheetId, page);
      if (!response || typeof response === 'string' || ('error' in response && response.error)) {
        const error = typeof response === 'string' ? response : response?.error;
        return [createTextContent(`There was an error executing the get cells tool ${error}`)];
      } else if ('values' in response) {
        return [createTextContent(AICellResultToMarkdown(response))];
      } else {
        // should not be reached
        return [createTextContent('There was an error executing the get cells tool')];
      }
    } catch (e) {
      return [createTextContent(`Error executing get cell data tool: ${e}`)];
    }
  },
  [AITool.SetTextFormats]: async (args) => {
    try {
      const kind = args.number_type
        ? expectedEnum<NumericFormatKind>(args.number_type, ['NUMBER', 'CURRENCY', 'PERCENTAGE', 'EXPONENTIAL'])
        : null;
      let numericFormat: NumericFormat | null = null;
      if (kind) {
        numericFormat = args.number_type
          ? {
              type: kind,
              symbol: args.currency_symbol ?? null,
            }
          : null;
      }
      const formatUpdates: FormatUpdate = {
        ...defaultFormatUpdate(),
        bold: args.bold ?? null,
        italic: args.italic ?? null,
        underline: args.underline ?? null,
        strike_through: args.strike_through ?? null,
        text_color: args.text_color ?? null,
        fill_color: args.fill_color ?? null,
        align: args.align ? expectedEnum<CellAlign>(args.align, ['left', 'center', 'right']) : null,
        vertical_align: args.vertical_align
          ? expectedEnum<CellVerticalAlign>(args.vertical_align, ['top', 'middle', 'bottom'])
          : null,
        wrap: args.wrap ? expectedEnum<CellWrap>(args.wrap, ['wrap', 'overflow', 'clip']) : null,
        numeric_commas: args.numeric_commas ?? null,
        numeric_format: numericFormat,
        date_time: args.date_time ?? null,
      };

      const sheetId = args.sheet_name ? (sheets.getSheetByName(args.sheet_name)?.id ?? sheets.current) : sheets.current;
      const response = await quadraticCore.setFormats(sheetId, args.selection, formatUpdates, true);
      if (response?.result) {
        return [
          createTextContent(
            `Executed set formats tool on ${args.selection} for ${describeFormatUpdates(formatUpdates, args)} successfully.`
          ),
        ];
      } else {
        return [createTextContent(`There was an error executing the set formats tool: ${response?.error}`)];
      }
    } catch (e) {
      return [createTextContent(`Error executing set formats tool: ${e}`)];
    }
  },
  [AITool.GetTextFormats]: async (args) => {
    try {
      const sheetId = args.sheet_name ? (sheets.getSheetByName(args.sheet_name)?.id ?? sheets.current) : sheets.current;
      const response = await quadraticCore.getAICellFormats(sheetId, args.selection, args.page);
      if (typeof response === 'string') {
        return [createTextContent(`The selection ${args.selection} has:\n${response}`)];
      } else {
        return [createTextContent(`There was an error executing the get cell formats tool: ${response?.error}`)];
      }
    } catch (e) {
      return [createTextContent(`Error executing get text formats tool: ${e}`)];
    }
  },
  [AITool.ConvertToTable]: async (args) => {
    try {
      const sheetId = args.sheet_name ? (sheets.getSheetByName(args.sheet_name)?.id ?? sheets.current) : sheets.current;
      const sheetRect = sheets.selectionToSheetRectString(sheetId, args.selection);
      if (!sheetRect) {
        return [createTextContent('Invalid selection, this should be a single rectangle, not a range')];
      }
      const response = await quadraticCore.gridToDataTable(
        sheetRect,
        args.table_name,
        args.first_row_is_column_names,
        true
      );
      if (response?.result) {
        return [createTextContent('Converted sheet data to table.')];
      } else {
        return [createTextContent(`Error executing convert to table tool: ${response?.error}`)];
      }
    } catch (e) {
      return [createTextContent(`Error executing convert to table tool: ${e}`)];
    }
  },
  [AITool.WebSearch]: async (args) => {
    return [createTextContent('Search tool executed successfully.')];
  },
  [AITool.WebSearchInternal]: async (args) => {
    return [createTextContent('Web search tool executed successfully.')];
  },
  [AITool.AddSheet]: async (args) => {
    try {
      const { sheet_name, insert_before_sheet_name } = args;
      const response = await quadraticCore.addSheet(sheet_name, insert_before_sheet_name ?? undefined, true);
      if (response?.result) {
        return [createTextContent('Create new sheet tool executed successfully.')];
      } else {
        return [createTextContent(`Error executing add sheet tool: ${response?.error}`)];
      }
    } catch (e) {
      return [createTextContent(`Error executing add sheet tool: ${e}`)];
    }
  },
  [AITool.DuplicateSheet]: async (args) => {
    try {
      const { sheet_name_to_duplicate, name_of_new_sheet } = args;
      const sheetId = sheets.getSheetIdFromName(sheet_name_to_duplicate);
      if (!sheetId) {
        return [createTextContent('Error executing duplicate sheet tool, sheet not found')];
      }
      const response = await quadraticCore.duplicateSheet(sheetId, name_of_new_sheet, true);
      if (response?.result) {
        return [createTextContent('Duplicate sheet tool executed successfully.')];
      } else {
        return [createTextContent(`Error executing duplicate sheet tool: ${response?.error}`)];
      }
    } catch (e) {
      return [createTextContent(`Error executing duplicate sheet tool: ${e}`)];
    }
  },
  [AITool.RenameSheet]: async (args) => {
    try {
      const { sheet_name, new_name } = args;
      const sheetId = sheets.getSheetIdFromName(sheet_name);
      if (!sheetId) {
        return [createTextContent('Error executing rename sheet tool, sheet not found')];
      }
      const response = await quadraticCore.setSheetName(sheetId, new_name, true);
      if (response?.result) {
        return [createTextContent('Rename sheet tool executed successfully.')];
      } else {
        return [createTextContent(`Error executing rename sheet tool: ${response?.error}`)];
      }
    } catch (e) {
      return [createTextContent(`Error executing rename sheet tool: ${e}`)];
    }
  },
  [AITool.DeleteSheet]: async (args) => {
    try {
      const { sheet_name } = args;
      const sheetId = sheets.getSheetIdFromName(sheet_name);
      if (!sheetId) {
        return [createTextContent('Error executing delete sheet tool, sheet not found')];
      }
      const response = await quadraticCore.deleteSheet(sheetId, true);
      if (response?.result) {
        return [createTextContent('Delete sheet tool executed successfully.')];
      } else {
        return [createTextContent(`Error executing delete sheet tool: ${response?.error}`)];
      }
    } catch (e) {
      return [createTextContent(`Error executing delete sheet tool: ${e}`)];
    }
  },
  [AITool.MoveSheet]: async (args) => {
    try {
      const { sheet_name, insert_before_sheet_name } = args;
      const sheetId = sheets.getSheetIdFromName(sheet_name);
      const insertBeforeSheetId = insert_before_sheet_name
        ? sheets.getSheetIdFromName(insert_before_sheet_name)
        : undefined;
      if (!sheetId) {
        return [createTextContent('Error executing move sheet tool, sheet not found')];
      }
      const response = await quadraticCore.moveSheet(sheetId, insertBeforeSheetId, true);
      if (response?.result) {
        return [createTextContent('Move sheet tool executed successfully.')];
      } else {
        return [createTextContent(`Error executing move sheet tool: ${response?.error}`)];
      }
    } catch (e) {
      return [createTextContent(`Error executing move sheet tool: ${e}`)];
    }
  },
  [AITool.ColorSheets]: async (args) => {
    try {
      const { sheet_names_to_color } = args;
      const response = await quadraticCore.setSheetsColor(sheet_names_to_color, true);
      if (response?.result) {
        return [createTextContent('Color sheets tool executed successfully.')];
      } else {
        return [createTextContent(`Error executing color sheets tool: ${response?.error}`)];
      }
    } catch (e) {
      return [createTextContent(`Error executing color sheets tool: ${e}`)];
    }
  },
  [AITool.TextSearch]: async (args) => {
    try {
      const { query, case_sensitive, whole_cell, search_code, sheet_name } = args;
      let sheet_id = null;
      if (sheet_name) {
        sheet_id = sheets.getSheetIdFromName(sheet_name) ?? null;
        if (sheet_id === '') {
          sheet_id = null;
        }
      }

      const results = await quadraticCore.search(query, {
        case_sensitive: case_sensitive ?? null,
        whole_cell: whole_cell ?? null,
        search_code: search_code ?? null,
        sheet_id,
      });

      const sortedResults: Record<string, JsSheetPosText[]> = {};
      results.forEach((result) => {
        if (!sortedResults[result.sheet_id]) {
          sortedResults[result.sheet_id] = [];
        }
        sortedResults[result.sheet_id].push(result);
      });

      const text = Object.entries(sortedResults)
        .map(([sheet_id, results]) => {
          const sheet = sheets.getById(sheet_id);
          if (sheet) {
            return `For Sheet "${sheet.name}": ${results
              .map((result) => `Cell: ${xyToA1(Number(result.x), Number(result.y))} is "${result.text}"`)
              .join(', ')}`;
          } else {
            return '';
          }
        })
        .join('.\n');
      return [createTextContent(text)];
    } catch (e) {
      return [createTextContent(`Error executing text search tool: ${e}`)];
    }
  },
  [AITool.HasCellData]: async (args) => {
    try {
      const { selection, sheet_name } = args;
      const sheetId = sheet_name ? (sheets.getSheetByName(sheet_name)?.id ?? sheets.current) : sheets.current;
      const response = await quadraticCore.hasCellData(sheetId, selection);
      return [
        createTextContent(
          response
            ? `The selection "${args.selection}" in Sheet "${args.sheet_name}" has data.`
            : `The selection "${args.selection}" in Sheet "${args.sheet_name}" does not have data.`
        ),
      ];
    } catch (e) {
      return [createTextContent(`Error executing has cell data tool: ${e}`)];
    }
  },
  [AITool.RerunCode]: async (args) => {
    try {
      const { sheet_name, selection } = args;
      const sheetId = sheet_name ? (sheets.getSheetByName(sheet_name)?.id ?? sheets.current) : undefined;
      const response = await quadraticCore.rerunCodeCells(sheetId, selection ?? undefined, true);
      if (typeof response === 'string') {
        await waitForSetCodeCellValue(response);
        const text =
          sheet_name && selection
            ? `Code in sheet "${sheet_name}" within selection "${selection}" has been rerun.`
            : sheet_name && !selection
              ? `Code in sheet "${sheet_name}" has been rerun.`
              : 'Code in all sheets has been rerun.';
        return [createTextContent(text)];
      } else {
        return [createTextContent(`There was an error executing the rerun code tool: ${response?.error}`)];
      }
    } catch (e) {
      return [createTextContent(`Error executing rerun code tool: ${e}`)];
    }
  },
  [AITool.ResizeColumns]: async (args) => {
    try {
      const { sheet_name, selection, size } = args;
      const sheetId = sheet_name ? (sheets.getSheetByName(sheet_name)?.id ?? sheets.current) : sheets.current;

      let jsSelection: JsSelection | undefined;
      try {
        jsSelection = sheets.stringToSelection(selection, sheetId);
      } catch (e: any) {
        return [createTextContent(`Error executing resize columns tool. Invalid selection: ${e.message}.`)];
      }

      let columns: Uint32Array;
      try {
        columns = jsSelection.getColumnsWithSelectedCells(sheets.jsA1Context);
      } catch (e: any) {
        return [
          createTextContent(`Error executing resize columns tool. Unable to get selected columns: ${e.message}.`),
        ];
      }

      if (columns.length === 0) {
        return [createTextContent('No columns selected.')];
      }

      const resizing: ColumnRowResize[] = [];
      for (const column of columns) {
        let newSize: number;
        if (size === 'auto') {
          const maxWidth = await content.cellsSheets.getCellsContentMaxWidth(column);
          if (maxWidth === 0) {
            newSize = CELL_WIDTH;
          } else {
            const contentSizePlusMargin = maxWidth + CELL_TEXT_MARGIN_LEFT * 3;
            newSize = Math.max(contentSizePlusMargin, MIN_CELL_WIDTH);
          }
        } else {
          newSize = CELL_WIDTH;
        }

        const originalSize = sheets.sheet.offsets.getColumnWidth(column);
        if (originalSize !== newSize) {
          resizing.push({ index: column, size: newSize });
        }
      }

      if (resizing.length) {
        const response = await quadraticCore.resizeColumns(sheetId, resizing, true);
        if (response?.result) {
          return [createTextContent(`Resize columns tool executed successfully.`)];
        } else {
          return [createTextContent(`Error executing resize columns tool: ${response?.error}`)];
        }
      } else {
        return [createTextContent('No columns selected.')];
      }
    } catch (e) {
      return [createTextContent(`Error executing resize columns tool: ${e}`)];
    }
  },
  [AITool.ResizeRows]: async (args) => {
    try {
      const { sheet_name, selection, size } = args;
      const sheetId = sheet_name ? (sheets.getSheetByName(sheet_name)?.id ?? sheets.current) : sheets.current;

      let jsSelection: JsSelection | undefined;
      try {
        jsSelection = sheets.stringToSelection(selection, sheetId);
      } catch (e: any) {
        return [createTextContent(`Error executing resize rows tool. Invalid selection: ${e.message}.`)];
      }

      let rows: Uint32Array;
      try {
        rows = jsSelection.getRowsWithSelectedCells(sheets.jsA1Context);
      } catch (e: any) {
        return [createTextContent(`Error executing resize rows tool. Unable to get selected rows: ${e.message}.`)];
      }

      if (rows.length === 0) {
        return [createTextContent('No rows selected.')];
      }

      const resizing: ColumnRowResize[] = [];
      for (const row of rows) {
        let newSize: number;
        if (size === 'auto') {
          const maxHeight = await content.cellsSheets.getCellsContentMaxHeight(row);
          newSize = Math.max(maxHeight, CELL_HEIGHT);
        } else {
          newSize = CELL_HEIGHT;
        }

        const originalSize = sheets.sheet.offsets.getRowHeight(row);
        if (originalSize !== newSize) {
          resizing.push({ index: row, size: newSize });
        }
      }

      if (resizing.length) {
        const response = await quadraticCore.resizeRows(sheetId, resizing, true);
        if (response?.result) {
          return [createTextContent('Resize rows tool executed successfully.')];
        } else {
          return [createTextContent(`Error executing resize rows tool: ${response?.error}`)];
        }
      } else {
        return [createTextContent('No rows selected.')];
      }
    } catch (e) {
      return [createTextContent(`Error executing resize rows tool: ${e}`)];
    }
  },
  [AITool.SetBorders]: async (args) => {
    try {
      const { sheet_name, selection, color, line, border_selection } = args;
      const sheetId = sheet_name ? (sheets.getSheetByName(sheet_name)?.id ?? sheets.current) : sheets.current;

      let jsSelection: JsSelection | undefined;
      try {
        jsSelection = sheets.stringToSelection(selection, sheetId);
      } catch (e: any) {
        return [createTextContent(`Invalid selection in SetBorders tool call: ${e.message}.`)];
      }

      const colorObject = color ? Color(color).rgb().object() : { r: 0, g: 0, b: 0 };
      const style: BorderStyle = {
        line,
        color: { red: colorObject.r, green: colorObject.g, blue: colorObject.b, alpha: 1 },
      };

      const response = await quadraticCore.setBorders(jsSelection.save(), border_selection, style, true);
      if (response?.result) {
        return [createTextContent('Set borders tool executed successfully.')];
      } else {
        return [createTextContent(`Error executing set borders tool: ${response?.error}`)];
      }
    } catch (e) {
      return [createTextContent(`Error executing set borders tool: ${e}`)];
    }
  },
  [AITool.InsertColumns]: async (args) => {
    try {
      const { sheet_name, column, right, count } = args;
      const columnIndex = columnNameToIndex(column);
      if (columnIndex === undefined) {
        return [createTextContent(`Error executing insert columns tool. Invalid column: ${column}.`)];
      }

      const sheetId = sheet_name ? (sheets.getSheetByName(sheet_name)?.id ?? sheets.current) : sheets.current;

      // the "right" if weird: it's what column we use for formatting, so we need to add 1 if we're inserting to the right
      const response = await quadraticCore.insertColumns(
        sheetId,
        Number(columnIndex) + (right ? 1 : 0),
        count,
        !right,
        true
      );
      if (response?.result) {
        return [createTextContent('Insert columns tool executed successfully.')];
      } else {
        return [createTextContent(`Error executing insert columns tool: ${response?.error}`)];
      }
    } catch (e) {
      return [createTextContent(`Error executing insert columns tool: ${e}`)];
    }
  },
  [AITool.InsertRows]: async (args) => {
    try {
      const { sheet_name, row, below, count } = args;
      const sheetId = sheet_name ? (sheets.getSheetByName(sheet_name)?.id ?? sheets.current) : sheets.current;

      // the "below" is weird: it's what row we use for formatting, so we need to add 1 if we're inserting below
      const response = await quadraticCore.insertRows(sheetId, row + (below ? 1 : 0), count, !below, true);
      if (response?.result) {
        return [createTextContent('Insert rows tool executed successfully.')];
      } else {
        return [createTextContent(`Error executing insert rows tool: ${response?.error}`)];
      }
    } catch (e) {
      return [createTextContent(`Error executing insert rows tool: ${e}`)];
    }
  },
  [AITool.DeleteColumns]: async (args) => {
    try {
      const { sheet_name, columns } = args;
      const sheetId = sheet_name ? (sheets.getSheetByName(sheet_name)?.id ?? sheets.current) : sheets.current;
      const columnIndicies = columns.flatMap((column) => {
        const columnIndex = columnNameToIndex(column);
        if (columnIndex === undefined) {
          return [];
        }
        return [Number(columnIndex)];
      });
      const response = await quadraticCore.deleteColumns(sheetId, columnIndicies, true);
      if (response?.result) {
        return [createTextContent('Delete columns tool executed successfully.')];
      } else {
        return [createTextContent(`Error executing delete columns tool: ${response?.error}`)];
      }
    } catch (e) {
      return [createTextContent(`Error executing delete columns tool: ${e}`)];
    }
  },
  [AITool.DeleteRows]: async (args) => {
    try {
      const { sheet_name, rows } = args;
      const sheetId = sheet_name ? (sheets.getSheetByName(sheet_name)?.id ?? sheets.current) : sheets.current;
      const response = await quadraticCore.deleteRows(sheetId, rows, true);
      if (response?.result) {
        return [createTextContent('Delete rows tool executed successfully.')];
      } else {
        return [createTextContent(`Error executing delete rows tool: ${response?.error}`)];
      }
    } catch (e) {
      return [createTextContent(`Error executing delete rows tool: ${e}`)];
    }
  },
  [AITool.TableMeta]: async (args) => {
    try {
      const {
        sheet_name,
        table_location,
        first_row_is_column_names,
        new_table_name,
        show_name,
        show_columns,
        alternating_row_colors,
      } = args;
      const sheetId = sheet_name ? (sheets.getSheetByName(sheet_name)?.id ?? sheets.current) : sheets.current;
      const sheetRect = sheets.selectionToSheetRect(sheetId, table_location);
      if (first_row_is_column_names !== undefined && first_row_is_column_names !== null) {
        const response = await quadraticCore.dataTableFirstRowAsHeader(
          sheetId,
          Number(sheetRect.min.x),
          Number(sheetRect.min.y),
          first_row_is_column_names,
          true
        );
        if (!response?.result) {
          return [createTextContent(`Error executing table meta tool: ${response?.error}`)];
        }
      }
      if (
        new_table_name !== undefined ||
        new_table_name !== null ||
        show_name !== undefined ||
        show_name !== null ||
        show_columns !== undefined ||
        show_columns !== null ||
        alternating_row_colors !== undefined ||
        alternating_row_colors !== null
      ) {
        const response = await quadraticCore.dataTableMeta(
          sheetId,
          Number(sheetRect.min.x),
          Number(sheetRect.min.y),
          {
            name: new_table_name ?? undefined,
            alternatingColors: alternating_row_colors ?? undefined,
            showName: show_name ?? undefined,
            showColumns: show_columns ?? undefined,
          },
          true
        );
        if (!response?.result) {
          return [createTextContent(`Error executing table meta tool: ${response?.error}`)];
        }
      }
      return [createTextContent('Set table meta tool executed successfully.')];
    } catch (e) {
      return [createTextContent(`Error executing table meta tool: ${e}`)];
    }
  },
  [AITool.TableColumnSettings]: async (args) => {
    try {
      const { sheet_name, table_location, column_names } = args;
      const sheetId = sheet_name ? (sheets.getSheetByName(sheet_name)?.id ?? sheets.current) : sheets.current;
      const sheetRect = sheets.selectionToSheetRect(sheetId, table_location);
      const sheet = content.cellsSheets.getById(sheetId);
      if (!sheet) {
        return [createTextContent(`Error executing table column settings tool. Sheet not found: ${sheet_name}.`)];
      }
      const table = sheet.tables.getTable(sheetRect.min.x, sheetRect.min.y);
      if (!table) {
        return [createTextContent(`Error executing table column settings tool. Table not found at ${table_location}.`)];
      }
      // convert the ai response to the format expected by the core
      const columns: JsDataTableColumnHeader[] = table.codeCell.columns.map((column, i) => {
        const changedColumn = column_names.find((c) => c.old_name.toLowerCase() === column.name.toLowerCase());
        return changedColumn
          ? { valueIndex: i, name: changedColumn.new_name, display: changedColumn.show }
          : { valueIndex: i, name: column.name, display: column.display };
      });
      const response = await quadraticCore.dataTableMeta(
        sheetId,
        Number(sheetRect.min.x),
        Number(sheetRect.min.y),
        { columns },
        true
      );
      if (response?.result) {
        return [createTextContent('Rename table columns tool executed successfully.')];
      } else {
        return [createTextContent(`Error executing rename table columns tool: ${response?.error}`)];
      }
    } catch (e) {
      return [createTextContent(`Error executing table column settings tool: ${e}`)];
    }
  },
  [AITool.GetValidations]: async (args) => {
    try {
      const { sheet_name } = args;
      const text = getValidationsToolCall(sheet_name);
      return [createTextContent(text)];
    } catch (e) {
      return [createTextContent(`Error executing get validations tool: ${e}`)];
    }
  },
  [AITool.AddMessage]: async (args) => {
    try {
      const text = await addMessageToolCall(args);
      return [createTextContent(text)];
    } catch (e) {
      return [createTextContent(`Error executing add message tool: ${e}`)];
    }
  },
  [AITool.AddLogicalValidation]: async (args) => {
    try {
      const text = await addLogicalValidationToolCall(args);
      return [createTextContent(text)];
    } catch (e) {
      return [createTextContent(`Error executing add logical validation tool: ${e}`)];
    }
  },
  [AITool.AddListValidation]: async (args) => {
    try {
      const text = await addListValidationToolCall(args);
      return [createTextContent(text)];
    } catch (e) {
      return [createTextContent(`Error executing add list validation tool: ${e}`)];
    }
  },
  [AITool.AddTextValidation]: async (args) => {
    try {
      const text = await addTextValidationToolCall(args);
      return [createTextContent(text)];
    } catch (e) {
      return [createTextContent(`Error executing add text validation tool: ${e}`)];
    }
  },
  [AITool.AddNumberValidation]: async (args) => {
    try {
      const text = await addNumberValidationToolCall(args);
      return [createTextContent(text)];
    } catch (e) {
      return [createTextContent(`Error executing add number validation tool: ${e}`)];
    }
  },
  [AITool.AddDateTimeValidation]: async (args) => {
    try {
      const text = await addDateTimeValidationToolCall(args);
      return [createTextContent(text)];
    } catch (e) {
      return [createTextContent(`Error executing add date time validation tool: ${e}`)];
    }
  },
  [AITool.RemoveValidations]: async (args) => {
    try {
      const text = await removeValidationsToolCall(args);
      return [createTextContent(text)];
    } catch (e) {
      return [createTextContent(`Error executing remove validations tool: ${e}`)];
    }
  },
  [AITool.GetCodeCellValue]: async (args) => {
    let sheetId: string | undefined;
    let codePos: JsCoordinate | undefined;
    if (args.sheet_name) {
      sheetId = sheets.getSheetIdFromName(args.sheet_name);
    }
    if (!sheetId) {
      sheetId = sheets.current;
    }
    if (args.code_cell_name) {
      try {
        const tableSheetPos: SheetPos = convertTableToSheetPos(args.code_cell_name, sheets.jsA1Context);
        if (tableSheetPos) {
          codePos = { x: Number(tableSheetPos.x), y: Number(tableSheetPos.y) };
          sheetId = tableSheetPos.sheet_id.id;
        }
      } catch (e) {}
    }
    if (!codePos && args.code_cell_position) {
      try {
        const sheetRect: SheetRect = sheets.selectionToSheetRect(sheetId ?? sheets.current, args.code_cell_position);
        codePos = { x: Number(sheetRect.min.x), y: Number(sheetRect.min.y) };
        sheetId = sheetRect.sheet_id.id;
      } catch (e) {}
    }

    if (!codePos || !sheetId) {
      return [
        createTextContent(
          `Error executing get code cell value tool. Invalid code cell position: ${args.code_cell_position} or table name: ${args.code_cell_name}.`
        ),
      ];
    }
    try {
      const text = await codeCellToMarkdown(sheetId, codePos.x, codePos.y);
      return [createTextContent(text)];
    } catch (e) {
      return [createTextContent(`Error executing get code cell value tool: ${e}`)];
    }
  },
  [AITool.Undo]: async (args) => {
    try {
      const text = await quadraticCore.undo(args.count ?? 1, true);
      return [createTextContent(text ?? 'Undo tool executed successfully.')];
    } catch (e) {
      return [createTextContent(`Error executing undo tool: ${e}`)];
    }
  },
  [AITool.Redo]: async (args) => {
    try {
      const text = await quadraticCore.redo(args.count ?? 1, true);
      return [createTextContent(text ?? 'Redo tool executed successfully.')];
    } catch (e) {
      return [createTextContent(`Error executing redo tool: ${e}`)];
    }
  },
<<<<<<< HEAD
  [AITool.ContactUs]: async (args) => {
    // This tool doesn't perform any action - it just returns content
    // The actual UI interaction (opening feedback modal) is handled in the tool card component
    return [createTextContent('Please use the buttons below to contact our team or start a new chat.')];
=======
  [AITool.OptimizePrompt]: async (args) => {
    return [createTextContent(`Optimized prompt: ${args.optimized_prompt}`)];
>>>>>>> 69cbdd69
  },
} as const;<|MERGE_RESOLUTION|>--- conflicted
+++ resolved
@@ -1255,14 +1255,11 @@
       return [createTextContent(`Error executing redo tool: ${e}`)];
     }
   },
-<<<<<<< HEAD
   [AITool.ContactUs]: async (args) => {
     // This tool doesn't perform any action - it just returns content
     // The actual UI interaction (opening feedback modal) is handled in the tool card component
     return [createTextContent('Please use the buttons below to contact our team or start a new chat.')];
-=======
   [AITool.OptimizePrompt]: async (args) => {
     return [createTextContent(`Optimized prompt: ${args.optimized_prompt}`)];
->>>>>>> 69cbdd69
   },
 } as const;