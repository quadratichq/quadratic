--- conflicted
+++ resolved
@@ -11,11 +11,7 @@
 import { defaultFormatUpdate, describeFormatUpdates, expectedEnum } from '@/app/ai/tools/formatUpdate';
 import { events } from '@/app/events/events';
 import { sheets } from '@/app/grid/controller/Sheets';
-<<<<<<< HEAD
-import { htmlCellsHandler } from '@/app/gridGL/HTMLGrid/htmlCells/htmlCellsHandler';
 import type { ColumnRowResize } from '@/app/gridGL/interaction/pointer/PointerHeading';
-=======
->>>>>>> 9abb5fac
 import { ensureRectVisible } from '@/app/gridGL/interaction/viewportHelper';
 import { pixiApp } from '@/app/gridGL/pixiApp/PixiApp';
 import { pixiAppSettings } from '@/app/gridGL/pixiApp/PixiAppSettings';
@@ -34,13 +30,9 @@
 import { columnNameToIndex, stringToSelection, xyToA1, type JsSelection } from '@/app/quadratic-core/quadratic_core';
 import { quadraticCore } from '@/app/web-workers/quadraticCore/quadraticCore';
 import { apiClient } from '@/shared/api/apiClient';
-<<<<<<< HEAD
 import { CELL_HEIGHT, CELL_TEXT_MARGIN_LEFT, CELL_WIDTH, MIN_CELL_WIDTH } from '@/shared/constants/gridConstants';
 import Color from 'color';
-import { dataUrlToMimeTypeAndData, isSupportedImageMimeType } from 'quadratic-shared/ai/helpers/files.helper';
 import { createTextContent } from 'quadratic-shared/ai/helpers/message.helper';
-=======
->>>>>>> 9abb5fac
 import type { AIToolsArgsSchema } from 'quadratic-shared/ai/specs/aiToolsSpec';
 import { AITool } from 'quadratic-shared/ai/specs/aiToolsSpec';
 import type { AISource, ToolResultContent } from 'quadratic-shared/typesAndSchemasAI';
@@ -125,54 +117,9 @@
   }
 
   if (tableCodeCell.is_html) {
-<<<<<<< HEAD
-    const htmlCell = htmlCellsHandler.findCodeCell(sheetId, x, y);
-    const dataUrl = (await htmlCell?.getImageDataUrl()) ?? '';
-    if (dataUrl) {
-      const { mimeType, data } = dataUrlToMimeTypeAndData(dataUrl);
-      if (isSupportedImageMimeType(mimeType) && !!data) {
-        return [
-          {
-            type: 'data',
-            data,
-            mimeType,
-            fileName: tableCodeCell.name,
-          },
-          createTextContent('Executed set code cell value tool successfully to create a plotly chart.'),
-        ];
-      }
-    }
+    return [createTextContent('Executed set code cell value tool successfully to create a plotly chart.')];
   } else if (tableCodeCell.is_html_image) {
-    const image = pixiApp.cellsSheets.getById(sheetId)?.cellsImages.findCodeCell(x, y);
-    if (image?.dataUrl) {
-      const { mimeType, data } = dataUrlToMimeTypeAndData(image.dataUrl);
-      if (isSupportedImageMimeType(mimeType) && !!data) {
-        return [
-          {
-            type: 'data',
-            data,
-            mimeType,
-            fileName: tableCodeCell.name,
-          },
-          createTextContent('Executed set code cell value tool successfully to create a javascript chart.'),
-        ];
-      }
-    }
-=======
-    return [
-      {
-        type: 'text',
-        text: 'Executed set code cell value tool successfully to create a plotly chart.',
-      },
-    ];
-  } else if (tableCodeCell.is_html_image) {
-    return [
-      {
-        type: 'text',
-        text: 'Executed set code cell value tool successfully to create a javascript chart.',
-      },
-    ];
->>>>>>> 9abb5fac
+    return [createTextContent('Executed set code cell value tool successfully to create a javascript chart.')];
   }
 
   return [
