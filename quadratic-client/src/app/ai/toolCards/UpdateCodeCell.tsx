import { ToolCard } from '@/app/ai/toolCards/ToolCard';
import { codeEditorAtom, codeEditorCodeCellAtom, codeEditorEditorContentAtom } from '@/app/atoms/codeEditorAtom';
import { sheets } from '@/app/grid/controller/Sheets';
import { getLanguage, getLanguageForMonaco } from '@/app/helpers/codeCellLanguage';
import { quadraticCore } from '@/app/web-workers/quadraticCore/quadraticCore';
import { CollapseIcon, CopyIcon, ExpandIcon, SaveAndRunIcon } from '@/shared/components/Icons';
import { LanguageIcon } from '@/shared/components/LanguageIcon';
import { Button } from '@/shared/shadcn/ui/button';
import { TooltipPopover } from '@/shared/shadcn/ui/tooltip';
import { Editor } from '@monaco-editor/react';
import mixpanel from 'mixpanel-browser';
import { AITool, aiToolsSpec } from 'quadratic-shared/ai/specs/aiToolsSpec';
import type { AIToolCall } from 'quadratic-shared/typesAndSchemasAI';
import { memo, useCallback, useEffect, useMemo, useState } from 'react';
import { useRecoilCallback, useRecoilValue } from 'recoil';
import type { z } from 'zod';

type UpdateCodeCellResponse = z.infer<(typeof aiToolsSpec)[AITool.UpdateCodeCell]['responseSchema']>;

export const UpdateCodeCell = memo(
  ({ toolCall: { arguments: args, loading }, className }: { toolCall: AIToolCall; className: string }) => {
    const [toolArgs, setToolArgs] = useState<z.SafeParseReturnType<UpdateCodeCellResponse, UpdateCodeCellResponse>>();
    const editorContent = useRecoilValue(codeEditorEditorContentAtom);
    const codeCell = useRecoilValue(codeEditorCodeCellAtom);
    const [showCode, setShowCode] = useState(false);

    const handleCopy = useCallback(
      (e: React.MouseEvent<HTMLButtonElement>) => {
        e.preventDefault();
        if (!toolArgs?.data) {
          return;
        }

<<<<<<< HEAD
        const { code_string } = toolArgs.data;
        const editorContent = await snapshot.getPromise(codeEditorEditorContentAtom);
        if (editorContent === code_string) {
          return;
        }

        const codeCell = await snapshot.getPromise(codeEditorCodeCellAtom);

        set(codeEditorAtom, (prev) => ({
          ...prev,
          diffEditorContent: { editorContent, isApplied: true },
          waitingForEditorClose: {
            codeCell,
            showCellTypeMenu: false,
            initialCode: code_string,
            inlineEditor: false,
          },
        }));

        quadraticCore.setCodeCellValue({
          sheetId: codeCell.sheetId,
          pos: codeCell.pos,
          tablePos: undefined,
          codeString: code_string ?? '',
          language: codeCell.language,
          cursor: sheets.getCursorPosition(),
        });
=======
        mixpanel.track('[AI].UpdateCodeCell.copy', { language: getLanguage(codeCell.language) });
        navigator.clipboard.writeText(toolArgs.data.code_string);
>>>>>>> 42853b20
      },
      [codeCell.language, toolArgs?.data]
    );

    const handleSaveAndRun = useRecoilCallback(
      ({ snapshot, set }) =>
        async () => {
          if (!toolArgs?.data) {
            return;
          }

          const { code_string } = toolArgs.data;
          const editorContent = await snapshot.getPromise(codeEditorEditorContentAtom);
          if (editorContent === code_string) {
            return;
          }

          const codeCell = await snapshot.getPromise(codeEditorCodeCellAtom);

          set(codeEditorAtom, (prev) => ({
            ...prev,
            diffEditorContent: { editorContent, isApplied: true },
            waitingForEditorClose: {
              codeCell,
              showCellTypeMenu: false,
              initialCode: code_string,
              inlineEditor: false,
            },
          }));

          quadraticCore.setCodeCellValue({
            sheetId: codeCell.sheetId,
            x: codeCell.pos.x,
            y: codeCell.pos.y,
            codeString: code_string ?? '',
            language: codeCell.language,
            cursor: sheets.getCursorPosition(),
          });
        },
      [toolArgs]
    );

    useEffect(() => {
      if (!loading) {
        try {
          const json = JSON.parse(args);
          setToolArgs(aiToolsSpec[AITool.UpdateCodeCell].responseSchema.safeParse(json));
        } catch (error) {
          setToolArgs(undefined);
          console.error('[UpdateCodeCell] Failed to parse args: ', error);
        }
      } else {
        setToolArgs(undefined);
      }
    }, [args, loading]);

    useEffect(() => {
      if (showCode && editorContent === toolArgs?.data?.code_string) {
        setShowCode(false);
      }
    }, [codeCell.language, editorContent, showCode, toolArgs]);

    const estimatedNumberOfLines = useMemo(() => {
      if (toolArgs) {
        return toolArgs.data?.code_string.split('\n').length;
      } else {
        return args.split('\\n').length;
      }
    }, [toolArgs, args]);

    if (loading) {
      return (
        <ToolCard
          icon={<LanguageIcon language={getLanguage(codeCell.language)} />}
          label={getLanguage(codeCell.language)}
          description={`${estimatedNumberOfLines} line` + (estimatedNumberOfLines === 1 ? '' : 's')}
          isLoading={true}
          className={className}
        />
      );
    }

    if (!!toolArgs && !toolArgs.success) {
      return <ToolCard icon={<LanguageIcon language="" />} label="Code" hasError className={className} />;
    } else if (!toolArgs || !toolArgs.data) {
      return <ToolCard isLoading className={className} />;
    }

    return (
      <div>
        <ToolCard
          icon={<LanguageIcon language={getLanguage(codeCell.language)} />}
          label={getLanguage(codeCell.language)}
          description={`${estimatedNumberOfLines} line` + (estimatedNumberOfLines === 1 ? '' : 's')}
          actions={
            editorContent !== toolArgs.data.code_string && (
              <div className="flex gap-1">
                <TooltipPopover label={showCode ? 'Hide code' : 'Show code'}>
                  <Button size="icon-sm" variant="ghost" onClick={() => setShowCode(!showCode)}>
                    {showCode ? <ExpandIcon /> : <CollapseIcon />}
                  </Button>
                </TooltipPopover>

                <TooltipPopover label={'Copy'}>
                  <Button size="icon-sm" variant="ghost" onClick={handleCopy}>
                    <CopyIcon />
                  </Button>
                </TooltipPopover>

                <TooltipPopover label={'Apply'}>
                  <Button size="icon-sm" variant="ghost" onClick={handleSaveAndRun}>
                    <SaveAndRunIcon />
                  </Button>
                </TooltipPopover>
              </div>
            )
          }
          className={className}
        />

        {showCode && (
          <div
            className="-mt-0.5 h-max overflow-hidden rounded-b-md rounded-e-md rounded-r-none rounded-s-none border border-t-0 border-border bg-background shadow-sm"
            style={{ height: `${Math.ceil(toolArgs.data.code_string.split('\n').length) * 19 + 16}px` }}
          >
            <Editor
              className="dark-mode-hack bg-transparent pt-1"
              language={getLanguageForMonaco(codeCell.language)}
              value={toolArgs.data.code_string}
              height="100%"
              width="100%"
              options={{
                readOnly: true,
                minimap: { enabled: false },
                overviewRulerLanes: 0,
                hideCursorInOverviewRuler: true,
                overviewRulerBorder: false,
                scrollbar: {
                  vertical: 'hidden',
                  handleMouseWheel: false,
                },
                scrollBeyondLastLine: false,
                wordWrap: 'off',
                lineNumbers: 'off',
                automaticLayout: true,
                folding: false,
                renderLineHighlightOnlyWhenFocus: true,
              }}
            />
          </div>
        )}
      </div>
    );
  }
);<|MERGE_RESOLUTION|>--- conflicted
+++ resolved
@@ -31,38 +31,8 @@
           return;
         }
 
-<<<<<<< HEAD
-        const { code_string } = toolArgs.data;
-        const editorContent = await snapshot.getPromise(codeEditorEditorContentAtom);
-        if (editorContent === code_string) {
-          return;
-        }
-
-        const codeCell = await snapshot.getPromise(codeEditorCodeCellAtom);
-
-        set(codeEditorAtom, (prev) => ({
-          ...prev,
-          diffEditorContent: { editorContent, isApplied: true },
-          waitingForEditorClose: {
-            codeCell,
-            showCellTypeMenu: false,
-            initialCode: code_string,
-            inlineEditor: false,
-          },
-        }));
-
-        quadraticCore.setCodeCellValue({
-          sheetId: codeCell.sheetId,
-          pos: codeCell.pos,
-          tablePos: undefined,
-          codeString: code_string ?? '',
-          language: codeCell.language,
-          cursor: sheets.getCursorPosition(),
-        });
-=======
         mixpanel.track('[AI].UpdateCodeCell.copy', { language: getLanguage(codeCell.language) });
         navigator.clipboard.writeText(toolArgs.data.code_string);
->>>>>>> 42853b20
       },
       [codeCell.language, toolArgs?.data]
     );
@@ -95,8 +65,8 @@
 
           quadraticCore.setCodeCellValue({
             sheetId: codeCell.sheetId,
-            x: codeCell.pos.x,
-            y: codeCell.pos.y,
+            pos: codeCell.pos,
+            tablePos: undefined,
             codeString: code_string ?? '',
             language: codeCell.language,
             cursor: sheets.getCursorPosition(),
