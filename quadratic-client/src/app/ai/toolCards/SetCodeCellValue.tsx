--- conflicted
+++ resolved
@@ -83,8 +83,8 @@
 
         quadraticCore.setCodeCellValue({
           sheetId: sheets.current,
-          x: codeCellPos.x,
-          y: codeCellPos.y,
+          pos: codeCellPos,
+          tablePos: undefined,
           codeString: toolArgs.code_string,
           language: toolArgs.code_cell_language,
           cursor: sheets.getCursorPosition(),
@@ -119,27 +119,6 @@
           />
         );
       }
-<<<<<<< HEAD
-
-      quadraticCore.setCodeCellValue({
-        sheetId: sheets.current,
-        pos: codeCellPos,
-        tablePos: undefined,
-        codeString: toolArgs.code_string,
-        language: toolArgs.code_cell_language,
-        cursor: sheets.getCursorPosition(),
-      });
-    },
-    [codeCellPos]
-  );
-
-  const estimatedNumberOfLines = useMemo(() => {
-    if (toolArgs?.data) {
-      return toolArgs.data.code_string.split('\n').length;
-    } else {
-      return args.split('\\n').length;
-=======
->>>>>>> 42853b20
     }
 
     if (!!toolArgs && !toolArgs.success) {
