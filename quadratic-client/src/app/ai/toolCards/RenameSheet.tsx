--- conflicted
+++ resolved
@@ -39,16 +39,6 @@
       return <ToolCard icon={icon} label={label} isLoading className={className} />;
     }
 
-<<<<<<< HEAD
-  return (
-    <ToolCard
-      icon={icon}
-      label={label}
-      description={`"Renamed ${toolArgs.data.sheet_name}" to "${toolArgs.data.new_name}"`}
-    />
-  );
-});
-=======
     return (
       <ToolCard
         icon={icon}
@@ -58,5 +48,4 @@
       />
     );
   }
-);
->>>>>>> 2dce53d0
+);