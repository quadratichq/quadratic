import { Skeleton } from '@/shared/shadcn/ui/skeleton';
import { cn } from '@/shared/shadcn/utils';
import { memo } from 'react';

export const ToolCard = memo(
  ({
    icon,
    label,
    description,
    hasError,
    className,
    actions,
    isLoading,
  }: {
    icon?: React.ReactNode;
    label?: string | React.ReactNode;
    description?: string | React.ReactNode;
    hasError?: boolean;
    className?: string;
    actions?: React.ReactNode;
    isLoading?: boolean;
  }) => {
    return (
      <div
        className={cn(
          'flex h-12 min-w-0 items-center justify-between gap-2 rounded border border-border bg-background p-2 text-sm shadow-sm',
          className
        )}
      >
        <div className="flex min-w-0 items-center gap-2">
          <div className="flex h-6 w-6 shrink-0 select-none items-center justify-center">
            {icon ? icon : isLoading ? <Skeleton className="h-6 w-6 bg-accent" /> : null}
          </div>
<<<<<<< HEAD
          <div className="h-4 truncate text-xs text-muted-foreground">
            {hasError ? (
              <span className="text-destructive">Something went wrong (try again)</span>
            ) : description ? (
              description
            ) : isLoading ? (
              <Skeleton className="h-3 w-24 bg-accent" />
            ) : null}
=======

          <div className="min-w-0 flex-1">
            <div className="truncate font-bold">
              {label ? label : isLoading ? <Skeleton className="h-3 w-64 bg-accent" /> : null}
            </div>
            <div className="truncate text-xs text-muted-foreground">
              {hasError ? (
                <span className="text-destructive">Something went wrong (try again)</span>
              ) : description ? (
                description
              ) : isLoading ? (
                <Skeleton className="h-2 w-24 bg-accent" />
              ) : null}
            </div>
>>>>>>> dc0102f2
          </div>
        </div>

        <div className="flex shrink-0 items-center pr-1 text-xs">{actions}</div>
      </div>
    );
  }
);

export function getRowColSentence({ rows, cols }: { rows: number; cols: number }) {
  if (rows === 1 && cols === 1) {
    return '1 cell';
  }

  return `${rows} row${rows === 1 ? '' : 's'} × ${cols} col${cols === 1 ? '' : 's'}`;
}<|MERGE_RESOLUTION|>--- conflicted
+++ resolved
@@ -31,31 +31,20 @@
           <div className="flex h-6 w-6 shrink-0 select-none items-center justify-center">
             {icon ? icon : isLoading ? <Skeleton className="h-6 w-6 bg-accent" /> : null}
           </div>
-<<<<<<< HEAD
-          <div className="h-4 truncate text-xs text-muted-foreground">
-            {hasError ? (
-              <span className="text-destructive">Something went wrong (try again)</span>
-            ) : description ? (
-              description
-            ) : isLoading ? (
-              <Skeleton className="h-3 w-24 bg-accent" />
-            ) : null}
-=======
 
           <div className="min-w-0 flex-1">
             <div className="truncate font-bold">
               {label ? label : isLoading ? <Skeleton className="h-3 w-64 bg-accent" /> : null}
             </div>
-            <div className="truncate text-xs text-muted-foreground">
+            <div className="h-4 truncate text-xs text-muted-foreground">
               {hasError ? (
                 <span className="text-destructive">Something went wrong (try again)</span>
               ) : description ? (
                 description
               ) : isLoading ? (
-                <Skeleton className="h-2 w-24 bg-accent" />
+                <Skeleton className="h-3 w-24 bg-accent" />
               ) : null}
             </div>
->>>>>>> dc0102f2
           </div>
         </div>
 
