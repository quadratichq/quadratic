import { pixiAppSettings } from '@/app/gridGL/pixiApp/PixiAppSettings';
import { Coordinate, SheetPosTS } from '@/app/gridGL/types/size';
import { SheetRect } from '@/app/quadratic-core-types';
import { PanelTab } from '@/app/ui/menus/CodeEditor/panels/CodeEditorPanelBottom';
import { EvaluationResult } from '@/app/web-workers/pythonWebWorker/pythonTypes';
import { atom, DefaultValue, selector } from 'recoil';

export interface ConsoleOutput {
  stdOut?: string;
  stdErr?: string;
}

interface CodeEditorState {
<<<<<<< HEAD
=======
  aiAssistant: {
    abortController?: AbortController;
    loading: boolean;
    messages: (UserMessage | AIMessage)[];
    prompt: string;
  };
  loading: boolean;
>>>>>>> 3f80bfbb
  cellLocation?: SheetPosTS;
  codeString?: string;
  evaluationResult?: EvaluationResult;
  consoleOutput?: ConsoleOutput;
  spillError?: Coordinate[];
  panelBottomActiveTab: PanelTab;
  showSnippetsPopover: boolean;
  editorContent?: string;
  modifiedEditorContent?: string;
  showSaveChangesAlert: boolean;
  cellsAccessed: SheetRect[] | undefined | null;
}

const defaultCodeEditorState: CodeEditorState = {
<<<<<<< HEAD
=======
  aiAssistant: {
    abortController: undefined,
    loading: false,
    messages: [],
    prompt: '',
  },
  loading: false,
>>>>>>> 3f80bfbb
  cellLocation: undefined,
  codeString: undefined,
  evaluationResult: undefined,
  consoleOutput: undefined,
  spillError: undefined,
  panelBottomActiveTab: 'console',
  showSnippetsPopover: false,
  editorContent: undefined,
  modifiedEditorContent: undefined,
  showSaveChangesAlert: false,
  cellsAccessed: undefined,
};

export const codeEditorAtom = atom<CodeEditorState>({
  key: 'codeEditorAtom',
  default: defaultCodeEditorState,
});

const createSelector = <T extends keyof CodeEditorState>(key: T) =>
  selector<CodeEditorState[T]>({
    key: `codeEditor${key.charAt(0).toUpperCase() + key.slice(1)}Atom`,
    get: ({ get }) => get(codeEditorAtom)[key],
    set: ({ set }, newValue) =>
      set(codeEditorAtom, (prev) => ({
        ...prev,
        [key]: newValue instanceof DefaultValue ? prev[key] : newValue,
      })),
  });

export const codeEditorLoadingAtom = createSelector('loading');
export const codeEditorCellLocationAtom = createSelector('cellLocation');
export const codeEditorCodeStringAtom = createSelector('codeString');
export const codeEditorEvaluationResultAtom = createSelector('evaluationResult');
export const codeEditorConsoleOutputAtom = createSelector('consoleOutput');
export const codeEditorSpillErrorAtom = createSelector('spillError');
export const codeEditorPanelBottomActiveTabAtom = createSelector('panelBottomActiveTab');
export const codeEditorShowSnippetsPopoverAtom = createSelector('showSnippetsPopover');
export const codeEditorShowSaveChangesAlertAtom = createSelector('showSaveChangesAlert');
export const codeEditorCellsAccessedAtom = createSelector('cellsAccessed');

export const codeEditorEditorContentAtom = selector<string | undefined>({
  key: 'codeEditorEditorContentAtom',
  get: ({ get }) => get(codeEditorAtom).editorContent,
  set: ({ set }, newValue) =>
    set(codeEditorAtom, (prev) => ({
      ...prev,
      editorContent: newValue instanceof DefaultValue ? prev.editorContent : newValue,
      modifiedEditorContent: undefined,
    })),
});
export const codeEditorModifiedEditorContentAtom = createSelector('modifiedEditorContent');
export const codeEditorShowDiffEditorAtom = selector<boolean>({
  key: 'codeEditorShowDiffEditorAtom',
  get: ({ get }) =>
    get(codeEditorAtom).modifiedEditorContent !== undefined &&
    get(codeEditorAtom).modifiedEditorContent !== get(codeEditorAtom).editorContent,
});

export const codeEditorUnsavedChangesAtom = selector<boolean>({
  key: 'codeEditorUnsavedChangesAtom',
  get: ({ get }) => {
    const unsavedChanges = get(codeEditorAtom).editorContent !== get(codeEditorAtom).codeString;
    pixiAppSettings.unsavedEditorChanges = unsavedChanges ? get(codeEditorAtom).editorContent : undefined;
    return unsavedChanges;
  },
});<|MERGE_RESOLUTION|>--- conflicted
+++ resolved
@@ -11,16 +11,7 @@
 }
 
 interface CodeEditorState {
-<<<<<<< HEAD
-=======
-  aiAssistant: {
-    abortController?: AbortController;
-    loading: boolean;
-    messages: (UserMessage | AIMessage)[];
-    prompt: string;
-  };
   loading: boolean;
->>>>>>> 3f80bfbb
   cellLocation?: SheetPosTS;
   codeString?: string;
   evaluationResult?: EvaluationResult;
@@ -35,16 +26,7 @@
 }
 
 const defaultCodeEditorState: CodeEditorState = {
-<<<<<<< HEAD
-=======
-  aiAssistant: {
-    abortController: undefined,
-    loading: false,
-    messages: [],
-    prompt: '',
-  },
   loading: false,
->>>>>>> 3f80bfbb
   cellLocation: undefined,
   codeString: undefined,
   evaluationResult: undefined,
