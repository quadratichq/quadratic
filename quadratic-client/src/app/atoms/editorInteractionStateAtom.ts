--- conflicted
+++ resolved
@@ -16,12 +16,8 @@
   showShareFileMenu: boolean;
   showSearch: boolean | SearchOptions;
   showValidation: boolean | string;
-<<<<<<< HEAD
   showAI: boolean;
-  annotationState?: 'dropdown';
-=======
   annotationState?: 'dropdown' | 'date-format' | 'calendar' | 'calendar-time';
->>>>>>> cafae399
   showContextMenu: boolean;
   permissions: FilePermission[];
   uuid: string;
@@ -56,11 +52,8 @@
   showSearch: false,
   showContextMenu: false,
   showValidation: false,
-<<<<<<< HEAD
   showAI: true,
-=======
   annotationState: undefined,
->>>>>>> cafae399
   permissions: ['FILE_VIEW'], // FYI: when we call <RecoilRoot> we initialize this with the value from the server
   uuid: '', // when we call <RecoilRoot> we initialize this with the value from the server
   selectedCell: { x: 0, y: 0 },
