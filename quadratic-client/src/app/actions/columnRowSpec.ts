--- conflicted
+++ resolved
@@ -48,18 +48,7 @@
   run: () => {
     pixiAppSettings.setContextMenu?.({});
     const columnsSelected = getColumnsSelected();
-<<<<<<< HEAD
-    console.log(`insert column left: column: ${sheets.sheet.cursor.position.x}, right: true`);
-    quadraticCore.insertColumns(
-      sheets.current,
-      sheets.sheet.cursor.position.x,
-      columnsSelected,
-      true,
-      sheets.getCursorPosition()
-    );
-=======
     quadraticCore.insertColumns(sheets.current, sheets.sheet.cursor.position.x, columnsSelected, true);
->>>>>>> cf989dc9
     focusGrid();
   },
 };
