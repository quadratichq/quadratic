import * as Sentry from '@sentry/react';
import Color from 'color';
import { ColorResult } from 'react-color';
import { Rgba } from '../quadratic-core-types';
import { colors } from '../theme/colors';

export function convertReactColorToString(color: ColorResult): string {
  const rgb = color.rgb;
  return Color({ r: rgb.r, g: rgb.g, b: rgb.b }).rgb().toString();
}

export function convertColorStringToTint(color: string): number {
  if (color === 'blank') {
    return colors.gridBackground;
  }
  try {
    return Color(color).rgbNumber();
  } catch (e: any) {
    console.error('Error converting color string to tint', e);
    Sentry.captureException(e, { data: color });
    return Color('gray').rgbNumber();
  }
}

export function convertTintToString(color: number): string {
  try {
    return Color(color).rgb().toString();
  } catch (e: any) {
    console.error('Error converting color tint to string', e);
    Sentry.captureException(e, { data: color });
    return 'gray';
  }
}

export function convertTintToHex(color: number): string {
  try {
    return Color(color).hex();
  } catch (e: any) {
    console.error('Error converting color tint to hex', e);
    Sentry.captureException(e, { data: color });
    return Color('gray').hex();
  }
}

export function convertTintToArray(color: number): [number, number, number, number] {
  let s = color.toString(16);
  while (s.length < 6) {
    s = '0' + s;
  }
  return [
    parseInt(s.substring(0, 2), 16) / 255,
    parseInt(s.substring(2, 4), 16) / 255,
    parseInt(s.substring(4, 6), 16) / 255,
    1,
  ];
}

export function convertColorStringToHex(color: string): string {
  if (color === 'blank') {
    return convertTintToHex(colors.gridBackground);
  }
  try {
    return Color(color).hex();
  } catch (e: any) {
    console.error('Error converting color string to hex', e);
    Sentry.captureException(e, { data: color });
    return Color('gray').hex();
  }
}

export function convertRgbaToTint(rgba: Rgba): { tint: number; alpha: number } {
  const rgb = { r: rgba.red, g: rgba.green, b: rgba.blue };
  return { tint: Color(rgb).rgbNumber(), alpha: rgba.alpha };
}

<<<<<<< HEAD
export function getCSSVariableTint(variable: string): number {
  // Add this function to get CSS variable value
  const color = getComputedStyle(document.documentElement).getPropertyValue(`--${variable}`).trim();
  const parsed = Color.hsl(color.split(' ').map(parseFloat));
  return parsed.rgbNumber();
=======
/**
 * Given the name of a CSS variable that maps to an HSL string, return the tint
 * we can use in pixi.
 * @param cssVariableName - CSS var without the `--` prefix
 */
export function getCSSVariableTint(cssVariableName: string): number {
  if (cssVariableName.startsWith('--')) {
    console.warn(
      '`getCSSVariableTint` expects a CSS variable name without the `--` prefix. Are you sure you meant: `%s`',
      cssVariableName
    );
  }

  const hslColorString = getComputedStyle(document.documentElement).getPropertyValue(`--${cssVariableName}`).trim();
  const parsed = Color.hsl(hslColorString.split(' ').map(parseFloat));
  const out = parsed.rgbNumber();
  return out;
>>>>>>> e4746d1d
}<|MERGE_RESOLUTION|>--- conflicted
+++ resolved
@@ -73,13 +73,6 @@
   return { tint: Color(rgb).rgbNumber(), alpha: rgba.alpha };
 }
 
-<<<<<<< HEAD
-export function getCSSVariableTint(variable: string): number {
-  // Add this function to get CSS variable value
-  const color = getComputedStyle(document.documentElement).getPropertyValue(`--${variable}`).trim();
-  const parsed = Color.hsl(color.split(' ').map(parseFloat));
-  return parsed.rgbNumber();
-=======
 /**
  * Given the name of a CSS variable that maps to an HSL string, return the tint
  * we can use in pixi.
@@ -97,5 +90,4 @@
   const parsed = Color.hsl(hslColorString.split(' ').map(parseFloat));
   const out = parsed.rgbNumber();
   return out;
->>>>>>> e4746d1d
 }