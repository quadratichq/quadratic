--- conflicted
+++ resolved
@@ -98,11 +98,8 @@
       maxHeight = '120px',
       waitingOnMessageIndex,
       filesSupportedText,
-<<<<<<< HEAD
       enableMentions,
-=======
       uiContext,
->>>>>>> 7e2b5e85
     } = props;
 
     const [editing, setEditing] = useState(!initialContent?.length);
@@ -580,14 +577,14 @@
               fileTypes={fileTypes}
               filesSupportedText={filesSupportedText}
             />
-<<<<<<< HEAD
-
-            <AIUserMessageFormConnectionsButton
-              disabled={disabled}
-              context={context}
-              setContext={setContext}
-              textareaRef={textareaRef}
-            />
+            {uiContext === 'analyst' && (
+              <AIUserMessageFormConnectionsButton
+                disabled={disabled}
+                context={context}
+                setContext={setContext}
+                textareaRef={textareaRef}
+              />
+            )}
             {handleClickMention && (
               <TooltipPopover label="Reference data">
                 <Button
@@ -600,15 +597,6 @@
                   <MentionIcon />
                 </Button>
               </TooltipPopover>
-=======
-            {uiContext === 'analyst' && (
-              <AIUserMessageFormConnectionsButton
-                disabled={disabled}
-                context={context}
-                setContext={setContext}
-                textareaRef={textareaRef}
-              />
->>>>>>> 7e2b5e85
             )}
           </div>
 
