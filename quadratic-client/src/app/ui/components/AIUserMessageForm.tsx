import { SelectAIModelMenu } from '@/app/ai/components/SelectAIModelMenu';
import { KeyboardSymbols } from '@/app/helpers/keyboardSymbols';
import ConditionalWrapper from '@/app/ui/components/ConditionalWrapper';
import { AIAnalystContext } from '@/app/ui/menus/AIAnalyst/AIAnalystContext';
import { ArrowUpwardIcon, BackspaceIcon, EditIcon } from '@/shared/components/Icons';
import { AI_SECURITY } from '@/shared/constants/urls';
import { Button } from '@/shared/shadcn/ui/button';
import { Textarea } from '@/shared/shadcn/ui/textarea';
import { TooltipPopover } from '@/shared/shadcn/ui/tooltip';
import { cn } from '@/shared/shadcn/utils';
import { Context } from 'quadratic-shared/typesAndSchemasAI';
import { forwardRef, useCallback, useEffect, useImperativeHandle, useRef, useState } from 'react';
import { SetterOrUpdater } from 'recoil';

export type AIUserMessageFormWrapperProps = {
  textareaRef: React.RefObject<HTMLTextAreaElement>;
  autoFocusRef?: React.RefObject<boolean>;
  initialPrompt?: string;
  messageIndex?: number;
  collapseAfterSubmit: boolean;
  disableBackspaceIcon?: boolean;
};

type AIUserMessageFormProps = AIUserMessageFormWrapperProps & {
  abortController: AbortController | undefined;
  loading: boolean;
  setLoading: SetterOrUpdater<boolean>;
  submitPrompt: (prompt: string) => void;
  formOnKeyDown?: (event: React.KeyboardEvent<HTMLTextAreaElement>) => void;
  ctx?: {
    context: Context;
    setContext: React.Dispatch<React.SetStateAction<Context>>;
    initialContext?: Context;
  };
};

<<<<<<< HEAD
export const AIUserMessageForm = forwardRef<HTMLTextAreaElement, AIUserMessageFormProps>(
  (props: AIUserMessageFormProps, ref) => {
    const {
      initialPrompt,
      messageIndex,
      collapseAfterSubmit,
      disableBackspaceIcon,
      ctx,
      autoFocus,
      textareaRef: bottomTextareaRef,
      abortController,
      loading,
      setLoading,
      submitPrompt,
      formOnKeyDown,
    } = props;

    const [editing, setEditing] = useState(messageIndex === undefined);
    const [prompt, setPrompt] = useState(initialPrompt ?? '');

    const abortPrompt = useCallback(() => {
      abortController?.abort();
      setLoading(false);
    }, [abortController, setLoading]);

    const textareaRef = useRef<HTMLTextAreaElement>(null);
    useImperativeHandle(ref, () => textareaRef.current!);

    // Focus the input when relevant & the tab comes into focus
    useEffect(() => {
      if (autoFocus) {
        window.requestAnimationFrame(() => {
          textareaRef.current?.focus();
        });
      }
    }, [autoFocus, textareaRef]);

    useEffect(() => {
      if (loading && initialPrompt !== undefined && collapseAfterSubmit) {
        setEditing(false);
      }
    }, [loading, initialPrompt, collapseAfterSubmit]);

    return (
      <form
        className={cn('group relative h-min rounded-lg bg-accent', ctx && 'pt-1.5', editing ? '' : 'select-none')}
        onSubmit={(e) => e.preventDefault()}
        onClick={() => {
          if (editing) {
            textareaRef.current?.focus();
          }
        }}
      >
        {!editing && !loading && (
          <TooltipPopover label="Edit">
=======
export const AIUserMessageForm = forwardRef<HTMLTextAreaElement, Props>((props: Props, ref) => {
  const {
    initialPrompt,
    ctx,
    autoFocusRef,
    textareaRef: bottomTextareaRef,
    abortController,
    loading,
    setLoading,
    submitPrompt,
    formOnKeyDown,
  } = props;

  const [editing, setEditing] = useState(!initialPrompt);
  const [prompt, setPrompt] = useState(initialPrompt ?? '');

  const abortPrompt = useCallback(() => {
    abortController?.abort();
    setLoading(false);
  }, [abortController, setLoading]);

  const textareaRef = useRef<HTMLTextAreaElement>(null);
  useImperativeHandle(ref, () => textareaRef.current!);

  // Focus the input when relevant & the tab comes into focus
  useEffect(() => {
    if (autoFocusRef?.current) {
      textareaRef.current?.focus();
    }
  }, [autoFocusRef, textareaRef]);

  useEffect(() => {
    if (loading && initialPrompt !== undefined) {
      setEditing(false);
    }
  }, [loading, initialPrompt]);

  return (
    <form
      className={cn('group relative h-min rounded-lg bg-accent', ctx && 'pt-1.5', editing ? '' : 'select-none')}
      onSubmit={(e) => e.preventDefault()}
      onClick={() => {
        if (editing) {
          textareaRef.current?.focus();
        }
      }}
    >
      {!editing && !loading && (
        <TooltipPopover label="Edit">
          <Button
            variant="ghost"
            className="pointer-events-auto absolute right-0.5 top-0.5 bg-accent text-muted-foreground opacity-0 transition-opacity group-hover:opacity-100"
            size="icon-sm"
            onClick={(e) => {
              if (loading) return;
              e.stopPropagation();
              setEditing(true);
              textareaRef.current?.focus();
            }}
          >
            <EditIcon />
          </Button>
        </TooltipPopover>
      )}

      {ctx && <AIAnalystContext {...ctx} editing={editing} disabled={!editing} textAreaRef={textareaRef} />}

      {editing ? (
        <Textarea
          ref={textareaRef}
          value={prompt}
          className={cn(
            'rounded-none border-none p-2 pb-0 shadow-none focus-visible:ring-0',
            editing ? 'min-h-14' : 'pointer-events-none h-fit min-h-fit'
          )}
          onChange={(event) => setPrompt(event.target.value)}
          onKeyDown={(event) => {
            event.stopPropagation();

            if (event.key === 'Enter' && !(event.ctrlKey || event.shiftKey)) {
              event.preventDefault();
              if (loading) return;

              if (prompt.trim().length === 0) return;

              submitPrompt(prompt);

              if (initialPrompt === undefined) {
                setPrompt('');
                textareaRef.current?.focus();
              } else {
                setEditing(false);
                bottomTextareaRef.current?.focus();
              }
            }

            if (loading) return;

            if (formOnKeyDown) {
              formOnKeyDown(event);
            }
          }}
          autoComplete="off"
          placeholder="Ask a question..."
          autoHeight={true}
          maxHeight="120px"
        />
      ) : (
        <div className="pointer-events-none whitespace-pre-wrap p-2 text-sm">{prompt}</div>
      )}

      {editing && (
        <>
          <div className="flex w-full select-none items-center justify-between px-2 pb-1 @container">
            <SelectAIModelMenu loading={loading} textAreaRef={textareaRef} />

            <div className="flex items-center gap-3 text-xs text-muted-foreground">
              <span className="hidden @sm:block">
                {KeyboardSymbols.Shift}
                {KeyboardSymbols.Enter} new line
              </span>

              <span className="hidden @sm:block">{KeyboardSymbols.Enter} submit</span>

              <ConditionalWrapper
                condition={prompt.length !== 0}
                Wrapper={({ children }) => (
                  <TooltipPopover label="Submit" shortcut={`${KeyboardSymbols.Enter}`}>
                    {children as React.ReactElement}
                  </TooltipPopover>
                )}
              >
                <Button
                  size="icon-sm"
                  className="rounded-full"
                  onClick={(e) => {
                    e.stopPropagation();
                    submitPrompt(prompt);
                  }}
                  disabled={prompt.length === 0 || loading}
                >
                  <ArrowUpwardIcon />
                </Button>
              </ConditionalWrapper>
            </div>
          </div>

          {loading && (
>>>>>>> d2ab5e65
            <Button
              variant="ghost"
              className="pointer-events-auto absolute right-0.5 top-0.5 bg-accent text-muted-foreground opacity-0 transition-opacity group-hover:opacity-100"
              size="icon-sm"
              onClick={(e) => {
                if (loading) return;
                e.stopPropagation();
                setEditing(true);
                textareaRef.current?.focus();
              }}
            >
              <EditIcon />
            </Button>
          </TooltipPopover>
        )}

        {ctx && <AIAnalystContext {...ctx} editing={editing} disabled={!editing} textAreaRef={textareaRef} />}

        {editing ? (
          <Textarea
            ref={textareaRef}
            value={prompt}
            className={cn(
              'rounded-none border-none p-2 pb-0 shadow-none focus-visible:ring-0',
              editing ? 'min-h-14' : 'pointer-events-none h-fit min-h-fit'
            )}
            onChange={(event) => setPrompt(event.target.value)}
            onKeyDown={(event) => {
              event.stopPropagation();

              if (event.key === 'Enter' && !(event.ctrlKey || event.shiftKey)) {
                event.preventDefault();

                if (prompt.trim().length === 0) return;

                submitPrompt(prompt);

                if (initialPrompt === undefined) {
                  setPrompt('');
                  textareaRef.current?.focus();
                } else if (collapseAfterSubmit) {
                  setEditing(false);
                  bottomTextareaRef.current?.focus();
                }
              }
              if (formOnKeyDown) {
                formOnKeyDown(event);
              }
            }}
            autoComplete="off"
            placeholder="Ask a question..."
            autoHeight={true}
            maxHeight="120px"
          />
        ) : (
          <div className="pointer-events-none whitespace-pre-wrap p-2 text-sm">{prompt}</div>
        )}

        {editing && (
          <>
            <div className="flex w-full select-none items-center justify-between px-2 pb-1 @container">
              <SelectAIModelMenu loading={loading} textAreaRef={textareaRef} />

              <div className="flex items-center gap-3 text-xs text-muted-foreground">
                <span className="hidden @sm:block">
                  {KeyboardSymbols.Shift}
                  {KeyboardSymbols.Enter} new line
                </span>

                <span className="hidden @sm:block">{KeyboardSymbols.Enter} submit</span>

                <ConditionalWrapper
                  condition={prompt.length !== 0}
                  Wrapper={({ children }) => (
                    <TooltipPopover label="Submit" shortcut={`${KeyboardSymbols.Enter}`}>
                      {children as React.ReactElement}
                    </TooltipPopover>
                  )}
                >
                  <Button
                    size="icon-sm"
                    className="rounded-full"
                    onClick={(e) => {
                      e.stopPropagation();
                      submitPrompt(prompt);
                    }}
                    disabled={prompt.length === 0 || loading}
                  >
                    <ArrowUpwardIcon />
                  </Button>
                </ConditionalWrapper>
              </div>
            </div>

            {loading && !disableBackspaceIcon && (
              <Button
                size="sm"
                variant="outline"
                className="absolute -top-9 right-1/2 z-10 translate-x-1/2 bg-background"
                onClick={(e) => {
                  e.stopPropagation();
                  abortPrompt();
                }}
              >
                <BackspaceIcon className="mr-1" /> Cancel generating
              </Button>
            )}
          </>
        )}
      </form>
    );
  }
);

export const AIUserMessageFormDisclaimer = () => {
  return (
    <p className="py-0.5 text-center text-xs text-muted-foreground">
      Some sheet data is sent to the AI model.{' '}
      <a href={AI_SECURITY} target="_blank" rel="noreferrer" className="underline hover:text-foreground">
        Learn more.
      </a>
    </p>
  );
};<|MERGE_RESOLUTION|>--- conflicted
+++ resolved
@@ -21,7 +21,7 @@
   disableBackspaceIcon?: boolean;
 };
 
-type AIUserMessageFormProps = AIUserMessageFormWrapperProps & {
+type Props = Omit<AIUserMessageFormWrapperProps, 'messageIndex'> & {
   abortController: AbortController | undefined;
   loading: boolean;
   setLoading: SetterOrUpdater<boolean>;
@@ -34,66 +34,11 @@
   };
 };
 
-<<<<<<< HEAD
-export const AIUserMessageForm = forwardRef<HTMLTextAreaElement, AIUserMessageFormProps>(
-  (props: AIUserMessageFormProps, ref) => {
-    const {
-      initialPrompt,
-      messageIndex,
-      collapseAfterSubmit,
-      disableBackspaceIcon,
-      ctx,
-      autoFocus,
-      textareaRef: bottomTextareaRef,
-      abortController,
-      loading,
-      setLoading,
-      submitPrompt,
-      formOnKeyDown,
-    } = props;
-
-    const [editing, setEditing] = useState(messageIndex === undefined);
-    const [prompt, setPrompt] = useState(initialPrompt ?? '');
-
-    const abortPrompt = useCallback(() => {
-      abortController?.abort();
-      setLoading(false);
-    }, [abortController, setLoading]);
-
-    const textareaRef = useRef<HTMLTextAreaElement>(null);
-    useImperativeHandle(ref, () => textareaRef.current!);
-
-    // Focus the input when relevant & the tab comes into focus
-    useEffect(() => {
-      if (autoFocus) {
-        window.requestAnimationFrame(() => {
-          textareaRef.current?.focus();
-        });
-      }
-    }, [autoFocus, textareaRef]);
-
-    useEffect(() => {
-      if (loading && initialPrompt !== undefined && collapseAfterSubmit) {
-        setEditing(false);
-      }
-    }, [loading, initialPrompt, collapseAfterSubmit]);
-
-    return (
-      <form
-        className={cn('group relative h-min rounded-lg bg-accent', ctx && 'pt-1.5', editing ? '' : 'select-none')}
-        onSubmit={(e) => e.preventDefault()}
-        onClick={() => {
-          if (editing) {
-            textareaRef.current?.focus();
-          }
-        }}
-      >
-        {!editing && !loading && (
-          <TooltipPopover label="Edit">
-=======
 export const AIUserMessageForm = forwardRef<HTMLTextAreaElement, Props>((props: Props, ref) => {
   const {
     initialPrompt,
+    collapseAfterSubmit,
+    disableBackspaceIcon,
     ctx,
     autoFocusRef,
     textareaRef: bottomTextareaRef,
@@ -123,10 +68,10 @@
   }, [autoFocusRef, textareaRef]);
 
   useEffect(() => {
-    if (loading && initialPrompt !== undefined) {
+    if (loading && initialPrompt !== undefined && collapseAfterSubmit) {
       setEditing(false);
     }
-  }, [loading, initialPrompt]);
+  }, [loading, initialPrompt, collapseAfterSubmit]);
 
   return (
     <form
@@ -238,121 +183,24 @@
             </div>
           </div>
 
-          {loading && (
->>>>>>> d2ab5e65
+          {loading && !disableBackspaceIcon && (
             <Button
-              variant="ghost"
-              className="pointer-events-auto absolute right-0.5 top-0.5 bg-accent text-muted-foreground opacity-0 transition-opacity group-hover:opacity-100"
-              size="icon-sm"
+              size="sm"
+              variant="outline"
+              className="absolute -top-9 right-1/2 z-10 translate-x-1/2 bg-background"
               onClick={(e) => {
-                if (loading) return;
                 e.stopPropagation();
-                setEditing(true);
-                textareaRef.current?.focus();
+                abortPrompt();
               }}
             >
-              <EditIcon />
+              <BackspaceIcon className="mr-1" /> Cancel generating
             </Button>
-          </TooltipPopover>
-        )}
-
-        {ctx && <AIAnalystContext {...ctx} editing={editing} disabled={!editing} textAreaRef={textareaRef} />}
-
-        {editing ? (
-          <Textarea
-            ref={textareaRef}
-            value={prompt}
-            className={cn(
-              'rounded-none border-none p-2 pb-0 shadow-none focus-visible:ring-0',
-              editing ? 'min-h-14' : 'pointer-events-none h-fit min-h-fit'
-            )}
-            onChange={(event) => setPrompt(event.target.value)}
-            onKeyDown={(event) => {
-              event.stopPropagation();
-
-              if (event.key === 'Enter' && !(event.ctrlKey || event.shiftKey)) {
-                event.preventDefault();
-
-                if (prompt.trim().length === 0) return;
-
-                submitPrompt(prompt);
-
-                if (initialPrompt === undefined) {
-                  setPrompt('');
-                  textareaRef.current?.focus();
-                } else if (collapseAfterSubmit) {
-                  setEditing(false);
-                  bottomTextareaRef.current?.focus();
-                }
-              }
-              if (formOnKeyDown) {
-                formOnKeyDown(event);
-              }
-            }}
-            autoComplete="off"
-            placeholder="Ask a question..."
-            autoHeight={true}
-            maxHeight="120px"
-          />
-        ) : (
-          <div className="pointer-events-none whitespace-pre-wrap p-2 text-sm">{prompt}</div>
-        )}
-
-        {editing && (
-          <>
-            <div className="flex w-full select-none items-center justify-between px-2 pb-1 @container">
-              <SelectAIModelMenu loading={loading} textAreaRef={textareaRef} />
-
-              <div className="flex items-center gap-3 text-xs text-muted-foreground">
-                <span className="hidden @sm:block">
-                  {KeyboardSymbols.Shift}
-                  {KeyboardSymbols.Enter} new line
-                </span>
-
-                <span className="hidden @sm:block">{KeyboardSymbols.Enter} submit</span>
-
-                <ConditionalWrapper
-                  condition={prompt.length !== 0}
-                  Wrapper={({ children }) => (
-                    <TooltipPopover label="Submit" shortcut={`${KeyboardSymbols.Enter}`}>
-                      {children as React.ReactElement}
-                    </TooltipPopover>
-                  )}
-                >
-                  <Button
-                    size="icon-sm"
-                    className="rounded-full"
-                    onClick={(e) => {
-                      e.stopPropagation();
-                      submitPrompt(prompt);
-                    }}
-                    disabled={prompt.length === 0 || loading}
-                  >
-                    <ArrowUpwardIcon />
-                  </Button>
-                </ConditionalWrapper>
-              </div>
-            </div>
-
-            {loading && !disableBackspaceIcon && (
-              <Button
-                size="sm"
-                variant="outline"
-                className="absolute -top-9 right-1/2 z-10 translate-x-1/2 bg-background"
-                onClick={(e) => {
-                  e.stopPropagation();
-                  abortPrompt();
-                }}
-              >
-                <BackspaceIcon className="mr-1" /> Cancel generating
-              </Button>
-            )}
-          </>
-        )}
-      </form>
-    );
-  }
-);
+          )}
+        </>
+      )}
+    </form>
+  );
+});
 
 export const AIUserMessageFormDisclaimer = () => {
   return (
