--- conflicted
+++ resolved
@@ -142,9 +142,8 @@
       [isFileSupported]
     );
 
-<<<<<<< HEAD
     const handlePasteOrDrop = useCallback(
-      (e: ClipboardEvent<HTMLFormElement> | DragEvent<HTMLFormElement>) => {
+      (e: ClipboardEvent<HTMLFormElement> | DragEvent<HTMLFormElement> | DragEvent<HTMLDivElement>) => {
         const filesToHandle =
           'clipboardData' in e ? e.clipboardData.files : 'dataTransfer' in e ? e.dataTransfer.files : null;
         e.preventDefault();
@@ -166,10 +165,7 @@
       [editing]
     );
 
-    const textareaRef = useRef<HTMLTextAreaElement>(null);
-=======
     const textareaRef = useRef<HTMLTextAreaElement | null>(null);
->>>>>>> a83f8981
     useImperativeHandle(ref, () => textareaRef.current!);
 
     // Focus the input when relevant & the tab comes into focus
@@ -199,45 +195,26 @@
         onDragEnter={handleDrag}
         onDragOver={handleDrag}
       >
-<<<<<<< HEAD
         {editing && dragOver && (
           <div
-            className="absolute bottom-[1px] left-[1px] right-[1px] top-[1px] z-20 flex flex-col items-center justify-center rounded bg-background opacity-90"
+            className="absolute bottom-[-2px] left-[-2px] right-[-2px] top-[-2px] z-20 flex flex-col items-center justify-center rounded bg-background opacity-90"
+            onDrop={handlePasteOrDrop}
             onDragLeave={handleDrag}
           >
             <div className="absolute bottom-2 left-2 right-2 top-2 z-20 rounded-md border-4 border-dashed border-primary" />
             <div className="pointer-events-none relative z-10 flex select-none flex-col items-center justify-center rounded-lg p-4">
               <span className="text-sm font-bold">Drop files here</span>
-              <span className="pl-4 pr-4 text-center text-base text-xs text-muted-foreground">{dragOverMessage}</span>
+              <span className="pl-4 pr-4 text-center text-xs text-muted-foreground">{dragOverMessage}</span>
             </div>
           </div>
         )}
 
-        {!editing && !loading && waitingOnMessageIndex === undefined && (
-          <TooltipPopover label="Edit">
-            <Button
-              variant="ghost"
-              className="pointer-events-auto absolute right-0.5 top-0.5 z-10 bg-accent text-muted-foreground opacity-0 transition-opacity group-hover:opacity-100"
-              size="icon-sm"
-              onClick={(e) => {
-                if (loading) return;
-                e.stopPropagation();
-                setEditing(true);
-                textareaRef.current?.focus();
-              }}
-            >
-              <EditIcon />
-            </Button>
-          </TooltipPopover>
-        )}
-=======
         <EditButton
           show={!editing && !loading && waitingOnMessageIndex === undefined}
           loading={loading}
           setEditing={setEditing}
           textareaRef={textareaRef}
         />
->>>>>>> a83f8981
 
         <AIContext
           initialContext={ctx.initialContext}
