import { SelectAIModelMenu } from '@/app/ai/components/SelectAIModelMenu';
import { type ImportFile } from '@/app/ai/hooks/useImportFilesToGrid';
import { events } from '@/app/events/events';
import { getExtension } from '@/app/helpers/files';
import { focusGrid } from '@/app/helpers/focusGrid';
import { KeyboardSymbols } from '@/app/helpers/keyboardSymbols';
import { AIContext } from '@/app/ui/components/AIContext';
import { AIUsageExceeded } from '@/app/ui/components/AIUsageExceeded';
import { AIUserMessageFormAttachFileButton } from '@/app/ui/components/AIUserMessageFormAttachFileButton';
import { AIUserMessageFormConnectionsButton } from '@/app/ui/components/AIUserMessageFormConnectionsButton';
import ConditionalWrapper from '@/app/ui/components/ConditionalWrapper';
import { AIAnalystEmptyChatPromptSuggestions } from '@/app/ui/menus/AIAnalyst/AIAnalystEmptyChatPromptSuggestions';
import { ArrowUpwardIcon, BackspaceIcon, EditIcon } from '@/shared/components/Icons';
import { Button } from '@/shared/shadcn/ui/button';
import { Textarea } from '@/shared/shadcn/ui/textarea';
import { TooltipPopover } from '@/shared/shadcn/ui/tooltip';
import { cn } from '@/shared/shadcn/utils';
import { isSupportedMimeType } from 'quadratic-shared/ai/helpers/files.helper';
import { createTextContent, isContentFile, isContentText } from 'quadratic-shared/ai/helpers/message.helper';
import type { Content, Context, FileContent } from 'quadratic-shared/typesAndSchemasAI';
import {
  forwardRef,
  memo,
  useCallback,
  useEffect,
  useImperativeHandle,
  useMemo,
  useRef,
  useState,
  type ClipboardEvent,
  type DragEvent,
} from 'react';
import type { SetterOrUpdater } from 'recoil';

export interface AIUserMessageFormWrapperProps {
  textareaRef: React.RefObject<HTMLTextAreaElement | null>;
  autoFocusRef?: React.RefObject<boolean>;
  initialContent?: Content;
  initialContext?: Context;
  messageIndex: number;
  onContentChange?: (content: Content) => void;
  showEmptyChatPromptSuggestions?: boolean;
}

export interface SubmitPromptArgs {
  content: Content;
  context: Context;
  importFiles: ImportFile[];
}

interface AIUserMessageFormProps extends AIUserMessageFormWrapperProps {
  abortController: AbortController | undefined;
  loading: boolean;
  setLoading: SetterOrUpdater<boolean>;
  cancelDisabled: boolean;
  uiContext: 'analyst' | 'assistant';
  context: Context;
  setContext?: React.Dispatch<React.SetStateAction<Context>>;
  submitPrompt: (args: SubmitPromptArgs) => void;
  isChatFileSupported: (mimeType: string) => boolean;
  isImportFileSupported: (extension: string) => boolean;
  fileTypes: string[];
  formOnKeyDown?: (event: React.KeyboardEvent<HTMLTextAreaElement>) => void;
  maxHeight?: string;
  waitingOnMessageIndex?: number;
  filesSupportedText: string;
}
export const AIUserMessageForm = memo(
  forwardRef<HTMLTextAreaElement, AIUserMessageFormProps>((props: AIUserMessageFormProps, ref) => {
    const {
      textareaRef: bottomTextareaRef,
      autoFocusRef,
      initialContent,
      initialContext,
      messageIndex,
      onContentChange,
      showEmptyChatPromptSuggestions,
      abortController,
      loading,
      setLoading,
      cancelDisabled,
      context,
      setContext,
      submitPrompt,
      isChatFileSupported,
      isImportFileSupported,
      fileTypes,
      formOnKeyDown,
      maxHeight = '120px',
      waitingOnMessageIndex,
      filesSupportedText,
      uiContext,
    } = props;

    const [editing, setEditing] = useState(!initialContent?.length);
    const editingOrDebugEditing = useMemo(() => editing || !!onContentChange, [editing, onContentChange]);

    const [dragOver, setDragOver] = useState(false);

    const [files, setFiles] = useState<FileContent[]>([]);
    const [importFiles, setImportFiles] = useState<ImportFile[]>([]);
    const [prompt, setPrompt] = useState<string>('');
    useEffect(() => {
      setFiles(initialContent?.filter((item) => isContentFile(item)) ?? []);
      setImportFiles([]);
      setPrompt(
        initialContent
          ?.filter((item) => isContentText(item))
          .map((item) => item.text)
          .join('\n') ?? ''
      );
      setContext?.(initialContext ? { ...initialContext } : {});
    }, [initialContent, initialContext, setContext]);

    const showAIUsageExceeded = useMemo(
      () => waitingOnMessageIndex === props.messageIndex,
      [props.messageIndex, waitingOnMessageIndex]
    );

    const handleClickForm = useCallback(
      (e: React.MouseEvent<HTMLFormElement>) => {
        // Don't focus if clicking the model selector popover (hack)
        if (editingOrDebugEditing && !(e.target as HTMLElement).closest('#ai-model-popover-content')) {
          textareaRef.current?.focus();
        }
      },
      [editingOrDebugEditing]
    );

    const handleSubmit = useCallback(
      (prompt: string) => {
        const trimmedPrompt = prompt.trim();
        if (trimmedPrompt.length === 0) return;

        submitPrompt({
          content: [...files, createTextContent(trimmedPrompt)],
          context,
          importFiles,
        });

        if (initialContent === undefined) {
          setFiles([]);
          setImportFiles([]);
          setPrompt('');
          setContext?.({});
        }
      },
      [context, files, importFiles, initialContent, setContext, submitPrompt]
    );

    const abortPrompt = useCallback(() => {
      abortController?.abort();
      setLoading(false);
    }, [abortController, setLoading]);

    const handlePromptChange = useCallback(
      (event: React.ChangeEvent<HTMLTextAreaElement>) => {
        setPrompt(event.target.value);
        onContentChange?.([...files, createTextContent(event.target.value)]);
      },
      [files, onContentChange]
    );

    const handleFilesChange = useCallback(
      (newFiles: FileContent[]) => {
        setFiles(newFiles);
        onContentChange?.([...newFiles, createTextContent(prompt)]);
      },
      [onContentChange, prompt]
    );

    const handleKeyDown = useCallback(
      (event: React.KeyboardEvent<HTMLTextAreaElement>) => {
        event.stopPropagation();
        if (event.key === 'Enter' && !(event.ctrlKey || event.shiftKey)) {
          event.preventDefault();
          if (loading || waitingOnMessageIndex !== undefined) return;

          handleSubmit(prompt);

          if (initialContent === undefined) {
            textareaRef.current?.focus();
          } else {
            setEditing(false);
            bottomTextareaRef.current?.focus();
          }
        } else if (event.key === 'Escape') {
          if (initialContent === undefined) {
            focusGrid();
          } else {
            setEditing(false);
            bottomTextareaRef.current?.focus();
          }
        }

        if (loading || waitingOnMessageIndex !== undefined) return;

        if (formOnKeyDown) {
          formOnKeyDown(event);
        }
      },
      [bottomTextareaRef, formOnKeyDown, initialContent, loading, prompt, handleSubmit, waitingOnMessageIndex]
    );

    const handleFiles = useCallback(
      async (newFiles: FileList | File[]) => {
        if (newFiles && newFiles.length > 0) {
          for (const newFile of newFiles) {
            const mimeType = newFile.type;
            const extension = getExtension(newFile.name);
            if (isSupportedMimeType(mimeType) && isChatFileSupported(mimeType)) {
              const reader = new FileReader();
              reader.onloadend = (e) => {
                const dataUrl = e.target?.result as string;
                const base64 = dataUrl.split(',')[1];
                handleFilesChange([...files, { type: 'data', data: base64, mimeType, fileName: newFile.name }]);
              };
              reader.onerror = (e) => {
                console.error('Error reading file', e);
              };
              reader.readAsDataURL(newFile);
            } else if (isImportFileSupported(`.${extension}`)) {
              try {
                const data = await newFile.arrayBuffer();
                setImportFiles((prev) => [...prev, { name: newFile.name, size: newFile.size, data }]);
              } catch (error) {
                console.error('Error reading file', error);
              }
            }
          }
        }
      },
      [files, handleFilesChange, isChatFileSupported, isImportFileSupported]
    );

    const handlePasteOrDrop = useCallback(
      (e: ClipboardEvent<HTMLFormElement> | DragEvent<HTMLFormElement> | DragEvent<HTMLDivElement>) => {
        const filesToHandle =
          'clipboardData' in e ? e.clipboardData.files : 'dataTransfer' in e ? e.dataTransfer.files : null;
        setDragOver(false);
        if (editingOrDebugEditing && filesToHandle && filesToHandle.length > 0) {
          e.preventDefault();
          e.stopPropagation();
          handleFiles(filesToHandle);
        }
      },
      [editingOrDebugEditing, handleFiles]
    );

    const handleDrag = useCallback(
      (e: DragEvent<HTMLFormElement | HTMLDivElement> | DragEvent<HTMLTextAreaElement>) => {
        e.preventDefault();
        e.stopPropagation();
        setDragOver(editingOrDebugEditing && e.type !== 'dragleave');
      },
      [editingOrDebugEditing]
    );

    useEffect(() => {
      if (initialContent === undefined) {
        events.on('aiAnalystDroppedFiles', handleFiles);
      }
      return () => {
        events.off('aiAnalystDroppedFiles', handleFiles);
      };
    }, [handleFiles, initialContent]);

    const textareaRef = useRef<HTMLTextAreaElement | null>(null);
    useImperativeHandle(ref, () => textareaRef.current!);

    // Focus the input when relevant & the tab comes into focus
    useEffect(() => {
      if (autoFocusRef?.current) {
        textareaRef.current?.focus();
      }
    }, [autoFocusRef, textareaRef]);

    useEffect(() => {
      if (loading && initialContent !== undefined) {
        setEditing(false);
      }
    }, [loading, initialContent]);

    const disabled = useMemo(
      () => waitingOnMessageIndex !== undefined || !editingOrDebugEditing,
      [waitingOnMessageIndex, editingOrDebugEditing]
    );

    return (
      <div className="relative">
        {!!showEmptyChatPromptSuggestions && messageIndex === 0 && (
          <AIAnalystEmptyChatPromptSuggestions
            submit={handleSubmit}
            context={context}
            files={files}
            importFiles={importFiles}
          />
        )}

        <form
          className={cn(
            'group relative h-min rounded-lg border border-accent bg-accent pt-1.5 has-[textarea:focus]:border-primary',
            editingOrDebugEditing ? '' : 'select-none'
          )}
          onSubmit={(e) => e.preventDefault()}
          onClick={handleClickForm}
          onPaste={handlePasteOrDrop}
          onDrop={handlePasteOrDrop}
        >
          {editingOrDebugEditing && dragOver && (
            <div
              className="absolute bottom-2 left-2 right-2 top-2 z-20 flex flex-col items-center justify-center rounded bg-background opacity-90"
              onDrop={handlePasteOrDrop}
              onDragOver={handleDrag}
              onDragLeave={handleDrag}
            >
              <div className="pointer-events-none relative z-10 flex h-full w-full select-none flex-col items-center justify-center rounded-md border-4 border-dashed border-primary p-4">
                <span className="text-sm font-bold">Drop files here</span>
                <span className="pl-4 pr-4 text-center text-xs text-muted-foreground">
                  {filesSupportedText} supported
                </span>
              </div>
            </div>
          )}

          <EditButton
            show={!editingOrDebugEditing && !loading && waitingOnMessageIndex === undefined}
            loading={loading}
            setEditing={setEditing}
            textareaRef={textareaRef}
          />

          <AIContext
            context={context}
            setContext={setContext}
            files={files}
            setFiles={handleFilesChange}
            importFiles={importFiles}
            setImportFiles={setImportFiles}
            disabled={disabled}
            textareaRef={textareaRef}
          />

          <Textarea
            ref={textareaRef}
            value={prompt}
            className={cn(
              'rounded-none border-none p-2 pb-0 pt-1 shadow-none focus-visible:ring-0',
              editingOrDebugEditing ? 'min-h-14' : 'pointer-events-none !max-h-none overflow-hidden',
              (waitingOnMessageIndex !== undefined || showAIUsageExceeded) && 'pointer-events-none opacity-50'
            )}
            onChange={handlePromptChange}
            onKeyDown={handleKeyDown}
            autoComplete="off"
            placeholder={waitingOnMessageIndex !== undefined ? 'Waiting to send message...' : 'Ask a question...'}
            autoHeight={true}
            maxHeight={maxHeight}
            disabled={waitingOnMessageIndex !== undefined}
            onDragEnter={handleDrag}
          />

          <AIUsageExceeded show={showAIUsageExceeded} />

          <AIUserMessageFormFooter
            show={editing}
            loading={loading}
            waitingOnMessageIndex={waitingOnMessageIndex}
            textareaRef={textareaRef}
            prompt={prompt}
            submitPrompt={handleSubmit}
            abortPrompt={abortPrompt}
            disabled={disabled}
            cancelDisabled={cancelDisabled}
            handleFiles={handleFiles}
            fileTypes={fileTypes}
            context={context}
            setContext={setContext}
            filesSupportedText={filesSupportedText}
            uiContext={uiContext}
          />
        </form>
      </div>
    );
  })
);

interface EditButtonProps {
  show: boolean;
  loading: boolean;
  setEditing: (editing: boolean) => void;
  textareaRef: React.RefObject<HTMLTextAreaElement | null>;
}
const EditButton = memo(({ show, loading, setEditing, textareaRef }: EditButtonProps) => {
  if (!show) {
    return null;
  }

  return (
    <TooltipPopover label="Edit">
      <Button
        variant="ghost"
        className="pointer-events-auto absolute right-0.5 top-0.5 z-10 bg-accent text-muted-foreground opacity-0 transition-opacity group-hover:opacity-100"
        size="icon-sm"
        onClick={(e) => {
          if (loading) return;
          e.stopPropagation();
          setEditing(true);
          textareaRef.current?.focus();
        }}
      >
        <EditIcon />
      </Button>
    </TooltipPopover>
  );
});

interface CancelButtonProps {
  show: boolean;
  disabled: boolean;
  abortPrompt: () => void;
}
const CancelButton = memo(({ show, disabled, abortPrompt }: CancelButtonProps) => {
  if (!show) {
    return null;
  }

  return (
    <Button
      size="sm"
      variant="outline"
      className="absolute -top-10 right-1/2 z-10 translate-x-1/2 bg-background"
      onClick={(e) => {
        e.stopPropagation();
        abortPrompt();
      }}
      disabled={disabled}
    >
      <BackspaceIcon className="mr-1" /> Cancel generating
    </Button>
  );
});

interface AIUserMessageFormFooterProps {
  disabled: boolean;
  cancelDisabled: boolean;
  show: boolean;
  loading: boolean;
  waitingOnMessageIndex?: number;
  textareaRef: React.RefObject<HTMLTextAreaElement | null>;
  prompt: string;
  submitPrompt: (prompt: string) => void;
  abortPrompt: () => void;
  handleFiles: (files: FileList | File[]) => void;
  fileTypes: string[];
  context: Context;
  setContext?: React.Dispatch<React.SetStateAction<Context>>;
  filesSupportedText: string;
  uiContext: AIUserMessageFormProps['uiContext'];
}
const AIUserMessageFormFooter = memo(
  ({
    disabled,
    cancelDisabled,
    show,
    loading,
    waitingOnMessageIndex,
    textareaRef,
    prompt,
    submitPrompt,
    abortPrompt,
    handleFiles,
    fileTypes,
    context,
    setContext,
    filesSupportedText,
    uiContext,
  }: AIUserMessageFormFooterProps) => {
    const handleClickSubmit = useCallback(
      (e: React.MouseEvent<HTMLButtonElement>) => {
        e.stopPropagation();
        submitPrompt(prompt);
      },
      [submitPrompt, prompt]
    );

    const disabledSubmit = useMemo(
      () => prompt.length === 0 || loading || waitingOnMessageIndex !== undefined,
      [prompt, loading, waitingOnMessageIndex]
    );

    if (!show) {
      return null;
    }

    return (
      <>
        <div
          className={cn(
            'flex w-full select-none items-center justify-between px-2 pb-1 text-xs',
            waitingOnMessageIndex !== undefined && 'pointer-events-none opacity-50'
          )}
        >
<<<<<<< HEAD
          <AIUserMessageFormAttachFileButton disabled={disabled} handleFiles={handleFiles} fileTypes={fileTypes} />

          <div className="flex">
            <SelectAIModelMenu loading={loading} textareaRef={textareaRef} />
=======
          <div className="flex items-center gap-1">
            <AIUserMessageFormAttachFileButton
              disabled={disabled}
              handleFiles={handleFiles}
              fileTypes={fileTypes}
              filesSupportedText={filesSupportedText}
            />
            {uiContext === 'analyst' && (
              <AIUserMessageFormConnectionsButton
                disabled={disabled}
                context={context}
                setContext={setContext}
                textareaRef={textareaRef}
              />
            )}
          </div>

          <div className="flex items-center gap-1 text-muted-foreground">
            <SelectAIModelMenu loading={loading} textareaRef={textareaRef} />

>>>>>>> d02ca399
            <div className="flex items-center gap-3">
              <ConditionalWrapper
                condition={prompt.length !== 0}
                Wrapper={({ children }) => (
                  <TooltipPopover label="Submit" shortcut={`${KeyboardSymbols.Enter}`}>
                    {children as React.ReactElement}
                  </TooltipPopover>
                )}
              >
<<<<<<< HEAD
                <Button
                  size="icon-sm"
                  className="rounded-full"
                  onClick={(e) => {
                    e.stopPropagation();
                    submitPrompt();
                  }}
                  disabled={prompt.length === 0 || loading || waitingOnMessageIndex !== undefined}
                >
=======
                <Button size="icon-sm" className="rounded-full" onClick={handleClickSubmit} disabled={disabledSubmit}>
>>>>>>> d02ca399
                  <ArrowUpwardIcon />
                </Button>
              </ConditionalWrapper>
            </div>
          </div>
        </div>

        <CancelButton show={loading} disabled={cancelDisabled} abortPrompt={abortPrompt} />
      </>
    );
  }
);<|MERGE_RESOLUTION|>--- conflicted
+++ resolved
@@ -500,12 +500,6 @@
             waitingOnMessageIndex !== undefined && 'pointer-events-none opacity-50'
           )}
         >
-<<<<<<< HEAD
-          <AIUserMessageFormAttachFileButton disabled={disabled} handleFiles={handleFiles} fileTypes={fileTypes} />
-
-          <div className="flex">
-            <SelectAIModelMenu loading={loading} textareaRef={textareaRef} />
-=======
           <div className="flex items-center gap-1">
             <AIUserMessageFormAttachFileButton
               disabled={disabled}
@@ -523,10 +517,8 @@
             )}
           </div>
 
-          <div className="flex items-center gap-1 text-muted-foreground">
+          <div className="flex">
             <SelectAIModelMenu loading={loading} textareaRef={textareaRef} />
-
->>>>>>> d02ca399
             <div className="flex items-center gap-3">
               <ConditionalWrapper
                 condition={prompt.length !== 0}
@@ -536,19 +528,15 @@
                   </TooltipPopover>
                 )}
               >
-<<<<<<< HEAD
                 <Button
                   size="icon-sm"
                   className="rounded-full"
                   onClick={(e) => {
                     e.stopPropagation();
-                    submitPrompt();
+                    handleClickSubmit(e);
                   }}
-                  disabled={prompt.length === 0 || loading || waitingOnMessageIndex !== undefined}
+                  disabled={disabledSubmit}
                 >
-=======
-                <Button size="icon-sm" className="rounded-full" onClick={handleClickSubmit} disabled={disabledSubmit}>
->>>>>>> d02ca399
                   <ArrowUpwardIcon />
                 </Button>
               </ConditionalWrapper>
