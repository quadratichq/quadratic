import { SelectAIModelMenu } from '@/app/ai/components/SelectAIModelMenu';
import { focusGrid } from '@/app/helpers/focusGrid';
import { KeyboardSymbols } from '@/app/helpers/keyboardSymbols';
import { AIContext } from '@/app/ui/components/AIContext';
import { AIUsageExceeded } from '@/app/ui/components/AIUsageExceeded';
import { AIUserMessageFormAttachFileButton } from '@/app/ui/components/AIUserMessageFormAttachFileButton';
import ConditionalWrapper from '@/app/ui/components/ConditionalWrapper';
import { ArrowUpwardIcon, BackspaceIcon, EditIcon } from '@/shared/components/Icons';
import { Button } from '@/shared/shadcn/ui/button';
import { Textarea } from '@/shared/shadcn/ui/textarea';
import { TooltipPopover } from '@/shared/shadcn/ui/tooltip';
import { cn } from '@/shared/shadcn/utils';
import { isSupportedMimeType } from 'quadratic-shared/ai/helpers/files.helper';
import { isContentText } from 'quadratic-shared/ai/helpers/message.helper';
import type { Content, Context, FileContent } from 'quadratic-shared/typesAndSchemasAI';
import {
  forwardRef,
  memo,
  useCallback,
  useEffect,
  useImperativeHandle,
  useMemo,
  useRef,
  useState,
  type ClipboardEvent,
  type DragEvent,
} from 'react';
import { type SetterOrUpdater } from 'recoil';

export type AIUserMessageFormWrapperProps = {
  textareaRef: React.RefObject<HTMLTextAreaElement | null>;
  autoFocusRef?: React.RefObject<boolean>;
  initialContent?: Content;
  initialContext?: Context;
  messageIndex: number;
  onContentChange?: (content: Content) => void;
};

export type SubmitPromptArgs = {
  content: Content;
};

type AIUserMessageFormProps = AIUserMessageFormWrapperProps & {
  abortController: AbortController | undefined;
  loading: boolean;
  setLoading: SetterOrUpdater<boolean>;
  submitPrompt: (args: SubmitPromptArgs) => void;
  isFileSupported: (mimeType: string) => boolean;
  fileTypes: string[];
  formOnKeyDown?: (event: React.KeyboardEvent<HTMLTextAreaElement>) => void;
  maxHeight?: string;
  ctx: {
    context: Context;
    setContext?: React.Dispatch<React.SetStateAction<Context>>;
    initialContext?: Context;
  };
  waitingOnMessageIndex?: number;
};
export const AIUserMessageForm = memo(
  forwardRef<HTMLTextAreaElement, AIUserMessageFormProps>((props: AIUserMessageFormProps, ref) => {
    const {
      textareaRef: bottomTextareaRef,
      autoFocusRef,
      initialContent,
      onContentChange,
      ctx,
      waitingOnMessageIndex,
      abortController,
      loading,
      setLoading,
      isFileSupported,
      fileTypes,
      submitPrompt,
      formOnKeyDown,
      maxHeight = '120px',
    } = props;
    const [editing, setEditing] = useState(!initialContent?.length);
    const editingOrDebugEditing = useMemo(() => editing || !!onContentChange, [editing, onContentChange]);

    const [dragOver, setDragOver] = useState(false);
    const dragOverMessage = useMemo(
      () =>
        fileTypes.includes('.pdf') && fileTypes.includes('image/*')
          ? 'PDFs and images supported'
          : fileTypes.includes('.pdf')
            ? 'PDFs supported'
            : fileTypes.includes('image/*')
              ? 'Images supported'
              : 'Files not supported by this model',
      [fileTypes]
    );

    const [files, setFiles] = useState<FileContent[]>([]);
    const [prompt, setPrompt] = useState<string>('');
    useEffect(() => {
      setFiles(initialContent?.filter((item) => item.type === 'data') ?? []);
      setPrompt(
        initialContent
          ?.filter((item) => isContentText(item))
          .map((item) => item.text)
          .join('\n') ?? ''
      );
    }, [initialContent]);

    const showAIUsageExceeded = useMemo(
      () => waitingOnMessageIndex === props.messageIndex,
      [props.messageIndex, waitingOnMessageIndex]
    );

    const handleClickForm = useCallback(() => {
      if (editingOrDebugEditing) {
        textareaRef.current?.focus();
      }
    }, [editingOrDebugEditing]);

    const submit = useCallback(
      (prompt: string) => {
        const trimmedPrompt = prompt.trim();
        if (trimmedPrompt.length === 0) return;

        if (initialContent === undefined) {
          setPrompt('');
          setFiles([]);
        }

        submitPrompt({
          content: [...files, { type: 'text', text: trimmedPrompt }],
        });
      },
      [files, initialContent, submitPrompt]
    );

    const abortPrompt = useCallback(() => {
      abortController?.abort();
      setLoading(false);
    }, [abortController, setLoading]);

    const handlePromptChange = useCallback(
      (event: React.ChangeEvent<HTMLTextAreaElement>) => {
        setPrompt(event.target.value);
        onContentChange?.([...files, { type: 'text', text: event.target.value }]);
      },
      [files, onContentChange]
    );

    const handleFilesChange = useCallback(
      (newFiles: FileContent[]) => {
        setFiles(newFiles);
        onContentChange?.([...newFiles, { type: 'text', text: prompt }]);
      },
      [onContentChange, prompt]
    );

    const handleKeyDown = useCallback(
      (event: React.KeyboardEvent<HTMLTextAreaElement>) => {
        event.stopPropagation();

        if (event.key === 'Enter' && !(event.ctrlKey || event.shiftKey)) {
          event.preventDefault();
          if (loading || waitingOnMessageIndex !== undefined) return;

          submit(prompt);

          if (initialContent === undefined) {
            textareaRef.current?.focus();
          } else {
            setEditing(false);
            bottomTextareaRef.current?.focus();
          }
        } else if (event.key === 'Escape') {
          if (initialContent === undefined) {
            focusGrid();
          } else {
            setEditing(false);
            bottomTextareaRef.current?.focus();
          }
        }

        if (loading || waitingOnMessageIndex !== undefined) return;

        if (formOnKeyDown) {
          formOnKeyDown(event);
        }
      },
      [bottomTextareaRef, formOnKeyDown, initialContent, loading, prompt, submit, waitingOnMessageIndex]
    );

    const handleFiles = useCallback(
      (newFiles: FileList | File[]) => {
        if (newFiles && newFiles.length > 0) {
          for (const file of newFiles) {
            const mimeType = file.type;
            if (isSupportedMimeType(mimeType) && isFileSupported(mimeType)) {
              const reader = new FileReader();
              reader.onloadend = (e) => {
                const dataUrl = e.target?.result as string;
                const base64 = dataUrl.split(',')[1];
                handleFilesChange([...files, { type: 'data', data: base64, mimeType, fileName: file.name }]);
              };
              reader.readAsDataURL(file);
            }
          }
        }
      },
      [files, handleFilesChange, isFileSupported]
    );

    const handlePasteOrDrop = useCallback(
      (e: ClipboardEvent<HTMLFormElement> | DragEvent<HTMLFormElement> | DragEvent<HTMLDivElement>) => {
        const filesToHandle =
          'clipboardData' in e ? e.clipboardData.files : 'dataTransfer' in e ? e.dataTransfer.files : null;
        setDragOver(false);
        if (editingOrDebugEditing && filesToHandle && filesToHandle.length > 0) {
          e.preventDefault();
          e.stopPropagation();
          handleFiles(filesToHandle);
        }
      },
      [editingOrDebugEditing, handleFiles]
    );

    const handleDrag = useCallback(
      (e: DragEvent<HTMLFormElement | HTMLDivElement> | DragEvent<HTMLTextAreaElement>) => {
        e.preventDefault();
        e.stopPropagation();
        setDragOver(editingOrDebugEditing && e.type !== 'dragleave');
      },
      [editingOrDebugEditing]
    );

    const textareaRef = useRef<HTMLTextAreaElement | null>(null);
    useImperativeHandle(ref, () => textareaRef.current!);

    // Focus the input when relevant & the tab comes into focus
    useEffect(() => {
      if (autoFocusRef?.current) {
        textareaRef.current?.focus();
      }
    }, [autoFocusRef, textareaRef]);

    useEffect(() => {
      if (loading && initialContent !== undefined) {
        setEditing(false);
      }
    }, [loading, initialContent]);

    const disabled = useMemo(
      () => waitingOnMessageIndex !== undefined || !editingOrDebugEditing,
      [waitingOnMessageIndex, editingOrDebugEditing]
    );

    return (
      <form
        className={cn(
<<<<<<< HEAD
          'group relative h-min rounded-lg border border-accent bg-accent pt-1.5 has-[textarea:focus]:border-primary',
          editing ? '' : 'select-none'
=======
          'group relative h-min rounded-lg border border-accent bg-accent pt-1.5 has-[:focus]:border-primary',
          editingOrDebugEditing ? '' : 'select-none'
>>>>>>> 77a66680
        )}
        onSubmit={(e) => e.preventDefault()}
        onClick={handleClickForm}
        onPaste={handlePasteOrDrop}
        onDrop={handlePasteOrDrop}
      >
        {editingOrDebugEditing && dragOver && (
          <div
            className="absolute bottom-2 left-2 right-2 top-2 z-20 flex flex-col items-center justify-center rounded bg-background opacity-90"
            onDrop={handlePasteOrDrop}
            onDragOver={handleDrag}
            onDragLeave={handleDrag}
          >
            <div className="pointer-events-none relative z-10 flex h-full w-full select-none flex-col items-center justify-center rounded-md border-4 border-dashed border-primary p-4">
              <span className="text-sm font-bold">Drop files here</span>
              <span className="pl-4 pr-4 text-center text-xs text-muted-foreground">{dragOverMessage}</span>
            </div>
          </div>
        )}

        <EditButton
          show={!editingOrDebugEditing && !loading && waitingOnMessageIndex === undefined}
          loading={loading}
          setEditing={setEditing}
          textareaRef={textareaRef}
        />

        <AIContext
          initialContext={ctx.initialContext}
          context={ctx.context}
          setContext={ctx.setContext}
          files={files}
          setFiles={handleFilesChange}
          editing={editingOrDebugEditing}
          isFileSupported={isFileSupported}
          disabled={disabled}
          textareaRef={textareaRef}
        />

        <Textarea
          ref={textareaRef}
          value={prompt}
          className={cn(
            'rounded-none border-none p-2 pb-0 shadow-none focus-visible:ring-0',
            editingOrDebugEditing ? 'min-h-14' : 'pointer-events-none !max-h-none overflow-hidden',
            (waitingOnMessageIndex !== undefined || showAIUsageExceeded) && 'pointer-events-none opacity-50'
          )}
          onChange={handlePromptChange}
          onKeyDown={handleKeyDown}
          autoComplete="off"
          placeholder={waitingOnMessageIndex !== undefined ? 'Waiting to send message...' : 'Ask a question...'}
          autoHeight={true}
          maxHeight={maxHeight}
          disabled={waitingOnMessageIndex !== undefined}
          onDragEnter={handleDrag}
        />

        <AIUsageExceeded show={showAIUsageExceeded} />

        <AIUserMessageFormFooter
          show={editing}
          loading={loading}
          waitingOnMessageIndex={waitingOnMessageIndex}
          textareaRef={textareaRef}
          prompt={prompt}
          submitPrompt={() => submit(prompt)}
          abortPrompt={abortPrompt}
          disabled={disabled}
          handleFiles={handleFiles}
          fileTypes={fileTypes}
        />
      </form>
    );
  })
);

type EditButtonProps = {
  show: boolean;
  loading: boolean;
  setEditing: (editing: boolean) => void;
  textareaRef: React.RefObject<HTMLTextAreaElement | null>;
};
const EditButton = memo(({ show, loading, setEditing, textareaRef }: EditButtonProps) => {
  if (!show) {
    return null;
  }

  return (
    <TooltipPopover label="Edit">
      <Button
        variant="ghost"
        className="pointer-events-auto absolute right-0.5 top-0.5 z-10 bg-accent text-muted-foreground opacity-0 transition-opacity group-hover:opacity-100"
        size="icon-sm"
        onClick={(e) => {
          if (loading) return;
          e.stopPropagation();
          setEditing(true);
          textareaRef.current?.focus();
        }}
      >
        <EditIcon />
      </Button>
    </TooltipPopover>
  );
});

type CancelButtonProps = {
  show: boolean;
  abortPrompt: () => void;
};
const CancelButton = memo(({ show, abortPrompt }: CancelButtonProps) => {
  if (!show) {
    return null;
  }

  return (
    <Button
      size="sm"
      variant="outline"
      className="absolute -top-10 right-1/2 z-10 translate-x-1/2 bg-background"
      onClick={(e) => {
        e.stopPropagation();
        abortPrompt();
      }}
    >
      <BackspaceIcon className="mr-1" /> Cancel generating
    </Button>
  );
});

type AIUserMessageFormFooterProps = {
  disabled: boolean;
  show: boolean;
  loading: boolean;
  waitingOnMessageIndex?: number;
  textareaRef: React.RefObject<HTMLTextAreaElement | null>;
  prompt: string;
  submitPrompt: () => void;
  abortPrompt: () => void;
  handleFiles: (files: FileList | File[]) => void;
  fileTypes: string[];
};
const AIUserMessageFormFooter = memo(
  ({
    show,
    loading,
    waitingOnMessageIndex,
    textareaRef,
    prompt,
    submitPrompt,
    abortPrompt,
    disabled,
    handleFiles,
    fileTypes,
  }: AIUserMessageFormFooterProps) => {
    if (!show) {
      return null;
    }

    return (
      <>
        <div
          className={cn(
            'flex w-full select-none items-center justify-between px-2 pb-1 text-xs text-muted-foreground',
            waitingOnMessageIndex !== undefined && 'pointer-events-none opacity-50'
          )}
        >
          <AIUserMessageFormAttachFileButton disabled={disabled} handleFiles={handleFiles} fileTypes={fileTypes} />

          <SelectAIModelMenu loading={loading} textareaRef={textareaRef} />

          <div className="flex items-center gap-3">
            <ConditionalWrapper
              condition={prompt.length !== 0}
              Wrapper={({ children }) => (
                <TooltipPopover label="Submit" shortcut={`${KeyboardSymbols.Enter}`}>
                  {children as React.ReactElement}
                </TooltipPopover>
              )}
            >
              <Button
                size="icon-sm"
                className="rounded-full"
                onClick={(e) => {
                  e.stopPropagation();
                  submitPrompt();
                }}
                disabled={prompt.length === 0 || loading || waitingOnMessageIndex !== undefined}
              >
                <ArrowUpwardIcon />
              </Button>
            </ConditionalWrapper>
          </div>
        </div>

        <CancelButton show={loading} abortPrompt={abortPrompt} />
      </>
    );
  }
);<|MERGE_RESOLUTION|>--- conflicted
+++ resolved
@@ -252,13 +252,8 @@
     return (
       <form
         className={cn(
-<<<<<<< HEAD
           'group relative h-min rounded-lg border border-accent bg-accent pt-1.5 has-[textarea:focus]:border-primary',
-          editing ? '' : 'select-none'
-=======
-          'group relative h-min rounded-lg border border-accent bg-accent pt-1.5 has-[:focus]:border-primary',
           editingOrDebugEditing ? '' : 'select-none'
->>>>>>> 77a66680
         )}
         onSubmit={(e) => e.preventDefault()}
         onClick={handleClickForm}
