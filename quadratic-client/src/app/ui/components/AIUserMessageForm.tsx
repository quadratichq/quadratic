import { SelectAIModelMenu } from '@/app/ai/components/SelectAIModelMenu';
import { type ImportFile } from '@/app/ai/hooks/useImportFilesToGrid';
import { events } from '@/app/events/events';
import { getExtension } from '@/app/helpers/files';
import { focusGrid } from '@/app/helpers/focusGrid';
import { KeyboardSymbols } from '@/app/helpers/keyboardSymbols';
import { AIContext } from '@/app/ui/components/AIContext';
import { AIUsageExceeded } from '@/app/ui/components/AIUsageExceeded';
import { AIUserMessageFormAttachFileButton } from '@/app/ui/components/AIUserMessageFormAttachFileButton';
import { AIUserMessageFormConnectionsButton } from '@/app/ui/components/AIUserMessageFormConnectionsButton';
import { AIUserMessageFormOptimizeButton } from '@/app/ui/components/AIUserMessageFormOptimizeButton';
import ConditionalWrapper from '@/app/ui/components/ConditionalWrapper';
import {
  detectMentionInText,
  getMentionCursorPosition,
  MentionsTextarea,
  useMentionsState,
} from '@/app/ui/components/MentionsTextarea';
import { AIAnalystEmptyChatPromptSuggestions } from '@/app/ui/menus/AIAnalyst/AIAnalystEmptyChatPromptSuggestions';
import { AIAnalystEmptyStateWaypoint } from '@/app/ui/menus/AIAnalyst/AIAnalystEmptyStateWaypoint';
import { ArrowUpwardIcon, BackspaceIcon, EditIcon, MentionIcon } from '@/shared/components/Icons';
import { Button } from '@/shared/shadcn/ui/button';
import { Textarea } from '@/shared/shadcn/ui/textarea';
import { TooltipPopover } from '@/shared/shadcn/ui/tooltip';
import { cn } from '@/shared/shadcn/utils';
import { trackEvent } from '@/shared/utils/analyticsEvents';
import { isSupportedMimeType } from 'quadratic-shared/ai/helpers/files.helper';
import { createTextContent, isContentFile, isContentText } from 'quadratic-shared/ai/helpers/message.helper';
import type { Content, Context, FileContent } from 'quadratic-shared/typesAndSchemasAI';
import {
  forwardRef,
  memo,
  useCallback,
  useEffect,
  useImperativeHandle,
  useMemo,
  useRef,
  useState,
  type ClipboardEvent,
  type DragEvent,
} from 'react';
import type { SetterOrUpdater } from 'recoil';

export interface AIUserMessageFormWrapperProps {
  textareaRef: React.RefObject<HTMLTextAreaElement | null>;
  autoFocusRef?: React.RefObject<boolean>;
  initialContent?: Content;
  initialContext?: Context;
  messageIndex: number;
  onContentChange?: (content: Content) => void;
  showEmptyChatPromptSuggestions?: boolean;
  uiContext: 'analyst-new-chat' | 'analyst-edit-chat' | 'assistant-new-chat' | 'assistant-edit-chat';
}

export interface SubmitPromptArgs {
  content: Content;
  context: Context;
  importFiles: ImportFile[];
}

interface AIUserMessageFormProps extends AIUserMessageFormWrapperProps {
  abortController: AbortController | undefined;
  loading: boolean;
  setLoading: SetterOrUpdater<boolean>;
  cancelDisabled: boolean;
  context: Context;
  setContext?: React.Dispatch<React.SetStateAction<Context>>;
  submitPrompt: (args: SubmitPromptArgs) => void;
  isChatFileSupported: (mimeType: string) => boolean;
  isImportFileSupported: (extension: string) => boolean;
  fileTypes: string[];
  formOnKeyDown?: (event: React.KeyboardEvent<HTMLTextAreaElement>) => void;
  maxHeight?: string;
  waitingOnMessageIndex?: number;
  filesSupportedText: string;
}
export const AIUserMessageForm = memo(
  forwardRef<HTMLTextAreaElement, AIUserMessageFormProps>((props: AIUserMessageFormProps, ref) => {
    const {
      textareaRef: bottomTextareaRef,
      autoFocusRef,
      initialContent,
      initialContext,
      messageIndex,
      onContentChange,
      showEmptyChatPromptSuggestions,
      abortController,
      loading,
      setLoading,
      cancelDisabled,
      context,
      setContext,
      submitPrompt,
      isChatFileSupported,
      isImportFileSupported,
      fileTypes,
      formOnKeyDown,
      maxHeight = '120px',
      waitingOnMessageIndex,
      filesSupportedText,
      uiContext,
    } = props;

    const [editing, setEditing] = useState(!initialContent?.length);
    const editingOrDebugEditing = useMemo(() => editing || !!onContentChange, [editing, onContentChange]);

    const [dragOver, setDragOver] = useState(false);

    const [files, setFiles] = useState<FileContent[]>([]);
    const [importFiles, setImportFiles] = useState<ImportFile[]>([]);
    const [prompt, setPrompt] = useState<string>('');
    const isAnalyst = useMemo(() => uiContext.startsWith('analyst'), [uiContext]);

    useEffect(() => {
      if (initialContent) {
        setFiles(initialContent.filter((item) => isContentFile(item)) ?? []);
        setImportFiles([]);
        setPrompt(
          initialContent
            .filter((item) => isContentText(item))
            .map((item) => item.text)
            .join('\n')
        );
      }

      setContext?.(initialContext ? { ...initialContext } : {});
    }, [initialContent, initialContext, setContext, setPrompt]);

    const showAIUsageExceeded = useMemo(
      () => waitingOnMessageIndex === props.messageIndex,
      [props.messageIndex, waitingOnMessageIndex]
    );

    const handleClickForm = useCallback(
      (e: React.MouseEvent<HTMLFormElement>) => {
        // Don't focus if clicking the model selector popover (hack)
        if (editingOrDebugEditing && !(e.target as HTMLElement).closest('#ai-model-popover-content')) {
          textareaRef.current?.focus();
        }
      },
      [editingOrDebugEditing]
    );

    const handleSubmit = useCallback(
      (prompt: string) => {
        const trimmedPrompt = prompt.trim();
        if (trimmedPrompt.length === 0) return;

        submitPrompt({
          content: [...files, createTextContent(trimmedPrompt)],
          context,
          importFiles,
        });

        if (initialContent === undefined) {
          setFiles([]);
          setImportFiles([]);
          setPrompt('');
          setContext?.({});
        }
      },
      [context, files, importFiles, initialContent, setContext, submitPrompt]
    );

    const abortPrompt = useCallback(() => {
      abortController?.abort();
      setLoading(false);
    }, [abortController, setLoading]);

    const handlePromptChange = useCallback(
      (event: React.ChangeEvent<HTMLTextAreaElement>) => {
        setPrompt(event.target.value);
        onContentChange?.([...files, createTextContent(event.target.value)]);
      },
      [files, onContentChange]
    );

    const handleFilesChange = useCallback(
      (newFiles: FileContent[]) => {
        setFiles(newFiles);
        onContentChange?.([...newFiles, createTextContent(prompt)]);
      },
      [onContentChange, prompt]
    );

    const handleKeyDown = useCallback(
      (event: React.KeyboardEvent<HTMLTextAreaElement>) => {
        event.stopPropagation();
        if (event.key === 'Enter' && !(event.ctrlKey || event.shiftKey)) {
          event.preventDefault();
          if (loading || waitingOnMessageIndex !== undefined) return;

          handleSubmit(prompt);

          if (initialContent === undefined) {
            textareaRef.current?.focus();
          } else {
            setEditing(false);
            bottomTextareaRef.current?.focus();
          }
        } else if (event.key === 'Escape') {
          if (initialContent === undefined) {
            focusGrid();
          } else {
            setEditing(false);
            bottomTextareaRef.current?.focus();
          }
        }

        if (loading || waitingOnMessageIndex !== undefined) return;

        if (formOnKeyDown) {
          formOnKeyDown(event);
        }
      },
      [bottomTextareaRef, formOnKeyDown, initialContent, loading, prompt, handleSubmit, waitingOnMessageIndex]
    );

    const handleFiles = useCallback(
      async (newFiles: FileList | File[]) => {
        if (newFiles && newFiles.length > 0) {
          for (const newFile of newFiles) {
            const mimeType = newFile.type;
            const extension = getExtension(newFile.name);
            if (isSupportedMimeType(mimeType) && isChatFileSupported(mimeType)) {
              const reader = new FileReader();
              reader.onloadend = (e) => {
                const dataUrl = e.target?.result as string;
                const base64 = dataUrl.split(',')[1];
                handleFilesChange([...files, { type: 'data', data: base64, mimeType, fileName: newFile.name }]);
              };
              reader.onerror = (e) => {
                console.error('Error reading file', e);
              };
              reader.readAsDataURL(newFile);
            } else if (isImportFileSupported(`.${extension}`)) {
              try {
                const data = await newFile.arrayBuffer();
                setImportFiles((prev) => [...prev, { name: newFile.name, size: newFile.size, data }]);
              } catch (error) {
                console.error('Error reading file', error);
              }
            }
          }
        }
      },
      [files, handleFilesChange, isChatFileSupported, isImportFileSupported]
    );

    const handlePasteOrDrop = useCallback(
      (e: ClipboardEvent<HTMLFormElement> | DragEvent<HTMLFormElement> | DragEvent<HTMLDivElement>) => {
        const filesToHandle =
          'clipboardData' in e ? e.clipboardData.files : 'dataTransfer' in e ? e.dataTransfer.files : null;
        setDragOver(false);
        if (editingOrDebugEditing && filesToHandle && filesToHandle.length > 0) {
          e.preventDefault();
          e.stopPropagation();
          handleFiles(filesToHandle);
        }
      },
      [editingOrDebugEditing, handleFiles]
    );

    const handleDrag = useCallback(
      (e: DragEvent<HTMLFormElement | HTMLDivElement> | DragEvent<HTMLTextAreaElement>) => {
        e.preventDefault();
        e.stopPropagation();
        setDragOver(editingOrDebugEditing && e.type !== 'dragleave');
      },
      [editingOrDebugEditing]
    );

    useEffect(() => {
      if (initialContent === undefined) {
        events.on('aiAnalystDroppedFiles', handleFiles);
      }
      return () => {
        events.off('aiAnalystDroppedFiles', handleFiles);
      };
    }, [handleFiles, initialContent]);

    const textareaRef = useRef<HTMLTextAreaElement | null>(null);
    useImperativeHandle(ref, () => textareaRef.current!);

    // Focus the input when relevant & the tab comes into focus
    useEffect(() => {
      if (autoFocusRef?.current) {
        textareaRef.current?.focus();
      }
    }, [autoFocusRef, textareaRef]);

    useEffect(() => {
      if (loading && initialContent !== undefined) {
        setEditing(false);
      }
    }, [loading, initialContent]);

    const disabled = useMemo(
      () => waitingOnMessageIndex !== undefined || !editingOrDebugEditing,
      [waitingOnMessageIndex, editingOrDebugEditing]
    );
    const showWaypoints = useMemo(
      () =>
        isAnalyst &&
        (context === undefined || (context.connection === undefined && context.importFiles === undefined)) &&
        importFiles.length === 0 &&
        files.length === 0,
      [context, importFiles, files, isAnalyst]
    );

    // Mentions-related state & functionality
    const [mentionState, setMentionState] = useMentionsState();
    const handleClickMention = useCallback(() => {
      const textarea = textareaRef.current;
      if (!textarea) return;

      trackEvent('[AIMentions].clickInsertMentionButton');

      // Get current cursor position
      const cursorPos = textarea.selectionStart || 0;
      const currentValue = prompt;

      // Insert @ at cursor position
      const beforeCursor = currentValue.substring(0, cursorPos);
      const afterCursor = currentValue.substring(cursorPos);
      const newValue = beforeCursor + '@' + afterCursor;

      setPrompt(newValue);

      // Trigger mention detection using shared utilities
      const mention = detectMentionInText(newValue, cursorPos + 1);
      if (mention) {
        const position = getMentionCursorPosition(textarea);
        setMentionState((prev) => ({
          ...prev,
          isOpen: true,
          query: mention.query,
          startIndex: mention.startIndex,
          endIndex: mention.endIndex,
          position,
          selectedIndex: 0,
        }));
      }

      // Focus and position cursor after @
      textarea.focus();
      textarea.setSelectionRange(cursorPos + 1, cursorPos + 1);
    }, [textareaRef, prompt, setMentionState]);

    // Listen for when the user uses the "Reference in chat" action via the grid
    // Apply _only_ for new
    useEffect(() => {
      const handleAddReference = (reference: string) => {
        setPrompt((prev) => `${prev}${prev.length > 0 && !prev.endsWith(' ') ? ' ' : ''}@${reference} `);
        textareaRef.current?.focus();
      };
      if (uiContext === 'analyst-new-chat') {
        events.on('aiAnalystAddReference', handleAddReference);
      }
      return () => {
        events.off('aiAnalystAddReference', handleAddReference);
      };
    }, [uiContext]);

    const textarea = (
      <Textarea
        ref={textareaRef}
        value={prompt}
        className={cn(
          'rounded-none border-none p-2 pb-0 pt-1 shadow-none focus-visible:ring-0',
          editingOrDebugEditing ? 'min-h-14' : 'pointer-events-none !max-h-none overflow-hidden',
          (waitingOnMessageIndex !== undefined || showAIUsageExceeded) && 'pointer-events-none opacity-50'
        )}
        onChange={handlePromptChange}
        onKeyDown={handleKeyDown}
        autoComplete="off"
        placeholder={uiContext.startsWith('analyst') ? 'Ask a question (type @ to reference data)…' : 'Ask a question…'}
        autoHeight={true}
        maxHeight={maxHeight}
        disabled={waitingOnMessageIndex !== undefined}
        onDragEnter={handleDrag}
      />
    );

    return (
      <div className="relative">
        {!!showEmptyChatPromptSuggestions && messageIndex === 0 && (
          <AIAnalystEmptyChatPromptSuggestions
            submit={handleSubmit}
            context={context}
            files={files}
            importFiles={importFiles}
            showWaypoints={showWaypoints}
          />
        )}
        {showWaypoints && <AIAnalystEmptyStateWaypoint />}

        <form
          className={cn(
            'group relative h-min rounded-lg border border-accent bg-accent pt-1.5 has-[textarea:focus]:border-primary',
            editingOrDebugEditing ? '' : 'select-none'
          )}
          onSubmit={(e) => e.preventDefault()}
          onClick={handleClickForm}
          onPaste={handlePasteOrDrop}
          onDrop={handlePasteOrDrop}
        >
          {editingOrDebugEditing && dragOver && (
            <div
              className="absolute bottom-2 left-2 right-2 top-2 z-20 flex flex-col items-center justify-center rounded bg-background opacity-90"
              onDrop={handlePasteOrDrop}
              onDragOver={handleDrag}
              onDragLeave={handleDrag}
            >
              <div className="pointer-events-none relative z-10 flex h-full w-full select-none flex-col items-center justify-center rounded-md border-4 border-dashed border-primary p-4">
                <span className="text-sm font-bold">Drop files here</span>
                <span className="pl-4 pr-4 text-center text-xs text-muted-foreground">
                  {filesSupportedText} supported
                </span>
              </div>
            </div>
          )}

          <EditButton
            show={!editingOrDebugEditing && !loading && waitingOnMessageIndex === undefined}
            loading={loading}
            setEditing={setEditing}
            textareaRef={textareaRef}
          />

          <AIContext
            context={context}
            setContext={setContext}
            files={files}
            setFiles={handleFilesChange}
            importFiles={importFiles}
            setImportFiles={setImportFiles}
            disabled={disabled}
            textareaRef={textareaRef}
          />

          {/* Don't use @-mentions if we're not in the analyst */}
          {isAnalyst ? (
            <MentionsTextarea textareaRef={textareaRef} mentionState={mentionState} setMentionState={setMentionState}>
              {textarea}
            </MentionsTextarea>
          ) : (
            textarea
          )}

          {showAIUsageExceeded && <AIUsageExceeded />}

          <AIUserMessageFormFooter
            show={editing}
            loading={loading}
            waitingOnMessageIndex={waitingOnMessageIndex}
            textareaRef={textareaRef}
            prompt={prompt}
            setPrompt={setPrompt}
<<<<<<< HEAD
            submitPrompt={handleSubmit}
=======
            submitPrompt={() => {
              handleSubmit(prompt);
              setPrompt('');
            }}
>>>>>>> d2d49f30
            abortPrompt={abortPrompt}
            disabled={disabled}
            cancelDisabled={cancelDisabled}
            handleFiles={handleFiles}
            fileTypes={fileTypes}
            handleClickMention={handleClickMention}
            context={context}
            setContext={setContext}
            filesSupportedText={filesSupportedText}
            isAnalyst={isAnalyst}
          />
        </form>
      </div>
    );
  })
);

interface EditButtonProps {
  show: boolean;
  loading: boolean;
  setEditing: (editing: boolean) => void;
  textareaRef: React.RefObject<HTMLTextAreaElement | null>;
}
const EditButton = memo(({ show, loading, setEditing, textareaRef }: EditButtonProps) => {
  if (!show) {
    return null;
  }

  return (
    <TooltipPopover label="Edit">
      <Button
        variant="ghost"
        className="pointer-events-auto absolute right-0.5 top-0.5 z-10 bg-accent text-muted-foreground opacity-0 transition-opacity group-hover:opacity-100"
        size="icon-sm"
        onClick={(e) => {
          if (loading) return;
          e.stopPropagation();
          setEditing(true);
          textareaRef.current?.focus();
        }}
      >
        <EditIcon />
      </Button>
    </TooltipPopover>
  );
});

interface CancelButtonProps {
  show: boolean;
  disabled: boolean;
  abortPrompt: () => void;
}
const CancelButton = memo(({ show, disabled, abortPrompt }: CancelButtonProps) => {
  if (!show) {
    return null;
  }

  return (
    <Button
      size="sm"
      variant="outline"
      className="absolute -top-10 right-1/2 z-10 translate-x-1/2 bg-background"
      onClick={(e) => {
        e.stopPropagation();
        abortPrompt();
      }}
      disabled={disabled}
    >
      <BackspaceIcon className="mr-1" /> Cancel generating
    </Button>
  );
});

interface AIUserMessageFormFooterProps {
  disabled: boolean;
  cancelDisabled: boolean;
  show: boolean;
  loading: boolean;
  waitingOnMessageIndex?: number;
  textareaRef: React.RefObject<HTMLTextAreaElement | null>;
  prompt: string;
<<<<<<< HEAD
  setPrompt: (prompt: string) => void;
=======
  setPrompt: (prompt: React.SetStateAction<string>) => void;
>>>>>>> d2d49f30
  submitPrompt: (prompt: string) => void;
  abortPrompt: () => void;
  handleFiles: (files: FileList | File[]) => void;
  fileTypes: string[];
  handleClickMention: () => void;
  context: Context;
  setContext?: React.Dispatch<React.SetStateAction<Context>>;
  filesSupportedText: string;
  isAnalyst: boolean;
}
const AIUserMessageFormFooter = memo(
  ({
    disabled,
    cancelDisabled,
    show,
    loading,
    waitingOnMessageIndex,
    textareaRef,
    prompt,
    setPrompt,
    submitPrompt,
    abortPrompt,
    handleFiles,
    fileTypes,
    handleClickMention,
    context,
    setContext,
    filesSupportedText,
    isAnalyst,
  }: AIUserMessageFormFooterProps) => {
    const handleClickSubmit = useCallback(
      (e: React.MouseEvent<HTMLButtonElement>) => {
        e.stopPropagation();
        submitPrompt(prompt);
      },
      [submitPrompt, prompt]
    );

    const disabledSubmit = useMemo(
      () => prompt.length === 0 || loading || waitingOnMessageIndex !== undefined,
      [prompt, loading, waitingOnMessageIndex]
    );

    if (!show) {
      return null;
    }

    return (
      <>
        <div
          className={cn(
            'flex w-full select-none items-center justify-between px-2 pb-1 text-xs',
            waitingOnMessageIndex !== undefined && 'pointer-events-none opacity-50'
          )}
        >
          <div className="flex items-center gap-1">
            <AIUserMessageFormAttachFileButton
              disabled={disabled}
              handleFiles={handleFiles}
              fileTypes={fileTypes}
              filesSupportedText={filesSupportedText}
            />
<<<<<<< HEAD
            {uiContext === 'analyst' && (
              <>
                <AIUserMessageFormConnectionsButton
                  disabled={disabled}
                  context={context}
                  setContext={setContext}
                  textareaRef={textareaRef}
                />
                <AIUserMessageFormOptimizeButton
                  disabled={disabled}
                  prompt={prompt}
                  setPrompt={setPrompt}
                  textareaRef={textareaRef}
                />
              </>
=======
            {isAnalyst && (
              <AIUserMessageFormConnectionsButton
                disabled={disabled}
                context={context}
                setContext={setContext}
                textareaRef={textareaRef}
              />
>>>>>>> d2d49f30
            )}
            {isAnalyst && (
              <TooltipPopover label="Reference data">
                <Button
                  size="icon-sm"
                  className="h-7 w-7 rounded-full px-0 shadow-none hover:bg-border"
                  variant="ghost"
                  disabled={disabled}
                  onClick={handleClickMention}
                >
                  <MentionIcon />
                </Button>
              </TooltipPopover>
            )}
          </div>

          <div className="flex">
            <SelectAIModelMenu loading={loading} textareaRef={textareaRef} />
            <div className="flex items-center gap-3">
              <ConditionalWrapper
                condition={prompt.length !== 0}
                Wrapper={({ children }) => (
                  <TooltipPopover label="Submit" shortcut={`${KeyboardSymbols.Enter}`}>
                    {children as React.ReactElement}
                  </TooltipPopover>
                )}
              >
                <Button
                  size="icon-sm"
                  className="rounded-full"
                  onClick={(e) => {
                    e.stopPropagation();
                    handleClickSubmit(e);
                  }}
                  disabled={disabledSubmit}
                >
                  <ArrowUpwardIcon />
                </Button>
              </ConditionalWrapper>
            </div>
          </div>
        </div>

        <CancelButton show={loading} disabled={cancelDisabled} abortPrompt={abortPrompt} />
      </>
    );
  }
);<|MERGE_RESOLUTION|>--- conflicted
+++ resolved
@@ -457,14 +457,7 @@
             textareaRef={textareaRef}
             prompt={prompt}
             setPrompt={setPrompt}
-<<<<<<< HEAD
             submitPrompt={handleSubmit}
-=======
-            submitPrompt={() => {
-              handleSubmit(prompt);
-              setPrompt('');
-            }}
->>>>>>> d2d49f30
             abortPrompt={abortPrompt}
             disabled={disabled}
             cancelDisabled={cancelDisabled}
@@ -546,11 +539,7 @@
   waitingOnMessageIndex?: number;
   textareaRef: React.RefObject<HTMLTextAreaElement | null>;
   prompt: string;
-<<<<<<< HEAD
-  setPrompt: (prompt: string) => void;
-=======
   setPrompt: (prompt: React.SetStateAction<string>) => void;
->>>>>>> d2d49f30
   submitPrompt: (prompt: string) => void;
   abortPrompt: () => void;
   handleFiles: (files: FileList | File[]) => void;
@@ -613,23 +602,6 @@
               fileTypes={fileTypes}
               filesSupportedText={filesSupportedText}
             />
-<<<<<<< HEAD
-            {uiContext === 'analyst' && (
-              <>
-                <AIUserMessageFormConnectionsButton
-                  disabled={disabled}
-                  context={context}
-                  setContext={setContext}
-                  textareaRef={textareaRef}
-                />
-                <AIUserMessageFormOptimizeButton
-                  disabled={disabled}
-                  prompt={prompt}
-                  setPrompt={setPrompt}
-                  textareaRef={textareaRef}
-                />
-              </>
-=======
             {isAnalyst && (
               <AIUserMessageFormConnectionsButton
                 disabled={disabled}
@@ -637,7 +609,6 @@
                 setContext={setContext}
                 textareaRef={textareaRef}
               />
->>>>>>> d2d49f30
             )}
             {isAnalyst && (
               <TooltipPopover label="Reference data">
@@ -652,6 +623,12 @@
                 </Button>
               </TooltipPopover>
             )}
+            <AIUserMessageFormOptimizeButton
+              disabled={disabled}
+              prompt={prompt}
+              setPrompt={setPrompt}
+              textareaRef={textareaRef}
+            />
           </div>
 
           <div className="flex">
