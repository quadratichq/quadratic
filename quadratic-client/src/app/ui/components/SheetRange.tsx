import { events } from '@/app/events/events';
import { sheets } from '@/app/grid/controller/Sheets';
<<<<<<< HEAD
import { Selection } from '@/app/quadratic-core-types';
import { a1StringToSelection, selectionToA1String } from '@/app/quadratic-rust-client/quadratic_rust_client';
import { bigIntReplacer } from '@/app/web-workers/quadraticCore/worker/core';
import { Button } from '@/shared/shadcn/ui/button';
import { Input } from '@/shared/shadcn/ui/input';
import { Label } from '@/shared/shadcn/ui/label';
import { TooltipPopover } from '@/shared/shadcn/ui/tooltip';
import { cn } from '@/shared/shadcn/utils';
import HighlightAltIcon from '@mui/icons-material/HighlightAlt';
import { FocusEvent, useCallback, useEffect, useMemo, useRef, useState } from 'react';
=======
import { Selection, stringToSelection } from '@/app/quadratic-rust-client/quadratic_rust_client';
import { Button } from '@/shared/shadcn/ui/button';
import { Input } from '@/shared/shadcn/ui/input';
import { Label } from '@/shared/shadcn/ui/label';
import { cn } from '@/shared/shadcn/utils';
import HighlightAltIcon from '@mui/icons-material/HighlightAlt';
import { FocusEvent, useCallback, useEffect, useMemo, useRef, useState } from 'react';
import { TooltipHint } from './TooltipHint';
>>>>>>> 29aebe29

interface Props {
  label?: string;
  initial?: Selection;
  onChangeSelection: (selection: Selection | undefined) => void;

  // used to trigger an error if the range is empty
  triggerError?: boolean;

  // used to update the sheet's cursor to the range. If string, then it uses the
  // string as the sheetId; otherwise it uses sheets.sheet.id as the sheetId
  changeCursor?: string | true;

  readOnly?: boolean;

  onEnter?: () => void;

  onlyCurrentSheet?: string;
  onlyCurrentSheetError?: string;
}

export const SheetRange = (props: Props) => {
  const {
    onChangeSelection: onChangeRange,
    label,
    initial,
    triggerError,
    changeCursor,
    readOnly,
    onlyCurrentSheet,
    onlyCurrentSheetError,
  } = props;
  const [rangeError, setRangeError] = useState<string | undefined>();
  const ref = useRef<HTMLInputElement>(null);

  const a1SheetId = useMemo((): string => {
    if (onlyCurrentSheet) {
      return JSON.stringify({ id: onlyCurrentSheet });
    }
    const id = changeCursor === true ? sheets.sheet.id : changeCursor ?? sheets.sheet.id;
    return JSON.stringify({ id });
  }, [changeCursor, onlyCurrentSheet]);

  // insert the range of the current selection
  const onInsert = useCallback(() => {
    if (ref.current) {
      const selection = sheets.sheet.cursor.selection;
      ref.current.value = selection.toString(a1SheetId, sheets.getSheetIdNameMap());
      onChangeRange(selection);
      setRangeError(undefined);
    }
  }, [a1SheetId, onChangeRange]);

  const updateValue = useCallback(
    (value: string) => {
      try {
        const selection = stringToSelection(value, a1SheetId, onlyCurrentSheet ? '{}' : sheets.getSheetIdNameMap());
        onChangeRange(selection);
        setRangeError(undefined);
      } catch (e: any) {
        try {
          const parsed = JSON.parse(e);
          if (parsed.InvalidSheetName) {
            setRangeError(onlyCurrentSheetError ?? 'Invalid sheet name');
          }
        } catch (_) {
          // ignore
        }
      }
    },
    [a1SheetId, onChangeRange, onlyCurrentSheet, onlyCurrentSheetError]
  );

  const onBlur = useCallback(
    (e: FocusEvent<HTMLInputElement>) => {
      const value = e.currentTarget.value;
      updateValue(value);
    },
    [updateValue]
  );

  useEffect(() => {
    if (ref.current) {
      ref.current.value = initial ? initial.toString(a1SheetId, sheets.getRustSheetMap()) : '';
    }
  }, [changeCursor, a1SheetId, initial]);

  const onFocus = () => {
    if (!ref.current || !changeCursor) return;
    try {
      const selection = stringToSelection(
        ref.current.value,
        a1SheetId,
        onlyCurrentSheet ? '{}' : sheets.getSheetIdNameMap()
      );
      if (selection) {
        sheets.changeSelection(selection, true);
      }
    } catch (_) {
      // there was an error parsing the range, so nothing more to do
    }
  };

  const isError = triggerError && (!ref.current || ref.current.value === '');

  const [sheetId, setSheetId] = useState(sheets.sheet.id);
  useEffect(() => {
    const updateSheet = () => setSheetId(sheets.sheet.id);
    events.on('changeSheet', updateSheet);
    return () => {
      events.off('changeSheet', updateSheet);
    };
  }, []);
  const disableButton = onlyCurrentSheet ? onlyCurrentSheet !== sheetId : false;

  return (
    <div>
      {props.label && <Label htmlFor={label}>{label}</Label>}
      <div className="flex w-full items-center space-x-2">
        <div className={cn('w-full', rangeError || isError ? 'border border-red-500' : '')}>
          <Input
            ref={ref}
            id={props.label}
            onBlur={onBlur}
            onFocus={onFocus}
            readOnly={readOnly}
            onKeyDown={(e) => {
              if (e.key === 'Enter' && props.onEnter) {
                updateValue(e.currentTarget.value);
                props.onEnter();
              }
            }}
          />
        </div>
        {!readOnly && (
          <TooltipPopover
            label={disableButton ? 'Can only insert from original sheet' : 'Insert current selection'}
            side="bottom"
          >
            <Button size="sm" onClick={onInsert} disabled={disableButton}>
              <HighlightAltIcon fontSize="small" />
            </Button>
          </TooltipPopover>
        )}
      </div>
      {rangeError && <div className="text-xs text-red-500">{rangeError}</div>}
      {!rangeError && isError && <div className="text-xs text-red-500">Empty range</div>}
    </div>
  );
};<|MERGE_RESOLUTION|>--- conflicted
+++ resolved
@@ -1,9 +1,6 @@
 import { events } from '@/app/events/events';
 import { sheets } from '@/app/grid/controller/Sheets';
-<<<<<<< HEAD
-import { Selection } from '@/app/quadratic-core-types';
-import { a1StringToSelection, selectionToA1String } from '@/app/quadratic-rust-client/quadratic_rust_client';
-import { bigIntReplacer } from '@/app/web-workers/quadraticCore/worker/core';
+import { Selection, stringToSelection } from '@/app/quadratic-rust-client/quadratic_rust_client';
 import { Button } from '@/shared/shadcn/ui/button';
 import { Input } from '@/shared/shadcn/ui/input';
 import { Label } from '@/shared/shadcn/ui/label';
@@ -11,16 +8,6 @@
 import { cn } from '@/shared/shadcn/utils';
 import HighlightAltIcon from '@mui/icons-material/HighlightAlt';
 import { FocusEvent, useCallback, useEffect, useMemo, useRef, useState } from 'react';
-=======
-import { Selection, stringToSelection } from '@/app/quadratic-rust-client/quadratic_rust_client';
-import { Button } from '@/shared/shadcn/ui/button';
-import { Input } from '@/shared/shadcn/ui/input';
-import { Label } from '@/shared/shadcn/ui/label';
-import { cn } from '@/shared/shadcn/utils';
-import HighlightAltIcon from '@mui/icons-material/HighlightAlt';
-import { FocusEvent, useCallback, useEffect, useMemo, useRef, useState } from 'react';
-import { TooltipHint } from './TooltipHint';
->>>>>>> 29aebe29
 
 interface Props {
   label?: string;
