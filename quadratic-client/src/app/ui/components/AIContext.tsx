import {
  aiAnalystCurrentChatMessagesAtom,
  aiAnalystCurrentChatMessagesCountAtom,
  aiAnalystLoadingAtom,
} from '@/app/atoms/aiAnalystAtom';
import { events } from '@/app/events/events';
import { sheets } from '@/app/grid/controller/Sheets';
<<<<<<< HEAD
import { uploadFile } from '@/app/helpers/files';
=======

import { getTableNameFromPos } from '@/app/quadratic-core/quadratic_core';
>>>>>>> 82bbf526
import type { CodeCell } from '@/app/shared/types/codeCell';
import { defaultAIAnalystContext } from '@/app/ui/menus/AIAnalyst/const/defaultAIAnalystContext';
import { CloseIcon } from '@/shared/components/Icons';
import { Button } from '@/shared/shadcn/ui/button';
import { HoverCard, HoverCardContent, HoverCardTrigger } from '@/shared/shadcn/ui/hover-card';
import { cn } from '@/shared/shadcn/utils';
import {
  getDataBase64String,
  getFileTypeLabel,
  isSupportedImageMimeType,
} from 'quadratic-shared/ai/helpers/files.helper';
import type { Context, FileContent, UserMessagePrompt } from 'quadratic-shared/typesAndSchemasAI';
import { memo, useCallback, useEffect, useState } from 'react';
import { useRecoilValue } from 'recoil';
import { AIAnalystSelectContextMenu } from '../menus/AIAnalyst/AIAnalystSelectContextMenu';

type AIContextProps = {
  initialContext?: Context;
  context: Context;
  setContext?: React.Dispatch<React.SetStateAction<Context>>;
  files: FileContent[];
  setFiles: React.Dispatch<React.SetStateAction<FileContent[]>>;
  editing: boolean;
  disabled: boolean;
  textareaRef: React.RefObject<HTMLTextAreaElement | null>;
};
export const AIContext = memo(
  ({ initialContext, context, setContext, files, setFiles, editing, disabled, textareaRef }: AIContextProps) => {
    const loading = useRecoilValue(aiAnalystLoadingAtom);
    const messages = useRecoilValue(aiAnalystCurrentChatMessagesAtom);
    const messagesCount = useRecoilValue(aiAnalystCurrentChatMessagesCountAtom);
    const [, setCurrentSheet] = useState(sheets.sheet.name);

    useEffect(() => {
      const updateCurrentSheet = () => {
        if (!loading && editing) {
          setContext?.((prev) => ({
            ...prev,
            currentSheet: sheets.sheet.name,
          }));
        }
        setCurrentSheet(sheets.sheet.name);
      };

      updateCurrentSheet();

      events.on('changeSheet', updateCurrentSheet);
      return () => {
        events.off('changeSheet', updateCurrentSheet);
      };
    }, [editing, loading, setContext]);

    // use last user message context as initial context in the bottom user message form
    useEffect(() => {
      if (!loading && initialContext === undefined && !!setContext && messagesCount > 0) {
        const lastUserMessage = messages
          .filter(
            (message): message is UserMessagePrompt => message.role === 'user' && message.contextType === 'userPrompt'
          )
          .at(-1);
        if (lastUserMessage) {
          setContext(lastUserMessage.context ?? defaultAIAnalystContext);
        }
      }
    }, [initialContext, loading, messages, messagesCount, setContext]);

    const handleOnCloseSelectContextMenu = useCallback(() => {
      textareaRef.current?.focus();
    }, [textareaRef]);

    const handleOnClickFileContext = useCallback(
      (file: FileContent) => {
        setFiles?.((prev) => prev.filter((f) => f !== file));
      },
      [setFiles]
    );

    // const handleOnClickSelection = useCallback(() => {
    //   setContext?.((prev) => ({ ...prev, selection: undefined }));
    // }, [setContext]);

    const handleOnClickCurrentSheet = useCallback(() => {
      setContext?.((prev) => ({
        ...prev,
        sheets: prev.sheets.filter((sheet) => sheet !== prev.currentSheet),
        currentSheet: '',
      }));
    }, [setContext]);

    return (
      <div
        className={cn(
          `z-10 flex select-none flex-wrap items-center gap-1 px-2 text-xs`,
          disabled && 'select-none opacity-60',
          loading && 'select-none opacity-60'
        )}
      >
        {editing && context && setContext && (
          <AIAnalystSelectContextMenu
            context={context}
            setContext={setContext}
            disabled={disabled}
            onClose={handleOnCloseSelectContextMenu}
          />
        )}

        {files.map((file, index) => (
          <FileContextPill
            key={`${index}-${file.fileName}`}
            disabled={disabled || !setFiles}
            file={file}
            onClick={() => handleOnClickFileContext(file)}
          />
        ))}

        <CodeCellContextPill codeCell={context.codeCell} />

        {!!context.currentSheet && (
          <ContextPill
            key={context.currentSheet}
            primary={context.currentSheet}
            secondary={'Sheet'}
            onClick={handleOnClickCurrentSheet}
            noClose={disabled || !setContext}
          />
        )}

        {context.sheets
          .filter((sheet) => sheet !== context.currentSheet)
          .map((sheet) => (
            <ContextPill
              key={sheet}
              primary={sheet}
              secondary={'Sheet'}
              noClose={disabled || !setContext}
              onClick={() =>
                setContext?.((prev) => ({
                  ...prev,
                  sheets: prev.sheets.filter((prevSheet) => prevSheet !== sheet),
                  currentSheet: prev.currentSheet === sheet ? '' : prev.currentSheet,
                }))
              }
            />
          ))}
      </div>
    );
  }
);

type ContextPillProps = {
  primary: string;
  secondary: string;
  onClick?: () => void;
  noClose: boolean;
};
const ContextPill = memo(({ primary, secondary, onClick, noClose }: ContextPillProps) => {
  return (
    <div className="flex h-5 items-center self-stretch rounded border border-border px-1 text-xs">
      <span className="max-w-24 truncate">{primary}</span>

      <span className="ml-0.5 text-muted-foreground">{secondary}</span>

      {!noClose && (
        <Button
          size="icon-sm"
          className="-mr-0.5 ml-0 h-4 w-4 items-center shadow-none"
          variant="ghost"
          onClick={onClick}
        >
          <CloseIcon className="!h-4 !w-4 !text-xs" />
        </Button>
      )}
    </div>
  );
});

type FileContextPillProps = {
  disabled: boolean;
  file: FileContent;
  onClick: () => void;
};
const FileContextPill = memo(({ disabled, file, onClick }: FileContextPillProps) => {
  return (
    <HoverCard open={isSupportedImageMimeType(file.mimeType) ? undefined : false}>
      <HoverCardTrigger>
        <ContextPill
          primary={file.fileName}
          secondary={getFileTypeLabel(file.mimeType)}
          noClose={disabled}
          onClick={onClick}
        />
      </HoverCardTrigger>
      <HoverCardContent className="w-48 overflow-hidden p-0" side="top">
        <img src={getDataBase64String(file)} alt={file.fileName} />
        <span className="block border-t border-border px-1 py-0.5 text-xs">{file.fileName}</span>
      </HoverCardContent>
    </HoverCard>
  );
});

type CodeCellContextPillProps = {
  codeCell: CodeCell | undefined;
};
const CodeCellContextPill = memo(({ codeCell }: CodeCellContextPillProps) => {
  const [tableName, setTableName] = useState<string | undefined>(undefined);
  useEffect(() => {
    const updateTableName = () => {
      if (!codeCell?.sheetId) return;
      const tableName = sheets.sheet.cursor.jsSelection.getTableNameFromPos(
        codeCell.sheetId,
        codeCell.pos.x,
        codeCell.pos.y,
        sheets.jsA1Context
      );
      setTableName(tableName);
    };

    updateTableName();

    events.on('a1ContextUpdated', updateTableName);
    return () => {
      events.off('a1ContextUpdated', updateTableName);
    };
  }, [codeCell?.pos.x, codeCell?.pos.y, codeCell?.sheetId]);

  if (!codeCell) {
    return null;
  }

  return <ContextPill key="codeCell" primary={tableName ?? 'Untitled'} secondary="Code" noClose={true} />;
});<|MERGE_RESOLUTION|>--- conflicted
+++ resolved
@@ -5,13 +5,8 @@
 } from '@/app/atoms/aiAnalystAtom';
 import { events } from '@/app/events/events';
 import { sheets } from '@/app/grid/controller/Sheets';
-<<<<<<< HEAD
-import { uploadFile } from '@/app/helpers/files';
-=======
-
-import { getTableNameFromPos } from '@/app/quadratic-core/quadratic_core';
->>>>>>> 82bbf526
 import type { CodeCell } from '@/app/shared/types/codeCell';
+import { AIAnalystSelectContextMenu } from '@/app/ui/menus/AIAnalyst/AIAnalystSelectContextMenu';
 import { defaultAIAnalystContext } from '@/app/ui/menus/AIAnalyst/const/defaultAIAnalystContext';
 import { CloseIcon } from '@/shared/components/Icons';
 import { Button } from '@/shared/shadcn/ui/button';
@@ -25,7 +20,6 @@
 import type { Context, FileContent, UserMessagePrompt } from 'quadratic-shared/typesAndSchemasAI';
 import { memo, useCallback, useEffect, useState } from 'react';
 import { useRecoilValue } from 'recoil';
-import { AIAnalystSelectContextMenu } from '../menus/AIAnalyst/AIAnalystSelectContextMenu';
 
 type AIContextProps = {
   initialContext?: Context;
