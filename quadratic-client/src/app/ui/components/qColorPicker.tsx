--- conflicted
+++ resolved
@@ -11,10 +11,7 @@
   return (
     <>
       <CompactPicker
-<<<<<<< HEAD
-=======
         color={props.color}
->>>>>>> a301bdcd
         className="color-picker-submenu"
         onChangeComplete={props.onChangeComplete}
         colors={[
