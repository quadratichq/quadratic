--- conflicted
+++ resolved
@@ -30,13 +30,9 @@
             className={linkClassName}
             onClick={(e) => {
               e.stopPropagation();
-<<<<<<< HEAD
-              mixpanel.track('[AI].UsageExceeded.upgrade', { ab_test: 'control' });
-=======
               mixpanel.track('[AI].UsageExceeded.clickUpgrade', {
                 ab_test: 'control',
               });
->>>>>>> 6a1892fc
             }}
           >
             upgrade to Quadratic Pro
@@ -54,13 +50,9 @@
             className={linkClassName}
             onClick={(e) => {
               e.stopPropagation();
-<<<<<<< HEAD
-              mixpanel.track('[AI].UsageExceeded.upgrade', { ab_test: 'variant' });
-=======
               mixpanel.track('[AI].UsageExceeded.clickUpgrade', {
                 ab_test: 'variant',
               });
->>>>>>> 6a1892fc
             }}
           >
             upgrade to Quadratic Pro
