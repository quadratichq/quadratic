--- conflicted
+++ resolved
@@ -8,12 +8,8 @@
 import { ApiError } from '@/shared/api/fetchFromApi';
 import { useGlobalSnackbar } from '@/shared/components/GlobalSnackbarProvider';
 import { ROUTES } from '@/shared/constants/routes';
-<<<<<<< HEAD
-import { captureException } from '@sentry/react';
-=======
 import { trackEvent } from '@/shared/utils/analyticsEvents';
 import { sendAnalyticsError } from '@/shared/utils/error';
->>>>>>> d94d231c
 import { Buffer } from 'buffer';
 import { useCallback } from 'react';
 import { useLocation, useNavigate } from 'react-router';
@@ -234,15 +230,9 @@
               await uploadFilePromise;
             }
           }
-<<<<<<< HEAD
-        } catch (e) {
-          if (e instanceof Error) {
-            captureException(e);
-=======
         } catch (error) {
           if (error instanceof Error) {
             fileImportSendAnalyticsError('handleImport', error);
->>>>>>> d94d231c
             updateCurrentFileState({ step: 'error', progress: 0, abortController: undefined });
             addGlobalSnackbar(error.message, { severity: 'warning' });
           }
@@ -254,12 +244,7 @@
         try {
           await uploadFilePromise;
         } catch (e) {
-<<<<<<< HEAD
-          captureException(e);
-          console.error(e);
-=======
           fileImportSendAnalyticsError('handleImport', e);
->>>>>>> d94d231c
         }
       }
 
