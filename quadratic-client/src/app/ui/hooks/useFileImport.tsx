--- conflicted
+++ resolved
@@ -1,9 +1,6 @@
 import { getFileType, stripExtension, supportedFileTypes, uploadFile } from '@/app/helpers/files';
-<<<<<<< HEAD
+import type { JsCoordinate } from '@/app/quadratic-core-types';
 import { useGetCSVImportSettings } from '@/app/ui/hooks/useGetCSVImportSettings';
-=======
-import type { JsCoordinate } from '@/app/quadratic-core-types';
->>>>>>> 23593a0a
 import { quadraticCore } from '@/app/web-workers/quadraticCore/quadraticCore';
 import type { FileImportProgress } from '@/dashboard/atoms/filesImportProgressAtom';
 import { filesImportProgressAtom } from '@/dashboard/atoms/filesImportProgressAtom';
@@ -19,19 +16,12 @@
 import { useRecoilCallback } from 'recoil';
 
 export function useFileImport() {
-<<<<<<< HEAD
-=======
-  const setFilesImportProgressState = useSetRecoilState(filesImportProgressAtom);
-  const setFilesImportProgressListState = useSetRecoilState(filesImportProgressListAtom);
-
->>>>>>> 23593a0a
   const { addGlobalSnackbar } = useGlobalSnackbar();
   const { getCSVImportSettings } = useGetCSVImportSettings();
 
   const location = useLocation();
   const navigate = useNavigate();
 
-<<<<<<< HEAD
   const handleImport = useRecoilCallback(
     ({ set, reset }) =>
       async ({
@@ -44,18 +34,18 @@
       }: {
         files?: FileList | File[];
         sheetId?: string;
-        insertAt?: Coordinate;
+        insertAt?: JsCoordinate;
         cursor?: string; // cursor is available when importing into a existing file, it is also being used as a flag to denote this
         isPrivate?: boolean;
         teamUuid?: string;
       }) => {
-        reset(newFileDialogAtom);
         quadraticCore.initWorker();
 
         if (!files) files = await uploadFile(supportedFileTypes);
         if (files.length === 0) {
           return;
         }
+        files = Array.from(files);
 
         const firstFileType = getFileType(files[0]);
         const createNewFile =
@@ -64,143 +54,20 @@
         const userOnTeamsPage = location.pathname.includes('/teams/');
         if (userOnTeamsPage) {
           set(filesImportProgressListAtom, { show: true });
-=======
-  const handleImport = async ({
-    files,
-    sheetId,
-    insertAt,
-    cursor,
-    isPrivate = true,
-    teamUuid,
-  }: {
-    files?: FileList | File[];
-    sheetId?: string;
-    insertAt?: JsCoordinate;
-    cursor?: string; // cursor is available when importing into a existing file, it is also being used as a flag to denote this
-    isPrivate?: boolean;
-    teamUuid?: string;
-  }) => {
-    mixpanel.track('[ImportData].useFileImport');
-    quadraticCore.initWorker();
-
-    if (!files) files = await uploadFile(supportedFileTypes);
-    if (files.length === 0) return;
-
-    const firstFileType = getFileType(files[0]);
-    const createNewFile =
-      cursor === undefined && sheetId === undefined && insertAt === undefined && teamUuid !== undefined;
-    const openImportedFile = createNewFile && files.length === 1;
-    const userOnTeamsPage = location.pathname.includes('/teams/');
-    if (userOnTeamsPage) {
-      setFilesImportProgressListState(() => ({ show: true }));
-    }
-
-    if (!createNewFile && firstFileType === 'grid') {
-      addGlobalSnackbar(`Error importing ${files[0].name}: Cannot import grid file into existing file`, {
-        severity: 'warning',
-      });
-      files = [];
-      return;
-    }
-
-    for (const file of files) {
-      const fileType = getFileType(file);
-      const fileSize = file.size;
-      mixpanel.track('[Files].importFile', { fileType, fileSize, location: createNewFile ? 'Dashboard' : 'In sheet' });
-    }
-
-    // Only one file can be imported at a time (except for excel), inside a existing file
-    if (!createNewFile && files.length > 1) {
-      if (firstFileType === 'excel') {
-        // importing into a existing file, use only excel files
-        files = [...files].filter((file) => {
-          if (getFileType(file) === 'excel') {
-            return true;
-          } else {
-            addGlobalSnackbar(`Error importing ${file.name}: Cannot import multiple types files at once`, {
-              severity: 'warning',
-            });
-            return false;
-          }
+        }
+
+        mixpanel.track('[ImportData].useFileImport', {
+          files: files.map((file) => ({
+            type: getFileType(file),
+            size: file.size,
+          })),
+          location: createNewFile ? 'Dashboard' : 'In sheet',
         });
-      } else {
-        // csv or parquet file
-        // importing into a existing file, use only the first file
-        for (let i = 1; i < files.length; i++) {
-          addGlobalSnackbar(
-            `Error importing ${files[i].name}: Cannot import multiple files at the same cursor position`,
-            {
-              severity: 'warning',
-            }
-          );
-        }
-        files = [files[0]];
-      }
-    }
-
-    files = Array.from(files);
-    const totalFiles = files.length;
-
-    setFilesImportProgressState(() => ({
-      importing: true,
-      createNewFile,
-      currentFileIndex: undefined,
-      files: files.map((file) => {
-        const fileState: FileImportProgress = {
-          name: file.name,
-          size: file.size,
-          step: 'read',
-          progress: 0,
-          transactionId: undefined,
-          transactionOps: undefined,
-          abortController: undefined,
-        };
-        return fileState;
-      }),
-    }));
-
-    const uploadFilePromises: Promise<void>[] = [];
-
-    while (files.length > 0) {
-      let currentFileIndex = totalFiles - files.length;
-      let file: File | undefined = files.shift();
-      if (file === undefined) continue;
-
-      setFilesImportProgressState((prev) => ({
-        ...prev,
-        currentFileIndex,
-      }));
-
-      const updateCurrentFileState = (newFileStatePartial: Partial<FileImportProgress>) => {
-        setFilesImportProgressState((prev) => {
-          const newFilesState = prev.files.map((fileState, index) => {
-            if (index !== currentFileIndex) return fileState;
-            const newFileState: FileImportProgress = { ...fileState, ...newFileStatePartial };
-            return newFileState;
-          });
-          return {
-            ...prev,
-            files: newFilesState,
-          };
-        });
-      };
-
-      try {
-        const fileName = file.name;
-        const fileType = getFileType(file);
-        const fileSize = file.size;
-        const arrayBuffer = await file.arrayBuffer().catch(console.error);
-        file = undefined;
-        if (!arrayBuffer) {
-          throw new Error('Failed to read file');
->>>>>>> 23593a0a
-        }
 
         if (!createNewFile && firstFileType === 'grid') {
           addGlobalSnackbar(`Error importing ${files[0].name}: Cannot import grid file into existing file`, {
             severity: 'warning',
           });
-<<<<<<< HEAD
           files = [];
           return;
         }
@@ -209,7 +76,7 @@
         if (!createNewFile && files.length > 1) {
           if (firstFileType === 'excel') {
             // importing into a existing file, use only excel files
-            files = [...files].filter((file) => {
+            files = files.filter((file) => {
               if (getFileType(file) === 'excel') {
                 return true;
               } else {
@@ -233,17 +100,7 @@
             }
             files = [files[0]];
           }
-=======
-        } else {
-          throw new Error(`Error importing ${fileName} (${fileSize} bytes): Unsupported file type.`);
-        }
-
-        if (result?.error !== undefined) {
-          throw new Error(`Error importing ${fileName} (${fileSize} bytes): ${result.error}`);
->>>>>>> 23593a0a
-        }
-
-        files = Array.from(files);
+        }
         const totalFiles = files.length;
 
         let csvDelimiter: number | undefined = ','.charCodeAt(0);
@@ -305,11 +162,11 @@
               };
             });
           };
-<<<<<<< HEAD
 
           try {
             const fileName = file.name;
             const fileType = getFileType(file);
+            const fileSize = file.size;
             const arrayBuffer = await file.arrayBuffer().catch(console.error);
             file = undefined;
             if (!arrayBuffer) {
@@ -332,11 +189,11 @@
                 hasHeading,
               });
             } else {
-              throw new Error(`Error importing ${fileName}: Unsupported file type`);
+              throw new Error(`Error importing ${fileName} (${fileSize} bytes): Unsupported file type.`);
             }
 
             if (result?.error !== undefined) {
-              throw new Error(`Error importing ${fileName}: ${result.error}`);
+              throw new Error(`Error importing ${fileName} (${fileSize} bytes): ${result.error}`);
             }
 
             // contents and version are returned when importing into a new file
@@ -367,7 +224,9 @@
                   if (openImportedFile) {
                     reset(filesImportProgressAtom);
                     reset(filesImportProgressListAtom);
-                    window.location.href = ROUTES.FILE(uuid);
+
+                    const params = quadraticCore.receivedClientMessage ? `?negative_offsets` : '';
+                    window.location.href = `${ROUTES.FILE(uuid)}${params}`;
                   }
                 })
                 .catch((error) => {
@@ -376,7 +235,7 @@
                   updateCurrentFileState({ step, progress: 0, abortController: undefined });
 
                   if (step !== 'cancel') {
-                    throw new Error(`Error importing ${fileName}: ${error}`);
+                    throw new Error(`Error importing ${fileName} (${fileSize} bytes): ${error}`);
                   }
                 });
 
@@ -384,35 +243,11 @@
                 uploadFilePromises.push(uploadFilePromise);
               } else {
                 await uploadFilePromise;
-=======
-          const uploadFilePromise = apiClient.files
-            .create({
-              file: data,
-              teamUuid,
-              isPrivate,
-              abortController,
-              onUploadProgress,
-            })
-            .then(({ file: { uuid } }) => {
-              updateCurrentFileState({ step: 'done', progress: 100, uuid, abortController: undefined });
-              if (openImportedFile) {
-                setFilesImportProgressListState({ show: false });
-                const params = quadraticCore.receivedClientMessage ? `?negative_offsets` : '';
-                window.location.href = `${ROUTES.FILE(uuid)}${params}`;
-              }
-            })
-            .catch((error) => {
-              let step: FileImportProgress['step'] = 'error';
-              if (error instanceof ApiError && error.status === 499) step = 'cancel';
-              updateCurrentFileState({ step, progress: 0, abortController: undefined });
-
-              if (step !== 'cancel') {
-                throw new Error(`Error importing ${fileName} (${fileSize} bytes): ${error}`);
->>>>>>> 23593a0a
               }
             }
           } catch (e) {
             if (e instanceof Error) {
+              Sentry.captureException(e);
               updateCurrentFileState({ step: 'error', progress: 0, abortController: undefined });
               addGlobalSnackbar(e.message, { severity: 'warning' });
             }
@@ -424,10 +259,10 @@
           try {
             await uploadFilePromise;
           } catch (e) {
+            Sentry.captureException(e);
             console.error(e);
           }
         }
-<<<<<<< HEAD
 
         // refresh the page if the user is on the team files page
         if (userOnTeamsPage && teamUuid !== undefined && !openImportedFile) {
@@ -438,34 +273,6 @@
       },
     [addGlobalSnackbar, getCSVImportSettings, location.pathname, navigate]
   );
-=======
-      } catch (e) {
-        if (e instanceof Error) {
-          Sentry.captureException(e);
-          updateCurrentFileState({ step: 'error', progress: 0, abortController: undefined });
-          addGlobalSnackbar(e.message, { severity: 'warning' });
-        }
-      }
-    }
-
-    // promise.all is not used here because we want to wait for all promises to be resolved
-    for (const uploadFilePromise of uploadFilePromises) {
-      try {
-        await uploadFilePromise;
-      } catch (e) {
-        Sentry.captureException(e);
-        console.error(e);
-      }
-    }
-
-    // refresh the page if the user is on the team files page
-    if (userOnTeamsPage && teamUuid !== undefined && !openImportedFile) {
-      navigate(isPrivate ? ROUTES.TEAM_FILES_PRIVATE(teamUuid) : ROUTES.TEAM_FILES(teamUuid));
-    }
-
-    setFilesImportProgressState((prev) => ({ ...prev, importing: false }));
-  };
->>>>>>> 23593a0a
 
   return handleImport;
 }