--- conflicted
+++ resolved
@@ -50,13 +50,7 @@
               <CommandPaletteListItem
                 {...props}
                 action={() => {
-<<<<<<< HEAD
-                  quadraticCore.deleteSheet(sheets.current, sheets.getCursorPosition());
-=======
-                  if (window.confirm(`Are you sure you want to delete ${sheets.sheet.name}?`)) {
-                    quadraticCore.deleteSheet(currentSheet, sheets.getCursorPosition());
-                  }
->>>>>>> 6e306d5e
+                  quadraticCore.deleteSheet(currentSheet, sheets.getCursorPosition());
                   setTimeout(focusGrid);
                 }}
                 icon={<SheetIcon />}
