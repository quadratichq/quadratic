import {
  FontBoldIcon,
  FontItalicIcon,
  TextAlignCenterIcon,
  TextAlignLeftIcon,
  TextAlignRightIcon,
  TextClipIcon,
  TextOverflowIcon,
  TextVerticalAlignBottomIcon,
  TextVerticalAlignMiddleIcon,
  TextVerticalAlignTopIcon,
  WrapTextIcon,
} from '@/app/ui/icons';
import { isAvailableBecauseCanEditFile } from '../../../../actions';
import { KeyboardSymbols } from '../../../../helpers/keyboardSymbols';
import { setAlign, setBold, setItalic, setVerticalAlign, setWrap } from '../../TopBar/SubMenus/formatCells';
import { CommandGroup, CommandPaletteListItem } from '../CommandPaletteListItem';

const commands: CommandGroup = {
  heading: 'Text',
  commands: [
    {
      label: 'Bold',
      isAvailable: isAvailableBecauseCanEditFile,
      Component: (props) => {
        return (
          <CommandPaletteListItem
            {...props}
            icon={<FontBoldIcon />}
            action={async () => {
              setBold();
            }}
            shortcut="B"
            shortcutModifiers={[KeyboardSymbols.Command]}
          />
        );
      },
    },
    {
      label: 'Italic',
      isAvailable: isAvailableBecauseCanEditFile,
      Component: (props) => {
        return (
          <CommandPaletteListItem
            {...props}
            icon={<FontItalicIcon />}
            action={async () => setItalic()}
            shortcut="I"
            shortcutModifiers={KeyboardSymbols.Command}
          />
        );
      },
    },
    {
      label: 'Left align',
      isAvailable: isAvailableBecauseCanEditFile,
      Component: (props) => {
        return <CommandPaletteListItem {...props} icon={<TextAlignLeftIcon />} action={() => setAlign('left')} />;
      },
    },
    {
      label: 'Center align',
      isAvailable: isAvailableBecauseCanEditFile,
      Component: (props) => {
        return <CommandPaletteListItem {...props} icon={<TextAlignCenterIcon />} action={() => setAlign('center')} />;
      },
    },
    {
      label: 'Right align',
      isAvailable: hasPermissionToEditFile,
      Component: (props) => {
        return <CommandPaletteListItem {...props} icon={<TextAlignRightIcon />} action={() => setAlign('right')} />;
      },
    },
    {
      label: 'Align top',
      isAvailable: hasPermissionToEditFile,
      Component: (props) => {
        return (
          <CommandPaletteListItem
            {...props}
            icon={<TextVerticalAlignTopIcon />}
            action={() => setVerticalAlign('top')}
          />
        );
      },
    },
    {
<<<<<<< HEAD
      label: 'Align middle',
      isAvailable: hasPermissionToEditFile,
      Component: (props) => {
        return (
          <CommandPaletteListItem
            {...props}
            icon={<TextVerticalAlignMiddleIcon />}
            action={() => setVerticalAlign('middle')}
          />
        );
      },
    },
    {
      label: 'Align bottom',
      isAvailable: hasPermissionToEditFile,
      Component: (props) => {
        return (
          <CommandPaletteListItem
            {...props}
            icon={<TextVerticalAlignBottomIcon />}
            action={() => setVerticalAlign('bottom')}
          />
        );
      },
    },
    {
      label: 'Text overflow',
      isAvailable: hasPermissionToEditFile,
      Component: (props) => {
        return <CommandPaletteListItem {...props} icon={<TextOverflowIcon />} action={() => setWrap('overflow')} />;
      },
    },
    {
      label: 'Text wrap',
      isAvailable: hasPermissionToEditFile,
      Component: (props) => {
        return <CommandPaletteListItem {...props} icon={<WrapTextIcon />} action={() => setWrap('wrap')} />;
      },
    },
    {
      label: 'Text clip',
      isAvailable: hasPermissionToEditFile,
=======
      label: 'Right align',
      isAvailable: isAvailableBecauseCanEditFile,
>>>>>>> 0c13e266
      Component: (props) => {
        return <CommandPaletteListItem {...props} icon={<TextClipIcon />} action={() => setWrap('clip')} />;
      },
    },
  ],
};

export default commands;<|MERGE_RESOLUTION|>--- conflicted
+++ resolved
@@ -67,7 +67,7 @@
     },
     {
       label: 'Right align',
-      isAvailable: hasPermissionToEditFile,
+      isAvailable: isAvailableBecauseCanEditFile,
       Component: (props) => {
         return <CommandPaletteListItem {...props} icon={<TextAlignRightIcon />} action={() => setAlign('right')} />;
       },
@@ -86,7 +86,6 @@
       },
     },
     {
-<<<<<<< HEAD
       label: 'Align middle',
       isAvailable: hasPermissionToEditFile,
       Component: (props) => {
@@ -129,10 +128,6 @@
     {
       label: 'Text clip',
       isAvailable: hasPermissionToEditFile,
-=======
-      label: 'Right align',
-      isAvailable: isAvailableBecauseCanEditFile,
->>>>>>> 0c13e266
       Component: (props) => {
         return <CommandPaletteListItem {...props} icon={<TextClipIcon />} action={() => setWrap('clip')} />;
       },
