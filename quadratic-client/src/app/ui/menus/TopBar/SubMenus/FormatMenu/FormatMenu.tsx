import {
  BorderNoneIcon,
  FontBoldIcon,
  FontItalicIcon,
  PaintBucketIcon,
  PaletteOutlined,
  TextAlignCenterIcon,
  TextAlignLeftIcon,
  TextAlignRightIcon,
  TextColorIcon,
  TextNoneIcon,
} from '@/app/ui/icons';
import { Menu, MenuChangeEvent, MenuDivider, MenuItem, SubMenu } from '@szhsin/react-menu';
import { useCallback } from 'react';
import { focusGrid } from '../../../../../helpers/focusGrid';
import { KeyboardSymbols } from '../../../../../helpers/keyboardSymbols';
import { QColorPicker } from '../../../../components/qColorPicker';
import { MenuLineItem } from '../../MenuLineItem';
import { TopBarMenuItem } from '../../TopBarMenuItem';
import {
  clearFillColor,
  clearFormattingAndBorders,
  setAlignment,
  setBold,
  setFillColor,
  setItalic,
  setTextColor,
} from '../formatCells';
import './formatMenuStyles.scss';
import { useGetBorderMenu } from './useGetBorderMenu';

export const FormatMenu = () => {
  // focus canvas after the format menu closes
  const onMenuChange = useCallback((event: MenuChangeEvent) => {
    if (!event.open) focusGrid();
  }, []);

  const borders = useGetBorderMenu();

  return (
    <Menu
      onMenuChange={onMenuChange}
      menuButton={({ open }) => (
        <TopBarMenuItem title="Cell format" open={open}>
          <PaletteOutlined fontSize="small" />
        </TopBarMenuItem>
      )}
    >
<<<<<<< HEAD
      <MenuItem onClick={() => setBold(!(formatPrimaryCell?.bold === true))}>
        <MenuLineItem primary="Bold" secondary={KeyboardSymbols.Command + 'B'} icon={FontBoldIcon} />
      </MenuItem>
      <MenuItem onClick={() => setItalic(!(formatPrimaryCell?.italic === true))}>
        <MenuLineItem primary="Italic" secondary={KeyboardSymbols.Command + 'I'} icon={FontItalicIcon} />
=======
      <MenuItem onClick={() => setBold()}>
        <MenuLineItem primary="Bold" secondary={KeyboardSymbols.Command + 'B'} Icon={FontBoldIcon} />
      </MenuItem>
      <MenuItem onClick={() => setItalic()}>
        <MenuLineItem primary="Italic" secondary={KeyboardSymbols.Command + 'I'} Icon={FontItalicIcon} />
>>>>>>> 0f8cfb61
      </MenuItem>
      <SubMenu
        className="color-picker-submenu"
        id="TextColorMenuID"
        label={<MenuLineItem primary="Text color" icon={TextColorIcon} />}
      >
        <QColorPicker onChangeComplete={setTextColor} onClear={() => setTextColor()} />
      </SubMenu>

      <MenuDivider />
      <MenuItem onClick={() => setAlignment('left')}>
        <MenuLineItem primary="Left" icon={TextAlignLeftIcon} secondary="" />
      </MenuItem>
      <MenuItem onClick={() => setAlignment('center')}>
        <MenuLineItem primary="Center" icon={TextAlignRightIcon} />
      </MenuItem>
      <MenuItem onClick={() => setAlignment('right')}>
        <MenuLineItem primary="Right" icon={TextAlignCenterIcon} />
      </MenuItem>

      <MenuDivider />
      <SubMenu
        className="color-picker-submenu"
        id="FillColorMenuID"
        label={<MenuLineItem primary="Fill color" icon={PaintBucketIcon} />}
      >
        <QColorPicker onChangeComplete={setFillColor} onClear={clearFillColor} />
      </SubMenu>

      <SubMenu label={<MenuLineItem primary="Border" icon={BorderNoneIcon} />}>{borders}</SubMenu>

      <MenuDivider />
      <MenuItem onClick={clearFormattingAndBorders}>
        <MenuLineItem primary="Clear formatting" secondary={KeyboardSymbols.Command + '\\'} icon={TextNoneIcon} />
      </MenuItem>
    </Menu>
  );
};<|MERGE_RESOLUTION|>--- conflicted
+++ resolved
@@ -46,19 +46,11 @@
         </TopBarMenuItem>
       )}
     >
-<<<<<<< HEAD
-      <MenuItem onClick={() => setBold(!(formatPrimaryCell?.bold === true))}>
+      <MenuItem onClick={() => setBold()}>
         <MenuLineItem primary="Bold" secondary={KeyboardSymbols.Command + 'B'} icon={FontBoldIcon} />
       </MenuItem>
-      <MenuItem onClick={() => setItalic(!(formatPrimaryCell?.italic === true))}>
+      <MenuItem onClick={() => setItalic()}>
         <MenuLineItem primary="Italic" secondary={KeyboardSymbols.Command + 'I'} icon={FontItalicIcon} />
-=======
-      <MenuItem onClick={() => setBold()}>
-        <MenuLineItem primary="Bold" secondary={KeyboardSymbols.Command + 'B'} Icon={FontBoldIcon} />
-      </MenuItem>
-      <MenuItem onClick={() => setItalic()}>
-        <MenuLineItem primary="Italic" secondary={KeyboardSymbols.Command + 'I'} Icon={FontItalicIcon} />
->>>>>>> 0f8cfb61
       </MenuItem>
       <SubMenu
         className="color-picker-submenu"
