import { hasPermissionToEditFile } from '@/app/actions';
import { editorInteractionStatePermissionsAtom } from '@/app/atoms/editorInteractionStateAtom';
import { focusGrid } from '@/app/helpers/focusGrid';
import { useFileContext } from '@/app/ui/components/FileProvider';
import { useRootRouteLoaderData } from '@/routes/_root';
import { Type } from '@/shared/components/Type';
import { ROUTES } from '@/shared/constants/routes';
import { useFileRouteLoaderData } from '@/shared/hooks/useFileRouteLoaderData';
import { useTeamData } from '@/shared/hooks/useTeamData';
import type { Dispatch, SetStateAction } from 'react';
import { useEffect, useRef, useState } from 'react';
import { Link } from 'react-router';
import { useRecoilValue } from 'recoil';

export const TopBarFileNameAndLocationMenu = () => {
  const [isRenaming, setIsRenaming] = useState<boolean>(false);
  const { name } = useFileContext();
  const permissions = useRecoilValue(editorInteractionStatePermissionsAtom);

  return (
    <div className={`flex flex-grow items-center justify-center`}>
      {isRenaming ? (
        <FileNameInput setIsRenaming={setIsRenaming} />
      ) : (
        <div className={`flex flex-row items-center gap-2`}>
          <FileLocation />

          <div className={`flex flex-row items-center gap-2`}>
            <Type variant="body2">
              {hasPermissionToEditFile(permissions) ? (
                <>
                  <button
                    className={`hidden max-w-[35vw] truncate md:block`}
                    onClick={() => {
                      setIsRenaming(true);
                    }}
                  >
                    {name}
                  </button>

                  <span className={`block max-w-[50vw] truncate md:hidden`}>{name}</span>
                </>
              ) : (
                <span className={`block max-w-[50vw] truncate`}>{name}</span>
              )}
            </Type>
          </div>
        </div>
      )}
    </div>
  );
};

function FileLocation() {
  const { isAuthenticated } = useRootRouteLoaderData();
  const {
    file: { ownerUserId },
    team,
    userMakingRequest: { fileRole, teamRole, id: userId },
  } = useFileRouteLoaderData();
  // Use useTeamData for reactive team name updates
  const { teamData } = useTeamData();
  const teamName = teamData?.activeTeam?.team.name ?? team.name;

  const linkProps = {
    reloadDocument: true,
    className: 'underline:none text-inherit block max-w-40 truncate',
  };

  // Don't show anything if they're not logged in
  if (!isAuthenticated) {
    return null;
  }

  // Determine where the file is located and where we link back to
  let dashboardLink = null;
  if (ownerUserId && ownerUserId === userId) {
    // My private file
    dashboardLink = (
      <Link to={ROUTES.TEAM_FILES_PRIVATE(team.uuid)} {...linkProps} data-testid="file-location-link-my-files">
        My files
      </Link>
    );
  } else if (ownerUserId === undefined && teamRole) {
    // Team file
    dashboardLink = (
<<<<<<< HEAD
      <Link to={ROUTES.TEAM_FILES(team.uuid)} {...linkProps}>
        {teamName}
=======
      <Link to={ROUTES.TEAM_FILES(team.uuid)} {...linkProps} data-testid="file-location-link-team-files">
        {team.name}
>>>>>>> e3a60e33
      </Link>
    );
  } else if (fileRole) {
    // File i was invited to
    dashboardLink = (
      <Link to={ROUTES.FILES_SHARED_WITH_ME} {...linkProps} data-testid="file-location-link-shared-with-me">
        Shared with me
      </Link>
    );
  }

  // They must be seeing the file because the public link is being used
  if (dashboardLink === null) {
    return null;
  }

  return (
    <>
      <Type className="hidden text-muted-foreground hover:text-foreground hover:underline md:block">
        {dashboardLink}
      </Type>

      <Type variant="body2" className="hidden select-none text-muted-foreground opacity-50 md:block">
        /
      </Type>
    </>
  );
}

function FileNameInput({ setIsRenaming }: { setIsRenaming: Dispatch<SetStateAction<boolean>> }) {
  const { name, renameFile } = useFileContext();
  const inputRef = useRef<HTMLInputElement>(null);

  // When user selects input, highlight it's contents
  useEffect(() => {
    if (inputRef.current) {
      inputRef.current.setSelectionRange(0, inputRef.current.value.length);
    }
  }, []);

  return (
    <input
      onKeyUp={(e) => {
        if (e.key === 'Enter') {
          inputRef.current?.blur();
          focusGrid();
        } else if (e.key === 'Escape') {
          if (inputRef.current) {
            inputRef.current.value = name;
            inputRef.current.blur();
          }
          focusGrid();
        }
      }}
      onBlur={(e: React.FocusEvent<HTMLInputElement>) => {
        setIsRenaming(false);
        const newName = inputRef.current?.value;

        // Don't allow empty file names
        if (!(newName && newName.trim())) {
          return;
        }

        // Don't do anything if the name didn't change
        if (newName === name) {
          return;
        }

        renameFile(newName);
      }}
      defaultValue={name}
      ref={inputRef}
      autoFocus
      className="w-full bg-transparent text-center text-sm text-foreground outline-none"
    />
  );
}<|MERGE_RESOLUTION|>--- conflicted
+++ resolved
@@ -84,13 +84,8 @@
   } else if (ownerUserId === undefined && teamRole) {
     // Team file
     dashboardLink = (
-<<<<<<< HEAD
-      <Link to={ROUTES.TEAM_FILES(team.uuid)} {...linkProps}>
+      <Link to={ROUTES.TEAM_FILES(team.uuid)} {...linkProps} data-testid="file-location-link-team-files">
         {teamName}
-=======
-      <Link to={ROUTES.TEAM_FILES(team.uuid)} {...linkProps} data-testid="file-location-link-team-files">
-        {team.name}
->>>>>>> e3a60e33
       </Link>
     );
   } else if (fileRole) {
