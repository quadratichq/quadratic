--- conflicted
+++ resolved
@@ -7,11 +7,7 @@
 import { multiplayer } from '@/app/web-workers/multiplayerWebWorker/multiplayer';
 import { useRootRouteLoaderData } from '@/routes/_root';
 import { Avatar } from '@/shared/components/Avatar';
-<<<<<<< HEAD
-import { ScheduledTasksIcon } from '@/shared/components/Icons';
-=======
-import { AIIcon } from '@/shared/components/Icons';
->>>>>>> 12cadc33
+import { AIIcon, ScheduledTasksIcon } from '@/shared/components/Icons';
 import { Button } from '@/shared/shadcn/ui/button';
 import {
   DropdownMenu,
@@ -76,29 +72,6 @@
     }
   };
 
-<<<<<<< HEAD
-  const displayUsers = users.map((user) => {
-    const isBeingFollowedByYou = follow === user.session_id; // follow
-    const isFollowingYou = followers.includes(user.session_id); // follower
-    const sessionId = user.session_id;
-    const viewport = user.viewport;
-    const isScheduledRun = user.first_name === 'Quadratic' && user.last_name === 'Cloud Worker';
-
-    return {
-      email: user.email,
-      name: displayName(user, false),
-      initials: displayInitials(user),
-      avatarSrc: user.image,
-      highlightColor: user.colorString,
-      sessionId,
-      viewport,
-      isBeingFollowedByYou,
-      isFollowingYou,
-      isScheduledRun,
-      handleFollow: () => handleFollow({ isFollowingYou, isBeingFollowedByYou, sessionId, viewport }),
-    };
-  });
-=======
   // Get AI user from multiplayer system (it's added there when isAILoading is true)
   const aiUserFromMultiplayer = useMemo(() => {
     return users.find((user) => user.session_id === 'ai-analyst') || null;
@@ -112,6 +85,7 @@
       const isFollowingYou = followers.includes(user.session_id); // follower
       const sessionId = user.session_id;
       const viewport = user.viewport;
+      const isScheduledRun = user.first_name === 'Quadratic' && user.last_name === 'Cloud Worker';
 
       return {
         email: user.email,
@@ -123,6 +97,7 @@
         viewport,
         isBeingFollowedByYou,
         isFollowingYou,
+        isScheduledRun,
         isAI: false,
         handleFollow: () => handleFollow({ isFollowingYou, isBeingFollowedByYou, sessionId, viewport }),
       };
@@ -139,13 +114,13 @@
         viewport: aiUserFromMultiplayer.viewport,
         isBeingFollowedByYou: false,
         isFollowingYou: false,
+        isScheduledRun: false,
         isAI: true,
         handleFollow: () => {
           // AI user cannot be followed
         },
       }
     : null;
->>>>>>> 12cadc33
 
   const visibleAvatarBtns = 4;
   // AI user doesn't count against the visible limit, so we have one less slot for regular users
@@ -201,11 +176,8 @@
             viewport,
             isBeingFollowedByYou,
             isFollowingYou,
-<<<<<<< HEAD
             isScheduledRun,
-=======
             isAI,
->>>>>>> 12cadc33
             handleFollow,
           }) => (
             <div className={cn('hidden lg:relative lg:flex lg:items-center')} key={sessionId}>
@@ -220,11 +192,8 @@
                       highlightColor={highlightColor}
                       isBeingFollowedByYou={isBeingFollowedByYou}
                       isFollowingYou={isFollowingYou}
-<<<<<<< HEAD
                       isScheduledRun={isScheduledRun}
-=======
                       isAI={isAI}
->>>>>>> 12cadc33
                     />
                   </button>
                 </TooltipTrigger>
@@ -273,11 +242,8 @@
                   viewport,
                   isBeingFollowedByYou,
                   isFollowingYou,
-<<<<<<< HEAD
                   isScheduledRun,
-=======
                   isAI,
->>>>>>> 12cadc33
                   handleFollow,
                 }) => {
                   return (
@@ -300,11 +266,8 @@
                         highlightColor={highlightColor}
                         isBeingFollowedByYou={isBeingFollowedByYou}
                         isFollowingYou={isFollowingYou}
-<<<<<<< HEAD
                         isScheduledRun={isScheduledRun}
-=======
                         isAI={isAI}
->>>>>>> 12cadc33
                       />
                       <span className="truncate">{name}</span>
                       {isFollowingYou && (
@@ -331,11 +294,8 @@
   highlightColor,
   isBeingFollowedByYou,
   isFollowingYou,
-<<<<<<< HEAD
   isScheduledRun,
-=======
   isAI,
->>>>>>> 12cadc33
 }: {
   email: string;
   name: string;
@@ -344,11 +304,8 @@
   highlightColor: string;
   isBeingFollowedByYou: boolean;
   isFollowingYou: boolean;
-<<<<<<< HEAD
   isScheduledRun: boolean;
-=======
   isAI?: boolean;
->>>>>>> 12cadc33
 }) {
   return (
     <div data-testid={`top-bar-user-avatar-${email}`} className="relative">
