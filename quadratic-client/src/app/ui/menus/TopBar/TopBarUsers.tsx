--- conflicted
+++ resolved
@@ -171,31 +171,6 @@
     });
   };
   return (
-<<<<<<< HEAD
-    <div className="relative hidden lg:block">
-      <Tooltip>
-        <TooltipTrigger asChild>
-          <button onClick={handleFollow}>
-            <div>
-              <Avatar
-                sx={{
-                  bgcolor: bgColor ?? colors.quadraticSecondary,
-                  ...sharedAvatarSxProps,
-                  pointerEvents: 'auto',
-                  cursor: 'pointer',
-                  position: 'relative',
-                }}
-                alt={displayName}
-                src={getAuth0AvatarSrc(picture)}
-                imgProps={{ crossOrigin: 'anonymous' }}
-                style={{
-                  border: `2px solid ${border}`,
-                }}
-              >
-                {initial}
-              </Avatar>
-            </div>
-=======
     <div className="hidden lg:relative lg:flex lg:items-center">
       <Tooltip>
         <TooltipTrigger asChild>
@@ -217,7 +192,6 @@
             >
               {initial}
             </Avatar>
->>>>>>> a9649386
           </button>
         </TooltipTrigger>
         <TooltipPortal>
