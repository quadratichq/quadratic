--- conflicted
+++ resolved
@@ -105,15 +105,9 @@
             disabled={Boolean(anonymous)}
           >
             <You
-<<<<<<< HEAD
-              displayName={displayName(user ?? anonymous, true)}
-              initial={displayInitials(user ?? anonymous)}
-              picture={import.meta.env.DEV ? '' : (user?.picture ?? '')}
-=======
               displayName={displayName(loggedInUser ?? anonymous, true)}
               initial={displayInitials(loggedInUser ?? anonymous)}
               picture={loggedInUser?.picture ?? ''}
->>>>>>> 2168ca66
             />
           </DropdownMenuTrigger>
           <DropdownMenuContent className="text-sm">
