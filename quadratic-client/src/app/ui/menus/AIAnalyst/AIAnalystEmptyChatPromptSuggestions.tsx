import {
  useGetEmptyChatPromptSuggestions,
  type EmptyChatPromptSuggestions,
} from '@/app/ai/hooks/useGetEmptyChatPromptSuggestions';
import type { ImportFile } from '@/app/ai/hooks/useImportFilesToGrid';
import { aiAnalystLoadingAtom } from '@/app/atoms/aiAnalystAtom';
import { Button } from '@/shared/shadcn/ui/button';
import { HoverCard, HoverCardContent, HoverCardTrigger } from '@/shared/shadcn/ui/hover-card';
import { Skeleton } from '@/shared/shadcn/ui/skeleton';
import { cn } from '@/shared/shadcn/utils';
import { trackEvent } from '@/shared/utils/analyticsEvents';
import type { Context, FileContent } from 'quadratic-shared/typesAndSchemasAI';
import { memo, useEffect, useState } from 'react';
import { useRecoilValue } from 'recoil';

const defaultPromptSuggestions: EmptyChatPromptSuggestions = [
  {
    label: 'Build a chart',
    prompt: 'Help me build a chart in Quadratic. If there is no data on the sheet add sample data and plot it.',
  },
  {
    label: 'Search the web',
    prompt: 'Search the web for the top 10 companies in the US by revenue.',
  },
  {
    label: 'Connect an API',
    prompt:
      'Show me how to do a GET request using Python. Pull data from jsonplaceholder.typicode.com and put it on the sheet. Wrap everything in a single function and have that be the last thing returned to the sheet.',
  },
];

interface AIAnalystEmptyChatPromptSuggestionsProps {
  submit: (prompt: string) => void;
  context: Context;
  files: FileContent[];
  importFiles: ImportFile[];
  showWaypoints?: boolean;
}
export const AIAnalystEmptyChatPromptSuggestions = memo(
  ({ submit, context, files, importFiles, showWaypoints }: AIAnalystEmptyChatPromptSuggestionsProps) => {
    const [promptSuggestions, setPromptSuggestions] = useState<EmptyChatPromptSuggestions | undefined>(undefined);
    const [loading, setLoading] = useState(false);
    const [abortController, setAbortController] = useState<AbortController | undefined>(undefined);
    const aiAnalystLoading = useRecoilValue(aiAnalystLoadingAtom);
    const { getEmptyChatPromptSuggestions } = useGetEmptyChatPromptSuggestions();

    useEffect(() => {
      const updatePromptSuggestions = async () => {
        let prevLoading;
        setLoading((prev) => {
          prevLoading = prev;
          return true;
        });
        if (prevLoading) {
          return;
        }

        const abortController = new AbortController();
        try {
          setAbortController((prev) => {
            prev?.abort();
            return abortController;
          });
          const promptSuggestions = await getEmptyChatPromptSuggestions({
            context,
            files,
            importFiles,
            abortController,
          });
          setPromptSuggestions(promptSuggestions);
        } catch (error) {
          setPromptSuggestions(undefined);
          if (!abortController.signal.aborted) {
            abortController.abort();
            console.warn('[AIAnalystEmptyChatPromptSuggestions] getEmptyChatPromptSuggestions: ', error);
          }
        }

        setLoading(false);
      };

      updatePromptSuggestions();
    }, [context, files, importFiles, getEmptyChatPromptSuggestions]);

    useEffect(() => {
      if (aiAnalystLoading) {
        abortController?.abort();
      }
    }, [aiAnalystLoading, abortController]);

    return (
      <div className="absolute bottom-full left-0 mb-2 flex w-full flex-row flex-wrap gap-2">
        {showWaypoints && (
          <div className="absolute bottom-full left-6 mb-2 flex flex-col text-muted-foreground">
            <h3 className="text-sm">Try a suggestion</h3>
            <p className="hidden text-xs">See what’s possible based on your sheet.</p>
            <svg
              width="16"
              height="60"
              viewBox="0 0 16 60"
              fill="none"
              xmlns="http://www.w3.org/2000/svg"
              className="mt-2 rotate-180 text-border"
            >
              <path
                d="M8.70715 0.292894C8.31662 -0.0976309 7.68346 -0.0976312 7.29293 0.292893L0.92897 6.65685C0.538446 7.04738 0.538445 7.68054 0.928969 8.07106C1.31949 8.46159 1.95266 8.46159 2.34318 8.07107L8.00004 2.41421L13.6569 8.07107C14.0474 8.46159 14.6806 8.4616 15.0711 8.07107C15.4616 7.68055 15.4616 7.04738 15.0711 6.65686L8.70715 0.292894ZM8 100L9 100L9.00004 1L8.00004 1L7.00004 1L7 100L8 100Z"
                fill="currentColor"
              />
            </svg>
          </div>
        )}
        {(promptSuggestions ?? defaultPromptSuggestions).map(({ label, prompt }, index) => (
<<<<<<< HEAD
          <HoverCard key={index}>
=======
          <HoverCard key={`${index}-${label}-card`}>
>>>>>>> c39119cc
            <HoverCardTrigger asChild>
              <Button
                key={`${index}-${label}`}
                disabled={loading}
                variant="secondary"
                size="sm"
                className="relative flex h-6 items-center px-2 text-sm font-normal hover:underline"
                onClick={() => {
                  trackEvent('[AIAnalyst].submitExamplePrompt');
                  submit(prompt);
                }}
              >
                {loading && <Skeleton className="absolute left-0 top-0 h-full w-full" />}
                <span className={cn(loading && 'opacity-0')}>{label}</span>
              </Button>
            </HoverCardTrigger>
            <HoverCardContent>
              <p className="text-sm">{prompt}</p>
            </HoverCardContent>
          </HoverCard>
        ))}
      </div>
    );
  }
);<|MERGE_RESOLUTION|>--- conflicted
+++ resolved
@@ -110,11 +110,7 @@
           </div>
         )}
         {(promptSuggestions ?? defaultPromptSuggestions).map(({ label, prompt }, index) => (
-<<<<<<< HEAD
-          <HoverCard key={index}>
-=======
           <HoverCard key={`${index}-${label}-card`}>
->>>>>>> c39119cc
             <HoverCardTrigger asChild>
               <Button
                 key={`${index}-${label}`}
