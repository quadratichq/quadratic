--- conflicted
+++ resolved
@@ -2,18 +2,11 @@
 import { atom } from 'recoil';
 
 export const defaultAIAnalystContext: Context = {
-<<<<<<< HEAD
-  sheets: [],
-  currentSheet: '',
-  selection: undefined,
+  codeCell: undefined,
+  connection: undefined,
 };
 
 export const aiContextAtom = atom<Context>({
   key: 'aiContext',
   default: defaultAIAnalystContext,
-});
-=======
-  codeCell: undefined,
-  connection: undefined,
-};
->>>>>>> f06615a4
+});