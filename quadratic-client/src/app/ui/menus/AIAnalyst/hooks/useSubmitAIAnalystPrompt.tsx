--- conflicted
+++ resolved
@@ -14,13 +14,9 @@
   showAIAnalystAtom,
 } from '@/app/atoms/aiAnalystAtom';
 import { sheets } from '@/app/grid/controller/Sheets';
-<<<<<<< HEAD
-import type {
-=======
 import { getPromptMessages } from 'quadratic-shared/ai/helpers/message.helper';
 import { AITool, aiToolsSpec } from 'quadratic-shared/ai/specs/aiToolsSpec';
-import {
->>>>>>> 283edeb9
+import type {
   AIMessage,
   AIMessagePrompt,
   ChatMessage,
