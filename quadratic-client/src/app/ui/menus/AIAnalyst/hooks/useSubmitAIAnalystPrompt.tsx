--- conflicted
+++ resolved
@@ -6,11 +6,8 @@
 import { useGetUserPromptSuggestions } from '@/app/ai/hooks/useGetUserPromptSuggestions';
 import { useOtherSheetsContextMessages } from '@/app/ai/hooks/useOtherSheetsContextMessages';
 import { useSheetInfoMessages } from '@/app/ai/hooks/useSheetInfoMessages';
-<<<<<<< HEAD
 import { useSummaryContextMessages } from '@/app/ai/hooks/useSummaryContextMessages';
-=======
 import { useSqlContextMessages } from '@/app/ai/hooks/useSqlContextMessages';
->>>>>>> a33bdc01
 import { useTablesContextMessages } from '@/app/ai/hooks/useTablesContextMessages';
 import { useVisibleContextMessages } from '@/app/ai/hooks/useVisibleContextMessages';
 import { aiToolsActions } from '@/app/ai/tools/aiToolsActions';
@@ -99,29 +96,19 @@
     () =>
       async ({ context, chatMessages }: { context: Context; chatMessages: ChatMessage[] }): Promise<ChatMessage[]> => {
         const [
-<<<<<<< HEAD
           filesContext,
           sheetInfoContext,
           summaryContext,
-=======
           sqlContext,
-          filesContext,
-          sheetInfoContext,
->>>>>>> a33bdc01
           otherSheetsContext,
           tablesContext,
           currentSheetContext,
           visibleContext,
         ] = await Promise.all([
-<<<<<<< HEAD
           getFilesContext({ chatMessages }),
           getSheetInfoContext({ sheets: sheets.sheets }),
           getSummaryContext({ currentSheetName: context.currentSheet, allSheets: sheets.sheets }),
-=======
           getSqlContext(),
-          getFilesContext({ chatMessages }),
-          getSheetInfoContext({ sheets: sheets.sheets }),
->>>>>>> a33bdc01
           getOtherSheetsContext({ sheetNames: context.sheets.filter((sheet) => sheet !== context.currentSheet) }),
           getTablesContext(),
           getCurrentSheetContext({ currentSheetName: context.currentSheet }),
