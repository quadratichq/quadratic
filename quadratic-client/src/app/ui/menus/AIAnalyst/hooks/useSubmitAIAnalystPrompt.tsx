import { useAIModel } from '@/app/ai/hooks/useAIModel';
import { useAIRequestToAPI } from '@/app/ai/hooks/useAIRequestToAPI';
import { useCurrentDateTimeContextMessages } from '@/app/ai/hooks/useCurrentDateTimeContextMessages';
import { useCurrentSheetContextMessages } from '@/app/ai/hooks/useCurrentSheetContextMessages';
import { useFilesContextMessages } from '@/app/ai/hooks/useFilesContextMessages';
import { useGetUserPromptSuggestions } from '@/app/ai/hooks/useGetUserPromptSuggestions';
import { useOtherSheetsContextMessages } from '@/app/ai/hooks/useOtherSheetsContextMessages';
<<<<<<< HEAD
import { useSqlContextMessages } from '@/app/ai/hooks/useSqlContextMessages';
=======
import { useSheetInfoMessages } from '@/app/ai/hooks/useSheetInfoMessages';
>>>>>>> d3f15f12
import { useTablesContextMessages } from '@/app/ai/hooks/useTablesContextMessages';
import { useVisibleContextMessages } from '@/app/ai/hooks/useVisibleContextMessages';
import { aiToolsActions } from '@/app/ai/tools/aiToolsActions';
import {
  aiAnalystAbortControllerAtom,
  aiAnalystCurrentChatAtom,
  aiAnalystCurrentChatMessagesAtom,
  aiAnalystCurrentChatMessagesCountAtom,
  aiAnalystLoadingAtom,
  aiAnalystPDFImportAtom,
  aiAnalystPromptSuggestionsAtom,
  aiAnalystShowChatHistoryAtom,
  aiAnalystWaitingOnMessageIndexAtom,
  aiAnalystWebSearchAtom,
  showAIAnalystAtom,
} from '@/app/atoms/aiAnalystAtom';
import { debugFlag } from '@/app/debugFlags/debugFlags';
import { sheets } from '@/app/grid/controller/Sheets';
import { inlineEditorHandler } from '@/app/gridGL/HTMLGrid/inlineEditor/inlineEditorHandler';
import { useAnalystPDFImport } from '@/app/ui/menus/AIAnalyst/hooks/useAnalystPDFImport';
import { useAnalystWebSearch } from '@/app/ui/menus/AIAnalyst/hooks/useAnalystWebSearch';
import mixpanel from 'mixpanel-browser';
import {
  getLastAIPromptMessageIndex,
  getMessagesForAI,
  getPromptAndInternalMessages,
  getUserPromptMessages,
  isContentFile,
  removeOldFilesInToolResult,
  replaceOldGetToolCallResults,
} from 'quadratic-shared/ai/helpers/message.helper';
import { AITool, aiToolsSpec, type AIToolsArgsSchema } from 'quadratic-shared/ai/specs/aiToolsSpec';
import type { AIMessage, ChatMessage, Content, Context, ToolResultMessage } from 'quadratic-shared/typesAndSchemasAI';
import { useRecoilCallback } from 'recoil';
import { v4 } from 'uuid';
import type { z } from 'zod';

const USE_STREAM = true;
const MAX_TOOL_CALL_ITERATIONS = 25;

export type SubmitAIAnalystPromptArgs = {
  chatId?: string;
  messageSource: string;
  content: Content;
  context: Context;
  messageIndex: number;
};

// // Include a screenshot of what the user is seeing
// async function getUserScreen(): Promise<ChatMessage | undefined> {
//   const currentScreen = await getScreenImage();
//   if (currentScreen) {
//     const reader = new FileReader();
//     const base64 = await new Promise<string>((resolve) => {
//       reader.onloadend = () => {
//         const result = reader.result as string;
//         resolve(result.split(',')[1]);
//       };
//       reader.readAsDataURL(currentScreen);
//     });
//     return {
//       role: 'user',
//       content: [{ type: 'data', data: base64, mimeType: 'image/png', fileName: 'screen.png' }],
//       contextType: 'userPrompt',
//     };
//   }
// }

export function useSubmitAIAnalystPrompt() {
  const aiModel = useAIModel();
  const { handleAIRequestToAPI } = useAIRequestToAPI();
  const { getCurrentDateTimeContext } = useCurrentDateTimeContextMessages();
  const { getOtherSheetsContext } = useOtherSheetsContextMessages();
  const { getSheetInfoContext } = useSheetInfoMessages();
  const { getTablesContext } = useTablesContextMessages();
  const { getCurrentSheetContext } = useCurrentSheetContextMessages();
  const { getVisibleContext } = useVisibleContextMessages();
  const { getFilesContext } = useFilesContextMessages();
  const { importPDF } = useAnalystPDFImport();
  const { search } = useAnalystWebSearch();
  const { getUserPromptSuggestions } = useGetUserPromptSuggestions();
  const { getSqlContext } = useSqlContextMessages();

  const updateInternalContext = useRecoilCallback(
    () =>
      async ({ context, chatMessages }: { context: Context; chatMessages: ChatMessage[] }): Promise<ChatMessage[]> => {
<<<<<<< HEAD
        const [sqlContext, filesContext, otherSheetsContext, tablesContext, currentSheetContext, visibleContext] =
=======
        const [filesContext, sheetInfoContext, otherSheetsContext, tablesContext, currentSheetContext, visibleContext] =
>>>>>>> d3f15f12
          await Promise.all([
            getSqlContext(),
            getFilesContext({ chatMessages }),
            getSheetInfoContext({ sheets: sheets.sheets }),
            getOtherSheetsContext({ sheetNames: context.sheets.filter((sheet) => sheet !== context.currentSheet) }),
            getTablesContext(),
            getCurrentSheetContext({ currentSheetName: context.currentSheet }),
            getVisibleContext(),
          ]);

        const messagesWithContext: ChatMessage[] = [
          ...sqlContext,
          ...filesContext,
          ...sheetInfoContext,
          ...otherSheetsContext,
          ...tablesContext,
          ...getCurrentDateTimeContext(),
          ...currentSheetContext,
          ...visibleContext,
          ...getPromptAndInternalMessages(chatMessages),
        ];

        return messagesWithContext;
      },
    [
      getCurrentDateTimeContext,
      getOtherSheetsContext,
      getTablesContext,
      getCurrentSheetContext,
      getVisibleContext,
      getFilesContext,
<<<<<<< HEAD
      getSqlContext,
=======
      getSheetInfoContext,
>>>>>>> d3f15f12
    ]
  );

  const submitPrompt = useRecoilCallback(
    ({ set, snapshot }) =>
      async ({ chatId: promptChatId, messageSource, content, context, messageIndex }: SubmitAIAnalystPromptArgs) => {
        set(showAIAnalystAtom, true);
        set(aiAnalystShowChatHistoryAtom, false);

        // abort and clear prompt suggestions
        set(aiAnalystPromptSuggestionsAtom, (prev) => {
          prev.abortController?.abort();
          return {
            abortController: undefined,
            suggestions: [],
          };
        });

        const previousLoading = await snapshot.getPromise(aiAnalystLoadingAtom);
        if (previousLoading) return;

        const currentMessageCount = await snapshot.getPromise(aiAnalystCurrentChatMessagesCountAtom);
        if (messageIndex === 0) {
          set(aiAnalystCurrentChatAtom, {
            id: promptChatId ?? v4(),
            name: '',
            lastUpdated: Date.now(),
            messages: [],
          });
        }
        // fork chat, if we are editing an existing chat
        else if (messageIndex < currentMessageCount) {
          set(aiAnalystCurrentChatAtom, (prev) => {
            return {
              id: promptChatId ?? v4(),
              name: '',
              lastUpdated: Date.now(),
              messages: prev.messages.slice(0, messageIndex),
            };
          });
        }

        const onExceededBillingLimit = (exceededBillingLimit: boolean) => {
          if (!exceededBillingLimit) {
            return;
          }

          set(aiAnalystCurrentChatMessagesAtom, (prev) => {
            const currentMessage = [...prev];
            currentMessage.pop();
            messageIndex = currentMessage.length - 1;
            return currentMessage;
          });

          set(aiAnalystWaitingOnMessageIndexAtom, messageIndex);

          mixpanel.track('[Billing].ai.exceededBillingLimit', {
            exceededBillingLimit: exceededBillingLimit,
            location: 'AIAnalyst',
          });
        };

        let chatMessages: ChatMessage[] = [];
        set(aiAnalystCurrentChatMessagesAtom, (prevMessages) => {
          chatMessages = [
            ...prevMessages,
            {
              role: 'user' as const,
              content,
              contextType: 'userPrompt' as const,
              context: {
                ...context,
                selection: context.selection ?? sheets.sheet.cursor.save(),
              },
            },
          ];
          return chatMessages;
        });
        const abortController = new AbortController();
        abortController.signal.addEventListener('abort', () => {
          let prevWaitingOnMessageIndex: number | undefined = undefined;
          set(aiAnalystWaitingOnMessageIndexAtom, (prev) => {
            prevWaitingOnMessageIndex = prev;
            return undefined;
          });
          set(aiAnalystPDFImportAtom, (prev) => {
            prev.abortController?.abort();
            return { abortController: undefined, loading: false };
          });
          set(aiAnalystWebSearchAtom, (prev) => {
            prev.abortController?.abort();
            return { abortController: undefined, loading: false };
          });

          set(aiAnalystCurrentChatMessagesAtom, (prevMessages) => {
            const lastMessage = prevMessages.at(-1);
            if (lastMessage?.role === 'assistant' && lastMessage?.contextType === 'userPrompt') {
              const newLastMessage = { ...lastMessage };
              let currentContent = { ...(newLastMessage.content.at(-1) ?? { type: 'text', text: '' }) };
              if (currentContent?.type !== 'text') {
                currentContent = { type: 'text', text: '' };
              }
              currentContent.text += '\n\nRequest aborted by the user.';
              currentContent.text = currentContent.text.trim();
              newLastMessage.toolCalls = [];
              newLastMessage.content = [...newLastMessage.content.slice(0, -1), currentContent];
              return [...prevMessages.slice(0, -1), newLastMessage];
            } else if (lastMessage?.role === 'user') {
              if (prevWaitingOnMessageIndex !== undefined) {
                return prevMessages;
              }

              const newLastMessage: AIMessage = {
                role: 'assistant',
                content: [{ type: 'text', text: 'Request aborted by the user.' }],
                contextType: 'userPrompt',
                toolCalls: [],
                modelKey: aiModel.modelKey,
              };
              return [...prevMessages, newLastMessage];
            }
            return prevMessages;
          });

          set(aiAnalystWaitingOnMessageIndexAtom, undefined);
        });
        set(aiAnalystAbortControllerAtom, abortController);

        set(aiAnalystLoadingAtom, true);

        let lastMessageIndex = -1;
        let chatId = '';
        set(aiAnalystCurrentChatAtom, (prev) => {
          chatId = prev.id ? prev.id : (promptChatId ?? v4());
          return {
            ...prev,
            id: chatId,
            lastUpdated: Date.now(),
          };
        });

        try {
          // Handle tool calls
          let toolCallIterations = 0;
          while (toolCallIterations < MAX_TOOL_CALL_ITERATIONS) {
            toolCallIterations++;

            // Update internal context
            chatMessages = await updateInternalContext({ context, chatMessages });
            set(aiAnalystCurrentChatMessagesAtom, chatMessages);

            const messagesForAI = getMessagesForAI(chatMessages);
            lastMessageIndex = getLastAIPromptMessageIndex(messagesForAI);

            if (debugFlag('debugLogJsonAIInternalContext')) {
              console.log('AIAnalyst messages with context:', {
                context,
                messagesForAI,
              });
            }

            if (debugFlag('debugLogReadableAIInternalContext')) {
              console.log(
                getUserPromptMessages(messagesForAI)
                  .map((message) => {
                    return `${message.role}: ${message.content.map((content) => {
                      if ('type' in content && content.type === 'text') {
                        return content.text;
                      } else {
                        return 'data';
                      }
                    })}`;
                  })
                  .join('\n')
              );
            }

            const response = await handleAIRequestToAPI({
              chatId,
              source: 'AIAnalyst',
              messageSource,
              modelKey: aiModel.modelKey,
              messages: messagesForAI,
              useStream: USE_STREAM,
              toolName: undefined,
              useToolsPrompt: true,
              language: undefined,
              useQuadraticContext: true,
              setMessages: (updater) => set(aiAnalystCurrentChatMessagesAtom, updater),
              signal: abortController.signal,
              onExceededBillingLimit,
            });

            const waitingOnMessageIndex = await snapshot.getPromise(aiAnalystWaitingOnMessageIndexAtom);
            if (waitingOnMessageIndex !== undefined) {
              break;
            }

            if (response.error) {
              break;
            }

            let nextChatMessages: ChatMessage[] = [];
            set(aiAnalystCurrentChatMessagesAtom, (prev) => {
              nextChatMessages = replaceOldGetToolCallResults(prev);
              return nextChatMessages;
            });
            chatMessages = nextChatMessages;

            if (response.toolCalls.length === 0) {
              getUserPromptSuggestions();
              break;
            }

            messageSource = response.toolCalls.map((toolCall) => toolCall.name).join(', ');

            // Message containing tool call results
            const toolResultMessage: ToolResultMessage = {
              role: 'user',
              content: [],
              contextType: 'toolResult',
            };

            let promptSuggestions: z.infer<
              (typeof AIToolsArgsSchema)[AITool.UserPromptSuggestions]
            >['prompt_suggestions'] = [];

            for (const toolCall of response.toolCalls) {
              if (toolCall.name === AITool.PDFImport || toolCall.name === AITool.WebSearch) {
                continue;
              }

              if (Object.values(AITool).includes(toolCall.name as AITool)) {
                try {
                  inlineEditorHandler.close({ skipFocusGrid: true });
                  const aiTool = toolCall.name as AITool;
                  const argsObject = toolCall.arguments ? JSON.parse(toolCall.arguments) : {};
                  const args = aiToolsSpec[aiTool].responseSchema.parse(argsObject);
                  const toolResultContent = await aiToolsActions[aiTool](args as any, {
                    source: 'AIAnalyst',
                    chatId,
                    messageIndex: lastMessageIndex + 1,
                  });
                  toolResultMessage.content.push({
                    id: toolCall.id,
                    content: toolResultContent,
                  });

                  if (aiTool === AITool.UserPromptSuggestions) {
                    promptSuggestions = (args as any).prompt_suggestions;
                  }
                } catch (error) {
                  toolResultMessage.content.push({
                    id: toolCall.id,
                    content: [
                      {
                        type: 'text',
                        text: `Error parsing ${toolCall.name} tool's arguments: ${error}`,
                      },
                    ],
                  });
                }
              } else {
                toolResultMessage.content.push({
                  id: toolCall.id,
                  content: [
                    {
                      type: 'text',
                      text: 'Unknown tool',
                    },
                  ],
                });
              }
            }

            const importPDFToolCalls = response.toolCalls.filter((toolCall) => toolCall.name === AITool.PDFImport);
            for (const toolCall of importPDFToolCalls) {
              const argsObject = toolCall.arguments ? JSON.parse(toolCall.arguments) : {};
              const pdfImportArgs = aiToolsSpec[AITool.PDFImport].responseSchema.parse(argsObject);
              const toolResultContent = await importPDF({ pdfImportArgs, context, chatMessages });
              toolResultMessage.content.push({
                id: toolCall.id,
                content: toolResultContent,
              });
            }

            const webSearchToolCalls = response.toolCalls.filter((toolCall) => toolCall.name === AITool.WebSearch);
            for (const toolCall of webSearchToolCalls) {
              const argsObject = toolCall.arguments ? JSON.parse(toolCall.arguments) : {};
              const searchArgs = aiToolsSpec[AITool.WebSearch].responseSchema.parse(argsObject);
              const { toolResultContent, internal } = await search({ searchArgs });
              toolResultMessage.content.push({
                id: toolCall.id,
                content: toolResultContent,
              });

              if (internal) {
                let nextChatMessages: ChatMessage[] = [];
                set(aiAnalystCurrentChatMessagesAtom, (prev) => {
                  nextChatMessages = [...prev, internal];
                  return nextChatMessages;
                });
                chatMessages = nextChatMessages;
              }
            }

            const filesInToolResult = toolResultMessage.content.reduce((acc, result) => {
              result.content.forEach((content) => {
                if (isContentFile(content)) {
                  acc.add(content.fileName);
                }
              });
              return acc;
            }, new Set<string>());

            set(aiAnalystCurrentChatMessagesAtom, (prev) => {
              nextChatMessages = [...removeOldFilesInToolResult(prev, filesInToolResult), toolResultMessage];
              return nextChatMessages;
            });
            chatMessages = nextChatMessages;

            // prompt suggestion requires user input, break the loop
            if (promptSuggestions.length > 0) {
              set(aiAnalystPromptSuggestionsAtom, {
                abortController: undefined,
                suggestions: promptSuggestions,
              });
              break;
            }
          }
        } catch (error) {
          set(aiAnalystCurrentChatMessagesAtom, (prevMessages) => {
            const lastMessage = prevMessages.at(-1);
            if (lastMessage?.role === 'assistant' && lastMessage?.contextType === 'userPrompt') {
              const newLastMessage = { ...lastMessage };
              let currentContent = { ...(newLastMessage.content.at(-1) ?? { type: 'text', text: '' }) };
              if (currentContent?.type !== 'text') {
                currentContent = { type: 'text', text: '' };
              }
              currentContent.text += '\n\nLooks like there was a problem. Please try again.';
              currentContent.text = currentContent.text.trim();
              newLastMessage.toolCalls = [];
              newLastMessage.content = [...newLastMessage.content.slice(0, -1), currentContent];
              return [...prevMessages.slice(0, -1), newLastMessage];
            } else if (lastMessage?.role === 'user') {
              const newLastMessage: AIMessage = {
                role: 'assistant',
                content: [{ type: 'text', text: 'Looks like there was a problem. Please try again.' }],
                contextType: 'userPrompt',
                toolCalls: [],
                modelKey: aiModel.modelKey,
              };
              return [...prevMessages, newLastMessage];
            }
            return prevMessages;
          });

          console.error(error);
        }

        set(aiAnalystAbortControllerAtom, undefined);
        set(aiAnalystLoadingAtom, false);
      },
    [aiModel.modelKey, handleAIRequestToAPI, updateInternalContext, importPDF, search, getUserPromptSuggestions]
  );

  return { submitPrompt };
}<|MERGE_RESOLUTION|>--- conflicted
+++ resolved
@@ -5,11 +5,8 @@
 import { useFilesContextMessages } from '@/app/ai/hooks/useFilesContextMessages';
 import { useGetUserPromptSuggestions } from '@/app/ai/hooks/useGetUserPromptSuggestions';
 import { useOtherSheetsContextMessages } from '@/app/ai/hooks/useOtherSheetsContextMessages';
-<<<<<<< HEAD
+import { useSheetInfoMessages } from '@/app/ai/hooks/useSheetInfoMessages';
 import { useSqlContextMessages } from '@/app/ai/hooks/useSqlContextMessages';
-=======
-import { useSheetInfoMessages } from '@/app/ai/hooks/useSheetInfoMessages';
->>>>>>> d3f15f12
 import { useTablesContextMessages } from '@/app/ai/hooks/useTablesContextMessages';
 import { useVisibleContextMessages } from '@/app/ai/hooks/useVisibleContextMessages';
 import { aiToolsActions } from '@/app/ai/tools/aiToolsActions';
@@ -96,20 +93,23 @@
   const updateInternalContext = useRecoilCallback(
     () =>
       async ({ context, chatMessages }: { context: Context; chatMessages: ChatMessage[] }): Promise<ChatMessage[]> => {
-<<<<<<< HEAD
-        const [sqlContext, filesContext, otherSheetsContext, tablesContext, currentSheetContext, visibleContext] =
-=======
-        const [filesContext, sheetInfoContext, otherSheetsContext, tablesContext, currentSheetContext, visibleContext] =
->>>>>>> d3f15f12
-          await Promise.all([
-            getSqlContext(),
-            getFilesContext({ chatMessages }),
-            getSheetInfoContext({ sheets: sheets.sheets }),
-            getOtherSheetsContext({ sheetNames: context.sheets.filter((sheet) => sheet !== context.currentSheet) }),
-            getTablesContext(),
-            getCurrentSheetContext({ currentSheetName: context.currentSheet }),
-            getVisibleContext(),
-          ]);
+        const [
+          sqlContext,
+          filesContext,
+          sheetInfoContext,
+          otherSheetsContext,
+          tablesContext,
+          currentSheetContext,
+          visibleContext,
+        ] = await Promise.all([
+          getSqlContext(),
+          getFilesContext({ chatMessages }),
+          getSheetInfoContext({ sheets: sheets.sheets }),
+          getOtherSheetsContext({ sheetNames: context.sheets.filter((sheet) => sheet !== context.currentSheet) }),
+          getTablesContext(),
+          getCurrentSheetContext({ currentSheetName: context.currentSheet }),
+          getVisibleContext(),
+        ]);
 
         const messagesWithContext: ChatMessage[] = [
           ...sqlContext,
@@ -132,11 +132,8 @@
       getCurrentSheetContext,
       getVisibleContext,
       getFilesContext,
-<<<<<<< HEAD
+      getSheetInfoContext,
       getSqlContext,
-=======
-      getSheetInfoContext,
->>>>>>> d3f15f12
     ]
   );
 
