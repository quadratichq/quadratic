import { useAIModel } from '@/app/ai/hooks/useAIModel';
import { useAIRequestToAPI } from '@/app/ai/hooks/useAIRequestToAPI';
import { useCodeErrorMessages } from '@/app/ai/hooks/useCodeErrorMessages';
import { useCurrentDateTimeContextMessages } from '@/app/ai/hooks/useCurrentDateTimeContextMessages';
import { useFilesContextMessages } from '@/app/ai/hooks/useFilesContextMessages';
import { useGetUserPromptSuggestions } from '@/app/ai/hooks/useGetUserPromptSuggestions';
import { useSqlContextMessages } from '@/app/ai/hooks/useSqlContextMessages';
import { useSummaryContextMessages } from '@/app/ai/hooks/useSummaryContextMessages';
import { useVisibleContextMessages } from '@/app/ai/hooks/useVisibleContextMessages';
import { aiToolsActions } from '@/app/ai/tools/aiToolsActions';
import {
  aiAnalystAbortControllerAtom,
  aiAnalystCurrentChatAtom,
  aiAnalystCurrentChatMessagesAtom,
  aiAnalystCurrentChatMessagesCountAtom,
  aiAnalystLoadingAtom,
  aiAnalystPDFImportAtom,
  aiAnalystPromptSuggestionsAtom,
  aiAnalystShowChatHistoryAtom,
  aiAnalystWaitingOnMessageIndexAtom,
  aiAnalystWebSearchAtom,
  showAIAnalystAtom,
} from '@/app/atoms/aiAnalystAtom';
import { debugFlag } from '@/app/debugFlags/debugFlags';
import { inlineEditorHandler } from '@/app/gridGL/HTMLGrid/inlineEditor/inlineEditorHandler';
import { debugAIContext } from '@/app/ui/menus/AIAnalyst/hooks/debugContext';
import { useAnalystPDFImport } from '@/app/ui/menus/AIAnalyst/hooks/useAnalystPDFImport';
import { useAnalystWebSearch } from '@/app/ui/menus/AIAnalyst/hooks/useAnalystWebSearch';
import { trackEvent } from '@/shared/utils/analyticsEvents';
import {
  createTextContent,
  getLastAIPromptMessageIndex,
  getMessagesForAI,
  getPromptAndInternalMessages,
  getUserPromptMessages,
  isContentFile,
  removeOldFilesInToolResult,
  replaceOldGetToolCallResults,
} from 'quadratic-shared/ai/helpers/message.helper';
import { AITool, aiToolsSpec, type AIToolsArgsSchema } from 'quadratic-shared/ai/specs/aiToolsSpec';
import type { AIMessage, ChatMessage, Content, Context, ToolResultMessage } from 'quadratic-shared/typesAndSchemasAI';
import { useRecoilCallback } from 'recoil';
import { v4 } from 'uuid';
import type { z } from 'zod';

const USE_STREAM = true;
const MAX_TOOL_CALL_ITERATIONS = 35;

export type SubmitAIAnalystPromptArgs = {
  chatId?: string;
  messageSource: string;
  content: Content;
  context: Context;
  messageIndex: number;
};

// // Include a screenshot of what the user is seeing
// async function getUserScreen(): Promise<ChatMessage | undefined> {
//   const currentScreen = await getScreenImage();
//   if (currentScreen) {
//     const reader = new FileReader();
//     const base64 = await new Promise<string>((resolve) => {
//       reader.onloadend = () => {
//         const result = reader.result as string;
//         resolve(result.split(',')[1]);
//       };
//       reader.readAsDataURL(currentScreen);
//     });
//     return {
//       role: 'user',
//       content: [{ type: 'data', data: base64, mimeType: 'image/png', fileName: 'screen.png' }],
//       contextType: 'userPrompt',
//     };
//   }
// }

export function useSubmitAIAnalystPrompt() {
  const aiModel = useAIModel();
  const { handleAIRequestToAPI } = useAIRequestToAPI();
  const { getSqlContext } = useSqlContextMessages();
  const { getFilesContext } = useFilesContextMessages();
  const { getCurrentDateTimeContext } = useCurrentDateTimeContextMessages();
<<<<<<< HEAD
  const { getSummaryContext } = useSummaryContextMessages();
  const { getCodeErrorContext } = useCodeErrorMessages();
  const { getVisibleContext } = useVisibleContextMessages();
  const { getFilesContext } = useFilesContextMessages();
=======
  const { getVisibleContext } = useVisibleContextMessages();
  const { getSummaryContext } = useSummaryContextMessages();
  const { getCodeErrorContext } = useCodeErrorMessages();
>>>>>>> 07add1cc
  const { importPDF } = useAnalystPDFImport();
  const { search } = useAnalystWebSearch();
  const { getUserPromptSuggestions } = useGetUserPromptSuggestions();

  const updateInternalContext = useRecoilCallback(
    () =>
      async ({ context, chatMessages }: { context: Context; chatMessages: ChatMessage[] }): Promise<ChatMessage[]> => {
        const [sqlContext, filesContext, visibleContext, summaryContext, codeErrorContext] = await Promise.all([
          getSqlContext(),
          getFilesContext({ chatMessages }),
          getVisibleContext(),
          getSummaryContext(),
          getCodeErrorContext(),
        ]);

        const messagesWithContext: ChatMessage[] = [
          ...sqlContext,
          ...filesContext,
          ...getCurrentDateTimeContext(),
          ...visibleContext,
          ...summaryContext,
          ...codeErrorContext,
          ...getPromptAndInternalMessages(chatMessages),
        ];

        return messagesWithContext;
      },
    [getCurrentDateTimeContext, getSummaryContext, getVisibleContext, getFilesContext, getSqlContext]
  );

  const submitPrompt = useRecoilCallback(
    ({ set, snapshot }) =>
      async ({ chatId: promptChatId, messageSource, content, context, messageIndex }: SubmitAIAnalystPromptArgs) => {
        set(showAIAnalystAtom, true);
        set(aiAnalystShowChatHistoryAtom, false);

        // abort and clear prompt suggestions
        set(aiAnalystPromptSuggestionsAtom, (prev) => {
          prev.abortController?.abort();
          return {
            abortController: undefined,
            suggestions: [],
          };
        });

        const previousLoading = await snapshot.getPromise(aiAnalystLoadingAtom);
        if (previousLoading) return;

        const currentMessageCount = await snapshot.getPromise(aiAnalystCurrentChatMessagesCountAtom);
        if (messageIndex === 0) {
          set(aiAnalystCurrentChatAtom, {
            id: promptChatId ?? v4(),
            name: '',
            lastUpdated: Date.now(),
            messages: [],
          });
        }
        // fork chat, if we are editing an existing chat
        else if (messageIndex < currentMessageCount) {
          set(aiAnalystCurrentChatAtom, (prev) => {
            return {
              id: promptChatId ?? v4(),
              name: '',
              lastUpdated: Date.now(),
              messages: prev.messages.slice(0, messageIndex),
            };
          });
        }

        const onExceededBillingLimit = (exceededBillingLimit: boolean) => {
          if (!exceededBillingLimit) {
            return;
          }

          set(aiAnalystCurrentChatMessagesAtom, (prev) => {
            const currentMessage = [...prev];
            currentMessage.pop();
            messageIndex = currentMessage.length - 1;
            return currentMessage;
          });

          set(aiAnalystWaitingOnMessageIndexAtom, messageIndex);

          trackEvent('[Billing].ai.exceededBillingLimit', {
            exceededBillingLimit: exceededBillingLimit,
            location: 'AIAnalyst',
          });
        };

        let chatMessages: ChatMessage[] = [];
        set(aiAnalystCurrentChatMessagesAtom, (prevMessages) => {
          chatMessages = [
            ...prevMessages,
            {
              role: 'user' as const,
              content,
              contextType: 'userPrompt' as const,
              context,
            },
          ];
          return chatMessages;
        });
        const abortController = new AbortController();
        abortController.signal.addEventListener('abort', () => {
          let prevWaitingOnMessageIndex: number | undefined = undefined;
          set(aiAnalystWaitingOnMessageIndexAtom, (prev) => {
            prevWaitingOnMessageIndex = prev;
            return undefined;
          });
          set(aiAnalystPDFImportAtom, (prev) => {
            prev.abortController?.abort();
            return { abortController: undefined, loading: false };
          });
          set(aiAnalystWebSearchAtom, (prev) => {
            prev.abortController?.abort();
            return { abortController: undefined, loading: false };
          });

          set(aiAnalystCurrentChatMessagesAtom, (prevMessages) => {
            const lastMessage = prevMessages.at(-1);
            if (lastMessage?.role === 'assistant' && lastMessage?.contextType === 'userPrompt') {
              const newLastMessage = { ...lastMessage };
              let currentContent = { ...(newLastMessage.content.at(-1) ?? createTextContent('')) };
              if (currentContent?.type !== 'text') {
                currentContent = createTextContent('');
              }
              currentContent.text += '\n\nRequest aborted by the user.';
              currentContent.text = currentContent.text.trim();
              newLastMessage.toolCalls = [];
              newLastMessage.content = [...newLastMessage.content.slice(0, -1), currentContent];
              return [...prevMessages.slice(0, -1), newLastMessage];
            } else if (lastMessage?.role === 'user') {
              if (prevWaitingOnMessageIndex !== undefined) {
                return prevMessages;
              }

              const newLastMessage: AIMessage = {
                role: 'assistant',
                content: [createTextContent('Request aborted by the user.')],
                contextType: 'userPrompt',
                toolCalls: [],
                modelKey: aiModel.modelKey,
              };
              return [...prevMessages, newLastMessage];
            }
            return prevMessages;
          });

          set(aiAnalystWaitingOnMessageIndexAtom, undefined);
        });
        set(aiAnalystAbortControllerAtom, abortController);

        set(aiAnalystLoadingAtom, true);

        let lastMessageIndex = -1;
        let chatId = '';
        set(aiAnalystCurrentChatAtom, (prev) => {
          chatId = prev.id ? prev.id : (promptChatId ?? v4());
          return {
            ...prev,
            id: chatId,
            lastUpdated: Date.now(),
          };
        });

        try {
          // Handle tool calls
          let toolCallIterations = 0;
          while (toolCallIterations < MAX_TOOL_CALL_ITERATIONS) {
            toolCallIterations++;

            // Update internal context
            chatMessages = await updateInternalContext({ context, chatMessages });
            set(aiAnalystCurrentChatMessagesAtom, chatMessages);

            const messagesForAI = getMessagesForAI(chatMessages);
            lastMessageIndex = getLastAIPromptMessageIndex(messagesForAI);

            if (debugFlag('debugLogJsonAIInternalContext')) {
              debugAIContext(messagesForAI);
              console.log('AIAnalyst messages with context:', {
                context,
                messagesForAI,
              });
            }

            if (debugFlag('debugLogReadableAIInternalContext')) {
              console.log(
                getUserPromptMessages(messagesForAI)
                  .map((message) => {
                    return `${message.role}: ${message.content.map((content) => {
                      if ('type' in content && content.type === 'text') {
                        return content.text;
                      } else {
                        return 'data';
                      }
                    })}`;
                  })
                  .join('\n')
              );
            }

            const response = await handleAIRequestToAPI({
              chatId,
              source: 'AIAnalyst',
              messageSource,
              modelKey: aiModel.modelKey,
              messages: messagesForAI,
              useStream: USE_STREAM,
              toolName: undefined,
              useToolsPrompt: true,
              language: undefined,
              useQuadraticContext: true,
              setMessages: (updater) => set(aiAnalystCurrentChatMessagesAtom, updater),
              signal: abortController.signal,
              onExceededBillingLimit,
            });

            const waitingOnMessageIndex = await snapshot.getPromise(aiAnalystWaitingOnMessageIndexAtom);
            if (waitingOnMessageIndex !== undefined) {
              break;
            }

            if (response.error) {
              break;
            }

            let nextChatMessages: ChatMessage[] = [];
            set(aiAnalystCurrentChatMessagesAtom, (prev) => {
              nextChatMessages = replaceOldGetToolCallResults(prev);
              return nextChatMessages;
            });
            chatMessages = nextChatMessages;

            if (response.toolCalls.length === 0) {
              getUserPromptSuggestions();
              break;
            }

            messageSource = response.toolCalls.map((toolCall) => toolCall.name).join(', ');

            // Message containing tool call results
            const toolResultMessage: ToolResultMessage = {
              role: 'user',
              content: [],
              contextType: 'toolResult',
            };

            let promptSuggestions: z.infer<
              (typeof AIToolsArgsSchema)[AITool.UserPromptSuggestions]
            >['prompt_suggestions'] = [];

            for (const toolCall of response.toolCalls) {
              if (toolCall.name === AITool.PDFImport || toolCall.name === AITool.WebSearch) {
                continue;
              }

              if (Object.values(AITool).includes(toolCall.name as AITool)) {
                try {
                  inlineEditorHandler.close({ skipFocusGrid: true });
                  const aiTool = toolCall.name as AITool;
                  const argsObject = toolCall.arguments ? JSON.parse(toolCall.arguments) : {};
                  const args = aiToolsSpec[aiTool].responseSchema.parse(argsObject);
                  const toolResultContent = await aiToolsActions[aiTool](args as any, {
                    source: 'AIAnalyst',
                    chatId,
                    messageIndex: lastMessageIndex + 1,
                  });
                  toolResultMessage.content.push({
                    id: toolCall.id,
                    content: toolResultContent,
                  });

                  if (aiTool === AITool.UserPromptSuggestions) {
                    promptSuggestions = (args as any).prompt_suggestions;
                  }
                } catch (error) {
                  toolResultMessage.content.push({
                    id: toolCall.id,
                    content: [createTextContent(`Error parsing ${toolCall.name} tool's arguments: ${error}`)],
                  });
                }
              } else {
                toolResultMessage.content.push({
                  id: toolCall.id,
                  content: [createTextContent('Unknown tool')],
                });
              }
            }

            const importPDFToolCalls = response.toolCalls.filter((toolCall) => toolCall.name === AITool.PDFImport);
            for (const toolCall of importPDFToolCalls) {
              const argsObject = toolCall.arguments ? JSON.parse(toolCall.arguments) : {};
              const pdfImportArgs = aiToolsSpec[AITool.PDFImport].responseSchema.parse(argsObject);
              const toolResultContent = await importPDF({ pdfImportArgs, chatMessages });
              toolResultMessage.content.push({
                id: toolCall.id,
                content: toolResultContent,
              });
            }

            const webSearchToolCalls = response.toolCalls.filter((toolCall) => toolCall.name === AITool.WebSearch);
            for (const toolCall of webSearchToolCalls) {
              const argsObject = toolCall.arguments ? JSON.parse(toolCall.arguments) : {};
              const searchArgs = aiToolsSpec[AITool.WebSearch].responseSchema.parse(argsObject);
              const { toolResultContent, internal } = await search({ searchArgs });
              toolResultMessage.content.push({
                id: toolCall.id,
                content: toolResultContent,
              });

              if (internal) {
                let nextChatMessages: ChatMessage[] = [];
                set(aiAnalystCurrentChatMessagesAtom, (prev) => {
                  nextChatMessages = [...prev, internal];
                  return nextChatMessages;
                });
                chatMessages = nextChatMessages;
              }
            }

            const filesInToolResult = toolResultMessage.content.reduce((acc, result) => {
              result.content.forEach((content) => {
                if (isContentFile(content)) {
                  acc.add(content.fileName);
                }
              });
              return acc;
            }, new Set<string>());

            set(aiAnalystCurrentChatMessagesAtom, (prev) => {
              nextChatMessages = [...removeOldFilesInToolResult(prev, filesInToolResult), toolResultMessage];
              return nextChatMessages;
            });
            chatMessages = nextChatMessages;

            // prompt suggestion requires user input, break the loop
            if (promptSuggestions.length > 0) {
              set(aiAnalystPromptSuggestionsAtom, {
                abortController: undefined,
                suggestions: promptSuggestions,
              });
              break;
            }
          }
        } catch (error) {
          set(aiAnalystCurrentChatMessagesAtom, (prevMessages) => {
            const lastMessage = prevMessages.at(-1);
            if (lastMessage?.role === 'assistant' && lastMessage?.contextType === 'userPrompt') {
              const newLastMessage = { ...lastMessage };
              let currentContent = { ...(newLastMessage.content.at(-1) ?? createTextContent('')) };
              if (currentContent?.type !== 'text') {
                currentContent = createTextContent('');
              }
              currentContent.text += '\n\nLooks like there was a problem. Please try again.';
              currentContent.text = currentContent.text.trim();
              newLastMessage.toolCalls = [];
              newLastMessage.content = [...newLastMessage.content.slice(0, -1), currentContent];
              return [...prevMessages.slice(0, -1), newLastMessage];
            } else if (lastMessage?.role === 'user') {
              const newLastMessage: AIMessage = {
                role: 'assistant',
                content: [createTextContent('Looks like there was a problem. Please try again.')],
                contextType: 'userPrompt',
                toolCalls: [],
                modelKey: aiModel.modelKey,
              };
              return [...prevMessages, newLastMessage];
            }
            return prevMessages;
          });

          console.error(error);
        }

        set(aiAnalystAbortControllerAtom, undefined);
        set(aiAnalystLoadingAtom, false);
      },
    [aiModel.modelKey, handleAIRequestToAPI, updateInternalContext, importPDF, search, getUserPromptSuggestions]
  );

  return { submitPrompt };
}<|MERGE_RESOLUTION|>--- conflicted
+++ resolved
@@ -80,16 +80,9 @@
   const { getSqlContext } = useSqlContextMessages();
   const { getFilesContext } = useFilesContextMessages();
   const { getCurrentDateTimeContext } = useCurrentDateTimeContextMessages();
-<<<<<<< HEAD
-  const { getSummaryContext } = useSummaryContextMessages();
-  const { getCodeErrorContext } = useCodeErrorMessages();
-  const { getVisibleContext } = useVisibleContextMessages();
-  const { getFilesContext } = useFilesContextMessages();
-=======
   const { getVisibleContext } = useVisibleContextMessages();
   const { getSummaryContext } = useSummaryContextMessages();
   const { getCodeErrorContext } = useCodeErrorMessages();
->>>>>>> 07add1cc
   const { importPDF } = useAnalystPDFImport();
   const { search } = useAnalystWebSearch();
   const { getUserPromptSuggestions } = useGetUserPromptSuggestions();
