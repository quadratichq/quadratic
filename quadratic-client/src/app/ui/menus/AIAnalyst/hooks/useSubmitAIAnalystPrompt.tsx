import { useAIModel } from '@/app/ai/hooks/useAIModel';
import { useAIRequestToAPI } from '@/app/ai/hooks/useAIRequestToAPI';
import { useCodeErrorMessages } from '@/app/ai/hooks/useCodeErrorMessages';
import { useCurrentDateTimeContextMessages } from '@/app/ai/hooks/useCurrentDateTimeContextMessages';
import { useFilesContextMessages } from '@/app/ai/hooks/useFilesContextMessages';
import { useGetUserPromptSuggestions } from '@/app/ai/hooks/useGetUserPromptSuggestions';
import { useSqlContextMessages } from '@/app/ai/hooks/useSqlContextMessages';
import { useSummaryContextMessages } from '@/app/ai/hooks/useSummaryContextMessages';
import { useVisibleContextMessages } from '@/app/ai/hooks/useVisibleContextMessages';
import { aiToolsActions } from '@/app/ai/tools/aiToolsActions';
import {
  aiAnalystAbortControllerAtom,
  aiAnalystCurrentChatAtom,
  aiAnalystCurrentChatMessagesAtom,
  aiAnalystCurrentChatMessagesCountAtom,
  aiAnalystLoadingAtom,
  aiAnalystPDFImportAtom,
  aiAnalystPromptSuggestionsAtom,
  aiAnalystShowChatHistoryAtom,
  aiAnalystWaitingOnMessageIndexAtom,
  aiAnalystWebSearchAtom,
  showAIAnalystAtom,
} from '@/app/atoms/aiAnalystAtom';
import { debugFlag } from '@/app/debugFlags/debugFlags';
import { inlineEditorHandler } from '@/app/gridGL/HTMLGrid/inlineEditor/inlineEditorHandler';
import { debugAIContext } from '@/app/ui/menus/AIAnalyst/hooks/debugContext';
import { useAnalystPDFImport } from '@/app/ui/menus/AIAnalyst/hooks/useAnalystPDFImport';
import { useAnalystWebSearch } from '@/app/ui/menus/AIAnalyst/hooks/useAnalystWebSearch';
import { trackEvent } from '@/shared/utils/analyticsEvents';
import {
  createTextContent,
  getLastAIPromptMessageIndex,
  getMessagesForAI,
  getPromptAndInternalMessages,
  getUserPromptMessages,
  isContentFile,
  removeOldFilesInToolResult,
  replaceOldGetToolCallResults,
} from 'quadratic-shared/ai/helpers/message.helper';
import { AITool, aiToolsSpec, type AIToolsArgsSchema } from 'quadratic-shared/ai/specs/aiToolsSpec';
import type { AIMessage, ChatMessage, Content, Context, ToolResultMessage } from 'quadratic-shared/typesAndSchemasAI';
import { useRecoilCallback } from 'recoil';
import { v4 } from 'uuid';
import type { z } from 'zod';

const USE_STREAM = true;
const MAX_TOOL_CALL_ITERATIONS = 35;

export type SubmitAIAnalystPromptArgs = {
  messageSource: string;
  content: Content;
  context: Context;
  messageIndex: number;
};

// // Include a screenshot of what the user is seeing
// async function getUserScreen(): Promise<ChatMessage | undefined> {
//   const currentScreen = await getScreenImage();
//   if (currentScreen) {
//     const reader = new FileReader();
//     const base64 = await new Promise<string>((resolve) => {
//       reader.onloadend = () => {
//         const result = reader.result as string;
//         resolve(result.split(',')[1]);
//       };
//       reader.readAsDataURL(currentScreen);
//     });
//     return {
//       role: 'user',
//       content: [{ type: 'data', data: base64, mimeType: 'image/png', fileName: 'screen.png' }],
//       contextType: 'userPrompt',
//     };
//   }
// }

export function useSubmitAIAnalystPrompt() {
  const aiModel = useAIModel();
  const { handleAIRequestToAPI } = useAIRequestToAPI();
  const { getSqlContext } = useSqlContextMessages();
  const { getFilesContext } = useFilesContextMessages();
  const { getCurrentDateTimeContext } = useCurrentDateTimeContextMessages();
  const { getVisibleContext } = useVisibleContextMessages();
  const { getSummaryContext } = useSummaryContextMessages();
  const { getCodeErrorContext } = useCodeErrorMessages();
  const { importPDF } = useAnalystPDFImport();
  const { search } = useAnalystWebSearch();
  const { getUserPromptSuggestions } = useGetUserPromptSuggestions();

  const updateInternalContext = useRecoilCallback(
    () =>
      async ({ chatMessages }: { chatMessages: ChatMessage[] }): Promise<ChatMessage[]> => {
        const [sqlContext, filesContext, visibleContext, summaryContext, codeErrorContext] = await Promise.all([
          getSqlContext(),
          getFilesContext({ chatMessages }),
          getVisibleContext(),
          getSummaryContext(),
          getCodeErrorContext(),
        ]);

        const messagesWithContext: ChatMessage[] = [
          ...sqlContext,
          ...filesContext,
          ...getCurrentDateTimeContext(),
          ...visibleContext,
          ...summaryContext,
          ...codeErrorContext,
          ...getPromptAndInternalMessages(chatMessages),
        ];

        return messagesWithContext;
      },
    [
      getSqlContext,
      getFilesContext,
      getCurrentDateTimeContext,
      getVisibleContext,
      getSummaryContext,
      getCodeErrorContext,
    ]
  );

  const submitPrompt = useRecoilCallback(
    ({ set, snapshot }) =>
      async ({ messageSource, content, context, messageIndex }: SubmitAIAnalystPromptArgs) => {
        set(showAIAnalystAtom, true);
        set(aiAnalystShowChatHistoryAtom, false);

        // abort and clear prompt suggestions
        set(aiAnalystPromptSuggestionsAtom, (prev) => {
          prev.abortController?.abort();
          return {
            abortController: undefined,
            suggestions: [],
          };
        });

        const previousLoading = await snapshot.getPromise(aiAnalystLoadingAtom);
        if (previousLoading) return;

        const currentMessageCount = await snapshot.getPromise(aiAnalystCurrentChatMessagesCountAtom);
        if (messageIndex === 0) {
          set(aiAnalystCurrentChatAtom, {
            id: v4(),
            name: '',
            lastUpdated: Date.now(),
            messages: [],
          });
        }
        // fork chat, if we are editing an existing chat
        else if (messageIndex < currentMessageCount) {
          set(aiAnalystCurrentChatAtom, (prev) => {
            return {
              id: v4(),
              name: '',
              lastUpdated: Date.now(),
              messages: prev.messages.slice(0, messageIndex),
            };
          });
        }

        const onExceededBillingLimit = (exceededBillingLimit: boolean) => {
          if (!exceededBillingLimit) {
            return;
          }

          set(aiAnalystCurrentChatMessagesAtom, (prev) => {
            const currentMessage = [...prev];
            currentMessage.pop();
            messageIndex = currentMessage.length - 1;
            return currentMessage;
          });

          set(aiAnalystWaitingOnMessageIndexAtom, messageIndex);

          trackEvent('[Billing].ai.exceededBillingLimit', {
            exceededBillingLimit: exceededBillingLimit,
            location: 'AIAnalyst',
          });
        };

        let chatMessages: ChatMessage[] = [];
        set(aiAnalystCurrentChatMessagesAtom, (prevMessages) => {
          chatMessages = [
            ...prevMessages,
            {
              role: 'user' as const,
              content,
              contextType: 'userPrompt' as const,
              context,
            },
          ];
          return chatMessages;
        });
        const abortController = new AbortController();
        abortController.signal.addEventListener('abort', () => {
          let prevWaitingOnMessageIndex: number | undefined = undefined;
          set(aiAnalystWaitingOnMessageIndexAtom, (prev) => {
            prevWaitingOnMessageIndex = prev;
            return undefined;
          });
          set(aiAnalystPDFImportAtom, (prev) => {
            prev.abortController?.abort();
            return { abortController: undefined, loading: false };
          });
          set(aiAnalystWebSearchAtom, (prev) => {
            prev.abortController?.abort();
            return { abortController: undefined, loading: false };
          });

          set(aiAnalystCurrentChatMessagesAtom, (prevMessages) => {
            const lastMessage = prevMessages.at(-1);
            if (lastMessage?.role === 'assistant' && lastMessage?.contextType === 'userPrompt') {
              const newLastMessage = { ...lastMessage };
              let currentContent = { ...(newLastMessage.content.at(-1) ?? createTextContent('')) };
              if (currentContent?.type !== 'text') {
                currentContent = createTextContent('');
              }
              currentContent.text += '\n\nRequest aborted by the user.';
              currentContent.text = currentContent.text.trim();
              newLastMessage.toolCalls = [];
              newLastMessage.content = [...newLastMessage.content.slice(0, -1), currentContent];
              return [...prevMessages.slice(0, -1), newLastMessage];
            } else if (lastMessage?.role === 'user') {
              if (prevWaitingOnMessageIndex !== undefined) {
                return prevMessages;
              }

              const newLastMessage: AIMessage = {
                role: 'assistant',
                content: [createTextContent('Request aborted by the user.')],
                contextType: 'userPrompt',
                toolCalls: [],
                modelKey: aiModel.modelKey,
              };
              return [...prevMessages, newLastMessage];
            }
            return prevMessages;
          });

          set(aiAnalystWaitingOnMessageIndexAtom, undefined);
        });
        set(aiAnalystAbortControllerAtom, abortController);

        set(aiAnalystLoadingAtom, true);

        let lastMessageIndex = -1;
        let chatId = '';
        set(aiAnalystCurrentChatAtom, (prev) => {
          chatId = prev.id ? prev.id : v4();
          return {
            ...prev,
            id: chatId,
            lastUpdated: Date.now(),
          };
        });

        try {
          // Handle tool calls
          let toolCallIterations = 0;
          while (toolCallIterations < MAX_TOOL_CALL_ITERATIONS) {
            toolCallIterations++;

            console.log({ chatMessages });
            // Update internal context
<<<<<<< HEAD
            chatMessages = await updateInternalContext({ context, chatMessages });
            console.log({ afterUpdate: chatMessages });
=======
            chatMessages = await updateInternalContext({ chatMessages });
>>>>>>> 43ded490
            set(aiAnalystCurrentChatMessagesAtom, chatMessages);

            const messagesForAI = getMessagesForAI(chatMessages);
            console.log({ messagesForAI });
            lastMessageIndex = getLastAIPromptMessageIndex(messagesForAI);

            if (debugFlag('debugLogJsonAIInternalContext')) {
              debugAIContext(messagesForAI);
              console.log('AIAnalyst messages:', messagesForAI);
            }

            if (debugFlag('debugLogReadableAIInternalContext')) {
              console.log(
                getUserPromptMessages(messagesForAI)
                  .map((message) => {
                    return `${message.role}: ${message.content.map((content) => {
                      if ('type' in content && content.type === 'text') {
                        return content.text;
                      } else {
                        return 'data';
                      }
                    })}`;
                  })
                  .join('\n')
              );
            }

            const response = await handleAIRequestToAPI({
              chatId,
              source: 'AIAnalyst',
              messageSource,
              modelKey: aiModel.modelKey,
              messages: messagesForAI,
              useStream: USE_STREAM,
              toolName: undefined,
              useToolsPrompt: true,
              language: undefined,
              useQuadraticContext: true,
              setMessages: (updater) => set(aiAnalystCurrentChatMessagesAtom, updater),
              signal: abortController.signal,
              onExceededBillingLimit,
            });

            const waitingOnMessageIndex = await snapshot.getPromise(aiAnalystWaitingOnMessageIndexAtom);
            if (waitingOnMessageIndex !== undefined) {
              break;
            }

            if (response.error) {
              break;
            }

            let nextChatMessages: ChatMessage[] = [];
            set(aiAnalystCurrentChatMessagesAtom, (prev) => {
              nextChatMessages = replaceOldGetToolCallResults(prev);
              return nextChatMessages;
            });
            chatMessages = nextChatMessages;

            if (abortController.signal.aborted) {
              break;
            }

            if (response.toolCalls.length === 0) {
              getUserPromptSuggestions();
              break;
            }

            messageSource = response.toolCalls.map((toolCall) => toolCall.name).join(', ');

            // Message containing tool call results
            const toolResultMessage: ToolResultMessage = {
              role: 'user',
              content: [],
              contextType: 'toolResult',
            };

            let promptSuggestions: z.infer<
              (typeof AIToolsArgsSchema)[AITool.UserPromptSuggestions]
            >['prompt_suggestions'] = [];

            for (const toolCall of response.toolCalls) {
              if (toolCall.name === AITool.PDFImport || toolCall.name === AITool.WebSearch) {
                continue;
              }

              if (Object.values(AITool).includes(toolCall.name as AITool)) {
                try {
                  inlineEditorHandler.close({ skipFocusGrid: true });
                  const aiTool = toolCall.name as AITool;
                  const argsObject = toolCall.arguments ? JSON.parse(toolCall.arguments) : {};
                  const args = aiToolsSpec[aiTool].responseSchema.parse(argsObject);
                  const toolResultContent = await aiToolsActions[aiTool](args as any, {
                    source: 'AIAnalyst',
                    chatId,
                    messageIndex: lastMessageIndex + 1,
                  });
                  toolResultMessage.content.push({
                    id: toolCall.id,
                    content: toolResultContent,
                  });

                  if (aiTool === AITool.UserPromptSuggestions) {
                    promptSuggestions = (args as any).prompt_suggestions;
                  }
                } catch (error) {
                  toolResultMessage.content.push({
                    id: toolCall.id,
                    content: [createTextContent(`Error parsing ${toolCall.name} tool's arguments: ${error}`)],
                  });
                }
              } else {
                toolResultMessage.content.push({
                  id: toolCall.id,
                  content: [createTextContent('Unknown tool')],
                });
              }
            }

            const importPDFToolCalls = response.toolCalls.filter((toolCall) => toolCall.name === AITool.PDFImport);
            for (const toolCall of importPDFToolCalls) {
              const argsObject = toolCall.arguments ? JSON.parse(toolCall.arguments) : {};
              const pdfImportArgs = aiToolsSpec[AITool.PDFImport].responseSchema.parse(argsObject);
              const toolResultContent = await importPDF({ pdfImportArgs, chatMessages });
              toolResultMessage.content.push({
                id: toolCall.id,
                content: toolResultContent,
              });
            }

            const webSearchToolCalls = response.toolCalls.filter((toolCall) => toolCall.name === AITool.WebSearch);
            for (const toolCall of webSearchToolCalls) {
              const argsObject = toolCall.arguments ? JSON.parse(toolCall.arguments) : {};
              const searchArgs = aiToolsSpec[AITool.WebSearch].responseSchema.parse(argsObject);
              const { toolResultContent, internal } = await search({ searchArgs });
              toolResultMessage.content.push({
                id: toolCall.id,
                content: toolResultContent,
              });

              if (internal) {
                let nextChatMessages: ChatMessage[] = [];
                set(aiAnalystCurrentChatMessagesAtom, (prev) => {
                  nextChatMessages = [...prev, internal];
                  return nextChatMessages;
                });
                chatMessages = nextChatMessages;
              }
            }

            const filesInToolResult = toolResultMessage.content.reduce((acc, result) => {
              result.content.forEach((content) => {
                if (isContentFile(content)) {
                  acc.add(content.fileName);
                }
              });
              return acc;
            }, new Set<string>());

            set(aiAnalystCurrentChatMessagesAtom, (prev) => {
              nextChatMessages = [...removeOldFilesInToolResult(prev, filesInToolResult), toolResultMessage];
              return nextChatMessages;
            });
            chatMessages = nextChatMessages;

            // prompt suggestion requires user input, break the loop
            if (promptSuggestions.length > 0) {
              set(aiAnalystPromptSuggestionsAtom, {
                abortController: undefined,
                suggestions: promptSuggestions,
              });
              break;
            }
          }
        } catch (error) {
          set(aiAnalystCurrentChatMessagesAtom, (prevMessages) => {
            const lastMessage = prevMessages.at(-1);
            if (lastMessage?.role === 'assistant' && lastMessage?.contextType === 'userPrompt') {
              const newLastMessage = { ...lastMessage };
              let currentContent = { ...(newLastMessage.content.at(-1) ?? createTextContent('')) };
              if (currentContent?.type !== 'text') {
                currentContent = createTextContent('');
              }
              currentContent.text += '\n\nLooks like there was a problem. Please try again.';
              currentContent.text = currentContent.text.trim();
              newLastMessage.toolCalls = [];
              newLastMessage.content = [...newLastMessage.content.slice(0, -1), currentContent];
              return [...prevMessages.slice(0, -1), newLastMessage];
            } else if (lastMessage?.role === 'user') {
              const newLastMessage: AIMessage = {
                role: 'assistant',
                content: [createTextContent('Looks like there was a problem. Please try again.')],
                contextType: 'userPrompt',
                toolCalls: [],
                modelKey: aiModel.modelKey,
              };
              return [...prevMessages, newLastMessage];
            }
            return prevMessages;
          });

          console.error(error);
        }

        set(aiAnalystAbortControllerAtom, undefined);
        set(aiAnalystLoadingAtom, false);
      },
    [aiModel.modelKey, handleAIRequestToAPI, updateInternalContext, importPDF, search, getUserPromptSuggestions]
  );

  return { submitPrompt };
}<|MERGE_RESOLUTION|>--- conflicted
+++ resolved
@@ -260,14 +260,8 @@
           while (toolCallIterations < MAX_TOOL_CALL_ITERATIONS) {
             toolCallIterations++;
 
-            console.log({ chatMessages });
             // Update internal context
-<<<<<<< HEAD
-            chatMessages = await updateInternalContext({ context, chatMessages });
-            console.log({ afterUpdate: chatMessages });
-=======
             chatMessages = await updateInternalContext({ chatMessages });
->>>>>>> 43ded490
             set(aiAnalystCurrentChatMessagesAtom, chatMessages);
 
             const messagesForAI = getMessagesForAI(chatMessages);
