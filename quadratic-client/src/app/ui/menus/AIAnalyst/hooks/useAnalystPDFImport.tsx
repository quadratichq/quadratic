import { useAIRequestToAPI } from '@/app/ai/hooks/useAIRequestToAPI';
import { useSummaryContextMessages } from '@/app/ai/hooks/useSummaryContextMessages';
import { useVisibleContextMessages } from '@/app/ai/hooks/useVisibleContextMessages';
import { aiToolsActions } from '@/app/ai/tools/aiToolsActions';
import { aiAnalystPDFImportAtom } from '@/app/atoms/aiAnalystAtom';
import { inlineEditorHandler } from '@/app/gridGL/HTMLGrid/inlineEditor/inlineEditorHandler';
import { createTextContent, getPdfFileFromChatMessages } from 'quadratic-shared/ai/helpers/message.helper';
import { DEFAULT_PDF_IMPORT_MODEL } from 'quadratic-shared/ai/models/AI_MODELS';
import { AITool, aiToolsSpec } from 'quadratic-shared/ai/specs/aiToolsSpec';
import type { ChatMessage, ToolResultContent } from 'quadratic-shared/typesAndSchemasAI';
import { useRecoilCallback } from 'recoil';
import { v4 } from 'uuid';
import type { z } from 'zod';

type PDFImportResponse = z.infer<(typeof aiToolsSpec)[AITool.PDFImport]['responseSchema']>;

export const useAnalystPDFImport = () => {
  const { handleAIRequestToAPI } = useAIRequestToAPI();
  const { getVisibleContext } = useVisibleContextMessages();
  const { getSummaryContext } = useSummaryContextMessages();

  const importPDF = useRecoilCallback(
    ({ set }) =>
      async ({
        pdfImportArgs,
        chatMessages,
      }: {
        pdfImportArgs: PDFImportResponse;
        chatMessages: ChatMessage[];
      }): Promise<ToolResultContent> => {
        let importPDFResult = '';
        try {
          const { file_name, prompt } = pdfImportArgs;
          const file = getPdfFileFromChatMessages(file_name, chatMessages);
          if (!file) {
            return [createTextContent(`File with name ${file_name} not found`)];
          }

          const [visibleContext, summaryContext] = await Promise.all([
<<<<<<< HEAD
            // getOtherSheetsContext({ sheetNames: context.sheets.filter((sheet) => sheet !== context.currentSheet) }),
            // getTablesContext(),
            // getCurrentSheetContext({ currentSheetName: context.currentSheet }),
            getSummaryContext(),
=======
>>>>>>> 07add1cc
            getVisibleContext(),
            getSummaryContext({ currentSheetName: context.currentSheet, allSheets: sheets.sheets }),
          ]);

          const messagesWithContext: ChatMessage[] = [
            {
              role: 'user',
              content: [
                createTextContent(`
You are a pdf file importing tool which is tasked to extract data from PDF files to the spreadsheet as structured data tables which can be used for analysis or visualization.\n
Always stay true to the data in the original PDF file and create tables that accurately represent the information in the PDF. Never make up data or add extra information that is not present in the PDF.\n
Extract only that data which makes sense as a data table on a spreadsheet and can be used for analysis or visualization. Always follow user instructions exactly.\n
Use multiple add_data_table tool calls in reply to extract the required data from the PDF file.
You only have a single reply to extract all the required data tables, include add_data_table for all data in a single reply.\n
When adding data tables, space them out sufficiently on the sheet so that they don't overlap and create a spill over each other or over other data on the sheet.\n
Keep additional 3 rows and 3 columns of space between each data table, group related tables together while always ensuring they don't overlap.\n
Think and check about the space each table would take on the sheet and place them so that they have at least 3 rows and 3 columns of space between them.\n
Always prefer adding data tables vertically on the sheet, each 3 rows below the previous one. Place tables horizontally only when there is strong correlation between those two tables and is how they appear on the PDF, add each 3 columns to the right of previous one.\n
Always retain any column headers and row labels from the original PDF file when creating data tables, add a column name if some columns are missing headers.\n
`),
              ],
              contextType: 'files',
            },
            {
              role: 'assistant',
              content: [
                createTextContent(`
I understand that I am a pdf file importing tool and I will use multiple add_data_table tool calls to extract the required data from the PDF file in a single response.\n
I will follow the instructions provided by the user to extract the required data tables.\n
How can I help you?`),
              ],
              contextType: 'files',
            },
            ...visibleContext,
            ...summaryContext,
            {
              role: 'user',
              content: [file, createTextContent(prompt)],
              contextType: 'userPrompt',
            },
          ];

          const abortController = new AbortController();
          set(aiAnalystPDFImportAtom, { abortController, loading: true });

          const chatId = v4();
          const response = await handleAIRequestToAPI({
            chatId,
            source: 'PDFImport',
            messageSource: 'PDFImport',
            modelKey: DEFAULT_PDF_IMPORT_MODEL,
            messages: messagesWithContext,
            useStream: false,
            toolName: AITool.AddDataTable,
            useToolsPrompt: true,
            language: undefined,
            useQuadraticContext: false,
            signal: abortController.signal,
          });

          if (abortController.signal.aborted) {
            return [createTextContent('Request aborted by the user.')];
          }

          set(aiAnalystPDFImportAtom, { abortController: undefined, loading: false });

          const addDataTableToolCalls = response.toolCalls.filter((toolCall) => toolCall.name === AITool.AddDataTable);
          for (const toolCall of addDataTableToolCalls) {
            try {
              inlineEditorHandler.close({ skipFocusGrid: true });
              const argsObject = toolCall.arguments ? JSON.parse(toolCall.arguments) : {};
              const args = aiToolsSpec[AITool.AddDataTable].responseSchema.parse(argsObject);
              await aiToolsActions[AITool.AddDataTable](args, {
                source: 'PDFImport',
                chatId,
                messageIndex: 0,
              });
              importPDFResult += `Added data table named ${args.table_name} at ${args.top_left_position}\n`;
            } catch (error) {
              console.error(error);
            }
          }
        } catch (error) {
          console.error(error);
          importPDFResult = `Error importing PDF file: ${JSON.stringify(error)}`;
        }
        if (!importPDFResult) {
          set(aiAnalystPDFImportAtom, { abortController: undefined, loading: false });
          importPDFResult = 'Unable to add any data table from the PDF';
        }
        return [createTextContent(importPDFResult)];
      },
    [handleAIRequestToAPI, getSummaryContext, getVisibleContext]
  );

  return { importPDF };
};<|MERGE_RESOLUTION|>--- conflicted
+++ resolved
@@ -36,17 +36,7 @@
             return [createTextContent(`File with name ${file_name} not found`)];
           }
 
-          const [visibleContext, summaryContext] = await Promise.all([
-<<<<<<< HEAD
-            // getOtherSheetsContext({ sheetNames: context.sheets.filter((sheet) => sheet !== context.currentSheet) }),
-            // getTablesContext(),
-            // getCurrentSheetContext({ currentSheetName: context.currentSheet }),
-            getSummaryContext(),
-=======
->>>>>>> 07add1cc
-            getVisibleContext(),
-            getSummaryContext({ currentSheetName: context.currentSheet, allSheets: sheets.sheets }),
-          ]);
+          const [visibleContext, summaryContext] = await Promise.all([getVisibleContext(), getSummaryContext()]);
 
           const messagesWithContext: ChatMessage[] = [
             {
