import { Action } from '@/app/actions/actions';
import {
  aiAnalystAbortControllerAtom,
  aiAnalystDelaySecondsAtom,
  aiAnalystLoadingAtom,
  aiAnalystWaitingOnMessageIndexAtom,
  showAIAnalystAtom,
} from '@/app/atoms/aiAnalystAtom';
import { matchShortcut } from '@/app/helpers/keyboardShortcuts';
import type { AIUserMessageFormWrapperProps, SubmitPromptArgs } from '@/app/ui/components/AIUserMessageForm';
import { AIUserMessageForm } from '@/app/ui/components/AIUserMessageForm';
import { defaultAIAnalystContext } from '@/app/ui/menus/AIAnalyst/const/defaultAIAnalystContext';
import { useSubmitAIAnalystPrompt } from '@/app/ui/menus/AIAnalyst/hooks/useSubmitAIAnalystPrompt';
import mixpanel from 'mixpanel-browser';
import { isSupportedImageMimeType, isSupportedPdfMimeType } from 'quadratic-shared/ai/helpers/files.helper';
import type { Context } from 'quadratic-shared/typesAndSchemasAI';
import { forwardRef, memo, useCallback, useState } from 'react';
import { useRecoilCallback, useRecoilState, useRecoilValue } from 'recoil';

type Props = AIUserMessageFormWrapperProps & {
  initialContext?: Context;
};

export const AIAnalystUserMessageForm = memo(
  forwardRef<HTMLTextAreaElement, Props>((props: Props, ref) => {
    const { initialContext, ...rest } = props;
    const abortController = useRecoilValue(aiAnalystAbortControllerAtom);
    const [loading, setLoading] = useRecoilState(aiAnalystLoadingAtom);
    const [context, setContext] = useState<Context>(initialContext ?? defaultAIAnalystContext);
    const waitingOnMessageIndex = useRecoilValue(aiAnalystWaitingOnMessageIndexAtom);
    const delaySeconds = useRecoilValue(aiAnalystDelaySecondsAtom);
    const { submitPrompt } = useSubmitAIAnalystPrompt();

    const handleSubmit = useCallback(
      ({ content, onSubmit }: SubmitPromptArgs) => {
        mixpanel.track('[AIAnalyst].submitPrompt');
        submitPrompt({
          content,
          context,
          messageIndex: props.messageIndex,
          onSubmit,
        });
      },
      [context, props.messageIndex, submitPrompt]
    );

    const formOnKeyDown = useRecoilCallback(
      ({ set }) =>
        (event: React.KeyboardEvent<HTMLTextAreaElement>) => {
          if (matchShortcut(Action.ToggleAIAnalyst, event)) {
            event.preventDefault();
            set(showAIAnalystAtom, (prev) => !prev);
          }
        },
      []
    );

    return (
      <AIUserMessageForm
        {...rest}
        ref={ref}
        abortController={abortController}
        loading={loading}
        setLoading={setLoading}
<<<<<<< HEAD
        isFileSupported={(mimeType) => isSupportedImageMimeType(mimeType) || isSupportedPdfMimeType(mimeType)}
        submitPrompt={(content) => {
          mixpanel.track('[AIAnalyst].submitPrompt');
          submitPrompt({ content, context, messageIndex: props.messageIndex });
        }}
=======
        submitPrompt={handleSubmit}
>>>>>>> 7937e12f
        formOnKeyDown={formOnKeyDown}
        ctx={{
          context,
          setContext,
          initialContext,
        }}
        waitingOnMessageIndex={waitingOnMessageIndex}
        delaySeconds={delaySeconds}
        maxHeight="275px"
      />
    );
  })
);<|MERGE_RESOLUTION|>--- conflicted
+++ resolved
@@ -62,15 +62,8 @@
         abortController={abortController}
         loading={loading}
         setLoading={setLoading}
-<<<<<<< HEAD
         isFileSupported={(mimeType) => isSupportedImageMimeType(mimeType) || isSupportedPdfMimeType(mimeType)}
-        submitPrompt={(content) => {
-          mixpanel.track('[AIAnalyst].submitPrompt');
-          submitPrompt({ content, context, messageIndex: props.messageIndex });
-        }}
-=======
         submitPrompt={handleSubmit}
->>>>>>> 7937e12f
         formOnKeyDown={formOnKeyDown}
         ctx={{
           context,
