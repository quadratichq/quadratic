import { Action } from '@/app/actions/actions';
import {
  aiAnalystAbortControllerAtom,
  aiAnalystCurrentChatUserMessagesCountAtom,
  aiAnalystImportFilesToGridLoadingAtom,
  aiAnalystLoadingAtom,
  aiAnalystWaitingOnMessageIndexAtom,
  showAIAnalystAtom,
} from '@/app/atoms/aiAnalystAtom';
import { matchShortcut } from '@/app/helpers/keyboardShortcuts';
import type { AIUserMessageFormWrapperProps, SubmitPromptArgs } from '@/app/ui/components/AIUserMessageForm';
import { AIUserMessageForm } from '@/app/ui/components/AIUserMessageForm';
import { defaultAIAnalystContext } from '@/app/ui/menus/AIAnalyst/const/defaultAIAnalystContext';
import { useSubmitAIAnalystPrompt } from '@/app/ui/menus/AIAnalyst/hooks/useSubmitAIAnalystPrompt';
import { trackEvent } from '@/shared/utils/analyticsEvents';
import { isSupportedImageMimeType, isSupportedPdfMimeType } from 'quadratic-shared/ai/helpers/files.helper';
import type { Context } from 'quadratic-shared/typesAndSchemasAI';
import { forwardRef, memo, useState } from 'react';
import { useRecoilCallback, useRecoilState, useRecoilValue } from 'recoil';

const ANALYST_FILE_TYPES = ['image/*', '.pdf'];
const IMPORT_FILE_TYPES = ['.xlsx', '.xls', '.csv', '.parquet', '.parq', '.pqt'];
const ALL_FILE_TYPES = [...ANALYST_FILE_TYPES, ...IMPORT_FILE_TYPES];

export const AIAnalystUserMessageForm = memo(
  forwardRef<HTMLTextAreaElement, AIUserMessageFormWrapperProps>((props: AIUserMessageFormWrapperProps, ref) => {
    const [context, setContext] = useState<Context>(props.initialContext ?? defaultAIAnalystContext);
    const abortController = useRecoilValue(aiAnalystAbortControllerAtom);
    const [loading, setLoading] = useRecoilState(aiAnalystLoadingAtom);
    const importFilesToGridLoading = useRecoilValue(aiAnalystImportFilesToGridLoadingAtom);
    const waitingOnMessageIndex = useRecoilValue(aiAnalystWaitingOnMessageIndexAtom);
    const { submitPrompt } = useSubmitAIAnalystPrompt();

    const handleSubmit = useRecoilCallback(
      ({ snapshot }) =>
        async ({ content, context, importFiles }: SubmitPromptArgs) => {
          const userMessagesCount = await snapshot.getPromise(aiAnalystCurrentChatUserMessagesCountAtom);
          trackEvent('[AIAnalyst].submitPrompt', { userMessageCountUponSubmit: userMessagesCount });

          submitPrompt({
            messageSource: 'User',
            content,
            context,
            messageIndex: props.messageIndex,
            importFiles,
          });

          if (!props.initialContext) {
            setContext((prev) => ({ ...prev, connection: undefined }));
          }
        },
      [props.initialContext, props.messageIndex, submitPrompt]
    );

    const formOnKeyDown = useRecoilCallback(
      ({ set }) =>
        (event: React.KeyboardEvent<HTMLTextAreaElement>) => {
          if (matchShortcut(Action.ToggleAIAnalyst, event)) {
            event.preventDefault();
            set(showAIAnalystAtom, (prev) => !prev);
          }
        },
      []
    );

    return (
<<<<<<< HEAD
      <div className="flex flex-col justify-center gap-2">
=======
      <div className="flex h-full flex-col justify-end gap-2">
>>>>>>> 10abc2fe
        <AIUserMessageForm
          {...props}
          ref={ref}
          abortController={abortController}
          loading={loading}
          setLoading={setLoading}
          cancelDisabled={importFilesToGridLoading}
          context={context}
          setContext={setContext}
          isChatFileSupported={(mimeType) => isSupportedImageMimeType(mimeType) || isSupportedPdfMimeType(mimeType)}
          isImportFileSupported={(extension) => IMPORT_FILE_TYPES.includes(extension)}
          fileTypes={ALL_FILE_TYPES}
          submitPrompt={handleSubmit}
          formOnKeyDown={formOnKeyDown}
          waitingOnMessageIndex={waitingOnMessageIndex}
          maxHeight="275px"
          filesSupportedText="PDF, Image, CSV, Excel and Parquet"
          primary
        />
      </div>
    );
  })
);<|MERGE_RESOLUTION|>--- conflicted
+++ resolved
@@ -64,11 +64,7 @@
     );
 
     return (
-<<<<<<< HEAD
-      <div className="flex flex-col justify-center gap-2">
-=======
       <div className="flex h-full flex-col justify-end gap-2">
->>>>>>> 10abc2fe
         <AIUserMessageForm
           {...props}
           ref={ref}
