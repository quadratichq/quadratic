--- conflicted
+++ resolved
@@ -17,13 +17,9 @@
 import { forwardRef, memo, useCallback, useState } from 'react';
 import { useRecoilCallback, useRecoilState, useRecoilValue } from 'recoil';
 
-<<<<<<< HEAD
 const ANALYST_FILE_TYPES = ['image/*', '.pdf'];
 
-type Props = AIUserMessageFormWrapperProps & {
-=======
 type AIAnalystUserMessageFormProps = AIUserMessageFormWrapperProps & {
->>>>>>> a83f8981
   initialContext?: Context;
 };
 
