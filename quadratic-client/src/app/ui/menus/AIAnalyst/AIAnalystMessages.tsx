--- conflicted
+++ resolved
@@ -8,11 +8,7 @@
   aiAnalystPromptSuggestionsCountAtom,
   aiAnalystWaitingOnMessageIndexAtom,
 } from '@/app/atoms/aiAnalystAtom';
-<<<<<<< HEAD
 import { debugFlag } from '@/app/debugFlags/debugFlags';
-=======
-import { debug, debugShowAIInternalContext } from '@/app/debugFlags';
->>>>>>> 8c3d51b8
 import { AILoading } from '@/app/ui/components/AILoading';
 import { Markdown } from '@/app/ui/components/Markdown';
 import { AIAnalystExamplePrompts } from '@/app/ui/menus/AIAnalyst/AIAnalystExamplePrompts';
@@ -167,11 +163,10 @@
       data-enable-grammarly="false"
     >
       {messages.map((message, index) => {
-<<<<<<< HEAD
-        if (!debugFlag('debugShowAIInternalContext') && message.contextType !== 'userPrompt') {
-=======
-        if (!debugShowAIInternalContext && !['userPrompt', 'webSearchInternal'].includes(message.contextType)) {
->>>>>>> 8c3d51b8
+        if (
+          !debugFlag('debugShowAIInternalContext') &&
+          !['userPrompt', 'webSearchInternal'].includes(message.contextType)
+        ) {
           return null;
         }
 
@@ -188,7 +183,7 @@
               ['userPrompt', 'webSearchInternal'].includes(message.contextType) ? '' : 'rounded-lg bg-gray-500 p-2'
             )}
           >
-            {debug && !!modelKey && (
+            {debugFlag('debug') && !!modelKey && (
               <span className="text-xs text-muted-foreground">{getModelFromModelKey(modelKey)}</span>
             )}
 
