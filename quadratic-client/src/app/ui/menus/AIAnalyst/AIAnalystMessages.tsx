import { AIToolCardEditable } from '@/app/ai/toolCards/AIToolCardEditable';
import { ToolCardQuery } from '@/app/ai/toolCards/ToolCardQuery';
import { UserPromptSuggestionsSkeleton } from '@/app/ai/toolCards/UserPromptSuggestionsSkeleton';
import {
  aiAnalystCurrentChatAtom,
  aiAnalystCurrentChatMessagesAtom,
  aiAnalystCurrentChatMessagesCountAtom,
  aiAnalystCurrentChatUserMessagesCountAtom,
  aiAnalystLoadingAtom,
  aiAnalystPDFImportLoadingAtom,
  aiAnalystPromptSuggestionsAtom,
  aiAnalystPromptSuggestionsCountAtom,
  aiAnalystPromptSuggestionsLoadingAtom,
  aiAnalystWaitingOnMessageIndexAtom,
  aiAnalystWebSearchLoadingAtom,
} from '@/app/atoms/aiAnalystAtom';
import { useDebugFlags } from '@/app/debugFlags/useDebugFlags';
import { AILoading } from '@/app/ui/components/AILoading';
import { AIThinkingBlock } from '@/app/ui/components/AIThinkingBlock';
import { GoogleSearchSources } from '@/app/ui/components/GoogleSearchSources';
import { ImportFilesToGrid } from '@/app/ui/components/ImportFilesToGrid';
import { Markdown } from '@/app/ui/components/Markdown';
import { AIAnalystUserMessageForm } from '@/app/ui/menus/AIAnalyst/AIAnalystUserMessageForm';
import { defaultAIAnalystContext } from '@/app/ui/menus/AIAnalyst/const/defaultAIAnalystContext';
import { useSubmitAIAnalystPrompt } from '@/app/ui/menus/AIAnalyst/hooks/useSubmitAIAnalystPrompt';
import { apiClient } from '@/shared/api/apiClient';
import { ThumbDownIcon, ThumbUpIcon } from '@/shared/components/Icons';
import { Button } from '@/shared/shadcn/ui/button';
import { TooltipPopover } from '@/shared/shadcn/ui/tooltip';
import { cn } from '@/shared/shadcn/utils';
import { trackEvent } from '@/shared/utils/analyticsEvents';
import {
  createTextContent,
  getLastAIPromptMessageIndex,
  getUserPromptMessages,
  isContentGoogleSearchInternal,
  isContentImportFilesToGridInternal,
  isContentText,
  isContentThinking,
  isInternalMessage,
  isToolResultMessage,
  isUserPromptMessage,
} from 'quadratic-shared/ai/helpers/message.helper';
import type { ToolResultContent } from 'quadratic-shared/typesAndSchemasAI';
import { memo, useCallback, useEffect, useMemo, useRef, useState } from 'react';
import { useRecoilCallback, useRecoilState, useRecoilValue } from 'recoil';

type AIAnalystMessagesProps = {
  textareaRef: React.RefObject<HTMLTextAreaElement | null>;
};

export const AIAnalystMessages = memo(({ textareaRef }: AIAnalystMessagesProps) => {
  const { debug, debugFlags } = useDebugFlags();
  const debugShowAIInternalContext = useMemo(() => debugFlags.getFlag('debugShowAIInternalContext'), [debugFlags]);
  const debugAIAnalystChatEditing = useMemo(
    () => (debugFlags.getFlag('debugAIAnalystChatEditing') ? true : undefined),
    [debugFlags]
  );

  const [messages, setMessages] = useRecoilState(aiAnalystCurrentChatMessagesAtom);
  const messagesCount = useRecoilValue(aiAnalystCurrentChatMessagesCountAtom);
  const loading = useRecoilValue(aiAnalystLoadingAtom);
  const waitingOnMessageIndex = useRecoilValue(aiAnalystWaitingOnMessageIndexAtom);
  const promptSuggestionsCount = useRecoilValue(aiAnalystPromptSuggestionsCountAtom);
  const promptSuggestionsLoading = useRecoilValue(aiAnalystPromptSuggestionsLoadingAtom);

  const [div, setDiv] = useState<HTMLDivElement | null>(null);
  const ref = useCallback((div: HTMLDivElement | null) => {
    setDiv(div);
    div?.scrollTo({
      top: div.scrollHeight,
      behavior: 'smooth',
    });
  }, []);

  const shouldAutoScroll = useRef(true);
  const handleScroll = useCallback((e: Event) => {
    const div = e.target as HTMLDivElement;
    // Add a small buffer (5px) to account for rounding errors and tiny scroll differences
    const isScrolledToBottom = div.scrollHeight - div.scrollTop - div.clientHeight < 5;
    shouldAutoScroll.current = isScrolledToBottom;
  }, []);

  useEffect(() => {
    // Use both scroll and scrollend events for better cross-browser support
    div?.addEventListener('scroll', handleScroll);
    div?.addEventListener('scrollend', handleScroll);
    return () => {
      div?.removeEventListener('scroll', handleScroll);
      div?.removeEventListener('scrollend', handleScroll);
    };
  }, [div, handleScroll]);

  const scrollToBottom = useCallback(
    (force = false) => {
      if (force || shouldAutoScroll.current) {
        // Use requestAnimationFrame to ensure scrolling happens in the next frame
        // This helps prevent race conditions with React re-renders
        requestAnimationFrame(() => {
          if (div) {
            div.scrollTo({
              top: div.scrollHeight,
              // Use auto for rapid text updates to avoid falling behind
              // Smooth scrolling can't keep up with fast text generation
              behavior: force ? 'auto' : 'smooth',
            });
          }
        });
      }
    },
    [div]
  );

  useEffect(() => {
    if (loading) {
      // Don't force shouldAutoScroll to true - respect current value
      // Only force initial scroll if already at bottom
      if (shouldAutoScroll.current) {
        scrollToBottom(true);
      }

      // Only observe mutations while loading
      if (div) {
        const observer = new MutationObserver(() => {
          // Only scroll if user was already at bottom
          if (shouldAutoScroll.current) {
            scrollToBottom(true);
          }
        });

        observer.observe(div, {
          childList: true,
          subtree: true,
          characterData: true,
        });

        return () => observer.disconnect();
      }
    }
  }, [loading, scrollToBottom, div]);

  useEffect(() => {
    if (messagesCount === 0) {
      shouldAutoScroll.current = true;
    }
  }, [messagesCount]);

  // Only scroll on message changes if we're loading and user was already at bottom
  useEffect(() => {
    if (loading && shouldAutoScroll.current) {
      scrollToBottom();
    }
  }, [messages, scrollToBottom, loading, shouldAutoScroll]);

  // Scroll to bottom when prompt suggestions are available
  useEffect(() => {
    if (promptSuggestionsCount > 0) {
      scrollToBottom();
    }
  }, [promptSuggestionsCount, scrollToBottom]);

  if (messagesCount === 0) {
    return null;
  }

  return (
    <div
      ref={ref}
<<<<<<< HEAD
      className="flex select-text flex-col gap-3 overflow-y-auto px-2 pb-2 outline-none"
=======
      className="flex select-text flex-col gap-2 overflow-y-auto px-2 pb-8 outline-none"
>>>>>>> 10abc2fe
      spellCheck={false}
      onKeyDown={(e) => {
        if (((e.metaKey || e.ctrlKey) && e.key === 'a') || ((e.metaKey || e.ctrlKey) && e.key === 'c')) {
          // Allow a few commands, but nothing else
        } else {
          e.preventDefault();
        }
      }}
      // Disable Grammarly
      data-gramm="false"
      data-gramm_editor="false"
      data-enable-grammarly="false"
    >
      {messages.map((message, index) => {
        if (
          !debugShowAIInternalContext &&
          !['userPrompt', 'webSearchInternal', 'importFilesToGrid'].includes(message.contextType)
        ) {
          return null;
        }

        const isCurrentMessage = index === messagesCount - 1;
        const modelKey = 'modelKey' in message ? message.modelKey : undefined;

        return (
          <div
            key={`${index}-${message.role}-${message.contextType}-${message.content}`}
            className={cn(
              'flex flex-col gap-2',
              message.role === 'assistant' ? 'px-2' : '',
              // For debugging internal context
              ['userPrompt', 'webSearchInternal', 'importFilesToGrid'].includes(message.contextType)
                ? ''
                : 'rounded-lg bg-gray-500 p-2'
            )}
          >
            {debug && !!modelKey && <span className="text-xs text-muted-foreground">{modelKey}</span>}

            {isInternalMessage(message) ? (
              isContentGoogleSearchInternal(message.content) ? (
                <GoogleSearchSources content={message.content} />
              ) : isContentImportFilesToGridInternal(message.content) ? (
                <ImportFilesToGrid content={message.content} />
              ) : null
            ) : isUserPromptMessage(message) ? (
              <AIAnalystUserMessageForm
                initialContent={message.content}
                initialContext={message.context}
                textareaRef={textareaRef}
                messageIndex={index}
                onContentChange={
                  debugAIAnalystChatEditing &&
                  ((content) => {
                    const newMessages = [...messages];
                    newMessages[index] = { ...message, content };
                    setMessages(newMessages);
                  })
                }
                uiContext="analyst-edit-chat"
              />
            ) : isToolResultMessage(message) ? (
              message.content.map((result, resultIndex) => (
                <AIAnalystUserMessageForm
                  key={`${index}-${result.id}`}
                  initialContent={result.content}
                  textareaRef={textareaRef}
                  messageIndex={index}
                  onContentChange={
                    debugAIAnalystChatEditing &&
                    ((content) => {
                      const newMessages = [...messages];
                      newMessages[index] = { ...message, content: [...message.content] };
                      newMessages[index].content[resultIndex] = {
                        ...result,
                        content: content as ToolResultContent,
                      };
                      setMessages(newMessages);
                    })
                  }
                  uiContext="analyst-edit-chat"
                />
              ))
            ) : (
              <>
                {message.content.map((item, contentIndex) =>
                  isContentThinking(item) ? (
                    <AIThinkingBlock
                      key={`${index}-${contentIndex}-${item.type}`}
                      isCurrentMessage={isCurrentMessage && contentIndex === message.content.length - 1}
                      isLoading={loading}
                      thinkingContent={item}
                      expandedDefault={false}
                      onContentChange={
                        debugAIAnalystChatEditing &&
                        ((newItem) => {
                          const newMessage = { ...message, content: [...message.content] };
                          newMessage.content[contentIndex] = newItem;
                          const newMessages = [...messages];
                          (newMessages as typeof messages)[index] = newMessage as typeof message;
                          setMessages(newMessages);
                        })
                      }
                    />
                  ) : isContentText(item) ? (
                    <Markdown
                      key={`${index}-${contentIndex}-${item.type}`}
                      text={item.text}
                      onChange={
                        debugAIAnalystChatEditing &&
                        ((text) => {
                          const newMessage = { ...message, content: [...message.content] };
                          newMessage.content[contentIndex] = { ...item, text };
                          const newMessages = [...messages];
                          (newMessages as typeof messages)[index] = newMessage as typeof message;
                          setMessages(newMessages);
                        })
                      }
                    />
                  ) : null
                )}

                {message.contextType === 'userPrompt' &&
                  message.toolCalls.map((toolCall, toolCallIndex) => (
                    <AIToolCardEditable
                      key={`${index}-${toolCallIndex}-${toolCall.id}-${toolCall.name}`}
                      toolCall={toolCall}
                      onToolCallChange={
                        debugAIAnalystChatEditing &&
                        ((newToolCall) => {
                          const newMessage = { ...message, toolCalls: [...message.toolCalls] };
                          newMessage.toolCalls[toolCallIndex] = newToolCall;
                          const newMessages = [...messages];
                          (newMessages as typeof messages)[index] = newMessage as typeof message;
                          setMessages(newMessages);
                        })
                      }
                    />
                  ))}
              </>
            )}
          </div>
        );
      })}

      {messagesCount > 1 && !loading && waitingOnMessageIndex === undefined && <FeedbackButtons />}

      {messagesCount > 1 && !loading && waitingOnMessageIndex === undefined && <PromptSuggestions />}

      <PDFImportLoading />

      <WebSearchLoading />

      <UserPromptSuggestionsSkeleton
        toolCall={{
          id: 'user_prompt_suggestions',
          name: 'UserPromptSuggestions',
          arguments: '',
          loading: promptSuggestionsLoading,
        }}
        className="tool-card"
      />

      <AILoading loading={loading} />
    </div>
  );
});

const FeedbackButtons = memo(() => {
  // true=positive, false=negative, null=neutral
  const [like, setLike] = useState<boolean | null>(null);

  const logFeedback = useRecoilCallback(
    ({ snapshot }) =>
      (newLike: boolean | null) => {
        // Log it to mixpanel
        trackEvent('[AIAnalyst].feedback', { like: newLike });

        // Otherwise, log it to our DB
        const messages = snapshot.getLoadable(aiAnalystCurrentChatMessagesAtom).getValue();
        const messageIndex = getLastAIPromptMessageIndex(messages);
        if (messageIndex < 0) return;

        const chatId = snapshot.getLoadable(aiAnalystCurrentChatAtom).getValue().id;
        apiClient.ai.feedback({
          chatId,
          messageIndex,
          like: newLike,
        });
      },
    [apiClient]
  );

  return (
    <div className="relative flex flex-row items-center px-2">
      <TooltipPopover label="Good response">
        <Button
          onClick={() => {
            setLike((prev) => {
              const newLike = prev === true ? null : true;
              logFeedback(newLike);
              return newLike;
            });
          }}
          variant="ghost"
          size="icon-sm"
          className={cn('select-none hover:text-success', like === true ? 'text-success' : 'text-muted-foreground')}
          disabled={like === false}
        >
          <ThumbUpIcon className="scale-75" />
        </Button>
      </TooltipPopover>

      <TooltipPopover label="Bad response">
        <Button
          onClick={() => {
            setLike((prev) => {
              const newLike = prev === false ? null : false;
              logFeedback(newLike);
              return newLike;
            });
          }}
          variant="ghost"
          size="icon-sm"
          className={cn(
            'select-none hover:text-destructive',
            like === false ? 'text-destructive' : 'text-muted-foreground'
          )}
          disabled={like === true}
        >
          <ThumbDownIcon className="scale-75" />
        </Button>
      </TooltipPopover>
    </div>
  );
});

const PromptSuggestions = memo(() => {
  const { submitPrompt } = useSubmitAIAnalystPrompt();
  const handleClick = useRecoilCallback(
    ({ snapshot }) =>
      async (prompt: string) => {
        const userMessagesCount = await snapshot.getPromise(aiAnalystCurrentChatUserMessagesCountAtom);
        trackEvent('[AIAnalyst].submitPromptSuggestion', { userMessageCountUponSubmit: userMessagesCount });

        const messages = await snapshot.getPromise(aiAnalystCurrentChatMessagesAtom);
        const lastContext = getUserPromptMessages(messages).at(-1)?.context;
        submitPrompt({
          messageSource: 'User',
          content: [createTextContent(prompt)],
          context: {
            ...(lastContext ? { codeCell: lastContext.codeCell } : defaultAIAnalystContext),
          },
          messageIndex: messages.length,
          importFiles: [],
        });
      },
    [submitPrompt]
  );

  const promptSuggestions = useRecoilValue(aiAnalystPromptSuggestionsAtom);
  const messagesCount = useRecoilValue(aiAnalystCurrentChatMessagesCountAtom);
  if (!messagesCount || !promptSuggestions.suggestions.length) {
    return null;
  }
  return (
    <div className="flex flex-row flex-wrap gap-2 px-2">
      {promptSuggestions.suggestions.map((suggestion, index) => (
        <div
          key={`${index}-${suggestion.label}`}
          className="flex h-7 cursor-pointer items-center justify-between rounded-md bg-accent p-2 text-sm hover:bg-accent/80"
          onClick={() => handleClick(suggestion.prompt)}
        >
          <span className="truncate">{suggestion.label}</span>
        </div>
      ))}
    </div>
  );
});

const PDFImportLoading = memo(() => {
  const pdfImportLoading = useRecoilValue(aiAnalystPDFImportLoadingAtom);

  if (!pdfImportLoading) {
    return null;
  }

  return (
    <ToolCardQuery
      className="px-2"
      label="Reading file. Large files may take a few minutes."
      isLoading={pdfImportLoading}
    />
  );
});

const WebSearchLoading = memo(() => {
  const webSearchLoading = useRecoilValue(aiAnalystWebSearchLoadingAtom);

  if (!webSearchLoading) {
    return null;
  }

  return <ToolCardQuery className="px-2" label="Searching the web." isLoading={webSearchLoading} />;
});<|MERGE_RESOLUTION|>--- conflicted
+++ resolved
@@ -166,11 +166,7 @@
   return (
     <div
       ref={ref}
-<<<<<<< HEAD
-      className="flex select-text flex-col gap-3 overflow-y-auto px-2 pb-2 outline-none"
-=======
       className="flex select-text flex-col gap-2 overflow-y-auto px-2 pb-8 outline-none"
->>>>>>> 10abc2fe
       spellCheck={false}
       onKeyDown={(e) => {
         if (((e.metaKey || e.ctrlKey) && e.key === 'a') || ((e.metaKey || e.ctrlKey) && e.key === 'c')) {
