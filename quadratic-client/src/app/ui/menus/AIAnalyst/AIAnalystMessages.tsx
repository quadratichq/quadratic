--- conflicted
+++ resolved
@@ -330,18 +330,7 @@
   const { submitPrompt } = useSubmitAIAnalystPrompt();
   const promptSuggestions = useRecoilValue(aiAnalystPromptSuggestionsAtom);
   const messages = useRecoilValue(aiAnalystCurrentChatMessagesAtom);
-<<<<<<< HEAD
-
-  const lastContext = useMemo(
-    () =>
-      getUserPromptMessages(messages)
-        .filter((message) => message.contextType === 'userPrompt')
-        .at(-1)?.context,
-    [messages]
-  );
-=======
   const lastContext = useMemo(() => getUserPromptMessages(messages).at(-1)?.context, [messages]);
->>>>>>> 6e2df78e
 
   if (!messages.length || !promptSuggestions.suggestions.length) {
     return null;
