import {
  aiAnalystCurrentChatAtom,
  aiAnalystCurrentChatMessagesAtom,
  aiAnalystCurrentChatMessagesCountAtom,
  aiAnalystLoadingAtom,
  aiAnalystPromptSuggestionsAtom,
  aiAnalystPromptSuggestionsCountAtom,
} from '@/app/atoms/aiAnalystAtom';
import { debugShowAIInternalContext } from '@/app/debugFlags';
import { Markdown } from '@/app/ui/components/Markdown';
import { AIAnalystExamplePrompts } from '@/app/ui/menus/AIAnalyst/AIAnalystExamplePrompts';
import { AIAnalystToolCard } from '@/app/ui/menus/AIAnalyst/AIAnalystToolCard';
import { AIAnalystUserMessageForm } from '@/app/ui/menus/AIAnalyst/AIAnalystUserMessageForm';
import { ThinkingBlock } from '@/app/ui/menus/AIAnalyst/AIThinkingBlock';
import { defaultAIAnalystContext } from '@/app/ui/menus/AIAnalyst/const/defaultAIAnalystContext';
import { useSubmitAIAnalystPrompt } from '@/app/ui/menus/AIAnalyst/hooks/useSubmitAIAnalystPrompt';
import { apiClient } from '@/shared/api/apiClient';
import { ThumbDownIcon, ThumbUpIcon } from '@/shared/components/Icons';
import { Button } from '@/shared/shadcn/ui/button';
import { Skeleton } from '@/shared/shadcn/ui/skeleton';
import { TooltipPopover } from '@/shared/shadcn/ui/tooltip';
import { cn } from '@/shared/shadcn/utils';
import mixpanel from 'mixpanel-browser';
import { getLastUserPromptMessageIndex, getUserPromptMessages } from 'quadratic-shared/ai/helpers/message.helper';
import { memo, useCallback, useEffect, useMemo, useRef, useState } from 'react';
import { useRecoilCallback, useRecoilValue } from 'recoil';

type AIAnalystMessagesProps = {
  textareaRef: React.RefObject<HTMLTextAreaElement>;
};

export const AIAnalystMessages = memo(({ textareaRef }: AIAnalystMessagesProps) => {
  const messages = useRecoilValue(aiAnalystCurrentChatMessagesAtom);
  const messagesCount = useRecoilValue(aiAnalystCurrentChatMessagesCountAtom);
  const loading = useRecoilValue(aiAnalystLoadingAtom);
  const promptSuggestionsCount = useRecoilValue(aiAnalystPromptSuggestionsCountAtom);

  const [div, setDiv] = useState<HTMLDivElement | null>(null);
  const ref = useCallback((div: HTMLDivElement | null) => {
    setDiv(div);
    div?.scrollTo({
      top: div.scrollHeight,
      behavior: 'smooth',
    });
  }, []);

  const shouldAutoScroll = useRef(true);
  const handleScroll = useCallback((e: Event) => {
    const div = e.target as HTMLDivElement;
    // Add a small buffer (5px) to account for rounding errors and tiny scroll differences
    const isScrolledToBottom = div.scrollHeight - div.scrollTop - div.clientHeight < 5;
    shouldAutoScroll.current = isScrolledToBottom;
  }, []);

  useEffect(() => {
    // Use both scroll and scrollend events for better cross-browser support
    div?.addEventListener('scroll', handleScroll);
    div?.addEventListener('scrollend', handleScroll);
    return () => {
      div?.removeEventListener('scroll', handleScroll);
      div?.removeEventListener('scrollend', handleScroll);
    };
  }, [div, handleScroll]);

  const scrollToBottom = useCallback(
    (force = false) => {
      if (force || shouldAutoScroll.current) {
        // Use requestAnimationFrame to ensure scrolling happens in the next frame
        // This helps prevent race conditions with React re-renders
        requestAnimationFrame(() => {
          if (div) {
            div.scrollTo({
              top: div.scrollHeight,
              // Use auto for rapid text updates to avoid falling behind
              // Smooth scrolling can't keep up with fast text generation
              behavior: force ? 'auto' : 'smooth',
            });
          }
        });
      }
    },
    [div]
  );

  useEffect(() => {
    if (loading) {
      // Don't force shouldAutoScroll to true - respect current value
      // Only force initial scroll if already at bottom
      if (shouldAutoScroll.current) {
        scrollToBottom(true);
      }

      // Only observe mutations while loading
      if (div) {
        const observer = new MutationObserver(() => {
          // Only scroll if user was already at bottom
          if (shouldAutoScroll.current) {
            scrollToBottom(true);
          }
        });

        observer.observe(div, {
          childList: true,
          subtree: true,
          characterData: true,
        });

        return () => observer.disconnect();
      }
    }
  }, [loading, scrollToBottom, div]);

  useEffect(() => {
    if (messagesCount === 0) {
      shouldAutoScroll.current = true;
    }
  }, [messagesCount]);

  // Only scroll on message changes if we're loading and user was already at bottom
  useEffect(() => {
    if (loading && shouldAutoScroll.current) {
      scrollToBottom();
    }
  }, [messages, scrollToBottom, loading, shouldAutoScroll]);

  // Scroll to bottom when prompt suggestions are available
  useEffect(() => {
    if (promptSuggestionsCount > 0) {
      scrollToBottom();
    }
  }, [promptSuggestionsCount, scrollToBottom]);

  if (messagesCount === 0) {
    return <AIAnalystExamplePrompts />;
  }

  return (
    <div
      ref={ref}
      className="flex select-text flex-col gap-3 overflow-y-auto px-2 pb-8 outline-none"
      spellCheck={false}
      onKeyDown={(e) => {
        if (((e.metaKey || e.ctrlKey) && e.key === 'a') || ((e.metaKey || e.ctrlKey) && e.key === 'c')) {
          // Allow a few commands, but nothing else
        } else {
          e.preventDefault();
        }
      }}
      // Disable Grammarly
      data-gramm="false"
      data-gramm_editor="false"
      data-enable-grammarly="false"
    >
      {messages.map((message, index) => {
        if (!debugShowAIInternalContext && message.contextType !== 'userPrompt') {
          return null;
        }

        const isCurrentMessage = index === messages.length - 1;

        return (
          <div
            key={`${index}-${message.role}-${message.contextType}-${message.content}`}
            className={cn(
              'flex flex-col gap-3',
              message.role === 'user' && message.contextType === 'userPrompt' ? '' : 'px-2',
              // For debugging internal context
              message.contextType === 'userPrompt' ? '' : 'bg-accent'
            )}
          >
            {message.role === 'user' ? (
              message.contextType === 'userPrompt' ? (
                <AIAnalystUserMessageForm
                  initialContent={message.content}
                  initialContext={message.context}
                  messageIndex={index}
                  textareaRef={textareaRef}
                />
              ) : Array.isArray(message.content) ? (
                message.content.map(({ text }) => <Markdown key={text}>{text}</Markdown>)
              ) : (
                <Markdown key={message.content}>{message.content}</Markdown>
              )
            ) : (
              <>
                {message.content && Array.isArray(message.content) ? (
                  <>
                    {message.content.map((item, contentIndex) =>
                      item.type === 'anthropic_thinking' ? (
                        <ThinkingBlock
                          key={item.text}
                          isCurrentMessage={isCurrentMessage && contentIndex === message.content.length - 1}
                          isLoading={loading}
                          thinkingContent={item}
                          expandedDefault={true}
                        />
                      ) : item.type === 'text' ? (
                        <Markdown key={item.text}>{item.text}</Markdown>
                      ) : null
                    )}
                  </>
                ) : (
                  <Markdown key={message.content}>{message.content}</Markdown>
                )}

                {message.contextType === 'userPrompt' &&
                  message.toolCalls.map((toolCall, index) => (
                    <AIAnalystToolCard
                      key={`${index}-${toolCall.id}-${toolCall.arguments}`}
                      name={toolCall.name}
                      args={toolCall.arguments}
                      loading={toolCall.loading}
                    />
                  ))}
              </>
            )}
          </div>
        );
      })}

      {messages.length > 0 && !loading && <FeedbackButtons />}

      {messages.length > 0 && !loading && <PromptSuggestions />}

      <div className={cn('flex flex-row gap-1 p-2 transition-opacity', !loading && 'opacity-0')}>
        <span className="h-2 w-2 animate-bounce bg-primary" />
        <span className="h-2 w-2 animate-bounce bg-primary/60 delay-100" />
        <span className="h-2 w-2 animate-bounce bg-primary/20 delay-200" />
      </div>
    </div>
  );
});

const FeedbackButtons = memo(() => {
  // true=positive, false=negative, null=neutral
  const [like, setLike] = useState<boolean | null>(null);

  const logFeedback = useRecoilCallback(
    ({ snapshot }) =>
      (newLike: boolean | null) => {
        // Log it to mixpanel
        mixpanel.track('[AIAnalyst].feedback', { like: newLike });

        // Otherwise, log it to our DB
        const messages = snapshot.getLoadable(aiAnalystCurrentChatMessagesAtom).getValue();
        const messageIndex = getLastUserPromptMessageIndex(messages);
        if (messageIndex < 0) return;

        const chatId = snapshot.getLoadable(aiAnalystCurrentChatAtom).getValue().id;
        apiClient.ai.feedback({
          chatId,
          messageIndex,
          like: newLike,
        });
      },
    [apiClient]
  );

  return (
    <div className="relative flex flex-row items-center px-2">
      <TooltipPopover label="Good response">
        <Button
          onClick={() => {
            setLike((prev) => {
              const newLike = prev === true ? null : true;
              logFeedback(newLike);
              return newLike;
            });
          }}
          variant="ghost"
          size="icon-sm"
          className={cn('select-none hover:text-success', like === true ? 'text-success' : 'text-muted-foreground')}
          disabled={like === false}
        >
          <ThumbUpIcon className="scale-75" />
        </Button>
      </TooltipPopover>

      <TooltipPopover label="Bad response">
        <Button
          onClick={() => {
            setLike((prev) => {
              const newLike = prev === false ? null : false;
              logFeedback(newLike);
              return newLike;
            });
          }}
          variant="ghost"
          size="icon-sm"
          className={cn(
            'select-none hover:text-destructive',
            like === false ? 'text-destructive' : 'text-muted-foreground'
          )}
          disabled={like === true}
        >
          <ThumbDownIcon className="scale-75" />
        </Button>
      </TooltipPopover>
    </div>
  );
});

const PromptSuggestions = memo(() => {
  const { submitPrompt } = useSubmitAIAnalystPrompt();
  const promptSuggestions = useRecoilValue(aiAnalystPromptSuggestionsAtom);
  const messages = useRecoilValue(aiAnalystCurrentChatMessagesAtom);
  const lastContext = useMemo(
    () =>
      getUserPromptMessages(messages)
        .filter((message) => message.contextType === 'userPrompt')
        .at(-1)?.context,
    [messages]
  );

<<<<<<< HEAD
  if (!messages.length || !promptSuggestions.suggestions.length) {
=======
  if (!messages.length || (!promptSuggestions.abortController && !promptSuggestions.suggestions.length)) {
>>>>>>> facf110f
    return null;
  }

  return (
    <div className="flex flex-col gap-2 px-2">
<<<<<<< HEAD
      {promptSuggestions.suggestions.map((suggestion, index) => (
        <div
          key={`${index}-${suggestion.label}`}
          className="cursor-pointer rounded-md bg-accent p-2 text-sm hover:bg-accent/80"
          onClick={() =>
            submitPrompt({
              userPrompt: suggestion.prompt,
              context: {
                ...(lastContext ?? defaultAIAnalystContext),
              },
            })
          }
        >
          {suggestion.label}
        </div>
      ))}
=======
      {promptSuggestions.abortController ? (
        <>
          <Skeleton className="h-8 w-full rounded-md" />
          <Skeleton className="h-8 w-full rounded-md" />
          <Skeleton className="h-8 w-full rounded-md" />
        </>
      ) : (
        promptSuggestions.suggestions.map((suggestion, index) => (
          <div
            key={`${index}-${suggestion.label}`}
            className="flex h-8 cursor-pointer items-center justify-between rounded-md bg-accent p-2 text-sm hover:bg-accent/80"
            onClick={() =>
              submitPrompt({
                userPrompt: suggestion.prompt,
                context: {
                  ...(lastContext ?? defaultAIAnalystContext),
                },
              })
            }
          >
            <span>{suggestion.label}</span>
          </div>
        ))
      )}
>>>>>>> facf110f
    </div>
  );
});<|MERGE_RESOLUTION|>--- conflicted
+++ resolved
@@ -312,34 +312,12 @@
     [messages]
   );
 
-<<<<<<< HEAD
-  if (!messages.length || !promptSuggestions.suggestions.length) {
-=======
   if (!messages.length || (!promptSuggestions.abortController && !promptSuggestions.suggestions.length)) {
->>>>>>> facf110f
     return null;
   }
 
   return (
     <div className="flex flex-col gap-2 px-2">
-<<<<<<< HEAD
-      {promptSuggestions.suggestions.map((suggestion, index) => (
-        <div
-          key={`${index}-${suggestion.label}`}
-          className="cursor-pointer rounded-md bg-accent p-2 text-sm hover:bg-accent/80"
-          onClick={() =>
-            submitPrompt({
-              userPrompt: suggestion.prompt,
-              context: {
-                ...(lastContext ?? defaultAIAnalystContext),
-              },
-            })
-          }
-        >
-          {suggestion.label}
-        </div>
-      ))}
-=======
       {promptSuggestions.abortController ? (
         <>
           <Skeleton className="h-8 w-full rounded-md" />
@@ -364,7 +342,6 @@
           </div>
         ))
       )}
->>>>>>> facf110f
     </div>
   );
 });