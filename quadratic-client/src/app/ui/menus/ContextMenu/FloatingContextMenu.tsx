import { hasPermissionToEditFile } from '@/app/actions';
import { editorInteractionStateAtom } from '@/app/atoms/editorInteractionStateAtom';
import { gridHeadingAtom } from '@/app/atoms/gridHeadingAtom';
import { events } from '@/app/events/events';
import { copySelectionToPNG, fullClipboardSupport, pasteFromClipboard } from '@/app/grid/actions/clipboard/clipboard';
import { sheets } from '@/app/grid/controller/Sheets';
import { inlineEditorHandler } from '@/app/gridGL/HTMLGrid/inlineEditor/inlineEditorHandler';
import { intersects } from '@/app/gridGL/helpers/intersects';
import { pixiApp } from '@/app/gridGL/pixiApp/PixiApp';
import { pixiAppSettings } from '@/app/gridGL/pixiApp/PixiAppSettings';
import { focusGrid } from '@/app/helpers/focusGrid';
import { KeyboardSymbols } from '@/app/helpers/keyboardSymbols';
import { CellAlign, CellVerticalAlign, CellWrap } from '@/app/quadratic-core-types';
import { colors } from '@/app/theme/colors';
import { TooltipHint } from '@/app/ui/components/TooltipHint';
import { QColorPicker } from '@/app/ui/components/qColorPicker';
import {
  clearFillColor,
  clearFormattingAndBorders,
  removeCellNumericFormat,
  setAlign,
  setBold,
  setFillColor,
  setItalic,
  setTextColor,
  setVerticalAlign,
  setWrap,
  textFormatDecreaseDecimalPlaces,
  textFormatIncreaseDecimalPlaces,
  textFormatSetCurrency,
  textFormatSetExponential,
  textFormatSetPercentage,
} from '@/app/ui/helpers/formatCells';
import {
  DecimalDecreaseIcon,
  DecimalIncreaseIcon,
  DollarIcon,
  DotsHorizontalIcon,
  ExpandMoreIcon,
  FontBoldIcon,
  FontItalicIcon,
  FunctionIcon,
  MagicWandIcon,
  PaintBucketIcon,
  PercentIcon,
  TextAlignCenterIcon,
  TextAlignLeftIcon,
  TextAlignRightIcon,
  TextClipIcon,
  TextColorIcon,
  TextNoneIcon,
  TextOverflowIcon,
  TextVerticalAlignBottomIcon,
  TextVerticalAlignMiddleIcon,
  TextVerticalAlignTopIcon,
  WrapTextIcon,
} from '@/app/ui/icons';
import { MenuLineItem } from '@/app/ui/menus/TopBar/MenuLineItem';
import { BorderMenu } from '@/app/ui/menus/TopBar/SubMenus/FormatMenu/BorderMenu';
import { quadraticCore } from '@/app/web-workers/quadraticCore/quadraticCore';
import { useGlobalSnackbar } from '@/shared/components/GlobalSnackbarProvider';
import { Divider, IconButton, Toolbar } from '@mui/material';
import { ControlledMenu, Menu, MenuDivider, MenuInstance, MenuItem, useMenuState } from '@szhsin/react-menu';
import mixpanel from 'mixpanel-browser';
import { useCallback, useEffect, useRef, useState } from 'react';
import { useRecoilState, useRecoilValue } from 'recoil';
import './floatingMenuStyles.scss';

// todo: this file needs to be broken up and rewritten

interface Props {
  container?: HTMLDivElement;
}

const HORIZONTAL_PADDING = 15;
const VERTICAL_PADDING = 20;

export const FloatingContextMenu = (props: Props) => {
  const { container } = props;
  const { addGlobalSnackbar } = useGlobalSnackbar();
  const gridHeading = useRecoilValue(gridHeadingAtom);
  const [editorInteractionState, setEditorInteractionState] = useRecoilState(editorInteractionStateAtom);
  const showContextMenu = editorInteractionState.showContextMenu;
  const [moreMenuProps, moreMenuToggle] = useMenuState();
  const menuDiv = useRef<HTMLDivElement>(null);
  const moreMenuButtonRef = useRef(null);

  const textColorRef = useRef<MenuInstance>(null);
  const fillColorRef = useRef<MenuInstance>(null);

  // close the more menu on escape key
  useEffect(() => {
    const handleKeyDown = (e: KeyboardEvent) => {
      if (moreMenuProps.state === 'open' && e.key === 'Escape') {
        e.stopPropagation();
        e.preventDefault();
        moreMenuToggle();
      }
    };
    window.addEventListener('keydown', handleKeyDown);
    return () => {
      window.removeEventListener('keydown', handleKeyDown);
    };
  }, [moreMenuProps.state, moreMenuToggle]);

  // Function used to move and scale the Input with the Grid
  const updateContextMenuCSSTransform = useCallback(() => {
    if (!container || !menuDiv.current) return '';

    const { viewport } = pixiApp;

    const sheet = sheets.sheet;
    const cursor = sheet.cursor;

    // Calculate position of input based on cell
    const cursorRectangle = pixiApp.cursor.cursorRectangle;
    if (!cursorRectangle) return;
    const cursorTopLeft = viewport.toScreen(cursorRectangle.x, cursorRectangle.y);
    const cursorBottomRight = viewport.toScreen(
      cursorRectangle.x + cursorRectangle.width,
      cursorRectangle.y + cursorRectangle.height
    );

    const menuHeight = menuDiv.current?.clientHeight || 0;

    let x = cursorTopLeft.x + container.offsetLeft - HORIZONTAL_PADDING;
    let y = cursorTopLeft.y + container.offsetTop - menuHeight - VERTICAL_PADDING;

    /**
     * Control menu visibility
     */
    let visibility: boolean | 'vanish' = true;

    // Hide if zoomed out too much
    if (viewport.scale.x < 0.1) {
      visibility = false;
    }
    // hide if boxCells is active
    if (cursor.boxCells) {
      visibility = false;
    }

    // hide if inline Formula editor is keyboard selecting cells
    if (inlineEditorHandler.cursorIsMoving) visibility = 'vanish';

    // Hide if it's not 1) a multicursor or, 2) an active right click
    if (!(cursor.multiCursor || cursor.columnRow || showContextMenu)) visibility = 'vanish';

    // Hide if currently selecting
    if (pixiApp.pointer?.pointerDown?.active) visibility = 'vanish';

    if (pixiApp.pointer.pointerCellMoving.state === 'move') visibility = 'vanish';

    // Hide if in presentation mode
    if (pixiAppSettings.presentationMode) visibility = 'vanish';

    // Hide if you don't have edit access
    if (!hasPermissionToEditFile(editorInteractionState.permissions)) visibility = 'vanish';

    // Hide FloatingFormatMenu if multi cursor is off screen

    const selection = pixiApp.cursor.cursorRectangle;
    if (!selection) return;
    const viewportBounds = pixiApp.viewport.getVisibleBounds();
    if (!intersects.rectangleRectangle(selection, viewportBounds)) {
      visibility = false;
    }

    // Hide More menu if changing from visible to hidden
    if (
      (moreMenuProps.state === 'open' || moreMenuProps.state === 'opening') &&
      (visibility === false || visibility === 'vanish')
    ) {
      moreMenuToggle(false);
    }

    if (cursor.columnRow?.all) {
      visibility = true;
    }

    // Hide if we're showing the grid heading context menu
    if (gridHeading.world !== undefined) {
      visibility = false;
    }

    // Apply visibility
    // menuDiv.current.style.visibility = visibility;
    if (visibility === true) {
      menuDiv.current.style.opacity = '1';
      menuDiv.current.style.pointerEvents = 'auto';
      menuDiv.current.style.visibility = 'visible';
    } else if (visibility === false) {
      menuDiv.current.style.opacity = '0';
      menuDiv.current.style.pointerEvents = 'none';
      menuDiv.current.style.visibility = 'visible';
    } else if (visibility === 'vanish') {
      menuDiv.current.style.opacity = '0';
      menuDiv.current.style.pointerEvents = 'none';
      menuDiv.current.style.visibility = 'hidden';
    }

    /**
     * Menu positioning
     */

    const columnHeader = pixiApp.headings.headingSize.width;
    const rowHeader = pixiApp.headings.headingSize.height;

    // if outside of viewport keep it inside

    // left
    if (x < container.offsetLeft + HORIZONTAL_PADDING + columnHeader) {
      x = container.offsetLeft + HORIZONTAL_PADDING + columnHeader;
    }

    // right
    else if (x + menuDiv.current.offsetWidth + HORIZONTAL_PADDING > container.offsetLeft + container.offsetWidth) {
      x = Math.max(
        container.offsetLeft + container.offsetWidth - menuDiv.current.offsetWidth - HORIZONTAL_PADDING,
        container.offsetLeft + HORIZONTAL_PADDING
      );
    }

    // top
    if (y < container.offsetTop + HORIZONTAL_PADDING + rowHeader) {
      y = container.offsetTop + HORIZONTAL_PADDING + rowHeader;
    }

    // move cursor to bottom of selection if necessary
    if (y + menuDiv.current.offsetHeight >= cursorTopLeft.y && y <= cursorBottomRight.y) {
      y = cursorBottomRight.y + VERTICAL_PADDING;

      // if selection is too big, then default to the top calculation for y
      if (y + menuDiv.current.offsetHeight >= container.offsetTop + container.offsetHeight) {
        y = container.offsetTop + HORIZONTAL_PADDING + rowHeader;
      }
    }

    if (cursor.columnRow?.all || cursor.multiCursor) {
      const screen = viewport.toScreen(viewportBounds.x + viewportBounds.width / 2, viewportBounds.y);
      x = screen.x - menuDiv.current.offsetWidth / 2;
      y = screen.y + VERTICAL_PADDING + rowHeader;
    }

    // Generate transform CSS
    const transform = 'translate(' + [x, y].join('px,') + 'px) ';
    // Update input css matrix
    menuDiv.current.style.transform = transform;

    // Disable pointer events while the viewport is moving
    if (viewport.moving) {
      menuDiv.current.style.pointerEvents = 'none';
      // make sure when we are setting pointer event to none
      // that we check again soon to see if the viewport is done moving
      setTimeout(updateContextMenuCSSTransform, 100);
    } else menuDiv.current.style.pointerEvents = 'auto';
    return transform;
  }, [
    container,
    showContextMenu,
    editorInteractionState.permissions,
    moreMenuProps.state,
    gridHeading.world,
    moreMenuToggle,
  ]);

  // formatting state at cursor position
  const [cursorBold, setCursorBold] = useState(false);
  const [cursorItalic, setCursorItalic] = useState(false);
  const [cursorTextColor, setCursorTextColor] = useState('');
  const [cursorAlign, setCursorAlign] = useState<CellAlign>('left');
  const [cursorVerticalAlign, setCursorVerticalAlign] = useState<CellVerticalAlign>('top');
  const [cursorWrap, setCursorWrap] = useState<CellWrap>('overflow');
  const [cursorFillColor, setCursorFillColor] = useState('');

  // fetch render cell from core and update formatting state at cursor position
  const updateContextMenuState = useCallback(async () => {
    if (!showContextMenu) return;
    const sheetId = sheets.current;
    const location = sheets.sheet.cursor.cursorPosition;
    const formatSummary = await quadraticCore.getCellFormatSummary(sheetId, location.x, location.y, true);
    setCursorBold(!!formatSummary.bold);
    setCursorItalic(!!formatSummary.italic);
    setCursorTextColor(formatSummary.textColor ?? '');
    setCursorAlign(formatSummary.align ?? 'left');
    setCursorVerticalAlign(formatSummary.verticalAlign ?? 'top');
    setCursorWrap(formatSummary.wrap ?? 'overflow');
    const fillColor = formatSummary.fillColor ?? '';
    setCursorFillColor(fillColor === 'blank' ? '' : fillColor);
  }, [showContextMenu]);

  // trigger is used to hide the menu when cellMoving
  // eslint-disable-next-line @typescript-eslint/no-unused-vars
  const [_, setTrigger] = useState(0);
  useEffect(() => {
    const { viewport } = pixiApp;
    const trigger = () => setTrigger((prev) => prev + 1);

    if (!viewport) return;
    viewport.on('moved', updateContextMenuCSSTransform);
    viewport.on('moved-end', updateContextMenuCSSTransform);
    document.addEventListener('pointerup', updateContextMenuCSSTransform);
    window.addEventListener('resize', updateContextMenuCSSTransform);
    window.addEventListener('keyup', updateContextMenuCSSTransform);
    events.on('cellMoving', trigger);
    events.on('cursorPosition', updateContextMenuState);
    events.on('sheetFills', updateContextMenuState);

    return () => {
      viewport.removeListener('moved', updateContextMenuCSSTransform);
      viewport.removeListener('moved-end', updateContextMenuCSSTransform);
      document.removeEventListener('pointerup', updateContextMenuCSSTransform);
      window.removeEventListener('resize', updateContextMenuCSSTransform);
      window.removeEventListener('keyup', updateContextMenuCSSTransform);
      events.off('cellMoving', trigger);
      events.off('cursorPosition', updateContextMenuState);
      events.off('sheetFills', updateContextMenuState);
    };
  }, [updateContextMenuCSSTransform, updateContextMenuState]);

  // set input's initial position correctly
  const transform = updateContextMenuCSSTransform();

  const iconSize = 'small';
  const iconBtnSx = { borderRadius: '2px' };

  return (
    <div
      ref={menuDiv}
      className={` bg-background`}
      style={{
        display: 'block',
        position: 'absolute',
        top: '0',
        left: '0',
        transformOrigin: '0 0',
        transform,
        pointerEvents: 'auto',
        opacity: 0,
        transition: 'opacity 0.2s ease-in-out',
        borderRadius: '2px',
        boxShadow:
          'rgba(0, 0, 0, 0.2) 0px 3px 3px -2px, rgba(0, 0, 0, 0.14) 0px 3px 4px 0px, rgba(0, 0, 0, 0.12) 0px 1px 8px 0px',
      }}
      onClick={(e) => {
        e.stopPropagation();
        mixpanel.track('[FloatingContextMenu].click');
      }}
    >
      <Toolbar
        style={{
          padding: '4px',
          minHeight: '0px',
          color: colors.darkGray,
        }}
      >
        <TooltipHint title="Bold" shortcut={KeyboardSymbols.Command + 'B'}>
          <IconButton
            size="small"
            onClick={async () => {
              await setBold();
              updateContextMenuState();
            }}
            sx={iconBtnSx}
          >
            <FontBoldIcon fontSize={iconSize} style={{ color: cursorBold ? 'black' : 'inherit' }} />
          </IconButton>
        </TooltipHint>

        <TooltipHint title="Italic" shortcut={KeyboardSymbols.Command + 'I'}>
          <IconButton
            size="small"
            onClick={async () => {
              await setItalic();
              updateContextMenuState();
            }}
            sx={iconBtnSx}
          >
            <FontItalicIcon fontSize={iconSize} style={{ color: cursorItalic ? 'black' : 'inherit' }} />
          </IconButton>
        </TooltipHint>
        <Menu
          className="color-picker-submenu"
          instanceRef={textColorRef}
          menuButton={
            <div>
              <TooltipHint title="Text color">
                <IconButton size="small" sx={iconBtnSx}>
                  <TextColorIcon fontSize={iconSize} style={{ color: cursorTextColor ? cursorTextColor : 'inherit' }} />
                </IconButton>
              </TooltipHint>
            </div>
          }
        >
          <QColorPicker
            onChangeComplete={(color) => {
              textColorRef.current?.closeMenu();
              setTextColor(color);
              focusGrid();
              updateContextMenuState();
            }}
            onClear={() => {
              textColorRef.current?.closeMenu();
              setTextColor(undefined);
              focusGrid();
              updateContextMenuState();
            }}
          />
        </Menu>

        <MenuDividerVertical />

        <Menu
          className="text-submenu"
          menuButton={
            <div>
              <TooltipHint title="Horizontal align">
                <IconButton size="small" sx={iconBtnSx}>
                  {AlignIcon(cursorAlign)}
                  <ExpandMoreIcon fontSize={'inherit'} style={{ fontSize: '12px' }} />
                </IconButton>
              </TooltipHint>
            </div>
          }
        >
          <div style={{ padding: '0px 4px' }}>
            <TooltipHint title="Align left">
              <IconButton
                size="small"
                onClick={() => {
                  setAlign('left');
                  updateContextMenuState();
                }}
                sx={iconBtnSx}
              >
                <TextAlignLeftIcon fontSize={iconSize} />
              </IconButton>
            </TooltipHint>
            <TooltipHint title="Align center">
              <IconButton
                size="small"
                onClick={() => {
                  setAlign('center');
                  updateContextMenuState();
                }}
                sx={iconBtnSx}
              >
                <TextAlignCenterIcon fontSize={iconSize} />
              </IconButton>
            </TooltipHint>
            <TooltipHint title="Align right">
              <IconButton
                size="small"
                onClick={() => {
                  setAlign('right');
                  updateContextMenuState();
                }}
                sx={iconBtnSx}
              >
                <TextAlignRightIcon fontSize={iconSize} />
              </IconButton>
            </TooltipHint>
          </div>
        </Menu>

        <Menu
          className="text-submenu"
          menuButton={
            <div>
              <TooltipHint title="Vertical align">
                <IconButton size="small" sx={iconBtnSx}>
                  {VerticalAlignIcon(cursorVerticalAlign)}
                  <ExpandMoreIcon fontSize={'inherit'} style={{ fontSize: '12px' }} />
                </IconButton>
              </TooltipHint>
            </div>
          }
        >
          <div style={{ padding: '0px 4px' }}>
            <TooltipHint title="Top align">
              <IconButton
                size="small"
                onClick={() => {
                  setVerticalAlign('top');
                  updateContextMenuState();
                }}
                sx={iconBtnSx}
              >
                <TextVerticalAlignTopIcon fontSize={iconSize} />
              </IconButton>
            </TooltipHint>
            <TooltipHint title="Middle align">
              <IconButton
                size="small"
                onClick={() => {
                  setVerticalAlign('middle');
                  updateContextMenuState();
                }}
                sx={iconBtnSx}
              >
                <TextVerticalAlignMiddleIcon fontSize={iconSize} />
              </IconButton>
            </TooltipHint>
            <TooltipHint title="Bottom align">
              <IconButton
                size="small"
                onClick={() => {
                  setVerticalAlign('bottom');
                  updateContextMenuState();
                }}
                sx={iconBtnSx}
              >
                <TextVerticalAlignBottomIcon fontSize={iconSize} />
              </IconButton>
            </TooltipHint>
          </div>
        </Menu>

        <Menu
          className="text-submenu"
          menuButton={
            <div>
              <TooltipHint title="Text wrap">
                <IconButton size="small" sx={iconBtnSx}>
                  {WrapIcon(cursorWrap)}
                  <ExpandMoreIcon fontSize={'inherit'} style={{ fontSize: '12px' }} />
                </IconButton>
              </TooltipHint>
            </div>
          }
        >
          <div style={{ padding: '0px 4px' }}>
            <TooltipHint title="Overflow">
              <IconButton
                size="small"
                onClick={() => {
                  setWrap('overflow');
                  updateContextMenuState();
                }}
                sx={iconBtnSx}
              >
                <TextOverflowIcon style={{ width: '20px', height: '20px' }} />
              </IconButton>
            </TooltipHint>
            <TooltipHint title="Wrap">
              <IconButton
                size="small"
                onClick={() => {
                  setWrap('wrap');
                  updateContextMenuState();
                }}
                sx={iconBtnSx}
              >
                <WrapTextIcon fontSize={iconSize} />
              </IconButton>
            </TooltipHint>
            <TooltipHint title="Clip">
              <IconButton
                size="small"
                onClick={() => {
                  setWrap('clip');
                  updateContextMenuState();
                }}
                sx={iconBtnSx}
              >
                <TextClipIcon style={{ width: '20px', height: '20px' }} />
              </IconButton>
            </TooltipHint>
          </div>
        </Menu>

        <MenuDividerVertical />

        <Menu
          className="color-picker-submenu"
          instanceRef={fillColorRef}
          menuButton={
            <div>
              <TooltipHint title="Fill color">
                <IconButton size="small" sx={iconBtnSx}>
                  <PaintBucketIcon
                    fontSize={iconSize}
                    style={{ color: cursorFillColor ? cursorFillColor : 'inherit' }}
                  />
                </IconButton>
              </TooltipHint>
            </div>
          }
        >
          <QColorPicker
            onChangeComplete={(color) => {
              fillColorRef.current?.closeMenu();
              setFillColor(color);
              focusGrid();
            }}
            onClear={() => {
              fillColorRef.current?.closeMenu();
              clearFillColor();
              focusGrid();
            }}
          />
        </Menu>

        <BorderMenu />

        <MenuDividerVertical />

        <TooltipHint title="Format automatically">
          <IconButton size="small" onClick={() => removeCellNumericFormat()} sx={iconBtnSx}>
            <MagicWandIcon fontSize={iconSize} />
          </IconButton>
        </TooltipHint>

        <TooltipHint title="Format as currency">
          <IconButton size="small" onClick={() => textFormatSetCurrency()} sx={iconBtnSx}>
            <DollarIcon fontSize={iconSize} />
          </IconButton>
        </TooltipHint>

        <TooltipHint title="Format as percentage">
          <IconButton size="small" onClick={() => textFormatSetPercentage()} sx={iconBtnSx}>
            <PercentIcon fontSize={iconSize} />
          </IconButton>
        </TooltipHint>

        <TooltipHint title="Format as scientific">
          <IconButton size="small" onClick={() => textFormatSetExponential()} sx={iconBtnSx}>
            <FunctionIcon fontSize={iconSize} />
          </IconButton>
        </TooltipHint>

        <TooltipHint title="Decrease decimal places">
          <IconButton size="small" onClick={() => textFormatDecreaseDecimalPlaces()} sx={iconBtnSx}>
            <DecimalDecreaseIcon fontSize={iconSize} />
          </IconButton>
        </TooltipHint>

        <TooltipHint title="Increase decimal places">
          <IconButton size="small" onClick={() => textFormatIncreaseDecimalPlaces()} sx={iconBtnSx}>
            <DecimalIncreaseIcon fontSize={iconSize} />
          </IconButton>
        </TooltipHint>

        <MenuDividerVertical />
        <TooltipHint title="Clear formatting" shortcut={KeyboardSymbols.Command + '\\'}>
          <IconButton size="small" onClick={clearFormattingAndBorders} sx={iconBtnSx}>
            <TextNoneIcon fontSize={iconSize} />
          </IconButton>
        </TooltipHint>
        {fullClipboardSupport() && <MenuDividerVertical />}
        {fullClipboardSupport() && (
          <TooltipHint title="More commands…">
            <IconButton size="small" onClick={() => moreMenuToggle()} ref={moreMenuButtonRef} sx={iconBtnSx}>
              <DotsHorizontalIcon fontSize={iconSize} />
            </IconButton>
          </TooltipHint>
        )}
        <ControlledMenu
          state={moreMenuProps.state}
          menuStyle={{ padding: '2px 0', color: 'inherit' }}
          anchorRef={moreMenuButtonRef}
        >
          <MenuItem
            onClick={() => {
              setEditorInteractionState((editorInteractionState) => ({
                ...editorInteractionState,
                showValidation: true,
                showContextMenu: false,
              }));
              moreMenuToggle();
            }}
          >
            <MenuLineItem primary="Data validation" />
          </MenuItem>
          <MenuDivider />
          <MenuItem
            onClick={() => {
              pasteFromClipboard('Values');
              moreMenuToggle();
            }}
          >
            <MenuLineItem
              primary="Paste values only"
              secondary={KeyboardSymbols.Command + KeyboardSymbols.Shift + 'V'}
            />
          </MenuItem>
          <MenuItem
            onClick={() => {
              pasteFromClipboard('Formats');
              moreMenuToggle();
            }}
          >
            <MenuLineItem primary="Paste formatting only" />
          </MenuItem>
          <MenuDivider />
          <MenuItem
            onClick={async () => {
              await copySelectionToPNG(addGlobalSnackbar);
              moreMenuToggle();
            }}
          >
            <MenuLineItem
              primary="Copy selection as PNG"
              secondary={KeyboardSymbols.Command + KeyboardSymbols.Shift + 'C'}
            ></MenuLineItem>
          </MenuItem>
<<<<<<< HEAD
          <MenuItem
            onClick={() => {
              downloadSelectionAsCsvAction.run({ fileName });
              moreMenuToggle();
            }}
          >
            <MenuLineItem
              primary={downloadSelectionAsCsvAction.label}
              secondary={KeyboardSymbols.Command + KeyboardSymbols.Shift + 'E'}
            />
          </MenuItem>
          <MenuDivider />
          <MenuItem
            onClick={() => {
              setEditorInteractionState((state) => ({ ...state, annotationState: 'date-format' }));
              moreMenuToggle();
            }}
          >
            <MenuLineItem primary="Date and time format" />
          </MenuItem>
=======
>>>>>>> e00b2154
        </ControlledMenu>
      </Toolbar>
    </div>
  );
};

function MenuDividerVertical() {
  return (
    <Divider
      orientation="vertical"
      flexItem
      style={{
        margin: '4px',
      }}
    />
  );
}

const AlignIcon = (align: CellAlign) => {
  switch (align) {
    case 'center':
      return <TextAlignCenterIcon fontSize={'inherit'} />;
    case 'right':
      return <TextAlignRightIcon fontSize={'inherit'} />;
    default:
      return <TextAlignLeftIcon fontSize={'inherit'} />;
  }
};

const VerticalAlignIcon = (verticalAlign: CellVerticalAlign) => {
  switch (verticalAlign) {
    case 'middle':
      return <TextVerticalAlignMiddleIcon fontSize={'inherit'} />;
    case 'bottom':
      return <TextVerticalAlignBottomIcon fontSize={'inherit'} />;
    default:
      return <TextVerticalAlignTopIcon fontSize={'inherit'} />;
  }
};

const WrapIcon = (wrap: CellWrap) => {
  switch (wrap) {
    case 'wrap':
      return <WrapTextIcon fontSize={'inherit'} />;
    case 'clip':
      return <TextClipIcon fontSize={'inherit'} />;
    default:
      return <TextOverflowIcon fontSize={'inherit'} />;
  }
};<|MERGE_RESOLUTION|>--- conflicted
+++ resolved
@@ -704,29 +704,6 @@
               secondary={KeyboardSymbols.Command + KeyboardSymbols.Shift + 'C'}
             ></MenuLineItem>
           </MenuItem>
-<<<<<<< HEAD
-          <MenuItem
-            onClick={() => {
-              downloadSelectionAsCsvAction.run({ fileName });
-              moreMenuToggle();
-            }}
-          >
-            <MenuLineItem
-              primary={downloadSelectionAsCsvAction.label}
-              secondary={KeyboardSymbols.Command + KeyboardSymbols.Shift + 'E'}
-            />
-          </MenuItem>
-          <MenuDivider />
-          <MenuItem
-            onClick={() => {
-              setEditorInteractionState((state) => ({ ...state, annotationState: 'date-format' }));
-              moreMenuToggle();
-            }}
-          >
-            <MenuLineItem primary="Date and time format" />
-          </MenuItem>
-=======
->>>>>>> e00b2154
         </ControlledMenu>
       </Toolbar>
     </div>
