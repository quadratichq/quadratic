--- conflicted
+++ resolved
@@ -93,10 +93,6 @@
         <DialogHeader>
           <DialogTitle className="flex items-center gap-1">Team connections</DialogTitle>
         </DialogHeader>
-<<<<<<< HEAD
-
-=======
->>>>>>> 7dea353b
         {/* Unmount it so we reset the state */}
         {showConnectionsMenu && (
           <Connections
