import { editorInteractionStateTransactionsInfoAtom } from '@/app/atoms/editorInteractionStateAtom';
import { usePythonState } from '@/app/atoms/usePythonState';
import { events } from '@/app/events/events';
import { sheets } from '@/app/grid/controller/Sheets';
import { pixiApp } from '@/app/gridGL/pixiApp/PixiApp';
import { focusGrid } from '@/app/helpers/focusGrid';
import { KeyboardSymbols } from '@/app/helpers/keyboardSymbols';
import { xyToA1 } from '@/app/quadratic-rust-client/quadratic_rust_client';
import { colors } from '@/app/theme/colors';
import { SidebarToggle, SidebarTooltip } from '@/app/ui/QuadraticSidebar';
import type { CodeRun } from '@/app/web-workers/CodeRun';
import { javascriptWebWorker } from '@/app/web-workers/javascriptWebWorker/javascriptWebWorker';
import type { LanguageState } from '@/app/web-workers/languageTypes';
import { pythonWebWorker } from '@/app/web-workers/pythonWebWorker/pythonWebWorker';
import { quadraticCore } from '@/app/web-workers/quadraticCore/quadraticCore';
import { StopIcon } from '@/shared/components/Icons';
import {
  DropdownMenu,
  DropdownMenuContent,
  DropdownMenuItem,
  DropdownMenuLabel,
  DropdownMenuSeparator,
  DropdownMenuShortcut,
  DropdownMenuTrigger,
} from '@/shared/shadcn/ui/dropdown-menu';
import { Tooltip, TooltipContent } from '@/shared/shadcn/ui/tooltip';
import { cn } from '@/shared/shadcn/utils';
import { TooltipTrigger } from '@radix-ui/react-tooltip';
import type { JSX } from 'react';
import { useEffect, useState } from 'react';
import { useRecoilValue } from 'recoil';

// Update the KernelMenu component to accept a custom trigger
<<<<<<< HEAD
export const KernelMenu = ({ triggerIcon }: { triggerIcon: JSX.Element }) => {
  const [transactionsInfo, setTransactionsInfo] = useRecoilState(editorInteractionStateTransactionsInfoAtom);
  useEffect(() => {
    const handleTransactionStart = (transaction: TransactionInfo) => {
      setTransactionsInfo((prev) => [
        ...prev.filter((t) => t.transactionId !== transaction.transactionId),
        transaction,
      ]);
    };
    events.on('transactionStart', handleTransactionStart);

    const handleTransactionEnd = (transaction: TransactionInfo) => {
      setTransactionsInfo((prev) => prev.filter((t) => t.transactionId !== transaction.transactionId));
    };
    events.on('transactionEnd', handleTransactionEnd);
    return () => {
      events.off('transactionStart', handleTransactionStart);
      events.off('transactionEnd', handleTransactionEnd);
    };
  }, [setTransactionsInfo]);
=======
export const KernelMenu = ({ triggerIcon }: { triggerIcon: React.ReactNode }) => {
  const transactionsInfo = useRecoilValue(editorInteractionStateTransactionsInfoAtom);
>>>>>>> 7212c0ed

  const [disableRunCodeCell, setDisableRunCodeCell] = useState(true);
  useEffect(() => {
    const checkRunCodeCell = () => setDisableRunCodeCell(!pixiApp.isCursorOnCodeCell());
    checkRunCodeCell();

    events.on('cursorPosition', checkRunCodeCell);
    return () => {
      events.off('cursorPosition', checkRunCodeCell);
    };
  }, []);

  const pythonState = usePythonState();

  const [pythonCodeRunning, setPythonCodeRunning] = useState<CodeRun | undefined>();
  useEffect(() => {
    const pythonState = (_state: LanguageState, current?: CodeRun, _awaitingExecution?: CodeRun[]) => {
      setPythonCodeRunning(current);
    };
    events.on('pythonState', pythonState);
    return () => {
      events.off('pythonState', pythonState);
    };
  });

  const [javascriptCodeRunning, setJavascriptCodeRunning] = useState<CodeRun | undefined>();
  useEffect(() => {
    const javascriptState = (_state: LanguageState, current?: CodeRun, awaitingExecution?: CodeRun[]) => {
      setJavascriptCodeRunning(current);
    };
    events.on('javascriptState', javascriptState);
    return () => {
      events.off('javascriptState', javascriptState);
    };
  });

  const [connectionCodeRunning, setConnectionCodeRunning] = useState<CodeRun | undefined>();
  useEffect(() => {
    const connectionState = (_state: LanguageState, current?: CodeRun, awaitingExecution?: CodeRun[]) => {
      setConnectionCodeRunning(current);
    };
    events.on('connectionState', connectionState);
    return () => {
      events.off('connectionState', connectionState);
    };
  });

  const [running, setRunning] = useState(0);
  useEffect(() => {
    setRunning((pythonCodeRunning ? 1 : 0) + (javascriptCodeRunning ? 1 : 0) + (connectionCodeRunning ? 1 : 0));
  }, [pythonCodeRunning, javascriptCodeRunning, connectionCodeRunning]);

  return (
    <DropdownMenu>
      <SidebarTooltip label="Kernel">
        <DropdownMenuTrigger asChild>
          <SidebarToggle>
            {triggerIcon}
            {transactionsInfo.length > 0 && (
              <div
                className={cn(
                  'pointer-events-none absolute flex h-4 w-4 items-center justify-center rounded-full bg-warning text-[10px] text-background',
                  running ? 'right-0 top-0 h-4 w-4' : 'right-1 top-1 h-2 w-2'
                )}
              >
                {running || ''}
              </div>
            )}
          </SidebarToggle>
        </DropdownMenuTrigger>
      </SidebarTooltip>
      <DropdownMenuContent
        side="right"
        onCloseAutoFocus={(e) => {
          e.preventDefault();
          focusGrid();
        }}
      >
        <DropdownMenuLabel>
          Status: {pythonCodeRunning || javascriptCodeRunning || connectionCodeRunning ? 'running' : 'idle'}
        </DropdownMenuLabel>
        <DropdownMenuSeparator />
        <DropdownMenuLabel>
          {pythonState.pythonState === 'loading' ? 'Python loading...' : 'All code languages are ready'}
        </DropdownMenuLabel>
        {pythonCodeRunning && (
          <>
            <DropdownMenuSeparator />
            <DropdownMenuLabel>Python {pythonState.version}</DropdownMenuLabel>
          </>
        )}
        {pythonCodeRunning && (
          <DropdownMenuItem onClick={pythonWebWorker.cancelExecution}>
            <Tooltip>
              <TooltipContent>Stop running cell</TooltipContent>
              <TooltipTrigger>
                <div className="ml-5 text-sm">
                  <StopIcon style={{ color: colors.darkGray }} />
                  Cell {xyToA1(pythonCodeRunning.sheetPos.x, pythonCodeRunning.sheetPos.y)}
                  {pythonCodeRunning.sheetPos.sheetId !== sheets.current
                    ? `, "${sheets.getById(pythonCodeRunning.sheetPos.sheetId)?.name || ''}"`
                    : ''}
                  {' is running...'}
                </div>
              </TooltipTrigger>
            </Tooltip>
          </DropdownMenuItem>
        )}
        {javascriptCodeRunning && (
          <>
            <DropdownMenuSeparator />
            <DropdownMenuLabel>Javascript</DropdownMenuLabel>
          </>
        )}
        {javascriptCodeRunning && (
          <DropdownMenuItem onClick={javascriptWebWorker.cancelExecution}>
            <Tooltip>
              <TooltipContent>Stop running cell</TooltipContent>
              <TooltipTrigger>
                <div className="ml-5 text-sm">
                  <StopIcon style={{ color: colors.darkGray }} />
                  Cell {xyToA1(javascriptCodeRunning.sheetPos.x, javascriptCodeRunning.sheetPos.y)}
                  {javascriptCodeRunning.sheetPos.sheetId !== sheets.current
                    ? `, "${sheets.getById(javascriptCodeRunning.sheetPos.sheetId)?.name || ''}"`
                    : ''}
                  {' is running...'}
                </div>
              </TooltipTrigger>
            </Tooltip>
          </DropdownMenuItem>
        )}
        {connectionCodeRunning && (
          <>
            <DropdownMenuSeparator />
            <DropdownMenuLabel>Connection</DropdownMenuLabel>
          </>
        )}
        {connectionCodeRunning && (
          <DropdownMenuItem onClick={() => quadraticCore.sendCancelExecution({ Connection: {} as any })}>
            <Tooltip>
              <TooltipContent>Stop running cell</TooltipContent>
              <TooltipTrigger>
                <div className="ml-5 text-sm">
                  <StopIcon style={{ color: colors.darkGray }} />
                  Cell {xyToA1(connectionCodeRunning.sheetPos.x, connectionCodeRunning.sheetPos.y)}
                  {connectionCodeRunning.sheetPos.sheetId !== sheets.current
                    ? `, "${sheets.getById(connectionCodeRunning.sheetPos.sheetId)?.name || ''}"`
                    : ''}
                  {' is running...'}
                </div>
              </TooltipTrigger>
            </Tooltip>
          </DropdownMenuItem>
        )}
        <DropdownMenuSeparator />
        <DropdownMenuItem
          disabled={disableRunCodeCell}
          onClick={() =>
            quadraticCore.rerunCodeCells(
              sheets.current,
              sheets.sheet.cursor.position.x,
              sheets.sheet.cursor.position.y,
              sheets.getCursorPosition()
            )
          }
        >
          Run current code cell
          <DropdownMenuShortcut className="pl-4">
            {KeyboardSymbols.Command + KeyboardSymbols.Enter}
          </DropdownMenuShortcut>
        </DropdownMenuItem>
        <DropdownMenuItem
          onClick={() => quadraticCore.rerunCodeCells(sheets.current, undefined, undefined, sheets.getCursorPosition())}
        >
          Run all code cells in sheet
          <DropdownMenuShortcut className="pl-4">
            {KeyboardSymbols.Shift + KeyboardSymbols.Command + KeyboardSymbols.Enter}
          </DropdownMenuShortcut>
        </DropdownMenuItem>
        <DropdownMenuItem
          onClick={() => quadraticCore.rerunCodeCells(undefined, undefined, undefined, sheets.getCursorPosition())}
        >
          Run all code cells in file
          <DropdownMenuShortcut className="pl-4">
            {KeyboardSymbols.Shift + KeyboardSymbols.Command + KeyboardSymbols.Alt + KeyboardSymbols.Enter}
          </DropdownMenuShortcut>
        </DropdownMenuItem>
      </DropdownMenuContent>
    </DropdownMenu>
  );
};<|MERGE_RESOLUTION|>--- conflicted
+++ resolved
@@ -26,36 +26,12 @@
 import { Tooltip, TooltipContent } from '@/shared/shadcn/ui/tooltip';
 import { cn } from '@/shared/shadcn/utils';
 import { TooltipTrigger } from '@radix-ui/react-tooltip';
-import type { JSX } from 'react';
 import { useEffect, useState } from 'react';
 import { useRecoilValue } from 'recoil';
 
 // Update the KernelMenu component to accept a custom trigger
-<<<<<<< HEAD
-export const KernelMenu = ({ triggerIcon }: { triggerIcon: JSX.Element }) => {
-  const [transactionsInfo, setTransactionsInfo] = useRecoilState(editorInteractionStateTransactionsInfoAtom);
-  useEffect(() => {
-    const handleTransactionStart = (transaction: TransactionInfo) => {
-      setTransactionsInfo((prev) => [
-        ...prev.filter((t) => t.transactionId !== transaction.transactionId),
-        transaction,
-      ]);
-    };
-    events.on('transactionStart', handleTransactionStart);
-
-    const handleTransactionEnd = (transaction: TransactionInfo) => {
-      setTransactionsInfo((prev) => prev.filter((t) => t.transactionId !== transaction.transactionId));
-    };
-    events.on('transactionEnd', handleTransactionEnd);
-    return () => {
-      events.off('transactionStart', handleTransactionStart);
-      events.off('transactionEnd', handleTransactionEnd);
-    };
-  }, [setTransactionsInfo]);
-=======
 export const KernelMenu = ({ triggerIcon }: { triggerIcon: React.ReactNode }) => {
   const transactionsInfo = useRecoilValue(editorInteractionStateTransactionsInfoAtom);
->>>>>>> 7212c0ed
 
   const [disableRunCodeCell, setDisableRunCodeCell] = useState(true);
   useEffect(() => {
