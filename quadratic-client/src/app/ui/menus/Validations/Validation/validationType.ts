--- conflicted
+++ resolved
@@ -1,11 +1,7 @@
 import { Validation } from '@/app/quadratic-core-types';
 
-<<<<<<< HEAD
-export const ValidationRuleSimpleValues = ['text', 'number', 'list', 'list-range', 'logical', 'none'];
-export type ValidationRuleSimple = 'text' | 'number' | 'list' | 'list-range' | 'logical' | 'none' | '';
-=======
+export const ValidationRuleSimpleValues = ['text', 'number', 'list', 'list-range', 'logical', 'date', 'none'];
 export type ValidationRuleSimple = 'text' | 'number' | 'list' | 'list-range' | 'logical' | 'date' | 'none' | '';
->>>>>>> cafae399
 export type ValidationUndefined = Validation | Omit<Validation, 'rule'> | undefined;
 export type ValidationUIType = 'checkbox' | 'dropdown';
 
