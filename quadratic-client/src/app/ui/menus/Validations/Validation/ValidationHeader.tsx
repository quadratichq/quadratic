--- conflicted
+++ resolved
@@ -6,37 +6,27 @@
 import { Close } from '@mui/icons-material';
 import ArrowBackIcon from '@mui/icons-material/ArrowBack';
 import { IconButton } from '@mui/material';
-<<<<<<< HEAD
-import { useState } from 'react';
-=======
 import { useCallback, useState } from 'react';
->>>>>>> b53e628c
 import { useSetRecoilState } from 'recoil';
 
 export const ValidationHeader = (props: { validationData: ValidationData }) => {
   const { unsaved, sheetId } = props.validationData;
   const setShowValidation = useSetRecoilState(editorInteractionStateShowValidationAtom);
-<<<<<<< HEAD
+  const [sheetName] = useState(` - ${sheets.getById(sheetId)?.name}`);
 
-  const [sheetName] = useState(` - ${sheets.getById(sheetId)?.name}`);
-=======
-
-  const [sheetName] = useState(` - ${sheets.getById(sheetId)?.name}`);
+  const back = useCallback(() => {
+    setShowValidation(true);
+  }, [setShowValidation]);
 
   const close = useCallback(() => {
     setShowValidation(false);
   }, [setShowValidation]);
 
-  const back = useCallback(() => {
-    setShowValidation(true);
-  }, [setShowValidation]);
->>>>>>> b53e628c
-
   return (
     <div className="mb-2 flex items-center justify-between border-b border-b-gray-100 pb-2">
       <div className="flex items-center gap-1">
         <TooltipHint title="Back to Data Validations for the sheet" placement="bottom">
-          <IconButton size="small" onClick={() => setShowValidation(true)}>
+          <IconButton size="small" onClick={back}>
             <ArrowBackIcon />
           </IconButton>
         </TooltipHint>
@@ -51,7 +41,7 @@
         </div>
       </div>
       <TooltipHint title="Close" shortcut="ESC" placement="bottom">
-        <IconButton size="small" onClick={() => setShowValidation(false)}>
+        <IconButton size="small" onClick={close}>
           <Close />
         </IconButton>
       </TooltipHint>
