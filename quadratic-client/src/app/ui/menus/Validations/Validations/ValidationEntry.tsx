--- conflicted
+++ resolved
@@ -35,15 +35,9 @@
   } else if ('Number' in validation.rule) {
     return 'Number';
   } else if ('DateTime' in validation.rule) {
-<<<<<<< HEAD
-    return 'Date and Time';
-  }
-  throw new Error('Unknown validation type');
-=======
     return 'Date and time';
   }
   throw new Error(`Unknown validation type: ${validationRuleSimple(validation)}`);
->>>>>>> 5fd32f9f
 };
 
 export const ValidationEntry = (props: Props) => {
