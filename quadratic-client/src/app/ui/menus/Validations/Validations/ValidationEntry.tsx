import { editorInteractionStateShowValidationAtom } from '@/app/atoms/editorInteractionStateAtom';
import { sheets } from '@/app/grid/controller/Sheets';
import type { Validation } from '@/app/quadratic-core-types';
import { validationRuleSimple } from '@/app/ui/menus/Validations/Validation/validationType';
import type { ValidationsData } from '@/app/ui/menus/Validations/Validations/useValidationsData';
import { Button } from '@/shared/shadcn/ui/button';
import { cn } from '@/shared/shadcn/utils';
import DeleteIcon from '@mui/icons-material/Delete';
import { useCallback, useMemo } from 'react';
import { useSetRecoilState } from 'recoil';

interface Props {
  validation: Validation;
  validationsData: ValidationsData;
  highlight: boolean;
  active: boolean;
}

export const validationText = (validation: Validation) => {
  if (validation.rule === 'None') {
    return 'Message only';
  }
  if ('List' in validation.rule) {
    const dropdown = validation.rule.List.drop_down ? ' (Dropdown)' : '';
    if ('List' in validation.rule.List.source) {
      return `List from values${dropdown}`;
    } else if ('Selection' in validation.rule.List.source) {
      return `List from selection${dropdown}`;
    }
  } else if ('Logical' in validation.rule) {
    return `Logical${validation.rule.Logical.show_checkbox ? ' (Checkbox)' : ''}`;
  } else if ('Text' in validation.rule) {
    return 'Text';
  } else if ('Number' in validation.rule) {
    return 'Number';
  } else if ('DateTime' in validation.rule) {
    return 'Date and time';
  }
  throw new Error(`Unknown validation type: ${validationRuleSimple(validation)}`);
};

export const ValidationEntry = (props: Props) => {
  const setShowValidation = useSetRecoilState(editorInteractionStateShowValidationAtom);
  const { validation, validationsData, highlight, active } = props;
  const { deleteValidation, readOnly } = validationsData;

  const title = useMemo(() => validationText(validation), [validation]);

  const selection = useMemo(() => {
<<<<<<< HEAD
    const selection = sheets.A1SelectionToJsSelection(validation.selection);
    return selection.toA1String(sheets.current, sheets.jsA1Context);
=======
    const jsSelection = A1SelectionToJsSelection(validation.selection, sheets.a1Context);
    const a1String = jsSelection.toA1String(sheets.current);
    jsSelection.free();
    return a1String;
>>>>>>> 8c6c124c
  }, [validation.selection]);

  const selectValidation = useCallback(() => {
    setShowValidation(validation.id);
  }, [setShowValidation, validation.id]);

  const handleDeleteValidation = useCallback(
    (e: React.MouseEvent<HTMLButtonElement>) => {
      e.stopPropagation();
      deleteValidation(validation.id);
    },
    [deleteValidation, validation.id]
  );

  const ref = useCallback(
    (node: HTMLButtonElement) => {
      if (active) {
        node?.scrollIntoView({ block: 'center' });
      }
    },
    [active]
  );

  return (
    <Button
      ref={ref}
      variant="ghost"
      className={cn('h-fit w-full border-b border-gray-100', highlight ? 'bg-gray-50' : '')}
      onClick={selectValidation}
    >
      <div className="group flex w-full items-center justify-between py-2">
        <div className="flex shrink flex-col items-start text-left">
          <div className="mb-2">{title}</div>
          <div className="opacity-40">{selection}</div>
        </div>
        {!readOnly && (
          <Button
            className="invisible px-1 hover:bg-white group-hover:visible"
            asChild
            variant="outline"
            onClick={handleDeleteValidation}
          >
            <span>
              <DeleteIcon className="text-gray-400" />
            </span>
          </Button>
        )}
      </div>
    </Button>
  );
};<|MERGE_RESOLUTION|>--- conflicted
+++ resolved
@@ -47,15 +47,10 @@
   const title = useMemo(() => validationText(validation), [validation]);
 
   const selection = useMemo(() => {
-<<<<<<< HEAD
-    const selection = sheets.A1SelectionToJsSelection(validation.selection);
-    return selection.toA1String(sheets.current, sheets.jsA1Context);
-=======
-    const jsSelection = A1SelectionToJsSelection(validation.selection, sheets.a1Context);
-    const a1String = jsSelection.toA1String(sheets.current);
+    const jsSelection = sheets.A1SelectionToJsSelection(validation.selection);
+    const a1String = jsSelection.toA1String(sheets.current, sheets.jsA1Context);
     jsSelection.free();
     return a1String;
->>>>>>> 8c6c124c
   }, [validation.selection]);
 
   const selectValidation = useCallback(() => {
