--- conflicted
+++ resolved
@@ -34,13 +34,10 @@
     checkValidations();
   }, [sheetId, validations]);
 
-<<<<<<< HEAD
-=======
   const addValidation = useCallback(() => {
     setShowValidation('new');
   }, [setShowValidation]);
 
->>>>>>> b53e628c
   const removeValidations = useCallback(() => {
     quadraticCore.removeValidations(sheetId);
   }, [sheetId]);
@@ -70,7 +67,7 @@
             <Button variant="secondary" onClick={removeValidations}>
               Remove All
             </Button>
-            <Button onClick={() => setShowValidation('new')} autoFocus>
+            <Button onClick={addValidation} autoFocus>
               Add Validation
             </Button>
           </div>
