--- conflicted
+++ resolved
@@ -102,11 +102,10 @@
       data-enable-grammarly="false"
     >
       {messages.map((message, index) => {
-<<<<<<< HEAD
-        if (!getFlag('debugShowAIInternalContext') && message.contextType !== 'userPrompt') {
-=======
-        if (!debugShowAIInternalContext && !['userPrompt', 'webSearchInternal'].includes(message.contextType)) {
->>>>>>> 8c3d51b8
+        if (
+          !getFlag('debugShowAIInternalContext') &&
+          !['userPrompt', 'webSearchInternal'].includes(message.contextType)
+        ) {
           return null;
         }
 
