--- conflicted
+++ resolved
@@ -59,11 +59,7 @@
   }, [codeCell.pos.x, codeCell.pos.y, codeCell.sheetId, showCodeEditor, updateCodeEditor]);
 
   useEffect(() => {
-<<<<<<< HEAD
-    if (codeCell.sheetId) {
-=======
     if (codeCell.sheetId && initialCode !== undefined) {
->>>>>>> de513959
       setLoading(true);
       quadraticCore.getCodeCell(codeCell.sheetId, codeCell.pos.x, codeCell.pos.y).then((codeCellCore) => {
         updateCodeEditor(codeCell.sheetId, codeCell.pos.x, codeCell.pos.y, codeCellCore, initialCode);
