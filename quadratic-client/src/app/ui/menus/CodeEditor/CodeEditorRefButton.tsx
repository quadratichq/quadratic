--- conflicted
+++ resolved
@@ -15,13 +15,10 @@
 import { CaretDownIcon } from '@radix-ui/react-icons';
 import { useEffect, useMemo, useState } from 'react';
 import { useRecoilValue } from 'recoil';
-<<<<<<< HEAD
-=======
-import { insertCellRef } from './insertCellRef';
 import { codeCellIsAConnection } from '@/app/helpers/codeCellLanguage';
->>>>>>> 8c0d68db
 
 export const CodeEditorRefButton = () => {
+  const codeEditor = useRecoilValue(codeEditorCodeCellAtom);
   const [relative, setRelative] = useLocalStorage('insertCellRefRelative', false);
   const codeCell = useRecoilValue(codeEditorCodeCellAtom);
 
@@ -29,32 +26,15 @@
   useEffect(() => {
     const checkDisabled = () => {
       // for connections, we only support one cursor position
-      if (codeCellIsAConnection(editorInteractionState.mode)) {
-        setDisabled(!sheets.sheet.cursor.isSingleCellSelection());
+      if (codeCellIsAConnection(codeEditor.language)) {
+        setDisabled(!sheets.sheet.cursor.onlySingleSelection());
       } else {
-<<<<<<< HEAD
         setDisabled(
           !sheets.sheet.cursor.multiCursor &&
             codeCell.sheetId === sheets.sheet.id &&
             codeCell.pos.x === sheets.sheet.cursor.cursorPosition.x &&
             codeCell.pos.y === sheets.sheet.cursor.cursorPosition.y
         );
-=======
-        // we do not yet support multiple multiCursors for inserting cell references in other languages
-        if (
-          (sheets.sheet.cursor.multiCursor && sheets.sheet.cursor.multiCursor.length > 1) ||
-          sheets.sheet.cursor.columnRow !== undefined
-        ) {
-          setDisabled(true);
-        } else {
-          setDisabled(
-            !sheets.sheet.cursor.multiCursor &&
-              editorInteractionState.selectedCell.x === sheets.sheet.cursor.cursorPosition.x &&
-              editorInteractionState.selectedCell.y === sheets.sheet.cursor.cursorPosition.y &&
-              editorInteractionState.selectedCellSheet === sheets.sheet.id
-          );
-        }
->>>>>>> 8c0d68db
       }
     };
     events.on('cursorPosition', checkDisabled);
@@ -63,9 +43,8 @@
       events.off('cursorPosition', checkDisabled);
       events.off('changeSheet', checkDisabled);
     };
-  }, [codeCell.pos.x, codeCell.pos.y, codeCell.sheetId]);
+  }, [codeCell.pos.x, codeCell.pos.y, codeCell.sheetId, codeEditor.language]);
 
-<<<<<<< HEAD
   const tooltip = useMemo(
     () =>
       !disabled ? (
@@ -74,14 +53,6 @@
         <>Select cells on the grid to insert cell reference.</>
       ),
     [disabled, relative]
-=======
-  const tooltip = !disabled ? (
-    <>Insert {relative ? 'relative ' : ''}cell reference</>
-  ) : codeCellIsAConnection(editorInteractionState.mode) ? (
-    <>Select one cell on the grid to insert cell reference.</>
-  ) : (
-    <>Select cells on the grid to insert cell reference.</>
->>>>>>> 8c0d68db
   );
 
   return (
