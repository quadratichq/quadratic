import { hasPermissionToEditFile } from '@/app/actions';
import {
  codeEditorCellsAccessedAtom,
  codeEditorCodeCellAtom,
  codeEditorEditorContentAtom,
  codeEditorLoadingAtom,
  codeEditorShowCodeEditorAtom,
  codeEditorUnsavedChangesAtom,
} from '@/app/atoms/codeEditorAtom';
import { editorInteractionStatePermissionsAtom } from '@/app/atoms/editorInteractionStateAtom';
import { events } from '@/app/events/events';
import { CodeCell } from '@/app/gridGL/types/codeCell';
import { codeCellIsAConnection, getLanguageForMonaco } from '@/app/helpers/codeCellLanguage';
import { CodeCellLanguage } from '@/app/quadratic-core-types';
import { provideCompletionItems, provideHover } from '@/app/quadratic-rust-client/quadratic_rust_client';
import { CodeEditorPlaceholder } from '@/app/ui/menus/CodeEditor/CodeEditorPlaceholder';
import { FormulaLanguageConfig, FormulaTokenizerConfig } from '@/app/ui/menus/CodeEditor/FormulaLanguageModel';
import { useCloseCodeEditor } from '@/app/ui/menus/CodeEditor/hooks/useCloseCodeEditor';
import { useEditorCellHighlights } from '@/app/ui/menus/CodeEditor/hooks/useEditorCellHighlights';
import { useEditorOnSelectionChange } from '@/app/ui/menus/CodeEditor/hooks/useEditorOnSelectionChange';
import { useEditorReturn } from '@/app/ui/menus/CodeEditor/hooks/useEditorReturn';
import { insertCellRef } from '@/app/ui/menus/CodeEditor/insertCellRef';
import {
  provideCompletionItems as provideCompletionItemsPython,
  provideHover as provideHoverPython,
  provideSignatureHelp as provideSignatureHelpPython,
} from '@/app/ui/menus/CodeEditor/PythonLanguageModel';
import { QuadraticEditorTheme } from '@/app/ui/menus/CodeEditor/quadraticEditorTheme';
import { javascriptLibraryForEditor } from '@/app/web-workers/javascriptWebWorker/worker/javascript/runner/generatedJavascriptForEditor';
import { pyrightWorker, uri } from '@/app/web-workers/pythonLanguageServer/worker';
import useEventListener from '@/shared/hooks/useEventListener';
import { useFileRouteLoaderData } from '@/shared/hooks/useFileRouteLoaderData';
import Editor, { Monaco } from '@monaco-editor/react';
import { CircularProgress } from '@mui/material';
import * as monaco from 'monaco-editor';
import { useCallback, useEffect, useMemo, useRef, useState } from 'react';
import { useRecoilState, useRecoilValue } from 'recoil';

interface CodeEditorBodyProps {
  editorInst: monaco.editor.IStandaloneCodeEditor | null;
  setEditorInst: React.Dispatch<React.SetStateAction<monaco.editor.IStandaloneCodeEditor | null>>;
}

// need to track globally since monaco is a singleton
const registered: Record<Extract<CodeCellLanguage, string>, boolean> = {
  Formula: false,
  Python: false,
  Javascript: false,
};

export const CodeEditorBody = (props: CodeEditorBodyProps) => {
  const { editorInst, setEditorInst } = props;
  const showCodeEditor = useRecoilValue(codeEditorShowCodeEditorAtom);
  const codeCell = useRecoilValue(codeEditorCodeCellAtom);
  const monacoLanguage = useMemo(() => getLanguageForMonaco(codeCell.language), [codeCell.language]);
  const isConnection = useMemo(() => codeCellIsAConnection(codeCell.language), [codeCell.language]);
  const [editorContent, setEditorContent] = useRecoilState(codeEditorEditorContentAtom);
  const unsavedChanges = useRecoilValue(codeEditorUnsavedChangesAtom);
  const loading = useRecoilValue(codeEditorLoadingAtom);
  const cellsAccessedState = useRecoilValue(codeEditorCellsAccessedAtom);
  const cellsAccessed = useMemo(
    () => (!unsavedChanges ? cellsAccessedState : []),
    [cellsAccessedState, unsavedChanges]
  );
  const {
    userMakingRequest: { teamPermissions },
  } = useFileRouteLoaderData();

  const permissions = useRecoilValue(editorInteractionStatePermissionsAtom);
  const canEdit = useMemo(
    () => hasPermissionToEditFile(permissions) && (isConnection ? teamPermissions?.includes('TEAM_EDIT') : true),
    [isConnection, permissions, teamPermissions]
  );

  const [isValidRef, setIsValidRef] = useState(false);
  const [monacoInst, setMonacoInst] = useState<Monaco | null>(null);
  useEditorCellHighlights(isValidRef, editorInst, monacoInst, cellsAccessed);
  useEditorOnSelectionChange(isValidRef, editorInst, monacoInst);
  useEditorReturn(isValidRef, editorInst, monacoInst);

  const { closeEditor } = useCloseCodeEditor({
    editorInst,
  });

  useEffect(() => {
    if (editorInst) {
      // focus editor on show editor change
      editorInst.focus();
      editorInst.setPosition({ lineNumber: 0, column: 0 });
    }
  }, [editorInst, showCodeEditor]);

  useEffect(() => {
    const insertText = (text: string) => {
      if (!editorInst) return;
      const position = editorInst.getPosition();
      const model = editorInst.getModel();
      if (!position || !model) return;
      const selection = editorInst.getSelection();
      const range =
        selection || new monaco.Range(position.lineNumber, position.column, position.lineNumber, position.column);
      model.applyEdits([{ range, text }]);
      editorInst.focus();
    };
    events.on('insertCodeEditorText', insertText);
    return () => {
      events.off('insertCodeEditorText', insertText);
    };
  }, [editorInst]);

  const lastLocation = useRef<CodeCell | undefined>();
  // This is to clear monaco editor's undo/redo stack when the cell location
  // changes useEffect gets triggered when the cell location changes, but the
  // editor content is not loaded in the editor new editor content for the next
  // cell also creates a undo stack entry setTimeout of 250ms is to ensure that
  // the new editor content is loaded, before we clear the undo/redo stack
  useEffect(() => {
    if (
      lastLocation.current &&
      codeCell.sheetId === lastLocation.current.sheetId &&
      codeCell.pos.x === lastLocation.current.pos.x &&
      codeCell.pos.x === lastLocation.current.pos.y
    ) {
      return;
    }
    lastLocation.current = codeCell;
    if (!editorInst) return;

    const model = editorInst.getModel();
    if (!model) return;

    setTimeout(() => {
      (model as any)._commandManager.clear();
    }, 250);
    // eslint-disable-next-line react-hooks/exhaustive-deps
  }, [editorInst, codeCell.sheetId, codeCell.pos.x, codeCell.pos.y]);

  const addCommands = useCallback(
    (editor: monaco.editor.IStandaloneCodeEditor, monaco: Monaco) => {
      editor.addCommand(
        monaco.KeyCode.Escape,
        () => closeEditor(false),
        '!findWidgetVisible && !inReferenceSearchEditor && !editorHasSelection && !suggestWidgetVisible'
      );
      editor.addCommand(monaco.KeyCode.KeyL | monaco.KeyMod.CtrlCmd, () => {
        insertCellRef(codeCell.pos, codeCell.sheetId, codeCell.language);
      });
    },
    [closeEditor, codeCell.language, codeCell.pos, codeCell.sheetId]
  );

  const runEditorAction = useCallback((e: CustomEvent<string>) => editorInst?.getAction(e.detail)?.run(), [editorInst]);
  useEventListener('run-editor-action', runEditorAction);

  const onMount = useCallback(
    (editor: monaco.editor.IStandaloneCodeEditor, monaco: Monaco) => {
      setEditorInst((prev) => {
        prev?.dispose();
        return editor;
      });
      setMonacoInst(monaco);
      setIsValidRef(true);

      editor.focus();

      monaco.editor.defineTheme('quadratic', QuadraticEditorTheme);
      monaco.editor.setTheme('quadratic');

<<<<<<< HEAD
      addCommands(editor, monaco);
=======
      // this adds a cursor when the editor is not focused (useful when using insertCellRef button)
      const decorationCollection = editor.createDecorationsCollection();

      let position: monaco.Position | null = null;

      const updateCursorIndicator = () => {
        position = editor.getPosition();
      };

      const hideCursorIndicator = () => decorationCollection.set([]);

      const showCursorIndicator = () => {
        if (!position) return;

        // Define the decoration that represents the visual indicator
        const decoration = {
          range: new monaco.Range(position.lineNumber, position.column, position.lineNumber, position.column + 1),
          options: {
            isWholeLine: false,
            className: 'w-0',
            before: {
              content: ' ',
              backgroundColor: 'transparent',
              inlineClassName: 'inline-block w-cursor bg-black h-full',
              inlineClassNameAffectsLetterSpacing: false,
            },
          },
        };

        // Update the decoration collection
        decorationCollection.set([decoration]);
      };

      editor.onDidChangeCursorPosition(updateCursorIndicator);
      editor.onDidFocusEditorText(hideCursorIndicator);
      editor.onDidBlurEditorText(showCursorIndicator);

      // this needs to be before the register conditional below
      setDidMount(true);
>>>>>>> 8c0d68db

      // Only register language once
      if (monacoLanguage === 'formula' && !registered.Formula) {
        monaco.languages.register({ id: 'formula' });
        monaco.languages.setLanguageConfiguration('formula', FormulaLanguageConfig);
        monaco.languages.setMonarchTokensProvider('formula', FormulaTokenizerConfig);
        monaco.languages.registerCompletionItemProvider('formula', {
          provideCompletionItems,
        });
        monaco.languages.registerHoverProvider('formula', { provideHover });
        registered.Formula = true;
      }

      if (monacoLanguage === 'python' && !registered.Python) {
        monaco.languages.register({ id: 'python' });
        monaco.languages.registerCompletionItemProvider('python', {
          provideCompletionItems: provideCompletionItemsPython,
          triggerCharacters: ['.', '[', '"', "'"],
        });
        monaco.languages.registerSignatureHelpProvider('python', {
          provideSignatureHelp: provideSignatureHelpPython,
          signatureHelpTriggerCharacters: ['(', ','],
        });
        monaco.languages.registerHoverProvider('python', { provideHover: provideHoverPython });

        // load the document in the python language server
        pyrightWorker?.openDocument({
          textDocument: { text: editor.getValue() ?? '', uri, languageId: 'python' },
        });
        registered.Python = true;
      }

      if (monacoLanguage === 'javascript' && !registered.Javascript) {
        monaco.languages.typescript.typescriptDefaults.setDiagnosticsOptions({
          diagnosticCodesToIgnore: [1108, 1375, 1378],
        });
        monaco.editor.createModel(javascriptLibraryForEditor, 'javascript');
        registered.Javascript = true;
      }
    },
    [addCommands, monacoLanguage, setEditorInst]
  );

  if (editorContent === undefined || loading) {
    return (
      <div className="flex justify-center">
        <CircularProgress style={{ width: '18px', height: '18px' }} />
      </div>
    );
  }

  return (
    <div
      style={{
        position: 'relative',
        minHeight: '2rem',
        flex: '2',
      }}
    >
      <Editor
        height="100%"
        width="100%"
        language={monacoLanguage}
        value={editorContent}
        onChange={setEditorContent}
        onMount={onMount}
        loading={<CircularProgress style={{ width: '18px', height: '18px' }} />}
        options={{
          theme: 'light',
          readOnly: !canEdit,
          minimap: { enabled: true },
          overviewRulerLanes: 0,
          hideCursorInOverviewRuler: true,
          overviewRulerBorder: false,
          scrollbar: {
            horizontal: 'hidden',
          },
          wordWrap: 'on',

          // need to ignore unused b/c of the async wrapper around the code and import code
          showUnused: codeCell.language === 'Javascript' ? false : true,
        }}
      />
      <CodeEditorPlaceholder />
    </div>
  );
};<|MERGE_RESOLUTION|>--- conflicted
+++ resolved
@@ -166,9 +166,7 @@
       monaco.editor.defineTheme('quadratic', QuadraticEditorTheme);
       monaco.editor.setTheme('quadratic');
 
-<<<<<<< HEAD
       addCommands(editor, monaco);
-=======
       // this adds a cursor when the editor is not focused (useful when using insertCellRef button)
       const decorationCollection = editor.createDecorationsCollection();
 
@@ -205,10 +203,6 @@
       editor.onDidChangeCursorPosition(updateCursorIndicator);
       editor.onDidFocusEditorText(hideCursorIndicator);
       editor.onDidBlurEditorText(showCursorIndicator);
-
-      // this needs to be before the register conditional below
-      setDidMount(true);
->>>>>>> 8c0d68db
 
       // Only register language once
       if (monacoLanguage === 'formula' && !registered.Formula) {
