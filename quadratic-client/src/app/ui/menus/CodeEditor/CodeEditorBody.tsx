--- conflicted
+++ resolved
@@ -207,11 +207,7 @@
       <Editor
         height="100%"
         width="100%"
-<<<<<<< HEAD
         language={getLanguage(language)}
-=======
-        language={language === 'Python' ? 'python' : language === 'Javascript' ? 'javascript' : undefined}
->>>>>>> f3aa6ab3
         value={editorContent}
         onChange={setEditorContent}
         onMount={onMount}
