--- conflicted
+++ resolved
@@ -1,17 +1,11 @@
 import {
   codeEditorEditorContentAtom,
-<<<<<<< HEAD
+  codeEditorLanguageAtom,
+  codeEditorLoadingAtom,
   codeEditorModifiedEditorContentAtom,
   codeEditorShowDiffEditorAtom,
   codeEditorShowSnippetsPopoverAtom,
 } from '@/app/atoms/codeEditorAtom';
-import { editorInteractionStateModeAtom } from '@/app/atoms/editorInteractionStateAtom';
-=======
-  codeEditorLanguageAtom,
-  codeEditorLoadingAtom,
-  codeEditorShowSnippetsPopoverAtom,
-} from '@/app/atoms/codeEditorAtom';
->>>>>>> 87117f61
 import { getCodeCell } from '@/app/helpers/codeCellLanguage';
 import { BoxIcon, SheetComeFromIcon, SheetGoToIcon } from '@/app/ui/icons';
 import {
@@ -58,11 +52,7 @@
   );
 
   // Must meet these criteria to even show in the UI
-<<<<<<< HEAD
-  if (editorContent !== '' || showDiffEditor) {
-=======
-  if (editorContent !== '' || loading) {
->>>>>>> 87117f61
+  if (editorContent !== '' || showDiffEditor || loading) {
     return null;
   }
   if (!(codeCell?.id === 'Javascript' || codeCell?.id === 'Python')) {
