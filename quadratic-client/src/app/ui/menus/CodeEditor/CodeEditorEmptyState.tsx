--- conflicted
+++ resolved
@@ -20,19 +20,6 @@
 import { ApiOutlined, BarChartOutlined, IntegrationInstructionsOutlined } from '@mui/icons-material';
 import mixpanel from 'mixpanel-browser';
 import * as monaco from 'monaco-editor';
-<<<<<<< HEAD
-import { useRecoilState, useRecoilValue, useSetRecoilState } from 'recoil';
-
-type CodeEditorEmptyStateProps = {
-  editorRef: React.MutableRefObject<monaco.editor.IStandaloneCodeEditor | null>;
-};
-
-export function CodeEditorEmptyState({ editorRef }: CodeEditorEmptyStateProps) {
-  const mode = useRecoilValue(editorInteractionStateModeAtom);
-  const codeCell = getCodeCell(mode);
-  const setShowSnippetsPopover = useSetRecoilState(codeEditorShowSnippetsPopoverAtom);
-  const [editorContent, setEditorContent] = useRecoilState(codeEditorEditorContentAtom);
-=======
 import { useCallback, useMemo } from 'react';
 import { useRecoilState, useRecoilValue, useSetRecoilState } from 'recoil';
 
@@ -53,7 +40,6 @@
     },
     [editorRef, setEditorContent]
   );
->>>>>>> b53e628c
 
   // Must meet these criteria to even show in the UI
   if (editorContent !== '') {
