--- conflicted
+++ resolved
@@ -2,30 +2,19 @@
   {
     label: 'Read data from the sheet',
     keywords: 'reference cells',
-<<<<<<< HEAD
-    code: `// Reference a single value from the sheet; replace x,y with coordinates
-let data = cell(x, y);
-
-// Or reference a range of cells (returns an array), replace x's and y's with coordinates
-data = cells(x1, y1, x2, y2)
-
-// Reference cell or range of cells in another sheet
-data = cells(x1, y1, x2, y2, sheet_name)
-=======
     code: `x1 = 0;
 y1 = 0;
 x2 = 0;
 y2 = 0;
 
 // Reference a single value from the sheet
-let single_cell_data = await cell(x1, y1);
+let single_cell_data = cell(x1, y1);
 
 // Reference a range of cells (returns an array)
-let range_data = await cells(x1, y1, x2, y2);
+let range_data = cells(x1, y1, x2, y2);
 
 // Reference cell or range of cells in another sheet
-let range_other_sheet_data = await cells(x1, y1, x2, y2, sheet_name);
->>>>>>> 821a8222
+let range_other_sheet_data = cells(x1, y1, x2, y2, sheet_name);
 
 // Returns the data to the sheet in a 2d array starting at the code cell
 return range_data;`,
