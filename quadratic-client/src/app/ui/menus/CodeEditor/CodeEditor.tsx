import {
  codeEditorCellLocationAtom,
  codeEditorPanelBottomActiveTabAtom,
  codeEditorShowSaveChangesAlertAtom,
  codeEditorUnsavedChangesAtom,
} from '@/app/atoms/codeEditorAtom';
import {
  editorInteractionStateAtom,
  editorInteractionStateEditorEscapePressedAtom,
  editorInteractionStateInitialCodeAtom,
  editorInteractionStateModeAtom,
  editorInteractionStateSelectedCellAtom,
  editorInteractionStateSelectedCellSheetAtom,
  editorInteractionStateShowCodeEditorAtom,
  editorInteractionStateWaitingForEditorCloseAtom,
} from '@/app/atoms/editorInteractionStateAtom';
import { events } from '@/app/events/events';
import { pixiAppSettings } from '@/app/gridGL/pixiApp/PixiAppSettings';
import { getLanguage } from '@/app/helpers/codeCellLanguage';
import { JsCodeCell, JsRenderCodeCell } from '@/app/quadratic-core-types';
import { CodeEditorBody } from '@/app/ui/menus/CodeEditor/CodeEditorBody';
import { CodeEditorEmptyState } from '@/app/ui/menus/CodeEditor/CodeEditorEmptyState';
import { CodeEditorHeader } from '@/app/ui/menus/CodeEditor/CodeEditorHeader';
import { CodeEditorPanel } from '@/app/ui/menus/CodeEditor/panels/CodeEditorPanel';
import { CodeEditorPanels } from '@/app/ui/menus/CodeEditor/panels/CodeEditorPanelsResize';
import { useCodeEditorPanelData } from '@/app/ui/menus/CodeEditor/panels/useCodeEditorPanelData';
import { ReturnTypeInspector } from '@/app/ui/menus/CodeEditor/ReturnTypeInspector';
import { SaveChangesAlert } from '@/app/ui/menus/CodeEditor/SaveChangesAlert';
import { useCodeEditor } from '@/app/ui/menus/CodeEditor/useCodeEditor';
import { multiplayer } from '@/app/web-workers/multiplayerWebWorker/multiplayer';
import { cn } from '@/shared/shadcn/utils';
import mixpanel from 'mixpanel-browser';
import * as monaco from 'monaco-editor';
import { useEffect, useMemo, useRef, useState } from 'react';
import { useRecoilValue, useSetRecoilState } from 'recoil';
import './CodeEditor.css';
// TODO(ddimaria): leave this as we're looking to add this back in once improved
// import { Diagnostic } from 'vscode-languageserver-types';

export const dispatchEditorAction = (name: string) => {
  window.dispatchEvent(new CustomEvent('run-editor-action', { detail: name }));
};

export const CodeEditor = () => {
  const showCodeEditor = useRecoilValue(editorInteractionStateShowCodeEditorAtom);
  const selectedCellSheet = useRecoilValue(editorInteractionStateSelectedCellSheetAtom);
  const selectedCell = useRecoilValue(editorInteractionStateSelectedCellAtom);
  const initialCode = useRecoilValue(editorInteractionStateInitialCodeAtom);
  const editorMode = useRecoilValue(editorInteractionStateModeAtom);
  const mode = useMemo(() => getLanguage(editorMode), [editorMode]);
  const editorEscapePressed = useRecoilValue(editorInteractionStateEditorEscapePressedAtom);
  const waitingForEditorClose = useRecoilValue(editorInteractionStateWaitingForEditorCloseAtom);
  const setEditorInteractionState = useSetRecoilState(editorInteractionStateAtom);

  const cellLocation = useRecoilValue(codeEditorCellLocationAtom);
  const setPanelBottomActiveTab = useSetRecoilState(codeEditorPanelBottomActiveTabAtom);
  const setShowSaveChangesAlert = useSetRecoilState(codeEditorShowSaveChangesAlertAtom);
  const unsavedChanges = useRecoilValue(codeEditorUnsavedChangesAtom);

  const [editorInst, setEditorInst] = useState<monaco.editor.IStandaloneCodeEditor | null>(null);

  // TODO(ddimaria): leave this as we're looking to add this back in once improved
  // const [diagnostics, setDiagnostics] = useState<Diagnostic[]>([]);

  const { onKeyDownEditor, closeEditor, updateCodeEditor } = useCodeEditor({
    editorInst,
  });

  // Trigger vanilla changes to code editor
  useEffect(() => {
    if (showCodeEditor) {
      events.emit('codeEditor');
      setPanelBottomActiveTab(mode === 'Connection' ? 'data-browser' : 'console');
    }
  }, [cellLocation, mode, showCodeEditor, setPanelBottomActiveTab]);

  // handle someone trying to open a different code editor
  useEffect(() => {
    if (waitingForEditorClose) {
      // if unsaved then show save dialog and wait for that to complete
      if (unsavedChanges) {
        setShowSaveChangesAlert(true);
      }

      // otherwise either open the new editor or show the cell type menu (if type is not selected)
      else {
        if (waitingForEditorClose.inlineEditor) {
          pixiAppSettings.changeInput(true);
          setEditorInteractionState((oldState) => ({
            ...oldState,
            waitingForEditorClose: undefined,
            showCodeEditor: false,
          }));
<<<<<<< HEAD
          editorInst?.dispose();
=======
>>>>>>> 6082651c
        } else {
          setEditorInteractionState((oldState) => ({
            ...oldState,
            waitingForEditorClose: undefined,
            selectedCellSheet: waitingForEditorClose.selectedCellSheet,
            selectedCell: waitingForEditorClose.selectedCell,
            mode: waitingForEditorClose.mode,
            showCodeEditor: !waitingForEditorClose.showCellTypeMenu && !waitingForEditorClose.inlineEditor,
            showCellTypeMenu: waitingForEditorClose.showCellTypeMenu,
            initialCode: waitingForEditorClose.initialCode,
          }));
        }
      }
    }
<<<<<<< HEAD
  }, [editorInst, setEditorInteractionState, setShowSaveChangesAlert, unsavedChanges, waitingForEditorClose]);
=======
  }, [setEditorInteractionState, setShowSaveChangesAlert, unsavedChanges, waitingForEditorClose]);
>>>>>>> 6082651c

  useEffect(() => {
    updateCodeEditor(selectedCellSheet, selectedCell, undefined, initialCode);
  }, [initialCode, selectedCell, selectedCell.x, selectedCell.y, selectedCellSheet, updateCodeEditor]);

  // ensure codeCell is created w/content and updated when it receives a change request from Rust
  useEffect(() => {
    const update = (options: {
      sheetId: string;
      x: number;
      y: number;
      codeCell?: JsCodeCell;
      renderCodeCell?: JsRenderCodeCell;
    }) => {
      if (
        showCodeEditor &&
        options.sheetId === cellLocation?.sheetId &&
        options.x === cellLocation?.x &&
        options.y === cellLocation?.y
      ) {
        updateCodeEditor(options.sheetId, { x: options.x, y: options.y }, options.codeCell, undefined);
      }
    };

    events.on('updateCodeCell', update);
    return () => {
      events.off('updateCodeCell', update);
    };
  }, [cellLocation, showCodeEditor, updateCodeEditor]);

  // TODO(ddimaria): leave this as we're looking to add this back in once improved
  // useEffect(() => {
  //   const updateDiagnostics = (e: Event) => setDiagnostics((e as CustomEvent).detail.diagnostics);
  //   window.addEventListener('python-diagnostics', updateDiagnostics);
  //   return () => {
  //     window.removeEventListener('python-diagnostics', updateDiagnostics);
  //   };
  // }, [updateCodeCell]);

  useEffect(() => {
    mixpanel.track('[CodeEditor].opened', { type: editorMode });
    multiplayer.sendCellEdit({ text: '', cursor: 0, codeEditor: true, inlineCodeEditor: false });
  }, [editorMode]);

  // handle when escape is pressed when escape does not have focus
  useEffect(() => {
    if (editorEscapePressed) {
      if (unsavedChanges) {
        setShowSaveChangesAlert(true);
      } else {
        closeEditor(true);
      }
    }
  }, [closeEditor, editorEscapePressed, setShowSaveChangesAlert, unsavedChanges]);

  const codeEditorRef = useRef<HTMLDivElement | null>(null);
  const codeEditorPanelData = useCodeEditorPanelData();

  if (!showCodeEditor) {
    return null;
  }

  return (
    <div
      ref={codeEditorRef}
      className={cn(
        'relative flex h-full bg-background',
        codeEditorPanelData.panelPosition === 'left' ? '' : 'flex-col'
      )}
      style={{
        width: `${
          codeEditorPanelData.editorWidth +
          (codeEditorPanelData.panelPosition === 'left' ? codeEditorPanelData.panelWidth : 0)
        }px`,
        borderLeft: '1px solid black',
      }}
    >
      <div
        id="QuadraticCodeEditorID"
        className={cn(
          'flex min-h-0 shrink select-none flex-col',
          codeEditorPanelData.panelPosition === 'left' ? 'order-2' : 'order-1'
        )}
        style={{
          width: `${codeEditorPanelData.editorWidth}px`,
          height:
            codeEditorPanelData.panelPosition === 'left' || codeEditorPanelData.bottomHidden
              ? '100%'
              : `${codeEditorPanelData.editorHeightPercentage}%`,
        }}
        onKeyDownCapture={onKeyDownEditor}
        onPointerEnter={() => {
          // todo: handle multiplayer code editor here
          multiplayer.sendMouseMove();
        }}
      >
        <SaveChangesAlert editorInst={editorInst} />

        <CodeEditorHeader editorInst={editorInst} />

        <CodeEditorBody editorInst={editorInst} setEditorInst={setEditorInst} />

        <CodeEditorEmptyState editorInst={editorInst} />

        <ReturnTypeInspector />
      </div>

      <div
        className={cn(
          codeEditorPanelData.panelPosition === 'left' ? 'order-1' : 'order-2',
          'relative flex flex-col bg-background'
        )}
        style={{
          width: codeEditorPanelData.panelPosition === 'left' ? `${codeEditorPanelData.panelWidth}px` : '100%',
          height:
            codeEditorPanelData.panelPosition === 'left'
              ? '100%'
              : codeEditorPanelData.bottomHidden
              ? 'auto'
              : 100 - codeEditorPanelData.editorHeightPercentage + '%',
        }}
      >
        <CodeEditorPanel editorInst={editorInst} codeEditorRef={codeEditorRef} />
      </div>
      <CodeEditorPanels codeEditorRef={codeEditorRef} />
    </div>
  );
};<|MERGE_RESOLUTION|>--- conflicted
+++ resolved
@@ -91,10 +91,6 @@
             waitingForEditorClose: undefined,
             showCodeEditor: false,
           }));
-<<<<<<< HEAD
-          editorInst?.dispose();
-=======
->>>>>>> 6082651c
         } else {
           setEditorInteractionState((oldState) => ({
             ...oldState,
@@ -109,11 +105,7 @@
         }
       }
     }
-<<<<<<< HEAD
-  }, [editorInst, setEditorInteractionState, setShowSaveChangesAlert, unsavedChanges, waitingForEditorClose]);
-=======
   }, [setEditorInteractionState, setShowSaveChangesAlert, unsavedChanges, waitingForEditorClose]);
->>>>>>> 6082651c
 
   useEffect(() => {
     updateCodeEditor(selectedCellSheet, selectedCell, undefined, initialCode);
