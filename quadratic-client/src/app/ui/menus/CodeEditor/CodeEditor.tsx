--- conflicted
+++ resolved
@@ -12,15 +12,12 @@
 // import { Diagnostic } from 'vscode-languageserver-types';
 import { useJavascriptState } from '@/app/atoms/useJavascriptState';
 import { pixiAppSettings } from '@/app/gridGL/pixiApp/PixiAppSettings';
-<<<<<<< HEAD
 import { getLanguage } from '@/app/helpers/codeCellLanguage';
 import { useCodeEditor } from '@/app/ui/menus/CodeEditor/CodeEditorContext';
+import { CodeEditorPanel } from '@/app/ui/menus/CodeEditor/panels/CodeEditorPanel';
+import { CodeEditorPanels } from '@/app/ui/menus/CodeEditor/panels/CodeEditorPanelsResize';
 import { useCodeEditorPanelData } from '@/app/ui/menus/CodeEditor/panels/useCodeEditorPanelData';
-=======
-import { CodeEditorPanels } from '@/app/ui/menus/CodeEditor/CodeEditorPanels';
-import { useCodeEditorPanelData } from '@/app/ui/menus/CodeEditor/useCodeEditorPanelData';
 import { javascriptWebWorker } from '@/app/web-workers/javascriptWebWorker/javascriptWebWorker';
->>>>>>> f3aa6ab3
 import { cn } from '@/shared/shadcn/utils';
 import { googleAnalyticsAvailable } from '@/shared/utils/analytics';
 import { hasPermissionToEditFile } from '../../../actions';
@@ -31,8 +28,6 @@
 import './CodeEditor.css';
 import { CodeEditorBody } from './CodeEditorBody';
 import { CodeEditorHeader } from './CodeEditorHeader';
-import { CodeEditorPanel } from './panels/CodeEditorPanel';
-import { CodeEditorPanels } from './panels/CodeEditorPanelsResize';
 import { ReturnTypeInspector } from './ReturnTypeInspector';
 import { SaveChangesAlert } from './SaveChangesAlert';
 
@@ -61,22 +56,8 @@
     },
   } = useCodeEditor();
   const { pythonState } = usePythonState();
-<<<<<<< HEAD
-
-  // code info
-=======
   const javascriptState = useJavascriptState();
 
-  const containerRef = useRef<HTMLDivElement>(null);
-
-  // update code cell
-  const [codeString, setCodeString] = useState('');
-
-  // code info
-  const [out, setOut] = useState<ConsoleOutput | undefined>(undefined);
-  const [evaluationResult, setEvaluationResult] = useState<EvaluationResult | undefined>(undefined);
-  const [spillError, setSpillError] = useState<Coordinate[] | undefined>();
->>>>>>> f3aa6ab3
   const [cellsAccessed, setCellsAccessed] = useState<SheetRect[] | undefined | null>();
   const [showSaveChangesAlert, setShowSaveChangesAlert] = useState(false);
 
@@ -378,10 +359,7 @@
   return (
     <div
       id="code-editor-container"
-      className={cn(
-        'relative flex h-full bg-background',
-        codeEditorPanelData.panelPosition === 'left' ? '' : 'flex-col'
-      )}
+      className={cn('relative flex bg-background', codeEditorPanelData.panelPosition === 'left' ? '' : 'flex-col')}
       style={{
         width: `${
           codeEditorPanelData.editorWidth +
@@ -391,24 +369,12 @@
       }}
     >
       <div
-<<<<<<< HEAD
         id="QuadraticCodeEditorID"
-        className={cn(
-          'flex min-h-0 shrink flex-col',
-          codeEditorPanelData.panelPosition === 'left' ? 'order-2' : 'order-1'
-=======
-        ref={containerRef}
-        className={cn(
-          'relative flex select-none bg-background',
-          codeEditorPanelData.panelPosition === 'left' ? '' : 'flex-col'
->>>>>>> f3aa6ab3
-        )}
+        className={cn('flex flex-col', codeEditorPanelData.panelPosition === 'left' ? 'order-2' : 'order-1')}
         style={{
           width: `${codeEditorPanelData.editorWidth}px`,
           height:
-            codeEditorPanelData.panelPosition === 'left' || codeEditorPanelData.bottomHidden
-              ? '100%'
-              : `${codeEditorPanelData.editorHeightPercentage}%`,
+            codeEditorPanelData.panelPosition === 'left' ? '100%' : `${codeEditorPanelData.editorHeightPercentage}%`,
         }}
         onKeyDownCapture={onKeyDownEditor}
         onPointerEnter={() => {
@@ -416,7 +382,6 @@
           multiplayer.sendMouseMove();
         }}
       >
-<<<<<<< HEAD
         {showSaveChangesAlert && (
           <SaveChangesAlert
             onCancel={() => {
@@ -441,7 +406,7 @@
           cellLocation={cellLocation}
           unsaved={unsaved}
           saveAndRunCell={saveAndRunCell}
-          cancelPython={cancelPython}
+          cancelRun={cancelRun}
           closeEditor={() => closeEditor(false)}
         />
         <CodeEditorBody
@@ -452,97 +417,16 @@
           cellsAccessed={!unsaved ? cellsAccessed : []}
           cellLocation={cellLocation}
         />
-
         {editorInteractionState.mode !== 'Formula' && (
           <ReturnTypeInspector
             evaluationResult={evaluationResult}
             show={Boolean(evaluationResult?.line_number && !out?.stdErr && !unsaved)}
-=======
-        <div
-          id="QuadraticCodeEditorID"
-          className={cn('flex flex-col', codeEditorPanelData.panelPosition === 'left' ? 'order-2' : 'order-1')}
-          style={{
-            width: `${codeEditorPanelData.editorWidth}px`,
-            height:
-              codeEditorPanelData.panelPosition === 'left' ? '100%' : `${codeEditorPanelData.editorHeightPercentage}%`,
-          }}
-          onKeyDownCapture={onKeyDownEditor}
-          onPointerEnter={() => {
-            // todo: handle multiplayer code editor here
-            multiplayer.sendMouseMove();
-          }}
-        >
-          {showSaveChangesAlert && (
-            <SaveChangesAlert
-              onCancel={() => {
-                setShowSaveChangesAlert(!showSaveChangesAlert);
-                setEditorInteractionState((old) => ({
-                  ...old,
-                  editorEscapePressed: false,
-                  waitingForEditorClose: undefined,
-                }));
-              }}
-              onSave={() => {
-                saveAndRunCell();
-                afterDialog();
-              }}
-              onDiscard={() => {
-                afterDialog();
-              }}
-            />
-          )}
-
-          <CodeEditorHeader
-            cellLocation={cellLocation}
-            unsaved={unsaved}
-            saveAndRunCell={saveAndRunCell}
-            cancelRun={cancelRun}
-            closeEditor={() => closeEditor(false)}
-          />
-          <CodeEditorBody
-            editorContent={editorContent}
-            setEditorContent={setEditorContent}
-            closeEditor={closeEditor}
-            evaluationResult={evaluationResult}
-            cellsAccessed={!unsaved ? cellsAccessed : []}
-            cellLocation={cellLocation}
-          />
-          {['Javascript', 'Python'].includes(editorInteractionState.mode as string) && (
-            <ReturnTypeInspector
-              evaluationResult={evaluationResult}
-              show={Boolean(evaluationResult?.line_number && !out?.stdErr && !unsaved)}
-              language={editorInteractionState.mode}
-            />
-          )}
-        </div>
-
-        <div
-          className={cn(
-            codeEditorPanelData.panelPosition === 'left' ? 'order-1' : 'order-2',
-            'relative flex flex-col bg-background'
-          )}
-          style={{
-            width: codeEditorPanelData.panelPosition === 'left' ? `${codeEditorPanelData.panelWidth}px` : '100%',
-            height:
-              codeEditorPanelData.panelPosition === 'left'
-                ? '100%'
-                : `${100 - codeEditorPanelData.editorHeightPercentage}%`,
-          }}
-        >
-          <Console
-            consoleOutput={out}
-            editorContent={editorContent}
-            spillError={spillError}
-            codeEditorPanelData={codeEditorPanelData}
-            editorInteractionState={editorInteractionState}
->>>>>>> f3aa6ab3
           />
         )}
       </div>
 
       <div
         className={cn(
-          'shrink-0',
           codeEditorPanelData.panelPosition === 'left' ? 'order-1' : 'order-2',
           'relative flex flex-col bg-background'
         )}
@@ -551,7 +435,7 @@
           height:
             codeEditorPanelData.panelPosition === 'left'
               ? '100%'
-              : `${codeEditorPanelData.bottomHidden ? 'auto' : 100 - codeEditorPanelData.editorHeightPercentage + '%'}`,
+              : `${100 - codeEditorPanelData.editorHeightPercentage}%`,
         }}
       >
         <CodeEditorPanel codeEditorPanelData={codeEditorPanelData} />
