import { Coordinate } from '@/app/gridGL/types/size';
import { CodeEditorPanelData, PanelPosition } from '@/app/ui/menus/CodeEditor/useCodeEditorPanelData';
import type { EvaluationResult } from '@/app/web-workers/pythonWebWorker/pythonTypes';
import { useRootRouteLoaderData } from '@/router';
import { Type } from '@/shared/components/Type';
import { ROUTES } from '@/shared/constants/routes';
import { Tabs, TabsContent, TabsList, TabsTrigger } from '@/shared/shadcn/ui/tabs';
import { cn } from '@/shared/shadcn/utils';
import { ViewStreamOutlined } from '@mui/icons-material';
import { useState } from 'react';
import { EditorInteractionState } from '../../../atoms/editorInteractionStateAtom';
import { colors } from '../../../theme/colors';
import { AiAssistant } from './AiAssistant';
import { codeEditorBaseStyles, codeEditorCommentStyles } from './styles';

interface ConsoleProps {
  consoleOutput?: { stdOut?: string; stdErr?: string };
  editorMode: EditorInteractionState['mode'];
  editorContent: string | undefined;
  evaluationResult?: EvaluationResult;
  spillError?: Coordinate[];
  codeEditorPanelData: CodeEditorPanelData;
}

type Tab = 'console' | 'ai-assistant';

export function Console(props: ConsoleProps) {
  const { consoleOutput, editorMode, editorContent, evaluationResult, spillError, codeEditorPanelData } = props;
  const { isAuthenticated } = useRootRouteLoaderData();
  const hasOutput = Boolean(consoleOutput?.stdErr?.length || consoleOutput?.stdOut?.length || spillError);
  const [tab, setTab] = useState<Tab>('console');

  const consoleBadgeSharedClasses = `font-medium`;

  return (
    <>
      <Tabs
        value={tab}
<<<<<<< HEAD
        onValueChange={(e: string) => setTab(e as Tab)}
        className={cn('h-full', panelPosition === 'bottom' && 'grid grid-rows-[auto_1fr]')}
=======
        onValueChange={(value) => {
          setTab(value as Tab);
        }}
        className={cn('h-full', codeEditorPanelData.panelPosition === 'bottom' && 'grid grid-rows-[auto_1fr]')}
>>>>>>> 0f8cfb61
      >
        {/* Only visible when panel is on the bottom */}
        <div className={cn(codeEditorPanelData.panelPosition !== 'bottom' && 'hidden', 'px-3 pb-2 pt-2')}>
          <TabsList>
            <TabsTrigger
              value="console"
              className={cn(
                `relative after:absolute after:right-1 after:top-1`,
                consoleBadgeSharedClasses,
                tab !== 'console' && hasOutput && `after:h-[5px] after:w-[5px] after:rounded-full after:content-['']`,
                tab !== 'console' && consoleOutput?.stdErr ? 'after:bg-destructive' : 'after:bg-muted-foreground'
              )}
            >
              Console
            </TabsTrigger>
            <TabsTrigger value="ai-assistant">AI assistant</TabsTrigger>
          </TabsList>
        </div>

        <TabsContent
          forceMount={true}
          value="console"
          className={cn(
            'm-0 grid grid-rows-[auto_1fr] overflow-hidden',
            codeEditorPanelData.panelPosition === 'bottom' && tab !== 'console' && 'hidden'
          )}
          style={
            codeEditorPanelData.panelPosition === 'left'
              ? { height: `${codeEditorPanelData.panelHeightPercentage}%` }
              : {}
          }
        >
          {/* Only visible when panel is on the left */}
          {codeEditorPanelData.panelPosition === 'left' && (
            <Type className={cn('flex items-center gap-2 px-3 py-3', consoleBadgeSharedClasses)}>Console</Type>
          )}
          <ConsoleOutput {...props} />
        </TabsContent>
        <TabsContent
          forceMount={true}
          value="ai-assistant"
          className={cn(
            'm-0 grid overflow-hidden',
            codeEditorPanelData.panelPosition === 'bottom' && 'grid-rows-[1fr_auto]',
            codeEditorPanelData.panelPosition === 'left' && 'grid grid-rows-[auto_1fr_auto]',
            codeEditorPanelData.panelPosition === 'bottom' && tab !== 'ai-assistant' && 'hidden'
          )}
          style={
            codeEditorPanelData.panelPosition === 'left'
              ? { height: `${100 - codeEditorPanelData.panelHeightPercentage}%` }
              : {}
          }
        >
          {codeEditorPanelData.panelPosition === 'left' && (
            <Type className={cn(`gap-2 px-3 py-3`, consoleBadgeSharedClasses)}>AI assistant</Type>
          )}

          {isAuthenticated ? (
            <AiAssistant
              // todo: fix this
              evalResult={evaluationResult}
              editorMode={editorMode}
              editorContent={editorContent}
              isActive={tab === 'ai-assistant'}
            />
          ) : (
            <Type className="px-3">
              You need to{' '}
              <a href={ROUTES.LOGIN} className="underline hover:text-primary">
                log in to Quadratic
              </a>{' '}
              to use the AI assistant.
            </Type>
          )}
        </TabsContent>
      </Tabs>

      <Tabs
<<<<<<< HEAD
        className={cn('absolute', panelPosition === 'bottom' ? 'right-2 top-2' : 'right-2 top-2')}
        value={panelPosition}
        onValueChange={() => {
          setPanelPosition((prev: PanelPosition) => (prev === 'left' ? 'bottom' : 'left'));
=======
        className={cn('absolute', codeEditorPanelData.panelPosition === 'bottom' ? 'right-2 top-2' : 'right-2 top-2')}
        value={codeEditorPanelData.panelPosition}
        onValueChange={(e) => {
          codeEditorPanelData.setPanelPosition((prev: PanelPosition) => (prev === 'left' ? 'bottom' : 'left'));
>>>>>>> 0f8cfb61
        }}
      >
        <TabsList className={codeEditorPanelData.panelPosition === 'left' ? 'h-8 py-0.5' : ''}>
          <TabsTrigger value="bottom" className={codeEditorPanelData.panelPosition === 'left' ? 'py-0.5' : ''}>
            <ViewStreamOutlined fontSize="small" />
          </TabsTrigger>
          <TabsTrigger value="left" className={codeEditorPanelData.panelPosition === 'left' ? 'py-0.5' : ''}>
            <ViewStreamOutlined fontSize="small" className="rotate-90" />
          </TabsTrigger>
        </TabsList>
      </Tabs>
    </>
  );
}

export function ConsoleOutput({
  consoleOutput,
  editorMode,
  editorContent,
  evaluationResult,
  spillError,
}: ConsoleProps) {
  let hasOutput = Boolean(consoleOutput?.stdErr?.length || consoleOutput?.stdOut?.length || spillError);
  return (
    <div
      contentEditable={hasOutput}
      suppressContentEditableWarning={true}
      spellCheck={false}
      onKeyDown={(e) => {
        if (((e.metaKey || e.ctrlKey) && e.key === 'a') || ((e.metaKey || e.ctrlKey) && e.key === 'c')) {
          // Allow a few commands, but nothing else
        } else {
          e.preventDefault();
        }
      }}
      className="overflow-y-auto whitespace-pre-wrap pl-3 pr-4 outline-none"
      style={codeEditorBaseStyles}
      // Disable Grammarly
      data-gramm="false"
      data-gramm_editor="false"
      data-enable-grammarly="false"
    >
      {hasOutput ? (
        <>
          {spillError && (
            <span style={{ display: 'flex', alignItems: 'center', gap: '8px', color: colors.error }}>
              SPILL ERROR: Array output could not expand because it would overwrite existing content. To fix this,
              remove content in cell
              {spillError.length > 1 ? 's' : ''}{' '}
              {spillError.map(
                (pos, index) =>
                  `(${pos.x}, ${pos.y})${
                    index !== spillError.length - 1 ? (index === spillError.length - 2 ? ', and ' : ', ') : '.'
                  }`
              )}
            </span>
          )}
          {consoleOutput?.stdErr && (
            <span style={{ display: 'flex', alignItems: 'center', gap: '8px', color: colors.error }}>
              ERROR: {consoleOutput?.stdErr}
            </span>
          )}
          {consoleOutput?.stdOut}
        </>
      ) : (
        <div className="mt-1" style={{ ...codeEditorCommentStyles }}>
          {editorMode === 'Python' && <>Print statements, standard out, and errors will show here.</>}
          {editorMode === 'Javascript' && <>Console output and errors will show here.</>}
        </div>
      )}
    </div>
  );
}<|MERGE_RESOLUTION|>--- conflicted
+++ resolved
@@ -36,15 +36,10 @@
     <>
       <Tabs
         value={tab}
-<<<<<<< HEAD
-        onValueChange={(e: string) => setTab(e as Tab)}
-        className={cn('h-full', panelPosition === 'bottom' && 'grid grid-rows-[auto_1fr]')}
-=======
         onValueChange={(value) => {
           setTab(value as Tab);
         }}
         className={cn('h-full', codeEditorPanelData.panelPosition === 'bottom' && 'grid grid-rows-[auto_1fr]')}
->>>>>>> 0f8cfb61
       >
         {/* Only visible when panel is on the bottom */}
         <div className={cn(codeEditorPanelData.panelPosition !== 'bottom' && 'hidden', 'px-3 pb-2 pt-2')}>
@@ -123,17 +118,10 @@
       </Tabs>
 
       <Tabs
-<<<<<<< HEAD
-        className={cn('absolute', panelPosition === 'bottom' ? 'right-2 top-2' : 'right-2 top-2')}
-        value={panelPosition}
-        onValueChange={() => {
-          setPanelPosition((prev: PanelPosition) => (prev === 'left' ? 'bottom' : 'left'));
-=======
         className={cn('absolute', codeEditorPanelData.panelPosition === 'bottom' ? 'right-2 top-2' : 'right-2 top-2')}
         value={codeEditorPanelData.panelPosition}
         onValueChange={(e) => {
           codeEditorPanelData.setPanelPosition((prev: PanelPosition) => (prev === 'left' ? 'bottom' : 'left'));
->>>>>>> 0f8cfb61
         }}
       >
         <TabsList className={codeEditorPanelData.panelPosition === 'left' ? 'h-8 py-0.5' : ''}>
