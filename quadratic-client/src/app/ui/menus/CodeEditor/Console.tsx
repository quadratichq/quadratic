<<<<<<< HEAD
import { Coordinate } from '@/app/gridGL/types/size';
import { TooltipHint } from '@/app/ui/components/TooltipHint';
import { SchemaViewer } from '@/app/ui/connections/SchemaViewer';
import { PanelPositionBottomIcon, PanelPositionLeftIcon } from '@/app/ui/icons';
import { CodeEditorPanelData, PanelPosition } from '@/app/ui/menus/CodeEditor/useCodeEditorPanelData';
import type { EvaluationResult } from '@/app/web-workers/pythonWebWorker/pythonTypes';
import { useRootRouteLoaderData } from '@/routes/_root';
import { Type } from '@/shared/components/Type';
import { ROUTES } from '@/shared/constants/routes';
import { Tabs, TabsContent, TabsList, TabsTrigger } from '@/shared/shadcn/ui/tabs';
import { cn } from '@/shared/shadcn/utils';
import { IconButton } from '@mui/material';
import { useState } from 'react';
=======
import { useCodeEditor } from '@/app/ui/menus/CodeEditor/CodeEditorContext';
>>>>>>> 63687e66
import { useRecoilValue } from 'recoil';
import { editorInteractionStateAtom } from '../../../atoms/editorInteractionStateAtom';
import { colors } from '../../../theme/colors';
import { codeEditorBaseStyles, codeEditorCommentStyles } from './styles';

export function Console() {
  const {
    consoleOutput: [consoleOutput],
    spillError: [spillError],
  } = useCodeEditor();
  const { mode } = useRecoilValue(editorInteractionStateAtom);
  const hasOutput = Boolean(consoleOutput?.stdErr?.length || consoleOutput?.stdOut?.length || spillError);

  return (
    <div
      contentEditable={hasOutput}
      suppressContentEditableWarning={true}
      spellCheck={false}
      onKeyDown={(e) => {
        if (((e.metaKey || e.ctrlKey) && e.key === 'a') || ((e.metaKey || e.ctrlKey) && e.key === 'c')) {
          // Allow a few commands, but nothing else
        } else {
          e.preventDefault();
        }
      }}
      className="overflow-y-auto whitespace-pre-wrap pl-3 pr-4 outline-none"
      style={codeEditorBaseStyles}
      // Disable Grammarly
      data-gramm="false"
      data-gramm_editor="false"
      data-enable-grammarly="false"
    >
      {hasOutput ? (
        <>
          {spillError && (
            <span style={{ display: 'flex', alignItems: 'center', gap: '8px', color: colors.error }}>
              SPILL ERROR: Array output could not expand because it would overwrite existing content. To fix this,
              remove content in cell
              {spillError.length > 1 ? 's' : ''}{' '}
              {spillError.map(
                (pos, index) =>
                  `(${pos.x}, ${pos.y})${
                    index !== spillError.length - 1 ? (index === spillError.length - 2 ? ', and ' : ', ') : '.'
                  }`
              )}
            </span>
          )}
          {consoleOutput?.stdErr && (
            <span style={{ display: 'flex', alignItems: 'center', gap: '8px', color: colors.error }}>
              ERROR: {consoleOutput?.stdErr}
            </span>
          )}
          {consoleOutput?.stdOut}
        </>
      ) : (
        <div className="mt-1" style={{ ...codeEditorCommentStyles }}>
          {mode === 'Python' ? 'Print statements, standard out, and errors will show here.' : 'Errors will show here.'}
        </div>
      )}
    </div>
  );
}<|MERGE_RESOLUTION|>--- conflicted
+++ resolved
@@ -1,20 +1,4 @@
-<<<<<<< HEAD
-import { Coordinate } from '@/app/gridGL/types/size';
-import { TooltipHint } from '@/app/ui/components/TooltipHint';
-import { SchemaViewer } from '@/app/ui/connections/SchemaViewer';
-import { PanelPositionBottomIcon, PanelPositionLeftIcon } from '@/app/ui/icons';
-import { CodeEditorPanelData, PanelPosition } from '@/app/ui/menus/CodeEditor/useCodeEditorPanelData';
-import type { EvaluationResult } from '@/app/web-workers/pythonWebWorker/pythonTypes';
-import { useRootRouteLoaderData } from '@/routes/_root';
-import { Type } from '@/shared/components/Type';
-import { ROUTES } from '@/shared/constants/routes';
-import { Tabs, TabsContent, TabsList, TabsTrigger } from '@/shared/shadcn/ui/tabs';
-import { cn } from '@/shared/shadcn/utils';
-import { IconButton } from '@mui/material';
-import { useState } from 'react';
-=======
 import { useCodeEditor } from '@/app/ui/menus/CodeEditor/CodeEditorContext';
->>>>>>> 63687e66
 import { useRecoilValue } from 'recoil';
 import { editorInteractionStateAtom } from '../../../atoms/editorInteractionStateAtom';
 import { colors } from '../../../theme/colors';
