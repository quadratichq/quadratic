--- conflicted
+++ resolved
@@ -1,68 +1,13 @@
 import { codeEditorAtom } from '@/app/atoms/codeEditorAtom';
 import { Coordinate } from '@/app/gridGL/types/size';
 import { JsCodeCell, Pos } from '@/app/quadratic-core-types';
-<<<<<<< HEAD
-import { useCallback } from 'react';
-import { useSetRecoilState } from 'recoil';
-=======
-import { quadraticCore } from '@/app/web-workers/quadraticCore/quadraticCore';
 import { useRecoilCallback } from 'recoil';
->>>>>>> 2f66eb27
 
 export const useUpdateCodeEditor = () => {
   const updateCodeEditor = useRecoilCallback(
     ({ set }) =>
-      async (sheetId: string, x: number, y: number, pushCodeCell?: JsCodeCell, initialCode?: string) => {
+      (sheetId: string, x: number, y: number, codeCell?: JsCodeCell, initialCode?: string) => {
         if (!sheetId) return;
-
-<<<<<<< HEAD
-  const updateCodeEditor = useCallback(
-    (sheetId: string, x: number, y: number, codeCell?: JsCodeCell, initialCode?: string) => {
-      if (!sheetId) return;
-
-      if (codeCell) {
-        const newEvaluationResult = codeCell.evaluation_result ? JSON.parse(codeCell.evaluation_result) : {};
-        setCodeEditorState((prev) => ({
-          ...prev,
-          showCodeEditor: true,
-          loading: false,
-          codeCell: {
-            sheetId,
-            pos: { x, y },
-            language: codeCell.language,
-          },
-          codeString: codeCell.code_string,
-          editorContent: initialCode ?? codeCell.code_string,
-          evaluationResult: { ...newEvaluationResult, ...codeCell.return_info },
-          cellsAccessed: codeCell.cells_accessed,
-          consoleOutput: { stdOut: codeCell.std_out ?? undefined, stdErr: codeCell.std_err ?? undefined },
-          spillError: codeCell.spill_error?.map((c: Pos) => ({ x: Number(c.x), y: Number(c.y) } as Coordinate)),
-        }));
-      } else {
-        setCodeEditorState((prev) => ({
-          ...prev,
-          loading: false,
-          codeCell: {
-            sheetId,
-            pos: { x, y },
-            language: prev.codeCell.language,
-          },
-          codeString: '',
-          editorContent: initialCode ?? '',
-          evaluationResult: undefined,
-          cellsAccessed: undefined,
-          consoleOutput: undefined,
-          spillError: undefined,
-        }));
-      }
-    },
-    [setCodeEditorState]
-=======
-        let codeCell = pushCodeCell;
-        if (!codeCell) {
-          set(codeEditorAtom, (prev) => ({ ...prev, loading: true }));
-          codeCell = await quadraticCore.getCodeCell(sheetId, x, y);
-        }
 
         if (codeCell) {
           const newEvaluationResult = codeCell.evaluation_result ? JSON.parse(codeCell.evaluation_result) : {};
@@ -101,7 +46,6 @@
         }
       },
     []
->>>>>>> 2f66eb27
   );
 
   return { updateCodeEditor };
