--- conflicted
+++ resolved
@@ -1,12 +1,7 @@
 import { aiResearcherAtom, defaultAIResearcherState, ParseAIResearcherResult } from '@/app/atoms/aiResearcherAtom';
 import { codeEditorAtom } from '@/app/atoms/codeEditorAtom';
-<<<<<<< HEAD
-import { Coordinate } from '@/app/gridGL/types/size';
-import { JsCodeCell, Pos } from '@/app/quadratic-core-types';
+import { JsCodeCell, JsCoordinate, Pos } from '@/app/quadratic-core-types';
 import { parseCodeString } from '@/app/ui/menus/AIResearcher/parseAIResearcherCodeString';
-=======
-import { JsCodeCell, JsCoordinate, Pos } from '@/app/quadratic-core-types';
->>>>>>> d2ab5e65
 import { useRecoilCallback } from 'recoil';
 
 export const useUpdateCodeEditor = () => {
