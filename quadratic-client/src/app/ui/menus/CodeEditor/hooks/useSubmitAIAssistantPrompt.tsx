--- conflicted
+++ resolved
@@ -247,24 +247,10 @@
 
             for (const toolCall of response.toolCalls) {
               if (Object.values(AITool).includes(toolCall.name as AITool)) {
-<<<<<<< HEAD
-                const aiTool = toolCall.name as AITool;
-                const argsObject = toolCall.arguments ? JSON.parse(toolCall.arguments) : {};
-                const args = aiToolsSpec[aiTool].responseSchema.parse(argsObject);
-                const toolResultContent = await aiToolsActions[aiTool](args as any, {
-                  source: 'AIAssistant',
-                  chatId,
-                  messageIndex: lastMessageIndex + 1,
-                });
-                toolResultMessage.content.push({
-                  id: toolCall.id,
-                  content: toolResultContent,
-                });
-=======
                 try {
                   inlineEditorHandler.close({ skipFocusGrid: true });
                   const aiTool = toolCall.name as AITool;
-                  const argsObject = JSON.parse(toolCall.arguments);
+                  const argsObject = toolCall.arguments ? JSON.parse(toolCall.arguments) : {};
                   const args = aiToolsSpec[aiTool].responseSchema.parse(argsObject);
                   const toolResultContent = await aiToolsActions[aiTool](args as any, {
                     source: 'AIAssistant',
@@ -286,7 +272,6 @@
                     ],
                   });
                 }
->>>>>>> e9af81cd
               } else {
                 toolResultMessage.content.push({
                   id: toolCall.id,
