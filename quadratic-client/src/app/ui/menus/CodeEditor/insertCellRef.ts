--- conflicted
+++ resolved
@@ -77,22 +77,14 @@
       const start = { x: multiCursor.left, y: multiCursor.top };
       const end = { x: multiCursor.right - 1, y: multiCursor.bottom - 1 };
       if (sheet) {
-<<<<<<< HEAD
-        ref = `getCells(${start.x}, ${start.y}, ${end.x}, ${end.y}, '${sheet}')`;
-=======
-        ref = `await cells(${start.x}, ${start.y}, ${end.x}, ${end.y}, '${sheet}')`;
->>>>>>> 821a8222
+        ref = `cells(${start.x}, ${start.y}, ${end.x}, ${end.y}, '${sheet}')`;
       } else {
         if (relative) {
           ref = `relCells(${start.x - selectedCell.x}, ${start.y - selectedCell.y}, ${end.x - selectedCell.x}, ${
             end.y - selectedCell.y
           })`;
         } else {
-<<<<<<< HEAD
-          ref = `getCells(${start.x}, ${start.y}, ${end.x}, ${end.y})`;
-=======
-          ref = `await cells(${start.x}, ${start.y}, ${end.x}, ${end.y})`;
->>>>>>> 821a8222
+          ref = `cells(${start.x}, ${start.y}, ${end.x}, ${end.y})`;
         }
       }
     } else {
