import {
  aiAssistantLoadingAtom,
  aiAssistantWaitingOnMessageIndexAtom,
  codeEditorCodeCellAtom,
  codeEditorConsoleOutputAtom,
  codeEditorEditorContentAtom,
  codeEditorEvaluationResultAtom,
  codeEditorLoadingAtom,
  codeEditorSpillErrorAtom,
  codeEditorUnsavedChangesAtom,
} from '@/app/atoms/codeEditorAtom';
import { getLanguage } from '@/app/helpers/codeCellLanguage';
import { FixSpillError } from '@/app/ui/components/FixSpillError';
import { useSubmitAIAssistantPrompt } from '@/app/ui/menus/CodeEditor/hooks/useSubmitAIAssistantPrompt';
import { codeEditorBaseStyles } from '@/app/ui/menus/CodeEditor/styles';
import { DOCUMENTATION_JAVASCRIPT_RETURN_DATA, DOCUMENTATION_URL } from '@/shared/constants/urls';
import { Button } from '@/shared/shadcn/ui/button';
import { cn } from '@/shared/shadcn/utils';
import mixpanel from 'mixpanel-browser';
<<<<<<< HEAD
import type { JSX, ReactNode } from 'react';
import { useMemo } from 'react';
=======
import type { ReactNode } from 'react';
import { memo, useMemo } from 'react';
>>>>>>> 8bfd45ca
import { Link } from 'react-router-dom';
import { useRecoilValue } from 'recoil';

export const ReturnTypeInspector = memo(() => {
  const loading = useRecoilValue(codeEditorLoadingAtom);
  const { language } = useRecoilValue(codeEditorCodeCellAtom);
  const mode = useMemo(() => getLanguage(language), [language]);
  const spillError = useRecoilValue(codeEditorSpillErrorAtom);
  const editorContent = useRecoilValue(codeEditorEditorContentAtom);
  const evaluationResult = useRecoilValue(codeEditorEvaluationResultAtom);
  const unsavedChanges = useRecoilValue(codeEditorUnsavedChangesAtom);
  const consoleOutput = useRecoilValue(codeEditorConsoleOutputAtom);
  const codeCellRecoil = useRecoilValue(codeEditorCodeCellAtom);
  const aiAssistantLoading = useRecoilValue(aiAssistantLoadingAtom);
  const aiAssistantWaitingOnMessageIndex = useRecoilValue(aiAssistantWaitingOnMessageIndexAtom);

  const { submitPrompt } = useSubmitAIAssistantPrompt();

  const show = evaluationResult?.line_number && evaluationResult?.output_type && !unsavedChanges;

  let message: JSX.Element | undefined = undefined;
  let action: JSX.Element | undefined = undefined;
  let hasError = false;

  if (consoleOutput?.stdErr) {
    hasError = true;
    message = (
      <p>
        Returned <ReturnType isError>error</ReturnType>{' '}
      </p>
    );
    action = (
      <Button
        size="sm"
        variant="destructive"
        className="ml-auto"
        onClick={() => {
          mixpanel.track('[AIAssistant].fixWithAI', {
            language: codeCellRecoil.language,
          });
          submitPrompt({
            content: [{ type: 'text', text: 'Fix the error in the code cell' }],
            messageIndex: 0,
            codeCell: codeCellRecoil,
          }).catch(console.error);
        }}
        disabled={aiAssistantLoading || aiAssistantWaitingOnMessageIndex !== undefined}
      >
        Fix in AI chat
      </Button>
    );
  } else if (spillError) {
    hasError = true;
    message = (
      <p>
        Returned <ReturnType isError>error</ReturnType> (spill)
      </p>
    );
    action = <FixSpillError codeCell={codeCellRecoil} evaluationResult={evaluationResult ?? {}} />;
  } else if (mode === 'Python') {
    message = show ? (
      <>
        {evaluationResult.line_number ? `Line ${evaluationResult.line_number} returned ` : 'Returned '}

        <ReturnType>{evaluationResult?.output_type}</ReturnType>

        {evaluationResult?.output_type === 'NoneType' && (
          <>
            {' '}
            <Link
              to={DOCUMENTATION_URL + '/writing-python/return-data-to-the-sheet'}
              target="_blank"
              rel="nofollow"
              className="underline"
            >
              (docs)
            </Link>
          </>
        )}
      </>
    ) : (
      <>
        Last line returns to the sheet{' '}
        <Link
          to={DOCUMENTATION_URL + '/writing-python/return-data-to-the-sheet'}
          target="_blank"
          rel="nofollow"
          className="underline"
        >
          (docs)
        </Link>
      </>
    );
  } else if (mode === 'Javascript') {
    message = show ? (
      <>
        {evaluationResult.line_number ? `Line ${evaluationResult.line_number} returned ` : 'Returned '}
        <ReturnType>{evaluationResult.output_type}</ReturnType>
      </>
    ) : (
      <>
        Use `return` to send data to the sheet{' '}
        <Link to={DOCUMENTATION_JAVASCRIPT_RETURN_DATA} target="_blank" rel="nofollow" className="underline">
          (docs)
        </Link>
      </>
    );
  } else if (mode === 'Connection' && show && evaluationResult?.output_type) {
    const fullMessage = evaluationResult.output_type.split('\n');
    message = (
      <>
        Returned <ReturnType>{fullMessage[0]}</ReturnType>
        {fullMessage[1]}
      </>
    );
  }

  if (message === undefined || language === 'Formula' || !editorContent || loading) {
    return null;
  }

  return (
    <div
      className={cn(
        'flex h-10 items-center gap-6 whitespace-pre-wrap px-6 text-muted-foreground outline-none',
        hasError && 'text-destructive'
      )}
      style={{
        ...codeEditorBaseStyles,
      }}
    >
      <span style={{ transform: 'scaleX(-1)', display: 'inline-block', fontSize: '10px' }}>⮐</span>

      <span className="leading-snug">{message}</span>

      {action && <span className="ml-auto font-sans">{action}</span>}
    </div>
  );
});

const ReturnType = memo(({ children, isError }: { children: ReactNode; isError?: boolean }) => {
  return (
    <span className={cn('rounded-md px-1 py-0.5', isError ? 'bg-destructive-foreground' : 'bg-accent')}>
      {children}
    </span>
  );
});<|MERGE_RESOLUTION|>--- conflicted
+++ resolved
@@ -17,13 +17,8 @@
 import { Button } from '@/shared/shadcn/ui/button';
 import { cn } from '@/shared/shadcn/utils';
 import mixpanel from 'mixpanel-browser';
-<<<<<<< HEAD
 import type { JSX, ReactNode } from 'react';
-import { useMemo } from 'react';
-=======
-import type { ReactNode } from 'react';
 import { memo, useMemo } from 'react';
->>>>>>> 8bfd45ca
 import { Link } from 'react-router-dom';
 import { useRecoilValue } from 'recoil';
 
