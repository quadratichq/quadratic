import { codeEditorLanguageAtom } from '@/app/atoms/codeEditorAtom';
import { getLanguage } from '@/app/helpers/codeCellLanguage';
import { adjustPercentages } from '@/app/ui/menus/CodeEditor/panels/adjustPercentages';
import useLocalStorage, { SetValue } from '@/shared/hooks/useLocalStorage';
import { Dispatch, SetStateAction, useCallback, useEffect, useMemo } from 'react';
import { useRecoilValue } from 'recoil';

export type PanelPosition = 'bottom' | 'left';

export interface CodeEditorPanelData {
  editorWidth: number;
  setEditorWidth: (value: number | ((old: number) => number)) => void;
  editorHeightPercentage: number;
  setEditorHeightPercentage: (value: number | ((old: number) => number)) => void;
  panelWidth: number;
  setPanelWidth: (value: number | ((old: number) => number)) => void;
  panelHeightPercentage: number;
  setPanelHeightPercentage: (value: number) => void;
  panelHeightPercentages: number[];
  setPanelHeightPercentages: SetValue<number[]>;
  panelPosition: PanelPosition;
  setPanelPosition: SetValue<PanelPosition>;
  adjustPanelPercentage: (index: number, newValue: number) => void;
  panelHidden: boolean[];
  setPanelHidden: Dispatch<SetStateAction<boolean[]>>;
  bottomHidden: boolean;
  setBottomHidden: Dispatch<SetStateAction<boolean>>;
}

export const MIN_WIDTH_PANEL = 300;

// this is computed based on the minimum size of the sheet bar with `Sheet 1` as
// the only visible sheet. TODO: this should be computed dynamically so we can
// take into account browser font sizes and other factors
export const MIN_WIDTH_VISIBLE_GRID = 215;

// maximum width for showing the editor
const MAX_WIDTH = 1024;

const HIDDEN_2 = [false, false];
const HIDDEN_1 = [false];
const HEIGHT_PERCENT_2 = [50, 50];
const HEIGHT_PERCENT_1 = [100];

export const useCodeEditorPanelData = (): CodeEditorPanelData => {
  const language = useRecoilValue(codeEditorLanguageAtom);
  const [editorWidth, setEditorWidth] = useLocalStorage<number>(
    'codeEditorWidth',
    window.innerWidth * 0.35 // default to 35% of the window width
  );

  // this stores the height when editor is in vertical mode
  const [editorHeightPercentage, setEditorHeightPercentage] = useLocalStorage<number>(`codeEditorHeightPercentage`, 75);

<<<<<<< HEAD
  const type = useMemo(() => getLanguage(mode), [mode]);
=======
  const type = getLanguage(language);
>>>>>>> 87117f61

  // this stores the width/height when editor is in horizontal mode
  const [panelWidth, setPanelWidth] = useLocalStorage('codeEditorPanelWidth', MIN_WIDTH_PANEL);
  const [panelHeightPercentage, setPanelHeightPercentage] = useLocalStorage<number>(
    `codeEditorPanelHeightPercentage${type}`,
    50
  );
  const [panelHidden, setPanelHidden] = useLocalStorage<boolean[]>(
    `codeEditorPanelHidden${type}`,
    type === 'Connection' ? HIDDEN_2 : HIDDEN_1
  );
  // stores the heights when in horizontal mode (Connection has 2 panels, others have 1)
  const [panelHeightPercentages, setPanelHeightPercentages] = useLocalStorage<number[]>(
    `codeEditorPanelHeightPercentages${type}`,
    type === 'Connection' ? HEIGHT_PERCENT_2 : HEIGHT_PERCENT_1
  );
  const [panelPosition, setPanelPosition] = useLocalStorage<PanelPosition>('codeEditorPanelPosition', 'bottom');
  const [bottomHidden, setBottomHidden] = useLocalStorage('codeEditorPanelBottom', false);

  // attempts to adjust percentages of panel to match the new value
  const adjustPanelPercentage = useCallback(
    (index: number, newValue: number) => {
      adjustPercentages(panelHeightPercentages, setPanelHeightPercentages, index, newValue);
    },
    [panelHeightPercentages, setPanelHeightPercentages]
  );

  // Whenever we change the position of the panel to be left-to-right, make sure
  // there's enough width for the editor and the panel
  useEffect(() => {
    if (panelPosition === 'left') {
      if (editorWidth + panelWidth > window.innerWidth - MIN_WIDTH_VISIBLE_GRID) {
        setPanelWidth(MIN_WIDTH_PANEL);
        setEditorWidth(window.innerWidth - MIN_WIDTH_PANEL - MIN_WIDTH_VISIBLE_GRID);
      }
    }
    // eslint-disable-next-line react-hooks/exhaustive-deps
  }, [panelPosition]);

  // When the window resizes, recalculate the appropriate proportions for
  // the editor and the panel
  useEffect(() => {
    const handleResize = (event: any) => {
      const width = event.target.innerWidth;

      if (width < MAX_WIDTH) return;

      const availableWidth = width - MIN_WIDTH_VISIBLE_GRID;
      if (panelPosition === 'left' && panelWidth + editorWidth > availableWidth) {
        const totalOldWidth = editorWidth + panelWidth;

        setEditorWidth((oldEditorWidth) => {
          const editorPercentage = oldEditorWidth / totalOldWidth;
          return availableWidth * editorPercentage;
        });

        setPanelWidth((oldPanelWidth) => {
          const panelPercentage = oldPanelWidth / totalOldWidth;
          return availableWidth * panelPercentage;
        });
      } else if (panelPosition === 'bottom' && editorWidth > availableWidth) {
        const totalOldWidth = editorWidth;
        setEditorWidth((oldEditorWidth) => {
          const editorPercentage = oldEditorWidth / totalOldWidth;
          return availableWidth * editorPercentage;
        });
      }
      setBottomHidden(false);
    };

    window.addEventListener('resize', handleResize, true);
    return () => {
      window.removeEventListener('resize', handleResize, true);
    };
  }, [editorWidth, panelPosition, panelWidth, setBottomHidden, setEditorWidth, setPanelWidth]);

  return useMemo(() => {
    return {
      editorWidth,
      setEditorWidth,
      editorHeightPercentage,
      setEditorHeightPercentage,
      panelWidth,
      setPanelWidth,
      panelHeightPercentage,
      setPanelHeightPercentage,
      panelHeightPercentages,
      setPanelHeightPercentages,
      adjustPanelPercentage,
      panelPosition,
      setPanelPosition,
      panelHidden,
      setPanelHidden,
      bottomHidden,
      setBottomHidden,
    };
  }, [
    editorWidth,
    setEditorWidth,
    editorHeightPercentage,
    setEditorHeightPercentage,
    panelWidth,
    setPanelWidth,
    panelHeightPercentage,
    setPanelHeightPercentage,
    panelHeightPercentages,
    setPanelHeightPercentages,
    adjustPanelPercentage,
    panelPosition,
    setPanelPosition,
    panelHidden,
    setPanelHidden,
    bottomHidden,
    setBottomHidden,
  ]);
};<|MERGE_RESOLUTION|>--- conflicted
+++ resolved
@@ -52,11 +52,7 @@
   // this stores the height when editor is in vertical mode
   const [editorHeightPercentage, setEditorHeightPercentage] = useLocalStorage<number>(`codeEditorHeightPercentage`, 75);
 
-<<<<<<< HEAD
-  const type = useMemo(() => getLanguage(mode), [mode]);
-=======
-  const type = getLanguage(language);
->>>>>>> 87117f61
+  const type = useMemo(() => getLanguage(language), [language]);
 
   // this stores the width/height when editor is in horizontal mode
   const [panelWidth, setPanelWidth] = useLocalStorage('codeEditorPanelWidth', MIN_WIDTH_PANEL);
