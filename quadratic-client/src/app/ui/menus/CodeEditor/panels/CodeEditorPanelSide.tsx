--- conflicted
+++ resolved
@@ -148,26 +148,6 @@
           </PanelBox>
         </>
       )}
-<<<<<<< HEAD
-      {isAuthenticated && isConnection && panels.length === 3 && (
-        <ResizeControl
-          style={{ top: panels[0].height + panels[1].height }}
-          disabled={!panels[1].open && !panels[2]?.open}
-          position="HORIZONTAL"
-          setState={(e) => changeResizeBar(e, false)}
-        />
-      )}
-      {isAuthenticated && isConnection && (
-        <PanelBox
-          id="panel-2"
-          title="Schema"
-          open={panels[2].open}
-          toggleOpen={panels[2].toggleOpen}
-          height={panels[2].height}
-        >
-          <SchemaViewer />
-        </PanelBox>
-=======
       {/* panels.length === 3 */}
       {showDataBrowser && (
         <>
@@ -179,7 +159,7 @@
           />
           <PanelBox
             id="panel-2"
-            title="Data browser"
+            title="Schema"
             open={panels[2].open}
             toggleOpen={panels[2].toggleOpen}
             height={panels[2].height}
@@ -187,7 +167,6 @@
             <SchemaViewer />
           </PanelBox>
         </>
->>>>>>> 4c9df8e7
       )}
     </div>
   );
