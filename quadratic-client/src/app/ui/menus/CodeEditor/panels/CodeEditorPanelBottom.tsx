import {
  codeEditorConsoleOutputAtom,
  codeEditorPanelBottomActiveTabAtom,
  codeEditorSpillErrorAtom,
} from '@/app/atoms/codeEditorAtom';
<<<<<<< HEAD
import {
  editorInteractionStateSelectedCellAtom,
  editorInteractionStateSelectedCellSheetAtom,
} from '@/app/atoms/editorInteractionStateAtom';
import { events } from '@/app/events/events';
import { Console } from '@/app/ui/menus/CodeEditor/Console';
import { useCodeEditorPanelData } from '@/app/ui/menus/CodeEditor/panels/useCodeEditorPanelData';
import { AIIcon } from '@/shared/components/Icons';
=======
import { AIAssistant } from '@/app/ui/menus/AIAssistant/AIAssistant';
import { Console } from '@/app/ui/menus/CodeEditor/Console';
import { useCodeEditorPanelData } from '@/app/ui/menus/CodeEditor/panels/useCodeEditorPanelData';
>>>>>>> b53e628c
import { Button } from '@/shared/shadcn/ui/button';
import { Tabs, TabsContent, TabsList, TabsTrigger } from '@/shared/shadcn/ui/tabs';
import { TooltipPopover } from '@/shared/shadcn/ui/tooltip';
import { cn } from '@/shared/shadcn/utils';
import { ChevronRightIcon } from '@radix-ui/react-icons';
import { ReactNode, useMemo } from 'react';
import { useRecoilState, useRecoilValue } from 'recoil';

export type PanelTab = 'console' | 'data-browser';

<<<<<<< HEAD
interface Props {
  schemaBrowser: ReactNode | undefined;
}

export function CodeEditorPanelBottom({ schemaBrowser }: Props) {
  const { bottomHidden, setBottomHidden } = useCodeEditorPanelData();
  const selectedCellSheet = useRecoilValue(editorInteractionStateSelectedCellSheetAtom);
  const selectedCell = useRecoilValue(editorInteractionStateSelectedCellAtom);
  const consoleOutput = useRecoilValue(codeEditorConsoleOutputAtom);
  const spillError = useRecoilValue(codeEditorSpillErrorAtom);
  const [panelBottomActiveTab, setPanelBottomActiveTab] = useRecoilState(codeEditorPanelBottomActiveTabAtom);
=======
interface CodeEditorPanelBottomProps {
  schemaBrowser: ReactNode | undefined;
  showAIAssistant: boolean;
}

export function CodeEditorPanelBottom({ schemaBrowser, showAIAssistant }: CodeEditorPanelBottomProps) {
  const { bottomHidden, setBottomHidden } = useCodeEditorPanelData();
  const consoleOutput = useRecoilValue(codeEditorConsoleOutputAtom);
  const spillError = useRecoilValue(codeEditorSpillErrorAtom);
  const [tab, setTab] = useRecoilState(codeEditorPanelBottomActiveTabAtom);
>>>>>>> b53e628c
  const hasOutput = useMemo(
    () => Boolean(consoleOutput?.stdErr?.length || consoleOutput?.stdOut?.length || spillError),
    [consoleOutput?.stdErr?.length, consoleOutput?.stdOut?.length, spillError]
  );

  return (
    <Tabs
      value={panelBottomActiveTab}
      onValueChange={(value) => {
        setPanelBottomActiveTab(value as PanelTab);
        if (bottomHidden) {
          setBottomHidden((prev) => !prev);
        }
      }}
      className={'grid h-full grid-rows-[auto_1fr]'}
    >
      <div className={cn('flex select-none items-center px-2 pt-0.5', bottomHidden && 'border-t border-border')}>
        <Button variant={'link'} onClick={() => setBottomHidden(!bottomHidden)} className="mr-2 p-0">
          <ChevronRightIcon
            className={cn(
              'h-4 w-4 shrink-0 text-muted-foreground transition-transform duration-200',
              !bottomHidden ? 'rotate-90' : ''
            )}
          />
        </Button>
        <TabsList>
          {schemaBrowser && <TabsTrigger value="data-browser">Schema</TabsTrigger>}
<<<<<<< HEAD

=======
          {showAIAssistant && <TabsTrigger value="ai-assistant">AI Assistant</TabsTrigger>}
>>>>>>> b53e628c
          <TabsTrigger
            value="console"
            className={cn(
              `relative font-medium after:absolute after:right-1 after:top-4`,
              // Special indicators when the console isn't active and there's output
              hasOutput && `after:h-[4px] after:w-[4px] after:rounded-full after:content-['']`,
              consoleOutput?.stdErr ? 'after:bg-destructive' : 'after:bg-muted-foreground'
            )}
          >
            Console
          </TabsTrigger>

          {consoleOutput?.stdErr ? (
            <TooltipPopover label={'Ask AI to fix error'}>
              <Button
                className="ml-2"
                size="sm"
                onClick={() => {
                  events.emit('askAICodeCell', selectedCellSheet, selectedCell);
                }}
              >
                <AIIcon />
              </Button>
            </TooltipPopover>
          ) : null}
        </TabsList>
      </div>

      <TabsContent value="console" className="m-0 grow overflow-hidden">
        {!bottomHidden && (
          <div className="h-full pt-2">
            <Console />
          </div>
        )}
      </TabsContent>

<<<<<<< HEAD
=======
      {showAIAssistant && (
        <TabsContent value="ai-assistant" className="m-0 grow overflow-hidden">
          {!bottomHidden && <AIAssistant autoFocus={true} />}
        </TabsContent>
      )}

>>>>>>> b53e628c
      {schemaBrowser && (
        <TabsContent value="data-browser" className="m-0 grow overflow-hidden">
          {bottomHidden ? null : schemaBrowser}
        </TabsContent>
      )}
    </Tabs>
  );
}<|MERGE_RESOLUTION|>--- conflicted
+++ resolved
@@ -3,7 +3,6 @@
   codeEditorPanelBottomActiveTabAtom,
   codeEditorSpillErrorAtom,
 } from '@/app/atoms/codeEditorAtom';
-<<<<<<< HEAD
 import {
   editorInteractionStateSelectedCellAtom,
   editorInteractionStateSelectedCellSheetAtom,
@@ -12,11 +11,6 @@
 import { Console } from '@/app/ui/menus/CodeEditor/Console';
 import { useCodeEditorPanelData } from '@/app/ui/menus/CodeEditor/panels/useCodeEditorPanelData';
 import { AIIcon } from '@/shared/components/Icons';
-=======
-import { AIAssistant } from '@/app/ui/menus/AIAssistant/AIAssistant';
-import { Console } from '@/app/ui/menus/CodeEditor/Console';
-import { useCodeEditorPanelData } from '@/app/ui/menus/CodeEditor/panels/useCodeEditorPanelData';
->>>>>>> b53e628c
 import { Button } from '@/shared/shadcn/ui/button';
 import { Tabs, TabsContent, TabsList, TabsTrigger } from '@/shared/shadcn/ui/tabs';
 import { TooltipPopover } from '@/shared/shadcn/ui/tooltip';
@@ -27,7 +21,6 @@
 
 export type PanelTab = 'console' | 'data-browser';
 
-<<<<<<< HEAD
 interface Props {
   schemaBrowser: ReactNode | undefined;
 }
@@ -39,18 +32,6 @@
   const consoleOutput = useRecoilValue(codeEditorConsoleOutputAtom);
   const spillError = useRecoilValue(codeEditorSpillErrorAtom);
   const [panelBottomActiveTab, setPanelBottomActiveTab] = useRecoilState(codeEditorPanelBottomActiveTabAtom);
-=======
-interface CodeEditorPanelBottomProps {
-  schemaBrowser: ReactNode | undefined;
-  showAIAssistant: boolean;
-}
-
-export function CodeEditorPanelBottom({ schemaBrowser, showAIAssistant }: CodeEditorPanelBottomProps) {
-  const { bottomHidden, setBottomHidden } = useCodeEditorPanelData();
-  const consoleOutput = useRecoilValue(codeEditorConsoleOutputAtom);
-  const spillError = useRecoilValue(codeEditorSpillErrorAtom);
-  const [tab, setTab] = useRecoilState(codeEditorPanelBottomActiveTabAtom);
->>>>>>> b53e628c
   const hasOutput = useMemo(
     () => Boolean(consoleOutput?.stdErr?.length || consoleOutput?.stdOut?.length || spillError),
     [consoleOutput?.stdErr?.length, consoleOutput?.stdOut?.length, spillError]
@@ -78,11 +59,6 @@
         </Button>
         <TabsList>
           {schemaBrowser && <TabsTrigger value="data-browser">Schema</TabsTrigger>}
-<<<<<<< HEAD
-
-=======
-          {showAIAssistant && <TabsTrigger value="ai-assistant">AI Assistant</TabsTrigger>}
->>>>>>> b53e628c
           <TabsTrigger
             value="console"
             className={cn(
@@ -119,15 +95,6 @@
         )}
       </TabsContent>
 
-<<<<<<< HEAD
-=======
-      {showAIAssistant && (
-        <TabsContent value="ai-assistant" className="m-0 grow overflow-hidden">
-          {!bottomHidden && <AIAssistant autoFocus={true} />}
-        </TabsContent>
-      )}
-
->>>>>>> b53e628c
       {schemaBrowser && (
         <TabsContent value="data-browser" className="m-0 grow overflow-hidden">
           {bottomHidden ? null : schemaBrowser}
