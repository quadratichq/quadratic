import { hasPermissionToEditFile } from '@/app/actions';
import {
  codeEditorCodeCellAtom,
  codeEditorShowDiffEditorAtom,
  codeEditorUnsavedChangesAtom,
} from '@/app/atoms/codeEditorAtom';
import { editorInteractionStatePermissionsAtom } from '@/app/atoms/editorInteractionStateAtom';
import { events } from '@/app/events/events';
import { sheets } from '@/app/grid/controller/Sheets';
import { codeCellIsAConnection, getCodeCell, getConnectionUuid, getLanguage } from '@/app/helpers/codeCellLanguage';
import { KeyboardSymbols } from '@/app/helpers/keyboardSymbols';
import { getTableNameFromPos, xyToA1 } from '@/app/quadratic-rust-client/quadratic_rust_client';
import { LanguageIcon } from '@/app/ui/components/LanguageIcon';
import { useConnectionsFetcher } from '@/app/ui/hooks/useConnectionsFetcher';
import { CodeEditorRefButton } from '@/app/ui/menus/CodeEditor/CodeEditorRefButton';
import { SnippetsPopover } from '@/app/ui/menus/CodeEditor/SnippetsPopover';
import { useCancelRun } from '@/app/ui/menus/CodeEditor/hooks/useCancelRun';
import { useCloseCodeEditor } from '@/app/ui/menus/CodeEditor/hooks/useCloseCodeEditor';
import { useSaveAndRunCell } from '@/app/ui/menus/CodeEditor/hooks/useSaveAndRunCell';
import type { PanelPosition } from '@/app/ui/menus/CodeEditor/panels/useCodeEditorPanelData';
import { useCodeEditorPanelData } from '@/app/ui/menus/CodeEditor/panels/useCodeEditorPanelData';
import type { CodeRun } from '@/app/web-workers/CodeRun';
import type { LanguageState } from '@/app/web-workers/languageTypes';
import type { MultiplayerUser } from '@/app/web-workers/multiplayerWebWorker/multiplayerTypes';
import {
  CloseIcon,
  DockToBottomIcon,
  DockToRightIcon,
  SaveAndRunIcon,
  SaveAndRunStopIcon,
  SpinnerIcon,
} from '@/shared/components/Icons';
import { useFileRouteLoaderData } from '@/shared/hooks/useFileRouteLoaderData';
import { Button } from '@/shared/shadcn/ui/button';
import { TooltipPopover } from '@/shared/shadcn/ui/tooltip';
import { cn } from '@/shared/shadcn/utils';
<<<<<<< HEAD
import { CircularProgress } from '@mui/material';
import type * as monaco from 'monaco-editor';
import type { MouseEvent } from 'react';
import { useCallback, useEffect, useMemo, useState } from 'react';
=======
import * as monaco from 'monaco-editor';
import { MouseEvent, useCallback, useEffect, useMemo, useState } from 'react';
>>>>>>> 8ea136c9
import { useRecoilValue } from 'recoil';

interface CodeEditorHeaderProps {
  editorInst: monaco.editor.IStandaloneCodeEditor | null;
}

export const CodeEditorHeader = ({ editorInst }: CodeEditorHeaderProps) => {
  const {
    userMakingRequest: { teamPermissions },
  } = useFileRouteLoaderData();

  const permissions = useRecoilValue(editorInteractionStatePermissionsAtom);
  const [currentSheetId, setCurrentSheetId] = useState<string>(sheets.sheet.id);
  const codeCellState = useRecoilValue(codeEditorCodeCellAtom);
  const unsavedChanges = useRecoilValue(codeEditorUnsavedChangesAtom);
  const showDiffEditor = useRecoilValue(codeEditorShowDiffEditorAtom);
  const codeCell = useMemo(() => getCodeCell(codeCellState.language), [codeCellState.language]);
  const language = useMemo(() => getLanguage(codeCellState.language), [codeCellState.language]);
  const isConnection = useMemo(() => codeCellIsAConnection(codeCellState.language), [codeCellState.language]);
  const hasPermission = useMemo(
    () => hasPermissionToEditFile(permissions) && (isConnection ? teamPermissions?.includes('TEAM_EDIT') : true),
    [permissions, teamPermissions, isConnection]
  );
  const { panelPosition, setPanelPosition } = useCodeEditorPanelData();
  const connectionsFetcher = useConnectionsFetcher();

  const a1Pos = useMemo(() => {
    const pos = xyToA1(codeCellState.pos.x, codeCellState.pos.y);
    const tableName = getTableNameFromPos(
      sheets.a1Context,
      codeCellState.sheetId,
      codeCellState.pos.x,
      codeCellState.pos.y
    );
    if (tableName) {
      return `${tableName} (${pos})`;
    } else {
      return `Cell ${pos}`;
    }
  }, [codeCellState.pos.x, codeCellState.pos.y, codeCellState.sheetId]);

  // Get the connection name (it's possible the user won't have access to it
  // because they're in a file they have access to but not the team — or
  // the connection was deleted)
  const currentConnectionName = useMemo(() => {
    if (connectionsFetcher.data) {
      const connectionUuid = getConnectionUuid(codeCellState.language);
      const foundConnection = connectionsFetcher.data.connections.find(({ uuid }) => uuid === connectionUuid);
      if (foundConnection) {
        return foundConnection.name;
      }
    }
    return '';
  }, [codeCellState.language, connectionsFetcher.data]);

  // Keep track of the current sheet ID so we know whether to show the sheet name or not
  const currentCodeEditorCellIsNotInActiveSheet = useMemo(
    () => currentSheetId !== codeCellState.sheetId,
    [currentSheetId, codeCellState.sheetId]
  );
  const currentSheetNameOfActiveCodeEditorCell = useMemo(
    () => sheets.getById(codeCellState.sheetId)?.name,
    [codeCellState.sheetId]
  );

  const { cancelRun } = useCancelRun();
  const { saveAndRunCell } = useSaveAndRunCell();
  const { closeEditor } = useCloseCodeEditor({ editorInst });

  useEffect(() => {
    const updateSheetName = () => setCurrentSheetId(sheets.sheet.id);
    events.on('changeSheet', updateSheetName);
    return () => {
      events.off('changeSheet', updateSheetName);
    };
  }, []);

  // show when this cell is already in the execution queue
  const [isRunningComputation, setIsRunningComputation] = useState<false | 'multiplayer' | 'player'>(false);
  useEffect(() => {
    // update running computation for player
    const playerState = (_state: LanguageState, current?: CodeRun, awaitingExecution?: CodeRun[]) => {
      if (
        current &&
        current.sheetPos.sheetId === sheets.sheet.id &&
        current.sheetPos.x === codeCellState.pos.x &&
        current.sheetPos.y === codeCellState.pos.y
      ) {
        setIsRunningComputation('player');
      } else if (
        awaitingExecution?.length &&
        awaitingExecution.find(
          (cell) =>
            cell.sheetPos.sheetId === sheets.sheet.id &&
            cell.sheetPos.x === codeCellState.pos.x &&
            cell.sheetPos.y === codeCellState.pos.y
        )
      ) {
        setIsRunningComputation('player');
      } else {
        setIsRunningComputation((current) => {
          if (current === 'player') {
            return false;
          }
          return current;
        });
      }
    };

    // update running computation for multiplayer
    const multiplayerUpdate = (users: MultiplayerUser[]) => {
      if (
        users.find(
          (user) =>
            user.parsedCodeRunning &&
            user.parsedCodeRunning.find(
              (sheetPos) =>
                sheetPos.sheetId === codeCellState.sheetId &&
                sheetPos.x === codeCellState.pos.x &&
                sheetPos.y === codeCellState.pos.y
            )
        )
      ) {
        setIsRunningComputation('multiplayer');
      } else {
        setIsRunningComputation((current) => {
          if (current === 'multiplayer') {
            return false;
          }
          return current;
        });
      }
    };

    events.on('pythonState', playerState);
    events.on('javascriptState', playerState);
    events.on('connectionState', playerState);
    events.on('multiplayerUpdate', multiplayerUpdate);
    return () => {
      events.off('pythonState', playerState);
      events.off('javascriptState', playerState);
      events.off('connectionState', playerState);
      events.off('multiplayerUpdate', multiplayerUpdate);
    };
  }, [codeCellState.pos.x, codeCellState.pos.y, codeCellState.sheetId]);

  // const description = useMemo(() => {
  //   if (codeCell) {
  //     if (htmlCellsHandler.isHtmlCell(codeCellState.pos.x, codeCellState.pos.y)) {
  //       return 'Python chart at';
  //     } else if (
  //       pixiApp.cellsSheets
  //         .getById(codeCellState.sheetId)
  //         ?.cellsImages.isImageCell(codeCellState.pos.x, codeCellState.pos.y)
  //     ) {
  //       return 'JS chart at';
  //     } else {
  //       return 'Cell at';
  //     }
  //   } else {
  //     return '';
  //   }
  // }, [codeCell, codeCellState.pos.x, codeCellState.pos.y, codeCellState.sheetId]);

  const changePanelPosition = useCallback(
    (e: MouseEvent<HTMLButtonElement>) => {
      setPanelPosition((prev: PanelPosition) => (prev === 'left' ? 'bottom' : 'left'));
      e.currentTarget.blur();
    },
    [setPanelPosition]
  );

  return (
    <div className="flex items-center border-l border-border py-1 pl-3 pr-2">
      <div
        className={cn(
          `relative`,
          unsavedChanges &&
            `after:pointer-events-none after:absolute after:-bottom-0.5 after:-right-0.5 after:h-3 after:w-3 after:rounded-full after:border-2 after:border-solid after:border-background after:bg-gray-400 after:content-['']`
        )}
      >
        <TooltipPopover label={`${codeCell?.label}${unsavedChanges ? ' · Unsaved changes' : ''}`} side="bottom">
          <div className="flex items-center">
            <LanguageIcon language={codeCell?.id} fontSize="small" />
          </div>
        </TooltipPopover>
      </div>

      <div className="mx-2 flex flex-col truncate">
        <div className="text-sm font-medium leading-4">
          {a1Pos}
          {currentCodeEditorCellIsNotInActiveSheet && (
            <span className="ml-1 min-w-0 truncate">- {currentSheetNameOfActiveCodeEditorCell}</span>
          )}
        </div>

        {currentConnectionName && (
          <div className="text-xs leading-4 text-muted-foreground">Connection: {currentConnectionName}</div>
        )}
      </div>

      <div className="ml-auto flex flex-shrink-0 items-center gap-1 py-1">
        {isRunningComputation && (
          <TooltipPopover label={`${language} executing…`} side="bottom">
            <SpinnerIcon className="mr-2 text-primary" />
          </TooltipPopover>
        )}

        {hasPermission && !showDiffEditor && (
          <>
            {['Python', 'Javascript', 'Formula', 'Connection'].includes(language as string) && <CodeEditorRefButton />}

            {['Python', 'Javascript'].includes(language as string) && <SnippetsPopover editorInst={editorInst} />}

            {!isRunningComputation ? (
              <TooltipPopover
                label={`Save & run`}
                shortcut={`${KeyboardSymbols.Command}${KeyboardSymbols.Enter}`}
                side="bottom"
              >
                <Button
                  id="QuadraticCodeEditorRunButtonID"
                  onClick={saveAndRunCell}
                  size="icon-sm"
                  className="mx-1 rounded-full"
                >
                  <SaveAndRunIcon />
                </Button>
              </TooltipPopover>
            ) : (
              <TooltipPopover label={`Cancel execution`} shortcut={`${KeyboardSymbols.Command} Esc`} side="bottom">
                <Button onClick={cancelRun} size="icon-sm" className="mx-1 rounded-full">
                  <SaveAndRunStopIcon />
                </Button>
              </TooltipPopover>
            )}
          </>
        )}

        <hr className="mx-2 h-4 border-l border-border" />

        <TooltipPopover label={`Move panel ${panelPosition === 'left' ? 'to bottom' : 'to left'}`} side="bottom">
          <Button onClick={changePanelPosition} size="icon-sm" variant="ghost" className="text-muted-foreground">
            {panelPosition === 'left' ? <DockToBottomIcon /> : <DockToRightIcon />}
          </Button>
        </TooltipPopover>

        <TooltipPopover label={`Close`} shortcut={`Esc`} side="bottom">
          <Button
            variant="ghost"
            id="QuadraticCodeEditorCloseButtonID"
            onClick={() => closeEditor(false)}
            size="icon-sm"
            className="text-muted-foreground hover:text-foreground"
          >
            <CloseIcon />
          </Button>
        </TooltipPopover>
      </div>
    </div>
  );
};<|MERGE_RESOLUTION|>--- conflicted
+++ resolved
@@ -34,15 +34,9 @@
 import { Button } from '@/shared/shadcn/ui/button';
 import { TooltipPopover } from '@/shared/shadcn/ui/tooltip';
 import { cn } from '@/shared/shadcn/utils';
-<<<<<<< HEAD
-import { CircularProgress } from '@mui/material';
 import type * as monaco from 'monaco-editor';
 import type { MouseEvent } from 'react';
 import { useCallback, useEffect, useMemo, useState } from 'react';
-=======
-import * as monaco from 'monaco-editor';
-import { MouseEvent, useCallback, useEffect, useMemo, useState } from 'react';
->>>>>>> 8ea136c9
 import { useRecoilValue } from 'recoil';
 
 interface CodeEditorHeaderProps {
