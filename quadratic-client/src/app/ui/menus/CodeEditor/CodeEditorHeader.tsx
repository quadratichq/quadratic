import { hasPermissionToEditFile } from '@/app/actions';
<<<<<<< HEAD
import { codeEditorEditorContentAtom, codeEditorModifiedEditorContentAtom } from '@/app/atoms/codeEditorAtom';
=======
>>>>>>> b53e628c
import {
  editorInteractionStateModeAtom,
  editorInteractionStatePermissionsAtom,
  editorInteractionStateSelectedCellSheetAtom,
} from '@/app/atoms/editorInteractionStateAtom';
import { events } from '@/app/events/events';
import { sheets } from '@/app/grid/controller/Sheets';
import { SheetPosTS } from '@/app/gridGL/types/size';
import { codeCellIsAConnection, getCodeCell, getConnectionUuid, getLanguage } from '@/app/helpers/codeCellLanguage';
import { KeyboardSymbols } from '@/app/helpers/keyboardSymbols';
import { LanguageIcon } from '@/app/ui/components/LanguageIcon';
import { TooltipHint } from '@/app/ui/components/TooltipHint';
import { useConnectionsFetcher } from '@/app/ui/hooks/useConnectionsFetcher';
import { CodeEditorDiffButtons } from '@/app/ui/menus/CodeEditor/CodeEditorDiffButtons';
import { CodeEditorRefButton } from '@/app/ui/menus/CodeEditor/CodeEditorRefButton';
import { SnippetsPopover } from '@/app/ui/menus/CodeEditor/SnippetsPopover';
import type { CodeRun } from '@/app/web-workers/CodeRun';
import { LanguageState } from '@/app/web-workers/languageTypes';
import { MultiplayerUser } from '@/app/web-workers/multiplayerWebWorker/multiplayerTypes';
import { useFileRouteLoaderData } from '@/shared/hooks/useFileRouteLoaderData';
import { cn } from '@/shared/shadcn/utils';
import { Close, PlayArrow, Stop } from '@mui/icons-material';
import { CircularProgress, IconButton } from '@mui/material';
import * as monaco from 'monaco-editor';
import { useEffect, useMemo, useState } from 'react';
import { useRecoilValue } from 'recoil';

<<<<<<< HEAD
type CodeEditorHeaderProps = {
=======
interface CodeEditorHeaderProps {
>>>>>>> b53e628c
  cellLocation: SheetPosTS | undefined;
  unsaved: boolean;
  saveAndRunCell: () => void;
  cancelRun: () => void;
  closeEditor: () => void;
  editorRef: React.MutableRefObject<monaco.editor.IStandaloneCodeEditor | null>;
<<<<<<< HEAD
};
=======
}
>>>>>>> b53e628c

export const CodeEditorHeader = (props: CodeEditorHeaderProps) => {
  const { cellLocation, unsaved, saveAndRunCell, cancelRun, closeEditor, editorRef } = props;
  const {
    userMakingRequest: { teamPermissions },
  } = useFileRouteLoaderData();
<<<<<<< HEAD
  const editorContent = useRecoilValue(codeEditorEditorContentAtom);
  const modifiedEditorContent = useRecoilValue(codeEditorModifiedEditorContentAtom);
=======
>>>>>>> b53e628c
  const selectedCellSheet = useRecoilValue(editorInteractionStateSelectedCellSheetAtom);
  const mode = useRecoilValue(editorInteractionStateModeAtom);
  const permissions = useRecoilValue(editorInteractionStatePermissionsAtom);
  const [currentSheetId, setCurrentSheetId] = useState<string>(sheets.sheet.id);
  const isConnection = useMemo(() => codeCellIsAConnection(mode), [mode]);
  const hasPermission = useMemo(
    () => hasPermissionToEditFile(permissions) && (isConnection ? teamPermissions?.includes('TEAM_EDIT') : true),
    [permissions, teamPermissions, isConnection]
  );
  const codeCell = useMemo(() => getCodeCell(mode), [mode]);
  const connectionsFetcher = useConnectionsFetcher();
  const language = useMemo(() => getLanguage(mode), [mode]);

  // Get the connection name (it's possible the user won't have access to it
  // because they're in a file they have access to but not the team — or
  // the connection was deleted)
  const currentConnectionName = useMemo(() => {
    if (connectionsFetcher.data) {
      const connectionUuid = getConnectionUuid(mode);
      const foundConnection = connectionsFetcher.data.connections.find(({ uuid }) => uuid === connectionUuid);
      if (foundConnection) {
        return foundConnection.name;
      }
    }
    return '';
  }, [connectionsFetcher.data, mode]);

  // Keep track of the current sheet ID so we know whether to show the sheet name or not
  const currentCodeEditorCellIsNotInActiveSheet = useMemo(
    () => currentSheetId !== selectedCellSheet,
    [currentSheetId, selectedCellSheet]
  );
  const currentSheetNameOfActiveCodeEditorCell = useMemo(
    () => sheets.getById(selectedCellSheet)?.name,
    [selectedCellSheet]
  );

  useEffect(() => {
    const updateSheetName = () => setCurrentSheetId(sheets.sheet.id);
    events.on('changeSheet', updateSheetName);
    return () => {
      events.off('changeSheet', updateSheetName);
    };
    // eslint-disable-next-line react-hooks/exhaustive-deps
  }, []);

  // show when this cell is already in the execution queue
  const [isRunningComputation, setIsRunningComputation] = useState<false | 'multiplayer' | 'player'>(false);
  useEffect(() => {
    // update running computation for player
    const playerState = (_state: LanguageState, current?: CodeRun, awaitingExecution?: CodeRun[]) => {
      if (!cellLocation) return;
      if (
        current &&
        current.sheetPos.x === cellLocation.x &&
        current.sheetPos.y === cellLocation.y &&
        current.sheetPos.sheetId === sheets.sheet.id
      ) {
        setIsRunningComputation('player');
      } else if (
        awaitingExecution?.length &&
        awaitingExecution.find(
          (cell) =>
            cell.sheetPos.x === cellLocation.x &&
            cell.sheetPos.y === cellLocation.y &&
            cell.sheetPos.sheetId === sheets.sheet.id
        )
      ) {
        setIsRunningComputation('player');
      } else {
        setIsRunningComputation((current) => {
          if (current === 'player') {
            return false;
          }
          return current;
        });
      }
    };

    // update running computation for multiplayer
    const multiplayerUpdate = (users: MultiplayerUser[]) => {
      if (!cellLocation) return;
      if (
        users.find(
          (user) =>
            user.parsedCodeRunning &&
            user.parsedCodeRunning.find(
              (sheetPos) =>
                sheetPos.sheetId === cellLocation.sheetId &&
                sheetPos.x === cellLocation.x &&
                sheetPos.y === cellLocation.y
            )
        )
      ) {
        setIsRunningComputation('multiplayer');
      } else {
        setIsRunningComputation((current) => {
          if (current === 'multiplayer') {
            return false;
          }
          return current;
        });
      }
    };

    events.on('pythonState', playerState);
    events.on('javascriptState', playerState);
    events.on('connectionState', playerState);
    events.on('multiplayerUpdate', multiplayerUpdate);
    return () => {
      events.off('pythonState', playerState);
      events.off('javascriptState', playerState);
      events.off('connectionState', playerState);
      events.off('multiplayerUpdate', multiplayerUpdate);
    };
  }, [cellLocation]);

  if (!cellLocation) return null;

  return (
    <div className="flex items-center px-3 py-1">
      <div
        className={cn(
          `relative`,
          unsaved &&
            `after:pointer-events-none after:absolute after:-bottom-0.5 after:-right-0.5 after:h-3 after:w-3 after:rounded-full after:border-2 after:border-solid after:border-background after:bg-gray-400 after:content-['']`
        )}
      >
        <TooltipHint title={`${codeCell?.label}${unsaved ? ' · Unsaved changes' : ''}`} placement="bottom">
          <div className="flex items-center">
            <LanguageIcon language={codeCell?.id} fontSize="small" />
          </div>
        </TooltipHint>
      </div>

      <div className="mx-2 flex flex-col truncate">
        <div className="text-sm font-medium leading-4">
          Cell ({cellLocation.x}, {cellLocation.y})
          {currentCodeEditorCellIsNotInActiveSheet && (
            <span className="ml-1 min-w-0 truncate">- {currentSheetNameOfActiveCodeEditorCell}</span>
          )}
        </div>

        {currentConnectionName && (
          <div className="text-xs leading-4 text-muted-foreground">Connection: {currentConnectionName}</div>
        )}
      </div>

      <div className="ml-auto flex flex-shrink-0 items-center gap-2">
        {isRunningComputation && (
          <TooltipHint title={`${language} executing…`} placement="bottom">
            <CircularProgress size="1rem" color={'primary'} className={`mr-2`} />
          </TooltipHint>
        )}

        {hasPermission && (
          <>
<<<<<<< HEAD
            {modifiedEditorContent !== undefined && modifiedEditorContent !== editorContent ? (
              <CodeEditorDiffButtons />
            ) : (
              <>
                {['Python', 'Javascript', 'Formula'].includes(language as string) && <CodeEditorRefButton />}

                {['Python', 'Javascript'].includes(language as string) && <SnippetsPopover editorRef={editorRef} />}

                {!isRunningComputation ? (
                  <TooltipHint title="Save & run" shortcut={`${KeyboardSymbols.Command}↵`} placement="bottom">
                    <span>
                      <IconButton
                        id="QuadraticCodeEditorRunButtonID"
                        size="small"
                        color="primary"
                        onClick={saveAndRunCell}
                      >
                        <PlayArrow />
                      </IconButton>
                    </span>
                  </TooltipHint>
                ) : (
                  <TooltipHint title="Cancel execution" shortcut={`${KeyboardSymbols.Command}␛`} placement="bottom">
                    <span>
                      <IconButton size="small" color="primary" onClick={cancelRun} disabled={!isRunningComputation}>
                        <Stop />
                      </IconButton>
                    </span>
                  </TooltipHint>
                )}
              </>
=======
            {['Python', 'Javascript', 'Formula'].includes(language as string) && <CodeEditorRefButton />}

            {['Python', 'Javascript'].includes(language as string) && <SnippetsPopover editorRef={editorRef} />}

            {!isRunningComputation ? (
              <TooltipHint title="Save & run" shortcut={`${KeyboardSymbols.Command}↵`} placement="bottom">
                <span>
                  <IconButton id="QuadraticCodeEditorRunButtonID" size="small" color="primary" onClick={saveAndRunCell}>
                    <PlayArrow />
                  </IconButton>
                </span>
              </TooltipHint>
            ) : (
              <TooltipHint title="Cancel execution" shortcut={`${KeyboardSymbols.Command}␛`} placement="bottom">
                <span>
                  <IconButton size="small" color="primary" onClick={cancelRun} disabled={!isRunningComputation}>
                    <Stop />
                  </IconButton>
                </span>
              </TooltipHint>
>>>>>>> b53e628c
            )}
          </>
        )}

        <TooltipHint title="Close" shortcut="ESC" placement="bottom">
          <IconButton id="QuadraticCodeEditorCloseButtonID" size="small" onClick={closeEditor}>
            <Close />
          </IconButton>
        </TooltipHint>
      </div>
    </div>
  );
};<|MERGE_RESOLUTION|>--- conflicted
+++ resolved
@@ -1,8 +1,5 @@
 import { hasPermissionToEditFile } from '@/app/actions';
-<<<<<<< HEAD
 import { codeEditorEditorContentAtom, codeEditorModifiedEditorContentAtom } from '@/app/atoms/codeEditorAtom';
-=======
->>>>>>> b53e628c
 import {
   editorInteractionStateModeAtom,
   editorInteractionStatePermissionsAtom,
@@ -30,33 +27,22 @@
 import { useEffect, useMemo, useState } from 'react';
 import { useRecoilValue } from 'recoil';
 
-<<<<<<< HEAD
-type CodeEditorHeaderProps = {
-=======
 interface CodeEditorHeaderProps {
->>>>>>> b53e628c
   cellLocation: SheetPosTS | undefined;
   unsaved: boolean;
   saveAndRunCell: () => void;
   cancelRun: () => void;
   closeEditor: () => void;
   editorRef: React.MutableRefObject<monaco.editor.IStandaloneCodeEditor | null>;
-<<<<<<< HEAD
-};
-=======
 }
->>>>>>> b53e628c
 
 export const CodeEditorHeader = (props: CodeEditorHeaderProps) => {
   const { cellLocation, unsaved, saveAndRunCell, cancelRun, closeEditor, editorRef } = props;
   const {
     userMakingRequest: { teamPermissions },
   } = useFileRouteLoaderData();
-<<<<<<< HEAD
   const editorContent = useRecoilValue(codeEditorEditorContentAtom);
   const modifiedEditorContent = useRecoilValue(codeEditorModifiedEditorContentAtom);
-=======
->>>>>>> b53e628c
   const selectedCellSheet = useRecoilValue(editorInteractionStateSelectedCellSheetAtom);
   const mode = useRecoilValue(editorInteractionStateModeAtom);
   const permissions = useRecoilValue(editorInteractionStatePermissionsAtom);
@@ -214,7 +200,6 @@
 
         {hasPermission && (
           <>
-<<<<<<< HEAD
             {modifiedEditorContent !== undefined && modifiedEditorContent !== editorContent ? (
               <CodeEditorDiffButtons />
             ) : (
@@ -246,28 +231,6 @@
                   </TooltipHint>
                 )}
               </>
-=======
-            {['Python', 'Javascript', 'Formula'].includes(language as string) && <CodeEditorRefButton />}
-
-            {['Python', 'Javascript'].includes(language as string) && <SnippetsPopover editorRef={editorRef} />}
-
-            {!isRunningComputation ? (
-              <TooltipHint title="Save & run" shortcut={`${KeyboardSymbols.Command}↵`} placement="bottom">
-                <span>
-                  <IconButton id="QuadraticCodeEditorRunButtonID" size="small" color="primary" onClick={saveAndRunCell}>
-                    <PlayArrow />
-                  </IconButton>
-                </span>
-              </TooltipHint>
-            ) : (
-              <TooltipHint title="Cancel execution" shortcut={`${KeyboardSymbols.Command}␛`} placement="bottom">
-                <span>
-                  <IconButton size="small" color="primary" onClick={cancelRun} disabled={!isRunningComputation}>
-                    <Stop />
-                  </IconButton>
-                </span>
-              </TooltipHint>
->>>>>>> b53e628c
             )}
           </>
         )}
