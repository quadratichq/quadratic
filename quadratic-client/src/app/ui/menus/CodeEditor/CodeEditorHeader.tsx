--- conflicted
+++ resolved
@@ -1,15 +1,8 @@
 import { hasPermissionToEditFile } from '@/app/actions';
-<<<<<<< HEAD
-import {
-  codeEditorCellLocationAtom,
-  codeEditorShowDiffEditorAtom,
-  codeEditorUnsavedChangesAtom,
-} from '@/app/atoms/codeEditorAtom';
-=======
->>>>>>> 87117f61
 import {
   codeEditorLanguageAtom,
   codeEditorLocationAtom,
+  codeEditorShowDiffEditorAtom,
   codeEditorUnsavedChangesAtom,
 } from '@/app/atoms/codeEditorAtom';
 import { editorInteractionStatePermissionsAtom } from '@/app/atoms/editorInteractionStateAtom';
@@ -51,6 +44,7 @@
   const location = useRecoilValue(codeEditorLocationAtom);
   const language = useRecoilValue(codeEditorLanguageAtom);
   const unsavedChanges = useRecoilValue(codeEditorUnsavedChangesAtom);
+  const showDiffEditor = useRecoilValue(codeEditorShowDiffEditorAtom);
   const codeCell = useMemo(() => getCodeCell(language), [language]);
   const mode = useMemo(() => getLanguage(language), [language]);
   const isConnection = useMemo(() => codeCellIsAConnection(language), [language]);
@@ -60,13 +54,6 @@
   );
 
   const connectionsFetcher = useConnectionsFetcher();
-<<<<<<< HEAD
-  const language = useMemo(() => getLanguage(mode), [mode]);
-  const cellLocation = useRecoilValue(codeEditorCellLocationAtom);
-  const showDiffEditor = useRecoilValue(codeEditorShowDiffEditorAtom);
-  const unsavedChanges = useRecoilValue(codeEditorUnsavedChangesAtom);
-=======
->>>>>>> 87117f61
 
   // Get the connection name (it's possible the user won't have access to it
   // because they're in a file they have access to but not the team — or
@@ -212,14 +199,13 @@
 
         {hasPermission && (
           <>
-<<<<<<< HEAD
             {showDiffEditor ? (
               <CodeEditorDiffButtons />
             ) : (
               <>
-                {['Python', 'Javascript', 'Formula'].includes(language as string) && <CodeEditorRefButton />}
-
-                {['Python', 'Javascript'].includes(language as string) && <SnippetsPopover editorInst={editorInst} />}
+                {['Python', 'Javascript', 'Formula'].includes(mode as string) && <CodeEditorRefButton />}
+
+                {['Python', 'Javascript'].includes(mode as string) && <SnippetsPopover editorInst={editorInst} />}
 
                 {!isRunningComputation ? (
                   <TooltipHint title="Save & run" shortcut={`${KeyboardSymbols.Command}↵`} placement="bottom">
@@ -240,24 +226,6 @@
                   </TooltipHint>
                 )}
               </>
-=======
-            {['Python', 'Javascript', 'Formula'].includes(mode as string) && <CodeEditorRefButton />}
-
-            {['Python', 'Javascript'].includes(mode as string) && <SnippetsPopover editorInst={editorInst} />}
-
-            {!isRunningComputation ? (
-              <TooltipHint title="Save & run" shortcut={`${KeyboardSymbols.Command}↵`} placement="bottom">
-                <IconButton id="QuadraticCodeEditorRunButtonID" size="small" color="primary" onClick={saveAndRunCell}>
-                  <PlayArrow />
-                </IconButton>
-              </TooltipHint>
-            ) : (
-              <TooltipHint title="Cancel execution" shortcut={`${KeyboardSymbols.Command}␛`} placement="bottom">
-                <IconButton size="small" color="primary" onClick={cancelRun} disabled={!isRunningComputation}>
-                  <Stop />
-                </IconButton>
-              </TooltipHint>
->>>>>>> 87117f61
             )}
           </>
         )}
