--- conflicted
+++ resolved
@@ -1,19 +1,16 @@
 import { events } from '@/app/events/events';
 import { sheets } from '@/app/grid/controller/Sheets';
 import { SheetPosTS } from '@/app/gridGL/types/size';
-import { getCodeCell, getConnectionUuid } from '@/app/helpers/codeCellLanguage';
+import { getCodeCell, getConnectionUuid, getLanguage } from '@/app/helpers/codeCellLanguage';
+import { colors } from '@/app/theme/colors';
 import { LanguageIcon } from '@/app/ui/components/LanguageIcon';
 import { CodeEditorRefButton } from '@/app/ui/menus/CodeEditor/CodeEditorRefButton';
 import { LanguageState } from '@/app/web-workers/languageTypes';
 import { MultiplayerUser } from '@/app/web-workers/multiplayerWebWorker/multiplayerTypes';
-<<<<<<< HEAD
-import { CodeRun, PythonStateType } from '@/app/web-workers/pythonWebWorker/pythonClientMessages';
+import { CodeRun } from '@/app/web-workers/pythonWebWorker/pythonClientMessages';
 import { useFileMetaRouteLoaderData } from '@/routes/_file.$uuid';
-=======
-import { CodeRun } from '@/app/web-workers/pythonWebWorker/pythonClientMessages';
->>>>>>> f3aa6ab3
 import { cn } from '@/shared/shadcn/utils';
-import { Close, PlayArrow, Stop } from '@mui/icons-material';
+import { Close, PlayArrow, Stop, Subject } from '@mui/icons-material';
 import { CircularProgress, IconButton } from '@mui/material';
 import { useEffect, useState } from 'react';
 import { useRecoilValue } from 'recoil';
@@ -21,10 +18,7 @@
 import { editorInteractionStateAtom } from '../../../atoms/editorInteractionStateAtom';
 import { KeyboardSymbols } from '../../../helpers/keyboardSymbols';
 import { TooltipHint } from '../../components/TooltipHint';
-<<<<<<< HEAD
-=======
 import { Formula, JavaScript, Python } from '../../icons';
->>>>>>> f3aa6ab3
 import { SnippetsPopover } from './SnippetsPopover';
 
 interface Props {
@@ -43,6 +37,7 @@
   const hasPermission = hasPermissionToEditFile(editorInteractionState.permissions);
   const codeCell = getCodeCell(editorInteractionState.mode);
   const { connections } = useFileMetaRouteLoaderData();
+  const language = getLanguage(editorInteractionState.mode);
 
   const connectionUuid = getConnectionUuid(editorInteractionState.mode);
   const foundConnection = connections.find((connection) => connection.uuid === connectionUuid);
@@ -142,7 +137,6 @@
       >
         <TooltipHint title={`${codeCell?.label}${unsaved ? ' · Unsaved changes' : ''}`} placement="bottom">
           <div className="flex items-center">
-<<<<<<< HEAD
             <LanguageIcon language={codeCell?.id} fontSize="small" />
           </div>
         </TooltipHint>
@@ -156,24 +150,21 @@
         </div>
         {currentConnectionName && (
           <div className="text-xs leading-4 text-muted-foreground">Connection: {currentConnectionName}</div>
-=======
-            {language === 'Python' ? (
-              <Python sx={{ color: colors.languagePython }} fontSize="small" />
-            ) : language === 'Formula' ? (
-              <Formula sx={{ color: colors.languageFormula }} fontSize="small" />
-            ) : language === 'Javascript' ? (
-              <JavaScript sx={{ color: colors.languageJavascript }} fontSize="small" />
-            ) : (
-              <Subject fontSize="small" />
-            )}
-          </div>
-        </TooltipHint>
+        )}
+        {language === 'Python' ? (
+          <Python sx={{ color: colors.languagePython }} fontSize="small" />
+        ) : language === 'Formula' ? (
+          <Formula sx={{ color: colors.languageFormula }} fontSize="small" />
+        ) : language === 'Javascript' ? (
+          <JavaScript sx={{ color: colors.languageJavascript }} fontSize="small" />
+        ) : (
+          <Subject fontSize="small" />
+        )}
       </div>
       <div className="mx-2 flex truncate text-sm font-medium">
         Cell ({cellLocation.x}, {cellLocation.y}) {unsaved && ' - Unsaved changes'}
         {currentCodeEditorCellIsNotInActiveSheet && (
           <span className="ml-1 min-w-0 truncate">- {currentSheetNameOfActiveCodeEditorCell}</span>
->>>>>>> f3aa6ab3
         )}
       </div>
 
@@ -184,11 +175,7 @@
           </TooltipHint>
         )}
         {hasPermission && <CodeEditorRefButton />}
-<<<<<<< HEAD
-        {hasPermission && codeCell?.id === 'Python' && <SnippetsPopover />}
-=======
         {hasPermission && ['Python', 'Javascript'].includes(language as string) && <SnippetsPopover />}
->>>>>>> f3aa6ab3
         {hasPermission &&
           (!isRunningComputation ? (
             <TooltipHint title="Save & run" shortcut={`${KeyboardSymbols.Command}↵`} placement="bottom">
