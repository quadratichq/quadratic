--- conflicted
+++ resolved
@@ -11,24 +11,19 @@
 import { keyboardShortcutEnumToDisplay } from '@/app/helpers/keyboardShortcutsDisplay';
 import { KeyboardSymbols } from '@/app/helpers/keyboardSymbols';
 import { useIsAvailableArgs } from '@/app/ui/hooks/useIsAvailableArgs';
-<<<<<<< HEAD
-import { KernelMenu } from '@/app/ui/menus/BottomBar/KernelMenu';
+import { KernelMenu } from '@/app/ui/menus/KernelMenu/KernelMenu';
 import { scheduledTasksAtom } from '@/jotai/scheduledTasksAtom';
 import { useRootRouteLoaderData } from '@/routes/_root';
+import { showSettingsDialog } from '@/shared/atom/settingsDialogAtom';
 import {
   AIIcon,
   DatabaseIcon,
   ManageSearch,
   MemoryIcon,
   ScheduledTasksIcon,
+  SettingsIcon,
   SpinnerIcon,
 } from '@/shared/components/Icons';
-=======
-import { KernelMenu } from '@/app/ui/menus/KernelMenu/KernelMenu';
-import { useRootRouteLoaderData } from '@/routes/_root';
-import { showSettingsDialog } from '@/shared/atom/settingsDialogAtom';
-import { AIIcon, DatabaseIcon, ManageSearch, MemoryIcon, SettingsIcon, SpinnerIcon } from '@/shared/components/Icons';
->>>>>>> b2962afc
 import { QuadraticLogo } from '@/shared/components/QuadraticLogo';
 import { ShowAfter } from '@/shared/components/ShowAfter';
 import { Toggle } from '@/shared/shadcn/ui/toggle';
@@ -39,7 +34,6 @@
 import React from 'react';
 import { Link } from 'react-router';
 import { useRecoilState, useRecoilValue, useSetRecoilState } from 'recoil';
-
 const toggleCodeEditor = defaultActionSpec[Action.ShowCellTypeMenu];
 const toggleAIChat = defaultActionSpec[Action.ToggleAIAnalyst];
 
