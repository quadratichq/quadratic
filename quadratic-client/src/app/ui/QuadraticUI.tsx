import { hasPermissionToEditFile } from '@/app/actions';
import {
  editorInteractionStateFollowAtom,
  editorInteractionStatePermissionsAtom,
  editorInteractionStateShowCodeEditorAtom,
  editorInteractionStateShowNewFileMenuAtom,
  editorInteractionStateShowRenameFileMenuAtom,
  editorInteractionStateShowShareFileMenuAtom,
} from '@/app/atoms/editorInteractionStateAtom';
import { presentationModeAtom, showHeadingsAtom } from '@/app/atoms/gridSettingsAtom';
import { pixiApp } from '@/app/gridGL/pixiApp/PixiApp';
import QuadraticGrid from '@/app/gridGL/QuadraticGrid';
import { isEmbed } from '@/app/helpers/isEmbed';
import { FileDragDropWrapper } from '@/app/ui/components/FileDragDropWrapper';
import { useFileContext } from '@/app/ui/components/FileProvider';
import { Following } from '@/app/ui/components/Following';
import { PermissionOverlay } from '@/app/ui/components/PermissionOverlay';
import PresentationModeHint from '@/app/ui/components/PresentationModeHint';
import { useConnectionsFetcher } from '@/app/ui/hooks/useConnectionsFetcher';
import { AIAssistant } from '@/app/ui/menus/AIAssistant/AIAssistant';
import { BottomBar } from '@/app/ui/menus/BottomBar/BottomBar';
import CellTypeMenu from '@/app/ui/menus/CellTypeMenu';
import CodeEditor from '@/app/ui/menus/CodeEditor';
import CommandPalette from '@/app/ui/menus/CommandPalette';
import ConnectionsMenu from '@/app/ui/menus/ConnectionsMenu';
import FeedbackMenu from '@/app/ui/menus/FeedbackMenu';
import GoTo from '@/app/ui/menus/GoTo';
import SheetBar from '@/app/ui/menus/SheetBar';
import Toolbar from '@/app/ui/menus/Toolbar';
import { TopBar } from '@/app/ui/menus/TopBar/TopBar';
import { useMultiplayerUsers } from '@/app/ui/menus/TopBar/useMultiplayerUsers';
import { ValidationPanel } from '@/app/ui/menus/Validations/ValidationPanel';
import { QuadraticSidebar } from '@/app/ui/QuadraticSidebar';
import { UpdateAlertVersion } from '@/app/ui/UpdateAlertVersion';
import { NewFileDialog } from '@/dashboard/components/NewFileDialog';
import { useRootRouteLoaderData } from '@/routes/_root';
import { DialogRenameItem } from '@/shared/components/DialogRenameItem';
import { ShareFileDialog } from '@/shared/components/ShareDialog';
import { UserMessage } from '@/shared/components/UserMessage';
import { useFileRouteLoaderData } from '@/shared/hooks/useFileRouteLoaderData';
import { useEffect, useMemo } from 'react';
import { isMobile } from 'react-device-detect';
import { useNavigation, useParams } from 'react-router';
<<<<<<< HEAD
import { useRecoilState, useRecoilValue, useSetRecoilState } from 'recoil';
=======
import { useRecoilState } from 'recoil';
import { editorInteractionStateAtom } from '../atoms/editorInteractionStateAtom';
import QuadraticGrid from '../gridGL/QuadraticGrid';
import { pixiApp } from '../gridGL/pixiApp/PixiApp';
import { isEmbed } from '../helpers/isEmbed';
import { TopBar } from '../ui/menus/TopBar/TopBar';
import { QuadraticSidebar } from './QuadraticSidebar';
import { UpdateAlertVersion } from './UpdateAlertVersion';
import { FileDragDropWrapper } from './components/FileDragDropWrapper';
import { useFileContext } from './components/FileProvider';
import { Following } from './components/Following';
import { PermissionOverlay } from './components/PermissionOverlay';
import PresentationModeHint from './components/PresentationModeHint';
import { BottomBar } from './menus/BottomBar/BottomBar';
import CellTypeMenu from './menus/CellTypeMenu';
import CommandPalette from './menus/CommandPalette';
import FeedbackMenu from './menus/FeedbackMenu';
import SheetBar from './menus/SheetBar';
import { useMultiplayerUsers } from './menus/TopBar/useMultiplayerUsers';
import { ValidationPanel } from './menus/Validations/ValidationPanel';
>>>>>>> f511982c

export default function QuadraticUI() {
  const { isAuthenticated } = useRootRouteLoaderData();
  const {
    team: { uuid: teamUuid },
  } = useFileRouteLoaderData();
  const connectionsFetcher = useConnectionsFetcher();

  const showCodeEditor = useRecoilValue(editorInteractionStateShowCodeEditorAtom);
  const [showShareFileMenu, setShowShareFileMenu] = useRecoilState(editorInteractionStateShowShareFileMenuAtom);
  const [showNewFileMenu, setShowNewFileMenu] = useRecoilState(editorInteractionStateShowNewFileMenuAtom);
  const [showRenameFileMenu, setShowRenameFileMenu] = useRecoilState(editorInteractionStateShowRenameFileMenuAtom);

  const permissions = useRecoilValue(editorInteractionStatePermissionsAtom);
  const canEditFile = useMemo(() => hasPermissionToEditFile(permissions), [permissions]);

  const { users } = useMultiplayerUsers();
  const editorInteractionStateFollow = useRecoilValue(editorInteractionStateFollowAtom);
  const follow = useMemo(
    () =>
      editorInteractionStateFollow ? users.find((user) => user.session_id === editorInteractionStateFollow) : undefined,
    [editorInteractionStateFollow, users]
  );

  const navigation = useNavigation();
  const { uuid } = useParams() as { uuid: string };
  const { name, renameFile } = useFileContext();

  const presentationMode = useRecoilValue(presentationModeAtom);
  const setShowHeadings = useSetRecoilState(showHeadingsAtom);

  // Resize the canvas when user goes in/out of presentation mode
  useEffect(() => {
    pixiApp.resize();
  }, [presentationMode, showCodeEditor]);

  // For mobile, set Headers to not visible by default
  useEffect(() => {
    if (isMobile) {
      setShowHeadings(false);
      pixiApp.viewportChanged();
    }
    // eslint-disable-next-line
  }, []);

  return (
    <div
      style={{
        width: '100%',
        height: '100%',
        display: 'flex',
        // flexDirection: 'column',
        transition: '.3s ease opacity',
        opacity: 1,
        ...(navigation.state !== 'idle' ? { opacity: '.5', pointerEvents: 'none' } : {}),
      }}
    >
      {!presentationMode && !isEmbed && <QuadraticSidebar />}
      <div className="flex min-w-0 flex-grow flex-col" id="main">
        {!presentationMode && <TopBar />}
        {!presentationMode && !isEmbed && <Toolbar />}

        <div
          style={{
            width: '100%',
            height: '100%',
            display: 'flex',
            overflow: 'hidden',
            position: 'relative',
          }}
        >
          {canEditFile && isAuthenticated && <AIAssistant />}
          <FileDragDropWrapper>
            <QuadraticGrid />
            {!presentationMode && <SheetBar />}
          </FileDragDropWrapper>
          <CodeEditor />
          <ValidationPanel />
          <Following follow={follow} />
          <div
            style={{
              width: '100%',
              height: '100%',
              overflow: 'hidden',
              position: 'absolute',
              border: follow ? `3px solid ${follow.colorString}` : '',
              pointerEvents: 'none',
            }}
          ></div>
        </div>

        {!presentationMode && !isEmbed && <BottomBar />}
      </div>
      {/* Global overlay menus */}
      <FeedbackMenu />
      {showShareFileMenu && <ShareFileDialog onClose={() => setShowShareFileMenu(false)} name={name} uuid={uuid} />}
      {showNewFileMenu && (
        <NewFileDialog
          onClose={() => setShowNewFileMenu(false)}
          isPrivate={true}
          connections={connectionsFetcher.data ? connectionsFetcher.data.connections : []}
          teamUuid={teamUuid}
        />
      )}
      {presentationMode && <PresentationModeHint />}
<<<<<<< HEAD
      <CellTypeMenu />
      <CommandPalette />
      <GoTo />
      {showRenameFileMenu && (
=======
      {editorInteractionState.showCellTypeMenu && <CellTypeMenu />}
      {editorInteractionState.showCommandPalette && <CommandPalette />}
      {editorInteractionState.showRenameFileMenu && (
>>>>>>> f511982c
        <DialogRenameItem
          itemLabel="file"
          onClose={() => setShowRenameFileMenu(false)}
          onSave={(newValue) => renameFile(newValue)}
          value={name}
        />
      )}
      <ConnectionsMenu />
      <PermissionOverlay />
      {!isEmbed && <PermissionOverlay />}
      <UpdateAlertVersion />
      <UserMessage />
    </div>
  );
}<|MERGE_RESOLUTION|>--- conflicted
+++ resolved
@@ -24,7 +24,6 @@
 import CommandPalette from '@/app/ui/menus/CommandPalette';
 import ConnectionsMenu from '@/app/ui/menus/ConnectionsMenu';
 import FeedbackMenu from '@/app/ui/menus/FeedbackMenu';
-import GoTo from '@/app/ui/menus/GoTo';
 import SheetBar from '@/app/ui/menus/SheetBar';
 import Toolbar from '@/app/ui/menus/Toolbar';
 import { TopBar } from '@/app/ui/menus/TopBar/TopBar';
@@ -41,30 +40,7 @@
 import { useEffect, useMemo } from 'react';
 import { isMobile } from 'react-device-detect';
 import { useNavigation, useParams } from 'react-router';
-<<<<<<< HEAD
 import { useRecoilState, useRecoilValue, useSetRecoilState } from 'recoil';
-=======
-import { useRecoilState } from 'recoil';
-import { editorInteractionStateAtom } from '../atoms/editorInteractionStateAtom';
-import QuadraticGrid from '../gridGL/QuadraticGrid';
-import { pixiApp } from '../gridGL/pixiApp/PixiApp';
-import { isEmbed } from '../helpers/isEmbed';
-import { TopBar } from '../ui/menus/TopBar/TopBar';
-import { QuadraticSidebar } from './QuadraticSidebar';
-import { UpdateAlertVersion } from './UpdateAlertVersion';
-import { FileDragDropWrapper } from './components/FileDragDropWrapper';
-import { useFileContext } from './components/FileProvider';
-import { Following } from './components/Following';
-import { PermissionOverlay } from './components/PermissionOverlay';
-import PresentationModeHint from './components/PresentationModeHint';
-import { BottomBar } from './menus/BottomBar/BottomBar';
-import CellTypeMenu from './menus/CellTypeMenu';
-import CommandPalette from './menus/CommandPalette';
-import FeedbackMenu from './menus/FeedbackMenu';
-import SheetBar from './menus/SheetBar';
-import { useMultiplayerUsers } from './menus/TopBar/useMultiplayerUsers';
-import { ValidationPanel } from './menus/Validations/ValidationPanel';
->>>>>>> f511982c
 
 export default function QuadraticUI() {
   const { isAuthenticated } = useRootRouteLoaderData();
@@ -170,16 +146,9 @@
         />
       )}
       {presentationMode && <PresentationModeHint />}
-<<<<<<< HEAD
       <CellTypeMenu />
       <CommandPalette />
-      <GoTo />
       {showRenameFileMenu && (
-=======
-      {editorInteractionState.showCellTypeMenu && <CellTypeMenu />}
-      {editorInteractionState.showCommandPalette && <CommandPalette />}
-      {editorInteractionState.showRenameFileMenu && (
->>>>>>> f511982c
         <DialogRenameItem
           itemLabel="file"
           onClose={() => setShowRenameFileMenu(false)}
