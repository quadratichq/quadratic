import { useConnectionsFetcher } from '@/app/ui/hooks/useConnectionsFetcher';
import { useGridSettings } from '@/app/ui/hooks/useGridSettings';
import { CodeEditorProvider } from '@/app/ui/menus/CodeEditor/CodeEditorContext';
import ConnectionsMenu from '@/app/ui/menus/ConnectionsMenu';
import Toolbar from '@/app/ui/menus/Toolbar';
import { NewFileDialog } from '@/dashboard/components/NewFileDialog';
import { DialogRenameItem } from '@/shared/components/DialogRenameItem';
import { ShareFileDialog } from '@/shared/components/ShareDialog';
import { UserMessage } from '@/shared/components/UserMessage';
import { useFileRouteLoaderData } from '@/shared/hooks/useFileRouteLoaderData';
import { useEffect } from 'react';
import { isMobile } from 'react-device-detect';
import { useNavigation, useParams } from 'react-router';
import { useRecoilState } from 'recoil';
import { editorInteractionStateAtom } from '../atoms/editorInteractionStateAtom';
import QuadraticGrid from '../gridGL/QuadraticGrid';
import { pixiApp } from '../gridGL/pixiApp/PixiApp';
import { isEmbed } from '../helpers/isEmbed';
import { TopBar } from '../ui/menus/TopBar/TopBar';
import { QuadraticSidebar } from './QuadraticSidebar';
import { UpdateAlertVersion } from './UpdateAlertVersion';
import { FileDragDropWrapper } from './components/FileDragDropWrapper';
import { useFileContext } from './components/FileProvider';
import { Following } from './components/Following';
import { PermissionOverlay } from './components/PermissionOverlay';
import PresentationModeHint from './components/PresentationModeHint';
import { BottomBar } from './menus/BottomBar/BottomBar';
import CellTypeMenu from './menus/CellTypeMenu';
import CommandPalette from './menus/CommandPalette';
import FeedbackMenu from './menus/FeedbackMenu';
import SheetBar from './menus/SheetBar';
import { useMultiplayerUsers } from './menus/TopBar/useMultiplayerUsers';
import { ValidationPanel } from './menus/Validations/ValidationPanel';

export default function QuadraticUI() {
  const {
    team: { uuid: teamUuid },
  } = useFileRouteLoaderData();
  const connectionsFetcher = useConnectionsFetcher();
  const [editorInteractionState, setEditorInteractionState] = useRecoilState(editorInteractionStateAtom);
  const { presentationMode } = useGridSettings();
  const navigation = useNavigation();
  const { uuid } = useParams() as { uuid: string };
  const { name, renameFile } = useFileContext();
  const { users } = useMultiplayerUsers();
  const gridSettings = useGridSettings();
  const follow = editorInteractionState.follow
    ? users.find((user) => user.session_id === editorInteractionState.follow)
    : undefined;

  // Resize the canvas when user goes in/out of presentation mode
  useEffect(() => {
    pixiApp.resize();
  }, [presentationMode, editorInteractionState.showCodeEditor]);

  // For mobile, set Headers to not visible by default
  useEffect(() => {
    if (isMobile) {
      gridSettings.setShowHeadings(false);
      pixiApp.viewportChanged();
    }
    // eslint-disable-next-line
  }, []);

  return (
    <div
      style={{
        width: '100%',
        height: '100%',
        display: 'flex',
        // flexDirection: 'column',
        transition: '.3s ease opacity',
        opacity: 1,
        ...(navigation.state !== 'idle' ? { opacity: '.5', pointerEvents: 'none' } : {}),
      }}
    >
<<<<<<< HEAD
      {!presentationMode && <QuadraticSidebar />}
      <div className="flex min-w-0 flex-grow flex-col" id="main">
        {!presentationMode && <TopBar />}
        {!presentationMode && <Toolbar />}
=======
      {!presentationMode && !isEmbed && <QuadraticSidebar />}
      <div className="flex min-w-0 flex-grow flex-col" id="main">
        {!presentationMode && <TopBar />}
        {!presentationMode && !isEmbed && <Toolbar />}
>>>>>>> a301bdcd

        <div
          style={{
            width: '100%',
            height: '100%',
            display: 'flex',
            overflow: 'hidden',
            position: 'relative',
          }}
        >
          <FileDragDropWrapper>
            <QuadraticGrid />
            {!presentationMode && <SheetBar />}
          </FileDragDropWrapper>
          {editorInteractionState.showCodeEditor && <CodeEditorProvider />}
          {editorInteractionState.showValidation && <ValidationPanel />}
          <Following follow={follow} />
          <div
            style={{
              width: '100%',
              height: '100%',
              overflow: 'hidden',
              position: 'absolute',
              border: follow ? `3px solid ${follow.colorString}` : '',
              pointerEvents: 'none',
            }}
          ></div>
        </div>

        {!presentationMode && !isEmbed && <BottomBar />}
      </div>

      {/* Global overlay menus */}
      {editorInteractionState.showFeedbackMenu && <FeedbackMenu />}
      {editorInteractionState.showShareFileMenu && (
        <ShareFileDialog
          onClose={() => {
            setEditorInteractionState((prevState) => ({
              ...prevState,
              showShareFileMenu: false,
            }));
          }}
          name={name}
          uuid={uuid}
        />
      )}
      {editorInteractionState.showNewFileMenu && (
        <NewFileDialog
          onClose={() => {
            setEditorInteractionState((prev) => ({ ...prev, showNewFileMenu: false }));
          }}
          isPrivate={true}
          connections={connectionsFetcher.data ? connectionsFetcher.data.connections : []}
          teamUuid={teamUuid}
        />
      )}
      {presentationMode && <PresentationModeHint />}
      {editorInteractionState.showCellTypeMenu && <CellTypeMenu />}
      {editorInteractionState.showCommandPalette && <CommandPalette />}
<<<<<<< HEAD
      {editorInteractionState.showGoToMenu && <GoTo />}
=======
>>>>>>> a301bdcd
      {editorInteractionState.showRenameFileMenu && (
        <DialogRenameItem
          itemLabel="file"
          onClose={() => setEditorInteractionState((prev) => ({ ...prev, showRenameFileMenu: false }))}
          onSave={(newValue) => renameFile(newValue)}
          value={name}
        />
      )}
      <ConnectionsMenu />
      <PermissionOverlay />
      {!isEmbed && <PermissionOverlay />}
      <UpdateAlertVersion />
      <UserMessage />
    </div>
  );
}<|MERGE_RESOLUTION|>--- conflicted
+++ resolved
@@ -74,17 +74,10 @@
         ...(navigation.state !== 'idle' ? { opacity: '.5', pointerEvents: 'none' } : {}),
       }}
     >
-<<<<<<< HEAD
-      {!presentationMode && <QuadraticSidebar />}
-      <div className="flex min-w-0 flex-grow flex-col" id="main">
-        {!presentationMode && <TopBar />}
-        {!presentationMode && <Toolbar />}
-=======
       {!presentationMode && !isEmbed && <QuadraticSidebar />}
       <div className="flex min-w-0 flex-grow flex-col" id="main">
         {!presentationMode && <TopBar />}
         {!presentationMode && !isEmbed && <Toolbar />}
->>>>>>> a301bdcd
 
         <div
           style={{
@@ -144,10 +137,6 @@
       {presentationMode && <PresentationModeHint />}
       {editorInteractionState.showCellTypeMenu && <CellTypeMenu />}
       {editorInteractionState.showCommandPalette && <CommandPalette />}
-<<<<<<< HEAD
-      {editorInteractionState.showGoToMenu && <GoTo />}
-=======
->>>>>>> a301bdcd
       {editorInteractionState.showRenameFileMenu && (
         <DialogRenameItem
           itemLabel="file"
