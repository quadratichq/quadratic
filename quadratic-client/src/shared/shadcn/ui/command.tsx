--- conflicted
+++ resolved
@@ -25,12 +25,7 @@
   dialogProps: DialogProps;
   commandProps: React.ComponentPropsWithoutRef<typeof Command>;
   overlayProps?: React.ComponentPropsWithoutRef<typeof DialogOverlay>;
-<<<<<<< HEAD
 } & DialogProps;
-=======
-}
-interface CommandDialogProps extends DialogProps { }
->>>>>>> 20a76571
 
 const CommandDialog = ({ children, dialogProps, commandProps, overlayProps }: CommandDialogProps) => {
   return (
