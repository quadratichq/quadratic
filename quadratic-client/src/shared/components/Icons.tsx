/**
 * This is where we map all the icons we use to the ones from [Google's Material Symbols](https://fonts.google.com/icons)
 * We use Google’s recommended implementation strategy, which is loading the font
 * FWIW: the font is loaded via the root `index.html`
 * We import 20 dp icons, as those are the only ones we use at the moment.
 */
import { cn } from '@/shared/shadcn/utils';
import './icons.css';

/**
 * Base icon component, used to render icons from the Material Symbols font.
 */
interface BaseIconProps extends React.HTMLAttributes<HTMLSpanElement> {
  children: string;
  // TODO: if and when we need to use other sizes, we'll have this as a prop
  // Note: we'll have to load the additional sizes via the font loader in `index.html`
  //e.g. size: 'sm' | 'md' | 'lg' | 'xl' -> '20' '24' '40' '48';
}

const Icon = (props: BaseIconProps) => {
  const { children, className, ...rest } = props;
  return (
    <span className={`material-symbols-outlined material-symbols-20 ${className ? className : ''}`} {...rest}>
      {children}
    </span>
  );
};

/**
 * Individual icons from Material Symbols font.
 */
type IconProps = Omit<BaseIconProps, 'children'>;
export type IconComponent = React.FC<IconProps>;

export const AddIcon: IconComponent = (props) => {
  return <Icon {...props}>add</Icon>;
};

<<<<<<< HEAD
export const AIIcon: IconComponent = (props) => {
  return <Icon {...props}>auto_awesome</Icon>;
=======
export const AppearanceLightModeIcon: IconComponent = (props) => {
  return <Icon {...props}>light_mode</Icon>;
};

export const AppearanceDarkModeIcon: IconComponent = (props) => {
  return <Icon {...props}>dark_mode</Icon>;
};

export const AppearanceSystemModeIcon: IconComponent = (props) => {
  return <Icon {...props}>discover_tune</Icon>;
>>>>>>> da5996c4
};

export const ApiIcon: IconComponent = (props) => {
  return <Icon {...props}>api</Icon>;
};

export const ArrowDropDownIcon: IconComponent = (props) => {
  return <Icon {...props}>arrow_drop_down</Icon>;
};

export const ArrowDropDownCircleIcon: IconComponent = (props) => {
  return <Icon {...props}>arrow_drop_down_circle</Icon>;
};

export const BorderAllIcon: IconComponent = (props) => {
  return <Icon {...props}>border_all</Icon>;
};

export const BorderOuterIcon: IconComponent = (props) => {
  return <Icon {...props}>border_outer</Icon>;
};

export const BorderInnerIcon: IconComponent = (props) => {
  return <Icon {...props}>border_inner</Icon>;
};

export const BorderVerticalIcon: IconComponent = (props) => {
  return <Icon {...props}>border_vertical</Icon>;
};

export const BorderHorizontalIcon: IconComponent = (props) => {
  return <Icon {...props}>border_horizontal</Icon>;
};

export const BorderLeftIcon: IconComponent = (props) => {
  return <Icon {...props}>border_left</Icon>;
};

export const BorderRightIcon: IconComponent = (props) => {
  return <Icon {...props}>border_right</Icon>;
};

export const BorderTopIcon: IconComponent = (props) => {
  return <Icon {...props}>border_top</Icon>;
};

export const BorderBottomIcon: IconComponent = (props) => {
  return <Icon {...props}>border_bottom</Icon>;
};

export const BorderClearIcon: IconComponent = (props) => {
  return <Icon {...props}>border_clear</Icon>;
};

export const BorderStyleIcon: IconComponent = (props) => {
  return <Icon {...props}>border_style</Icon>;
};

export const BorderColorIcon: IconComponent = (props) => {
  return <Icon {...props}>border_color</Icon>;
};

export const CheckBoxIcon: IconComponent = (props) => {
  return <Icon {...props}>check_box</Icon>;
};

export const CheckIcon: IconComponent = (props) => {
  return <Icon {...props}>check</Icon>;
};

export const CheckSmallIcon: IconComponent = (props) => {
  return <Icon {...props}>check_small</Icon>;
};

export const ChevronLeftIcon: IconComponent = (props) => {
  return <Icon {...props}>chevron_left</Icon>;
};

export const ChevronRightIcon: IconComponent = (props) => {
  return <Icon {...props}>chevron_right</Icon>;
};

export const CloseIcon: IconComponent = (props) => {
  return <Icon {...props}>close</Icon>;
};

export const CodeCellOutlineOn: IconComponent = (props) => {
  return <Icon {...props}>select</Icon>;
};

export const CodeCellOutlineOff: IconComponent = (props) => {
  return <Icon {...props}>remove_selection</Icon>;
};

export const CodeIcon: IconComponent = (props) => {
  return <Icon {...props}>code</Icon>;
};

export const CopyIcon: IconComponent = (props) => {
  return <Icon {...props}>content_copy</Icon>;
};

export const CopyAsPng: IconComponent = (props) => {
  return <Icon {...props}>image</Icon>;
};

export const CsvIcon: IconComponent = (props) => {
  return <Icon {...props}>csv</Icon>;
};

export const CurrencyIcon: IconComponent = (props) => {
  return <Icon {...props}>attach_money</Icon>;
};

export const CutIcon: IconComponent = (props) => {
  return <Icon {...props}>content_cut</Icon>;
};

export const CropFreeIcon: IconComponent = (props) => {
  return <Icon {...props}>crop_free</Icon>;
};

export const DatabaseIcon: IconComponent = (props) => {
  return <Icon {...props}>database</Icon>;
};

export const DataObjectIcon: IconComponent = (props) => {
  return <Icon {...props}>data_object</Icon>;
};

export const DataValidationsIcon: IconComponent = (props) => {
  return <Icon {...props}>rubric</Icon>;
};

export const DocumentationIcon: IconComponent = (props) => {
  return <Icon {...props}>menu_book</Icon>;
};

export const DecimalDecreaseIcon: IconComponent = (props) => {
  return <Icon {...props}>decimal_decrease</Icon>;
};

export const DecimalIncreaseIcon: IconComponent = (props) => {
  return <Icon {...props}>decimal_increase</Icon>;
};

export const DeleteIcon: IconComponent = (props) => {
  return <Icon {...props}>delete</Icon>;
};

export const DownloadIcon: IconComponent = (props) => {
  return <Icon {...props}>download</Icon>;
};

export const DraftIcon: IconComponent = (props) => {
  return <Icon {...props}>draft</Icon>;
};

export const EditIcon: IconComponent = (props) => {
  return <Icon {...props}>edit</Icon>;
};

export const EducationIcon: IconComponent = (props) => {
  return <Icon {...props}>school</Icon>;
};

export const ExamplesIcon: IconComponent = (props) => {
  return <Icon {...props}>view_carousel</Icon>;
};

export const ExternalLinkIcon: IconComponent = (props) => {
  return <Icon {...props}>arrow_outward</Icon>;
};

export const FormatAlignCenterIcon: IconComponent = (props) => {
  return <Icon {...props}>format_align_center</Icon>;
};

export const FormatAlignLeftIcon: IconComponent = (props) => {
  return <Icon {...props}>format_align_left</Icon>;
};

export const FormatAlignRightIcon: IconComponent = (props) => {
  return <Icon {...props}>format_align_right</Icon>;
};

export const FormatClearIcon: IconComponent = (props) => {
  return <Icon {...props}>format_clear</Icon>;
};

export const FormatColorFillIcon: IconComponent = (props) => {
  return <Icon {...props}>format_color_fill</Icon>;
};

export const FormatColorTextIcon: IconComponent = (props) => {
  return <Icon {...props}>format_color_text</Icon>;
};

export const FormatBoldIcon: IconComponent = (props) => {
  return <Icon {...props}>format_bold</Icon>;
};

export const FormatItalicIcon: IconComponent = (props) => {
  return <Icon {...props}>format_italic</Icon>;
};

export const FormatUnderlinedIcon: IconComponent = (props) => {
  return <Icon {...props}>format_underlined</Icon>;
};

export const FormatStrikethroughIcon: IconComponent = (props) => {
  return <Icon {...props}>format_strikethrough</Icon>;
};

export const FormatNumberAutomaticIcon: IconComponent = (props) => {
  return <Icon {...props}>award_star</Icon>;
};

export const FormatTextClipIcon: IconComponent = (props) => {
  return <Icon {...props}>format_text_clip</Icon>;
};

export const FormatTextOverflowIcon: IconComponent = (props) => {
  return <Icon {...props}>format_text_overflow</Icon>;
};

export const FormatTextWrapIcon: IconComponent = (props) => {
  return <Icon {...props}>format_text_wrap</Icon>;
};

export const FormatToggleCommasIcon: IconComponent = (props) => {
  return <Icon {...props}>format_quote</Icon>;
};

export const FormatDateTimeIcon: IconComponent = (props) => {
  return <Icon {...props}>calendar_month</Icon>;
};

export const FileCopyIcon: IconComponent = (props) => {
  return <Icon {...props}>file_copy</Icon>;
};

export const FileRenameIcon: IconComponent = (props) => {
  return <Icon {...props}>text_select_start</Icon>;
};

export const FunctionIcon: IconComponent = (props) => {
  return <Icon {...props}>function</Icon>;
};

export const FeedbackIcon: IconComponent = (props) => {
  return <Icon {...props}>feedback</Icon>;
};

export const GoToIcon: IconComponent = (props) => {
  return <Icon {...props}>arrow_top_right</Icon>;
};

export const GroupIcon: IconComponent = (props) => {
  return <Icon {...props}>group</Icon>;
};

export const ImportIcon: IconComponent = (props) => {
  return <Icon {...props}>login</Icon>;
};

export const InsertChartIcon: IconComponent = (props) => {
  return <Icon {...props}>insert_chart</Icon>;
};

export const LogoutIcon: IconComponent = (props) => {
  return <Icon {...props}>logout</Icon>;
};

export const HelpIcon: IconComponent = (props) => {
  return <Icon {...props}>help</Icon>;
};

export const MailIcon: IconComponent = (props) => {
  return <Icon {...props}>mail</Icon>;
};

export const ManageSearch: IconComponent = (props) => {
  return <Icon {...props}>manage_search</Icon>;
};

export const MenuIcon: IconComponent = (props) => {
  return <Icon {...props}>menu</Icon>;
};

export const MemoryIcon: IconComponent = (props) => {
  return <Icon {...props}>memory</Icon>;
};

export const MoreVertIcon: IconComponent = (props) => {
  return <Icon {...props}>more_vert</Icon>;
};

export const MoreHorizIcon: IconComponent = (props) => {
  return <Icon {...props}>more_horiz</Icon>;
};

export const Number123Icon: IconComponent = (props) => {
  // This icon is just too small, so we make it more readable within its container
  // by increasing its size and adjusting its position
  // TODO: if/when we support sizing, we'll have to adjust this for each size
  return (
    <Icon {...props} className={cn(props.className, 'relative left-[-4px] top-[-4px] !text-[28px]')}>
      123
    </Icon>
  );
};

export const FindInFileIcon: IconComponent = (props) => {
  return <Icon {...props}>pageview</Icon>;
};

export const FilePrivateIcon: IconComponent = (props) => {
  return <Icon {...props}>lock</Icon>;
};

export const FileSharedWithMeIcon: IconComponent = (props) => {
  return <Icon {...props}>move_to_inbox</Icon>;
};

export const LabsIcon: IconComponent = (props) => {
  return <Icon {...props}>experiment</Icon>;
};

export const PasteIcon: IconComponent = (props) => {
  return <Icon {...props}>content_paste</Icon>;
};

export const PercentIcon: IconComponent = (props) => {
  return <Icon {...props}>percent</Icon>;
};

export const PersonAddIcon: IconComponent = (props) => {
  return <Icon {...props}>person_add</Icon>;
};

export const RedoIcon: IconComponent = (props) => {
  return <Icon {...props}>redo</Icon>;
};

export const RefreshIcon: IconComponent = (props) => {
  return <Icon {...props}>refresh</Icon>;
};

export const ScientificIcon: IconComponent = (props) => {
  return <Icon {...props}>functions</Icon>;
};

export const SettingsIcon: IconComponent = (props) => {
  return <Icon {...props}>settings</Icon>;
};

export const SheetIcon: IconComponent = (props) => {
  return <Icon {...props}>tab</Icon>;
};

export const StopCircleIcon: IconComponent = (props) => {
  return <Icon {...props}>stop_circle</Icon>;
};

export const ThemeIcon: IconComponent = (props) => {
  return <Icon {...props}>contrast</Icon>;
};

export const VerticalAlignBottomIcon: IconComponent = (props) => {
  return <Icon {...props}>vertical_align_bottom</Icon>;
};

export const VerticalAlignMiddleIcon: IconComponent = (props) => {
  return <Icon {...props}>vertical_align_center</Icon>;
};

export const VerticalAlignTopIcon: IconComponent = (props) => {
  return <Icon {...props}>vertical_align_top</Icon>;
};

export const ViewListIcon: IconComponent = (props) => {
  return <Icon {...props}>list</Icon>;
};

export const ViewGridIcon: IconComponent = (props) => {
  return <Icon {...props}>grid_view</Icon>;
};

export const UndoIcon: IconComponent = (props) => {
  return <Icon {...props}>undo</Icon>;
};

export const ZoomInIcon: IconComponent = (props) => {
  return <Icon {...props}>zoom_in</Icon>;
};

export const ZoomOutIcon: IconComponent = (props) => {
  return <Icon {...props}>zoom_out</Icon>;
};<|MERGE_RESOLUTION|>--- conflicted
+++ resolved
@@ -36,10 +36,10 @@
   return <Icon {...props}>add</Icon>;
 };
 
-<<<<<<< HEAD
 export const AIIcon: IconComponent = (props) => {
   return <Icon {...props}>auto_awesome</Icon>;
-=======
+};
+
 export const AppearanceLightModeIcon: IconComponent = (props) => {
   return <Icon {...props}>light_mode</Icon>;
 };
@@ -50,7 +50,6 @@
 
 export const AppearanceSystemModeIcon: IconComponent = (props) => {
   return <Icon {...props}>discover_tune</Icon>;
->>>>>>> da5996c4
 };
 
 export const ApiIcon: IconComponent = (props) => {
