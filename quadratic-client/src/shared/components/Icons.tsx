/**
 * TODO: (jimniels) explain how this implementation works
 * Styles are in ./icons.css
 * Font is imported in index.html
 * We import 20 and 24 dp icons
 *
 */
import './icons.css';

/**
 * Base icon component, used to render icons from the Material Symbols font.
 */
interface BaseIconProps extends React.HTMLAttributes<HTMLSpanElement> {
  children: string;
  // TODO: size: 'sm' | 'md' | 'lg' | 'xl' -> '20' '24' '40' '48';
}

const Icon = (props: BaseIconProps) => {
  const { children, className, ...rest } = props;
  return (
    <span className={`material-symbols-outlined material-symbols-20 ${className ? className : ''}`} {...rest}>
      {children}
    </span>
  );
};

/**
 * Individual icons from Material Symbols font.
 */
type IconProps = Omit<BaseIconProps, 'children'>;
export type IconComponent = React.FC<IconProps>;

<<<<<<< HEAD
export const AIIcon: IconComponent = (props) => {
  return <Icon {...props}>auto_awesome</Icon>;
=======
export const AddIcon: IconComponent = (props) => {
  return <Icon {...props}>add</Icon>;
>>>>>>> 34fb53a3
};

export const ArrowDropDownIcon: IconComponent = (props) => {
  return <Icon {...props}>arrow_drop_down</Icon>;
};

export const ArrowDropDownCircleIcon: IconComponent = (props) => {
  return <Icon {...props}>arrow_drop_down_circle</Icon>;
};

export const BorderAllIcon: IconComponent = (props) => {
  return <Icon {...props}>border_all</Icon>;
};

export const BorderOuterIcon: IconComponent = (props) => {
  return <Icon {...props}>border_outer</Icon>;
};

export const BorderInnerIcon: IconComponent = (props) => {
  return <Icon {...props}>border_inner</Icon>;
};

export const BorderVerticalIcon: IconComponent = (props) => {
  return <Icon {...props}>border_vertical</Icon>;
};

export const BorderHorizontalIcon: IconComponent = (props) => {
  return <Icon {...props}>border_horizontal</Icon>;
};

export const BorderLeftIcon: IconComponent = (props) => {
  return <Icon {...props}>border_left</Icon>;
};

export const BorderRightIcon: IconComponent = (props) => {
  return <Icon {...props}>border_right</Icon>;
};

export const BorderTopIcon: IconComponent = (props) => {
  return <Icon {...props}>border_bottom</Icon>;
};

export const BorderBottomIcon: IconComponent = (props) => {
  return <Icon {...props}>border_bottom</Icon>;
};

export const BorderClearIcon: IconComponent = (props) => {
  return <Icon {...props}>border_clear</Icon>;
};

export const CheckBoxIcon: IconComponent = (props) => {
  return <Icon {...props}>check_box</Icon>;
};

export const CheckSmallIcon: IconComponent = (props) => {
  return <Icon {...props}>check_small</Icon>;
};

export const ChevronLeftIcon: IconComponent = (props) => {
  return <Icon {...props}>chevron_left</Icon>;
};

export const ChevronRightIcon: IconComponent = (props) => {
  return <Icon {...props}>chevron_right</Icon>;
};

export const CodeCellOutlineOn: IconComponent = (props) => {
  return <Icon {...props}>select</Icon>;
};

export const CodeCellOutlineOff: IconComponent = (props) => {
  return <Icon {...props}>remove_selection</Icon>;
};

export const CodeIcon: IconComponent = (props) => {
  return <Icon {...props}>code</Icon>;
};

export const CopyIcon: IconComponent = (props) => {
  return <Icon {...props}>content_copy</Icon>;
};

export const CopyAsPng: IconComponent = (props) => {
  return <Icon {...props}>image</Icon>;
};

export const CsvIcon: IconComponent = (props) => {
  return <Icon {...props}>csv</Icon>;
};

export const CurrencyIcon: IconComponent = (props) => {
  return <Icon {...props}>attach_money</Icon>;
};

export const CutIcon: IconComponent = (props) => {
  return <Icon {...props}>content_cut</Icon>;
};

export const CropFreeIcon: IconComponent = (props) => {
  return <Icon {...props}>crop_free</Icon>;
};

export const DatabaseIcon: IconComponent = (props) => {
  return <Icon {...props}>database</Icon>;
};

export const DataObjectIcon: IconComponent = (props) => {
  return <Icon {...props}>data_object</Icon>;
};

export const DocumentationIcon: IconComponent = (props) => {
  return <Icon {...props}>menu_book</Icon>;
};

export const DecimalDecreaseIcon: IconComponent = (props) => {
  return <Icon {...props}>decimal_decrease</Icon>;
};

export const DecimalIncreaseIcon: IconComponent = (props) => {
  return <Icon {...props}>decimal_increase</Icon>;
};

export const DeleteIcon: IconComponent = (props) => {
  return <Icon {...props}>delete</Icon>;
};

export const DownloadIcon: IconComponent = (props) => {
  return <Icon {...props}>download</Icon>;
};

export const DraftIcon: IconComponent = (props) => {
  return <Icon {...props}>draft</Icon>;
};

export const EditIcon: IconComponent = (props) => {
  return <Icon {...props}>edit</Icon>;
};

export const FormatAlignCenterIcon: IconComponent = (props) => {
  return <Icon {...props}>format_align_center</Icon>;
};

export const FormatAlignLeftIcon: IconComponent = (props) => {
  return <Icon {...props}>format_align_left</Icon>;
};

export const FormatAlignRightIcon: IconComponent = (props) => {
  return <Icon {...props}>format_align_right</Icon>;
};

export const FormatClearIcon: IconComponent = (props) => {
  return <Icon {...props}>format_clear</Icon>;
};

export const FormatColorFillIcon: IconComponent = (props) => {
  return <Icon {...props}>format_color_fill</Icon>;
};

export const FormatColorTextIcon: IconComponent = (props) => {
  return <Icon {...props}>format_color_text</Icon>;
};

export const FormatBoldIcon: IconComponent = (props) => {
  return <Icon {...props}>format_bold</Icon>;
};

export const FormatItalicIcon: IconComponent = (props) => {
  return <Icon {...props}>format_italic</Icon>;
};

export const FormatNumberAutomaticIcon: IconComponent = (props) => {
  return <Icon {...props}>award_star</Icon>;
};

export const FormatTextClipIcon: IconComponent = (props) => {
  return <Icon {...props}>format_text_clip</Icon>;
};

export const FormatTextOverflowIcon: IconComponent = (props) => {
  return <Icon {...props}>format_text_overflow</Icon>;
};

export const FormatTextWrapIcon: IconComponent = (props) => {
  return <Icon {...props}>format_text_wrap</Icon>;
};

export const FormatToggleCommasIcon: IconComponent = (props) => {
  return <Icon {...props}>format_quote</Icon>;
};

export const FileCopyIcon: IconComponent = (props) => {
  return <Icon {...props}>file_copy</Icon>;
};

export const FileRenameIcon: IconComponent = (props) => {
  return <Icon {...props}>text_select_start</Icon>;
};

export const FunctionIcon: IconComponent = (props) => {
  return <Icon {...props}>function</Icon>;
};

export const FeedbackIcon: IconComponent = (props) => {
  return <Icon {...props}>feedback</Icon>;
};

export const GoToIcon: IconComponent = (props) => {
  return <Icon {...props}>arrow_top_right</Icon>;
};

export const ImportIcon: IconComponent = (props) => {
  return <Icon {...props}>login</Icon>;
};

export const InsertChartIcon: IconComponent = (props) => {
  return <Icon {...props}>insert_chart</Icon>;
};

export const HelpIcon: IconComponent = (props) => {
  return <Icon {...props}>help</Icon>;
};

export const MailIcon: IconComponent = (props) => {
  return <Icon {...props}>mail</Icon>;
};

export const ManageSearch: IconComponent = (props) => {
  return <Icon {...props}>manage_search</Icon>;
};

export const MemoryIcon: IconComponent = (props) => {
  return <Icon {...props}>memory</Icon>;
};

export const Number123Icon: IconComponent = (props) => {
  // TODO: (jimniels) merge classNames here
  // TODO: (jimniels) if we support sizing, you'll have to adjust this for each size
  // This icon is just too small, so we make it more readable within its container
  // by increasing its size and adjusting its position
  return (
    <Icon {...props} className="relative left-[-4px] top-[-4px] !text-[28px]">
      123
    </Icon>
  );
};

export const FindInFileIcon: IconComponent = (props) => {
  return <Icon {...props}>pageview</Icon>;
};

export const PasteIcon: IconComponent = (props) => {
  return <Icon {...props}>content_paste</Icon>;
};

export const PercentIcon: IconComponent = (props) => {
  return <Icon {...props}>percent</Icon>;
};

export const PersonAddIcon: IconComponent = (props) => {
  return <Icon {...props}>person_add</Icon>;
};

export const RedoIcon: IconComponent = (props) => {
  return <Icon {...props}>redo</Icon>;
};

export const ScientificIcon: IconComponent = (props) => {
  return <Icon {...props}>functions</Icon>;
};

export const SheetIcon: IconComponent = (props) => {
  return <Icon {...props}>tab</Icon>;
};

export const VerticalAlignBottomIcon: IconComponent = (props) => {
  return <Icon {...props}>vertical_align_bottom</Icon>;
};

export const VerticalAlignMiddleIcon: IconComponent = (props) => {
  return <Icon {...props}>vertical_align_center</Icon>;
};

export const VerticalAlignTopIcon: IconComponent = (props) => {
  return <Icon {...props}>vertical_align_top</Icon>;
};

export const UndoIcon: IconComponent = (props) => {
  return <Icon {...props}>undo</Icon>;
};

export const ZoomInIcon: IconComponent = (props) => {
  return <Icon {...props}>zoom_in</Icon>;
};

export const ZoomOutIcon: IconComponent = (props) => {
  return <Icon {...props}>zoom_out</Icon>;
};<|MERGE_RESOLUTION|>--- conflicted
+++ resolved
@@ -30,13 +30,12 @@
 type IconProps = Omit<BaseIconProps, 'children'>;
 export type IconComponent = React.FC<IconProps>;
 
-<<<<<<< HEAD
 export const AIIcon: IconComponent = (props) => {
   return <Icon {...props}>auto_awesome</Icon>;
-=======
+};
+
 export const AddIcon: IconComponent = (props) => {
   return <Icon {...props}>add</Icon>;
->>>>>>> 34fb53a3
 };
 
 export const ArrowDropDownIcon: IconComponent = (props) => {
