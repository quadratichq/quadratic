/**
 * This is where we map all the icons we use to the ones from [Google's Material Symbols](https://fonts.google.com/icons)
 * We use Google’s recommended implementation strategy, which is loading the font
 * FWIW: the font is loaded via the root `index.html`
 * We import 20 dp icons, as those are the only ones we use at the moment.
 */
import { cn } from '@/shared/shadcn/utils';
import './icons.css';

/**
 * Base icon component, used to render icons from the Material Symbols font.
 */
interface BaseIconProps extends React.HTMLAttributes<HTMLSpanElement> {
  children: string;
  // TODO: if and when we need to use other sizes, we'll have this as a prop
  // Note: we'll have to load the additional sizes via the font loader in `index.html`
  //e.g. size: 'sm' | 'md' | 'lg' | 'xl' -> '20' '24' '40' '48';
}

const Icon = (props: BaseIconProps) => {
  const { children, className, ...rest } = props;
  return (
    <span className={`material-symbols-outlined material-symbols-20 ${className ? className : ''}`} {...rest}>
      {children}
    </span>
  );
};

/**
 * Individual icons from Material Symbols font.
 */
type IconProps = Omit<BaseIconProps, 'children'>;
export type IconComponent = React.FC<IconProps>;

export const AddIcon: IconComponent = (props) => {
  return <Icon {...props}>add</Icon>;
};

export const AppearanceLightModeIcon: IconComponent = (props) => {
  return <Icon {...props}>light_mode</Icon>;
};

export const AppearanceDarkModeIcon: IconComponent = (props) => {
  return <Icon {...props}>dark_mode</Icon>;
};

export const AppearanceSystemModeIcon: IconComponent = (props) => {
  return <Icon {...props}>discover_tune</Icon>;
};

export const ApiIcon: IconComponent = (props) => {
  return <Icon {...props}>api</Icon>;
};

export const ArrowDropDownIcon: IconComponent = (props) => {
  return <Icon {...props}>arrow_drop_down</Icon>;
};

export const ArrowDropDownCircleIcon: IconComponent = (props) => {
  return <Icon {...props}>arrow_drop_down_circle</Icon>;
};

export const BorderAllIcon: IconComponent = (props) => {
  return <Icon {...props}>border_all</Icon>;
};

export const BorderOuterIcon: IconComponent = (props) => {
  return <Icon {...props}>border_outer</Icon>;
};

export const BorderInnerIcon: IconComponent = (props) => {
  return <Icon {...props}>border_inner</Icon>;
};

export const BorderVerticalIcon: IconComponent = (props) => {
  return <Icon {...props}>border_vertical</Icon>;
};

export const BorderHorizontalIcon: IconComponent = (props) => {
  return <Icon {...props}>border_horizontal</Icon>;
};

export const BorderLeftIcon: IconComponent = (props) => {
  return <Icon {...props}>border_left</Icon>;
};

export const BorderRightIcon: IconComponent = (props) => {
  return <Icon {...props}>border_right</Icon>;
};

export const BorderTopIcon: IconComponent = (props) => {
  return <Icon {...props}>border_top</Icon>;
};

export const BorderBottomIcon: IconComponent = (props) => {
  return <Icon {...props}>border_bottom</Icon>;
};

export const BorderClearIcon: IconComponent = (props) => {
  return <Icon {...props}>border_clear</Icon>;
};

export const BorderStyleIcon: IconComponent = (props) => {
  return <Icon {...props}>border_style</Icon>;
};

export const BorderColorIcon: IconComponent = (props) => {
  return <Icon {...props}>border_color</Icon>;
};

export const CheckBoxIcon: IconComponent = (props) => {
  return <Icon {...props}>check_box</Icon>;
};

export const CheckIcon: IconComponent = (props) => {
  return <Icon {...props}>check</Icon>;
};

export const CheckSmallIcon: IconComponent = (props) => {
  return <Icon {...props}>check_small</Icon>;
};

export const ChevronLeftIcon: IconComponent = (props) => {
  return <Icon {...props}>chevron_left</Icon>;
};

export const ChevronRightIcon: IconComponent = (props) => {
  return <Icon {...props}>chevron_right</Icon>;
};

export const CloseIcon: IconComponent = (props) => {
  return <Icon {...props}>close</Icon>;
};

export const CodeCellOutlineOn: IconComponent = (props) => {
  return <Icon {...props}>select</Icon>;
};

export const CodeCellOutlineOff: IconComponent = (props) => {
  return <Icon {...props}>remove_selection</Icon>;
};

export const CodeIcon: IconComponent = (props) => {
  return <Icon {...props}>code</Icon>;
};

export const CopyIcon: IconComponent = (props) => {
  return <Icon {...props}>content_copy</Icon>;
};

export const CopyAsPng: IconComponent = (props) => {
  return <Icon {...props}>image</Icon>;
};

export const CsvIcon: IconComponent = (props) => {
  return <Icon {...props}>csv</Icon>;
};

export const CurrencyIcon: IconComponent = (props) => {
  return <Icon {...props}>attach_money</Icon>;
};

export const CutIcon: IconComponent = (props) => {
  return <Icon {...props}>content_cut</Icon>;
};

export const CropFreeIcon: IconComponent = (props) => {
  return <Icon {...props}>crop_free</Icon>;
};

export const DatabaseIcon: IconComponent = (props) => {
  return <Icon {...props}>database</Icon>;
};

export const DataObjectIcon: IconComponent = (props) => {
  return <Icon {...props}>data_object</Icon>;
};

export const DataValidationsIcon: IconComponent = (props) => {
  return <Icon {...props}>rubric</Icon>;
};

export const DocumentationIcon: IconComponent = (props) => {
  return <Icon {...props}>menu_book</Icon>;
};

export const DecimalDecreaseIcon: IconComponent = (props) => {
  return <Icon {...props}>decimal_decrease</Icon>;
};

export const DecimalIncreaseIcon: IconComponent = (props) => {
  return <Icon {...props}>decimal_increase</Icon>;
};

export const DeleteIcon: IconComponent = (props) => {
  return <Icon {...props}>delete</Icon>;
};

export const DownloadIcon: IconComponent = (props) => {
  return <Icon {...props}>download</Icon>;
};

export const DraftIcon: IconComponent = (props) => {
  return <Icon {...props}>draft</Icon>;
};

export const EditIcon: IconComponent = (props) => {
  return <Icon {...props}>edit</Icon>;
};

export const EducationIcon: IconComponent = (props) => {
  return <Icon {...props}>school</Icon>;
};

export const ExamplesIcon: IconComponent = (props) => {
  return <Icon {...props}>view_carousel</Icon>;
};

export const ExternalLinkIcon: IconComponent = (props) => {
  return <Icon {...props}>arrow_outward</Icon>;
};

export const FormatAlignCenterIcon: IconComponent = (props) => {
  return <Icon {...props}>format_align_center</Icon>;
};

export const FormatAlignLeftIcon: IconComponent = (props) => {
  return <Icon {...props}>format_align_left</Icon>;
};

export const FormatAlignRightIcon: IconComponent = (props) => {
  return <Icon {...props}>format_align_right</Icon>;
};

export const FormatClearIcon: IconComponent = (props) => {
  return <Icon {...props}>format_clear</Icon>;
};

export const FormatColorFillIcon: IconComponent = (props) => {
  return <Icon {...props}>format_color_fill</Icon>;
};

export const FormatColorTextIcon: IconComponent = (props) => {
  return <Icon {...props}>format_color_text</Icon>;
};

export const FormatBoldIcon: IconComponent = (props) => {
  return <Icon {...props}>format_bold</Icon>;
};

export const FormatItalicIcon: IconComponent = (props) => {
  return <Icon {...props}>format_italic</Icon>;
};

export const FormatUnderlinedIcon: IconComponent = (props) => {
  return <Icon {...props}>format_underlined</Icon>;
};

export const FormatStrikethroughIcon: IconComponent = (props) => {
  return <Icon {...props}>format_strikethrough</Icon>;
};

export const FormatNumberAutomaticIcon: IconComponent = (props) => {
  return <Icon {...props}>award_star</Icon>;
};

export const FormatTextClipIcon: IconComponent = (props) => {
  return <Icon {...props}>format_text_clip</Icon>;
};

export const FormatTextOverflowIcon: IconComponent = (props) => {
  return <Icon {...props}>format_text_overflow</Icon>;
};

export const FormatTextWrapIcon: IconComponent = (props) => {
  return <Icon {...props}>format_text_wrap</Icon>;
};

export const FormatToggleCommasIcon: IconComponent = (props) => {
  return <Icon {...props}>format_quote</Icon>;
};

export const FormatDateTimeIcon: IconComponent = (props) => {
  return <Icon {...props}>calendar_month</Icon>;
};

export const FileCopyIcon: IconComponent = (props) => {
  return <Icon {...props}>file_copy</Icon>;
};

export const FileRenameIcon: IconComponent = (props) => {
  return <Icon {...props}>text_select_start</Icon>;
};

export const FunctionIcon: IconComponent = (props) => {
  return <Icon {...props}>function</Icon>;
};

export const FeedbackIcon: IconComponent = (props) => {
  return <Icon {...props}>feedback</Icon>;
};

export const GoToIcon: IconComponent = (props) => {
  return <Icon {...props}>arrow_top_right</Icon>;
};

export const GroupIcon: IconComponent = (props) => {
  return <Icon {...props}>group</Icon>;
};

export const ImportIcon: IconComponent = (props) => {
  return <Icon {...props}>login</Icon>;
};

export const InsertChartIcon: IconComponent = (props) => {
  return <Icon {...props}>insert_chart</Icon>;
};

export const LogoutIcon: IconComponent = (props) => {
  return <Icon {...props}>logout</Icon>;
};

export const HelpIcon: IconComponent = (props) => {
  return <Icon {...props}>help</Icon>;
};

export const MailIcon: IconComponent = (props) => {
  return <Icon {...props}>mail</Icon>;
};

export const ManageSearch: IconComponent = (props) => {
  return <Icon {...props}>manage_search</Icon>;
};

export const MenuIcon: IconComponent = (props) => {
  return <Icon {...props}>menu</Icon>;
};

export const MemoryIcon: IconComponent = (props) => {
  return <Icon {...props}>memory</Icon>;
};

export const MoreVertIcon: IconComponent = (props) => {
  return <Icon {...props}>more_vert</Icon>;
};

export const MoreHorizIcon: IconComponent = (props) => {
  return <Icon {...props}>more_horiz</Icon>;
};

export const Number123Icon: IconComponent = (props) => {
  // This icon is just too small, so we make it more readable within its container
  // by increasing its size and adjusting its position
  // TODO: if/when we support sizing, we'll have to adjust this for each size
  return (
    <Icon {...props} className={cn(props.className, 'relative left-[-4px] top-[-4px] !text-[28px]')}>
      123
    </Icon>
  );
};

export const FindInFileIcon: IconComponent = (props) => {
  return <Icon {...props}>pageview</Icon>;
};

export const FilePrivateIcon: IconComponent = (props) => {
  return <Icon {...props}>lock</Icon>;
};

export const FileSharedWithMeIcon: IconComponent = (props) => {
  return <Icon {...props}>move_to_inbox</Icon>;
};

export const PasteIcon: IconComponent = (props) => {
  return <Icon {...props}>content_paste</Icon>;
};

export const PercentIcon: IconComponent = (props) => {
  return <Icon {...props}>percent</Icon>;
};

export const PersonAddIcon: IconComponent = (props) => {
  return <Icon {...props}>person_add</Icon>;
};

export const RedoIcon: IconComponent = (props) => {
  return <Icon {...props}>redo</Icon>;
};

export const RefreshIcon: IconComponent = (props) => {
  return <Icon {...props}>refresh</Icon>;
};

export const ScientificIcon: IconComponent = (props) => {
  return <Icon {...props}>functions</Icon>;
};

export const SettingsIcon: IconComponent = (props) => {
  return <Icon {...props}>settings</Icon>;
};

export const SheetIcon: IconComponent = (props) => {
  return <Icon {...props}>tab</Icon>;
};

<<<<<<< HEAD
export const ThemeIcon: IconComponent = (props) => {
  return <Icon {...props}>contrast</Icon>;
=======
export const StopCircleIcon: IconComponent = (props) => {
  return <Icon {...props}>stop_circle</Icon>;
>>>>>>> 3b304d68
};

export const VerticalAlignBottomIcon: IconComponent = (props) => {
  return <Icon {...props}>vertical_align_bottom</Icon>;
};

export const VerticalAlignMiddleIcon: IconComponent = (props) => {
  return <Icon {...props}>vertical_align_center</Icon>;
};

export const VerticalAlignTopIcon: IconComponent = (props) => {
  return <Icon {...props}>vertical_align_top</Icon>;
};

export const ViewListIcon: IconComponent = (props) => {
  return <Icon {...props}>list</Icon>;
};

export const ViewGridIcon: IconComponent = (props) => {
  return <Icon {...props}>grid_view</Icon>;
};

export const UndoIcon: IconComponent = (props) => {
  return <Icon {...props}>undo</Icon>;
};

export const ZoomInIcon: IconComponent = (props) => {
  return <Icon {...props}>zoom_in</Icon>;
};

export const ZoomOutIcon: IconComponent = (props) => {
  return <Icon {...props}>zoom_out</Icon>;
};<|MERGE_RESOLUTION|>--- conflicted
+++ resolved
@@ -403,13 +403,12 @@
   return <Icon {...props}>tab</Icon>;
 };
 
-<<<<<<< HEAD
+export const StopCircleIcon: IconComponent = (props) => {
+  return <Icon {...props}>stop_circle</Icon>;
+};
+
 export const ThemeIcon: IconComponent = (props) => {
   return <Icon {...props}>contrast</Icon>;
-=======
-export const StopCircleIcon: IconComponent = (props) => {
-  return <Icon {...props}>stop_circle</Icon>;
->>>>>>> 3b304d68
 };
 
 export const VerticalAlignBottomIcon: IconComponent = (props) => {
