--- conflicted
+++ resolved
@@ -1,14 +1,9 @@
 import { getDeleteConnectionAction } from '@/routes/api.connections';
-<<<<<<< HEAD
+
+import { useConfirmDialog } from '@/shared/components/ConfirmProvider';
 import { ErrorIcon, SpinnerIcon } from '@/shared/components/Icons';
-import { ROUTES } from '@/shared/constants/routes';
 import { Alert, AlertDescription, AlertTitle } from '@/shared/shadcn/ui/alert';
-=======
-import { connectionClient } from '@/shared/api/connectionClient';
-import { useConfirmDialog } from '@/shared/components/ConfirmProvider';
-import type { ConnectionFormValues } from '@/shared/components/connections/connectionsByType';
-import { SpinnerIcon } from '@/shared/components/Icons';
->>>>>>> 01c21b57
+
 import { Button } from '@/shared/shadcn/ui/button';
 import mixpanel from 'mixpanel-browser';
 import type { ConnectionType } from 'quadratic-shared/typesAndSchemasConnections';
@@ -30,12 +25,7 @@
   teamUuid: string;
 }) {
   const submit = useSubmit();
-<<<<<<< HEAD
-=======
   const confirmFn = useConfirmDialog('deleteConnection', undefined);
-  const [connectionState, setConnectionState] = useState<ConnectionState>('idle');
-  const [connectionError, setConnectionError] = useState<string>('');
->>>>>>> 01c21b57
   const [formDataSnapshot, setFormDataSnapshot] = useState<{ [key: string]: any }>({});
   const formData = form.watch();
 
@@ -61,17 +51,12 @@
                 type="button"
                 variant="outline-destructive"
                 className="flex-shrink-0"
-                onClick={() => {
-                  const doDelete = window.confirm(
-                    'Deleting this connection will disable it in all existing sheets and it will no longer be usable elsewhere. This cannot be undone.'
-                  );
-                  if (doDelete) {
+                onClick={async () => {
+                  if (await confirmFn()) {
                     mixpanel.track('[Connections].delete', { type: connectionType });
-                    const data = getDeleteConnectionAction(connectionUuid, teamUuid);
-                    submit(data, {
-                      action: ROUTES.API.CONNECTIONS.POST,
-                      method: 'POST',
-                      encType: 'application/json',
+                    const { json, options } = getDeleteConnectionAction(connectionUuid, teamUuid);
+                    submit(json, {
+                      ...options,
                       navigate: false,
                     });
                     handleNavigateToListView();
@@ -86,6 +71,7 @@
           <Button variant="outline" onClick={handleNavigateToListView} type="button" disabled={isSubmitting}>
             Cancel
           </Button>
+
           <Button type="submit" disabled={isSubmitting}>
             {connectionUuid ? 'Save changes' : 'Create'}
           </Button>
@@ -112,38 +98,6 @@
           </Alert>
         )}
       </div>
-<<<<<<< HEAD
-=======
-
-      {connectionUuid && (
-        <div className="mt-2 flex items-center justify-between gap-6 rounded border border-border p-4 text-sm">
-          <div className="">
-            <strong className="font-semibold">Delete connection:</strong>{' '}
-            <span className="text-muted-foreground">
-              this connection will be disabled in existing sheets and no longer usable elsewhere.{' '}
-            </span>
-          </div>
-          <Button
-            type="button"
-            variant="outline-destructive"
-            className="flex-shrink-0"
-            onClick={async () => {
-              if (await confirmFn()) {
-                mixpanel.track('[Connections].delete', { type: connectionType });
-                const { json, options } = getDeleteConnectionAction(connectionUuid, teamUuid);
-                submit(json, {
-                  ...options,
-                  navigate: false,
-                });
-                handleNavigateToListView();
-              }
-            }}
-          >
-            Delete
-          </Button>
-        </div>
-      )}
->>>>>>> 01c21b57
     </div>
   );
 }