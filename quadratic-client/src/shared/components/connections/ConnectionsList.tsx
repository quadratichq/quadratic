--- conflicted
+++ resolved
@@ -127,42 +127,10 @@
 
   return filteredItems.length > 0 ? (
     <div className="relative -mt-3">
-<<<<<<< HEAD
       {filteredItems.map(({ uuid, name, type, createdDate, disabled, isDemo }, i) => {
         return (
           <div className="group relative flex items-center gap-1" key={uuid}>
             <button
-=======
-      {filteredItems.map(({ uuid, name, type, createdDate, disabled }, i) => (
-        <div className="group relative flex items-center gap-1" key={uuid}>
-          <button
-            onClick={() => {
-              handleNavigateToDetailsView({ connectionUuid: uuid, connectionType: type });
-            }}
-            disabled={disabled}
-            key={uuid}
-            className={cn(
-              `flex w-full items-center gap-4 rounded px-1 py-2`,
-              disabled ? 'cursor-not-allowed opacity-50' : 'group-hover:bg-accent'
-              // i < filteredConnections.length - 1 && 'border-b border-border'
-            )}
-          >
-            <div className="flex h-6 w-6 items-center justify-center">
-              <LanguageIcon language={type} />
-            </div>
-            <div className="flex flex-grow flex-col text-left">
-              <span className="text-sm">{name}</span>
-              <time dateTime={createdDate} className="text-xs text-muted-foreground">
-                Created {timeAgo(createdDate)}
-              </time>
-            </div>
-          </button>
-          {!disabled && (
-            <Button
-              variant="ghost"
-              size="icon"
-              className="absolute right-2 top-2 rounded text-muted-foreground hover:bg-background"
->>>>>>> 01c21b57
               onClick={() => {
                 handleNavigateToDetailsView({ connectionUuid: uuid, connectionType: type });
               }}
@@ -175,7 +143,7 @@
               )}
             >
               <div className={cn('flex h-6 w-6 items-center justify-center', isDemo && 'grayscale')}>
-                <LanguageIcon language={type} fontSize="small" />
+                <LanguageIcon language={type} />
               </div>
               <div className="flex flex-grow flex-col text-left">
                 <span className="text-sm">{name}</span>
