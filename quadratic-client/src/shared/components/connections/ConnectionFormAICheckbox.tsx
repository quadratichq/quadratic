import { Checkbox } from '@/shared/shadcn/ui/checkbox';
import { Label } from '@/shared/shadcn/ui/label';
import { cn } from '@/shared/shadcn/utils';

export function ConnectionFormAICheckbox({
  value,
  setValue,
  showError,
}: {
  value: boolean;
  setValue: (value: boolean) => void;
  showError: boolean;
}) {
  return (
    <div className="flex flex-col gap-1">
      <div className="flex flex-row items-start gap-2 rounded-md border border-border p-3 shadow-sm">
        <Checkbox
<<<<<<< HEAD
          data-testid="ai-checkbox"
          id="ai-checkbox"
          className="mt-0.5"
          checked={value}
          onCheckedChange={setValue}
=======
          id="ai-checkbox"
          className="mt-0.5"
          checked={value}
          onCheckedChange={(checked) => setValue(!!checked)}
>>>>>>> 455d54ef
        />
        <Label
          htmlFor="ai-checkbox"
          className={cn('flex flex-col font-normal leading-5', showError && 'text-destructive')}
        >
          The credentials I'm using are read-only. I acknowledge connecting credentials with write permissions can
          result in data being overwritten in my data source.
        </Label>
      </div>
      {showError && <p className="text-xs font-medium text-destructive">Required</p>}
    </div>
  );
}<|MERGE_RESOLUTION|>--- conflicted
+++ resolved
@@ -15,18 +15,11 @@
     <div className="flex flex-col gap-1">
       <div className="flex flex-row items-start gap-2 rounded-md border border-border p-3 shadow-sm">
         <Checkbox
-<<<<<<< HEAD
           data-testid="ai-checkbox"
           id="ai-checkbox"
           className="mt-0.5"
           checked={value}
-          onCheckedChange={setValue}
-=======
-          id="ai-checkbox"
-          className="mt-0.5"
-          checked={value}
           onCheckedChange={(checked) => setValue(!!checked)}
->>>>>>> 455d54ef
         />
         <Label
           htmlFor="ai-checkbox"
