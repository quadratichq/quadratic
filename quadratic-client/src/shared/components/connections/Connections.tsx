import type { CodeCellLanguage } from '@/app/quadratic-core-types';
import type { CreateConnectionAction, DeleteConnectionAction, UpdateConnectionAction } from '@/routes/api.connections';
import { ConnectionDetails } from '@/shared/components/connections/ConnectionDetails';
import { ConnectionFormCreate, ConnectionFormEdit } from '@/shared/components/connections/ConnectionForm';
import { ConnectionsList } from '@/shared/components/connections/ConnectionsList';
import { ConnectionsSidebar } from '@/shared/components/connections/ConnectionsSidebar';
import { useUpdateQueryStringValueWithoutNavigation } from '@/shared/hooks/useUpdateQueryStringValueWithoutNavigation';
import { cn } from '@/shared/shadcn/utils';
import { isJsonObject } from '@/shared/utils/isJsonObject';
import type { ConnectionType } from 'quadratic-shared/typesAndSchemasConnections';
import { useState } from 'react';
import { useFetchers, useSearchParams } from 'react-router';

export type ConnectionsListConnection = {
  uuid: string;
  name: string;
  createdDate: string;
  type: ConnectionType;
  disabled?: boolean;
};
type Props = {
  teamUuid: string;
  sshPublicKey: string;
  staticIps: string[] | null;
  connections: ConnectionsListConnection[];
  connectionsAreLoading?: boolean;
  // If this is present, we're in the app and we'll do stuff slightly differently
  handleNavigateToDetailsViewOverride?: (language: CodeCellLanguage) => void;
};
export type NavigateToView = (props: { connectionUuid: string; connectionType: ConnectionType }) => void;
export type NavigateToCreateView = (type: ConnectionType) => void;

export const Connections = ({
  connections,
  connectionsAreLoading,
  teamUuid,
  staticIps,
  handleNavigateToDetailsViewOverride,
  sshPublicKey,
}: Props) => {
  // Allow pre-loading the connection type via url params, e.g. /connections?initial-connection-type=MYSQL
  // Delete it from the url after we store it in local state
  const [searchParams] = useSearchParams();
  const initialConnectionType = searchParams.get('initial-connection-type');
  const initialConnectionUuid = searchParams.get('initial-connection-uuid');
  useUpdateQueryStringValueWithoutNavigation('initial-connection-type', null);
  useUpdateQueryStringValueWithoutNavigation('initial-connection-uuid', null);

  const [activeConnectionState, setActiveConnectionState] = useState<
    { uuid: string; view: 'edit' | 'details' } | undefined
  >(initialConnectionUuid ? { uuid: initialConnectionUuid, view: 'edit' } : undefined);
  const [activeConnectionType, setActiveConnectionType] = useState<ConnectionType | undefined>(
    initialConnectionType === 'MYSQL' ||
      initialConnectionType === 'POSTGRES' ||
      initialConnectionType === 'MSSQL' ||
      initialConnectionType === 'SNOWFLAKE'
      ? initialConnectionType
      : undefined
  );

  /**
   * Optimistic UI
   */
  const fetchers = useFetchers();

  // Connection created? Add it to the list of connections
  const newConnectionFetcher = fetchers.find(
    (fetcher) => isJsonObject(fetcher.json) && fetcher.json.action === 'create-connection' && fetcher.state !== 'idle'
  );
  if (newConnectionFetcher) {
    const {
      body: { name, type, typeDetails },
    } = newConnectionFetcher.json as CreateConnectionAction;
    const newItem = {
      uuid: 'optimistic',
      name,
      createdDate: new Date().toISOString(),
      updatedDate: new Date().toISOString(),
      type,
      typeDetails,
      disabled: true,
    };
    connections = connections === null ? [newItem] : [newItem, ...connections];
  }

  // Connection deleted? Remove it from the list
  const connectionUuidsBeingDeleted = fetchers
    .filter(
      (fetcher) => isJsonObject(fetcher.json) && fetcher.json.action === 'delete-connection' && fetcher.state !== 'idle'
    )
    .map((fetcher) => (fetcher.json as DeleteConnectionAction).connectionUuid);
  if (connectionUuidsBeingDeleted.length) {
    connections = connections.filter((c) => !connectionUuidsBeingDeleted.includes(c.uuid));
  }

  // Connection updated? Update the meta info that will show up in the list
  const connectionsBeingEdited = fetchers.filter(
    (fetcher) => isJsonObject(fetcher.json) && fetcher.json.action === 'update-connection' && fetcher.state !== 'idle'
  );
  if (connectionsBeingEdited.length) {
    connections = connections.map((connection) => {
      const fetcherMatch = connectionsBeingEdited.find(
        (fetcher) => (fetcher.json as UpdateConnectionAction).connectionUuid === connection.uuid
      );
      if (fetcherMatch) {
        const {
          body: { name },
        } = fetcherMatch.json as UpdateConnectionAction;
        return { ...connection, disabled: true, name };
      }
      return connection;
    });
  }

  /**
   * Navigation
   */
  const handleNavigateToListView = () => {
    setActiveConnectionState(undefined);
    setActiveConnectionType(undefined);
  };
  const handleNavigateToCreateView: NavigateToCreateView = (connectionType) => {
    setActiveConnectionType(connectionType);
    setActiveConnectionState(undefined);
  };
  const handleNavigateToEditView: NavigateToView = ({ connectionType, connectionUuid }) => {
    setActiveConnectionState({ uuid: connectionUuid, view: 'edit' });
    setActiveConnectionType(connectionType);
  };
  const handleNavigateToDetailsView: NavigateToView = ({ connectionType, connectionUuid }) => {
    // If we're in the app, insert a query on the sheet.
    if (handleNavigateToDetailsViewOverride) {
      handleNavigateToDetailsViewOverride({ Connection: { kind: connectionType, id: connectionUuid } });
      return;
    }
    // Otherwise we're on the dashboard, so navigate to the connection details
    setActiveConnectionState({ uuid: connectionUuid, view: 'details' });
    setActiveConnectionType(connectionType);
  };

  return (
<<<<<<< HEAD
    <div className={cn('flex w-full max-w-4xl flex-col gap-8 md:flex-row')}>
      <div className="md:w-2/3">
=======
    <div className={'grid-cols-12 gap-12 md:grid'}>
      <div className="col-span-8">
>>>>>>> 7dea353b
        {activeConnectionState && activeConnectionType ? (
          activeConnectionState.view === 'edit' ? (
            <ConnectionFormEdit
              connectionUuid={activeConnectionState.uuid}
              connectionType={activeConnectionType}
              handleNavigateToListView={handleNavigateToListView}
              teamUuid={teamUuid}
            />
          ) : (
            <ConnectionDetails
              connectionUuid={activeConnectionState.uuid}
              connectionType={activeConnectionType}
              handleNavigateToListView={handleNavigateToListView}
              teamUuid={teamUuid}
            />
          )
        ) : activeConnectionType ? (
          <ConnectionFormCreate
            teamUuid={teamUuid}
            type={activeConnectionType}
            handleNavigateToListView={handleNavigateToListView}
          />
        ) : (
          <ConnectionsList
            connections={connections}
            connectionsAreLoading={connectionsAreLoading}
            handleNavigateToCreateView={handleNavigateToCreateView}
            handleNavigateToEditView={handleNavigateToEditView}
            handleNavigateToDetailsView={handleNavigateToDetailsView}
          />
        )}
      </div>
<<<<<<< HEAD
      <div className="h-[1px] w-full bg-border md:h-auto md:w-[1px]"></div>
      <div className="md:w-1/3">
        <ConnectionsSidebar staticIps={staticIps} />
=======
      <div className="col-span-4 mt-12 md:mt-0">
        <ConnectionsSidebar staticIps={staticIps} sshPublicKey={sshPublicKey} />
>>>>>>> 7dea353b
      </div>
    </div>
  );
};<|MERGE_RESOLUTION|>--- conflicted
+++ resolved
@@ -5,7 +5,6 @@
 import { ConnectionsList } from '@/shared/components/connections/ConnectionsList';
 import { ConnectionsSidebar } from '@/shared/components/connections/ConnectionsSidebar';
 import { useUpdateQueryStringValueWithoutNavigation } from '@/shared/hooks/useUpdateQueryStringValueWithoutNavigation';
-import { cn } from '@/shared/shadcn/utils';
 import { isJsonObject } from '@/shared/utils/isJsonObject';
 import type { ConnectionType } from 'quadratic-shared/typesAndSchemasConnections';
 import { useState } from 'react';
@@ -139,13 +138,8 @@
   };
 
   return (
-<<<<<<< HEAD
-    <div className={cn('flex w-full max-w-4xl flex-col gap-8 md:flex-row')}>
-      <div className="md:w-2/3">
-=======
     <div className={'grid-cols-12 gap-12 md:grid'}>
       <div className="col-span-8">
->>>>>>> 7dea353b
         {activeConnectionState && activeConnectionType ? (
           activeConnectionState.view === 'edit' ? (
             <ConnectionFormEdit
@@ -178,14 +172,8 @@
           />
         )}
       </div>
-<<<<<<< HEAD
-      <div className="h-[1px] w-full bg-border md:h-auto md:w-[1px]"></div>
-      <div className="md:w-1/3">
-        <ConnectionsSidebar staticIps={staticIps} />
-=======
       <div className="col-span-4 mt-12 md:mt-0">
         <ConnectionsSidebar staticIps={staticIps} sshPublicKey={sshPublicKey} />
->>>>>>> 7dea353b
       </div>
     </div>
   );
