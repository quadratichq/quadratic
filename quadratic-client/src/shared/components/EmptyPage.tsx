--- conflicted
+++ resolved
@@ -43,29 +43,7 @@
     if (error) {
       // for core errors, we send the source but don't share it with the user
       const sourceTitle = source ? `Core Error in ${source}` : title;
-<<<<<<< HEAD
-      mixpanel.track('[Empty].error', {
-        title: sourceTitle,
-        description,
-        error:
-          error instanceof Error
-            ? {
-                name: error.name,
-                message: error.message,
-                stack: error.stack,
-              }
-            : error,
-      });
-      Sentry.captureException(new Error('error-page'), {
-        extra: {
-          title: sourceTitle,
-          description,
-          error,
-        },
-      });
-=======
       emptyPageSendAnalyticsError(sourceTitle, error, typeof description === 'string' ? description : undefined);
->>>>>>> 21336a49
     }
   }, [error, title, description, source]);
 
