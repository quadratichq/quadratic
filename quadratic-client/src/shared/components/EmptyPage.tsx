import { authClient, type User } from '@/auth/auth';
import { Avatar } from '@/shared/components/Avatar';
import { EmptyState, type EmptyStateProps } from '@/shared/components/EmptyState';
import { ROUTES } from '@/shared/constants/routes';
import { useRemoveInitialLoadingUI } from '@/shared/hooks/useRemoveInitialLoadingUI';
import { Button } from '@/shared/shadcn/ui/button';
import { sendAnalyticsError } from '@/shared/utils/error';
import { useEffect, useState } from 'react';
import { useSubmit } from 'react-router';

const emptyPageSendAnalyticsError = (from: string, error: Error | unknown, description?: string) => {
  sendAnalyticsError('Empty', from, error, description);
};

/**
 * For use in routes when errors occur or when there is no data to display.
 * Will displays context on the logged in user (if applicable/available)
 */
type EmptyPageProps = Exclude<EmptyStateProps, 'isError'> & {
  showLoggedInUser?: boolean;
  error?: unknown;
  source?: string;
};
export function EmptyPage(props: EmptyPageProps) {
  const { error, title, description, source, Icon, actions, showLoggedInUser } = props;
  const [loggedInUser, setLoggedInUser] = useState<User | undefined>(undefined);
  const submit = useSubmit();

  // Get the logged in user from the auth client for display
  useEffect(() => {
    if (!loggedInUser) {
      authClient.user().then((user) => setLoggedInUser(user));
    }
  }, [loggedInUser]);

  // If this is an error, log it
  useEffect(() => {
    if (error) {
      // for core errors, we send the source but don't share it with the user
      const sourceTitle = source ? `Core Error in ${source}` : title;
      emptyPageSendAnalyticsError(sourceTitle, error, typeof description === 'string' ? description : undefined);
    }
  }, [error, title, description, source]);

  // Remove the initial loading UI, as these empty pages are alternative rendering
  // paths to the primary routes
  useRemoveInitialLoadingUI();

  // Content is centered on the page (should always be rendered in the root layout)
  return (
    <div className="flex h-full w-full flex-col items-center justify-center">
      <EmptyState title={title} description={description} actions={actions} Icon={Icon} isError={Boolean(error)} />
      {loggedInUser && showLoggedInUser && (
        <div className="mx-auto mt-12 max-w-96 border-t border-border pt-2">
          <div className="mx-auto flex items-center gap-2 rounded-md pt-2 text-left text-sm">
<<<<<<< HEAD
            <Avatar
              src={import.meta.env.DEV ? '' : loggedInUser.picture}
              alt={`Avatar for ${loggedInUser.name}`}
              className="flex-shrink-0"
            >
              {loggedInUser.name}
=======
            <Avatar src={loggedInUser.picture} alt={`Avatar for ${loggedInUser.name}`} className="flex-shrink-0">
              {loggedInUser.name ? loggedInUser.name : loggedInUser.email}
>>>>>>> 2168ca66
            </Avatar>
            <div className="flex flex-col justify-start truncate">{loggedInUser.email}</div>
            <Button
              variant="ghost"
              size="sm"
              className="ml-auto"
              onClick={() => submit('', { method: 'POST', action: ROUTES.LOGOUT })}
            >
              Logout
            </Button>
          </div>
        </div>
      )}
    </div>
  );
}<|MERGE_RESOLUTION|>--- conflicted
+++ resolved
@@ -53,17 +53,8 @@
       {loggedInUser && showLoggedInUser && (
         <div className="mx-auto mt-12 max-w-96 border-t border-border pt-2">
           <div className="mx-auto flex items-center gap-2 rounded-md pt-2 text-left text-sm">
-<<<<<<< HEAD
-            <Avatar
-              src={import.meta.env.DEV ? '' : loggedInUser.picture}
-              alt={`Avatar for ${loggedInUser.name}`}
-              className="flex-shrink-0"
-            >
-              {loggedInUser.name}
-=======
             <Avatar src={loggedInUser.picture} alt={`Avatar for ${loggedInUser.name}`} className="flex-shrink-0">
               {loggedInUser.name ? loggedInUser.name : loggedInUser.email}
->>>>>>> 2168ca66
             </Avatar>
             <div className="flex flex-col justify-start truncate">{loggedInUser.email}</div>
             <Button
