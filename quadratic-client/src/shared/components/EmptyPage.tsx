import { authClient, type User } from '@/auth/auth';
import { Avatar } from '@/shared/components/Avatar';
import { EmptyState, type EmptyStateProps } from '@/shared/components/EmptyState';
import { ROUTES } from '@/shared/constants/routes';
import { useRemoveInitialLoadingUI } from '@/shared/hooks/useRemoveInitialLoadingUI';
import { Button } from '@/shared/shadcn/ui/button';
<<<<<<< HEAD
import { captureException } from '@sentry/react';
import mixpanel from 'mixpanel-browser';
=======
import { sendAnalyticsError } from '@/shared/utils/error';
>>>>>>> d94d231c
import { useEffect, useState } from 'react';
import { useSubmit } from 'react-router';

type EmptyPageProps = Exclude<EmptyStateProps, 'isError'> & {
  showLoggedInUser?: boolean;
  error?: unknown;
  source?: string;
};

const emptyPageSendAnalyticsError = (from: string, error: Error | unknown, description?: string) => {
  sendAnalyticsError('Empty', from, error, description);
};

/**
 * For use in routes when errors occur or when there is no data to display.
 * Will displays context on the logged in user (if applicable/available)
 */
export function EmptyPage(props: EmptyPageProps) {
  const { error, title, description, source, Icon, actions, showLoggedInUser } = props;
  const [loggedInUser, setLoggedInUser] = useState<User | undefined>(undefined);
  const submit = useSubmit();

  // Get the logged in user from the auth client for display
  useEffect(() => {
    if (!loggedInUser) {
      authClient.user().then((user) => setLoggedInUser(user));
    }
  }, [loggedInUser]);

  // If this is an error, log it
  useEffect(() => {
    if (error) {
      // for core errors, we send the source but don't share it with the user
      const sourceTitle = source ? `Core Error in ${source}` : title;
<<<<<<< HEAD
      mixpanel.track('[Empty].error', {
        title: sourceTitle,
        description,
        error: errorString,
      });
      captureException(new Error('error-page'), {
        extra: {
          title: sourceTitle,
          description,
          error,
        },
      });
=======
      emptyPageSendAnalyticsError(sourceTitle, error, typeof description === 'string' ? description : undefined);
>>>>>>> d94d231c
    }
  }, [error, title, description, source]);

  // Remove the initial loading UI, as these empty pages are alternative rendering
  // paths to the primary routes
  useRemoveInitialLoadingUI();

  // Content is centered on the page (should always be rendered in the root layout)
  return (
    <div className="flex h-full w-full flex-col items-center justify-center">
      <EmptyState title={title} description={description} actions={actions} Icon={Icon} isError={Boolean(error)} />
      {loggedInUser && showLoggedInUser && (
        <div className="mx-auto mt-12 max-w-96 border-t border-border pt-2">
          <div className="mx-auto flex items-center gap-2 rounded-md pt-2 text-left text-sm">
            <Avatar src={loggedInUser.picture} alt={`Avatar for ${loggedInUser.name}`} className="flex-shrink-0">
              {loggedInUser.name}
            </Avatar>
            <div className="flex flex-col justify-start truncate">{loggedInUser.email}</div>
            <Button
              variant="ghost"
              size="sm"
              className="ml-auto"
              onClick={() => submit('', { method: 'POST', action: ROUTES.LOGOUT })}
            >
              Logout
            </Button>
          </div>
        </div>
      )}
    </div>
  );
}<|MERGE_RESOLUTION|>--- conflicted
+++ resolved
@@ -4,20 +4,9 @@
 import { ROUTES } from '@/shared/constants/routes';
 import { useRemoveInitialLoadingUI } from '@/shared/hooks/useRemoveInitialLoadingUI';
 import { Button } from '@/shared/shadcn/ui/button';
-<<<<<<< HEAD
-import { captureException } from '@sentry/react';
-import mixpanel from 'mixpanel-browser';
-=======
 import { sendAnalyticsError } from '@/shared/utils/error';
->>>>>>> d94d231c
 import { useEffect, useState } from 'react';
 import { useSubmit } from 'react-router';
-
-type EmptyPageProps = Exclude<EmptyStateProps, 'isError'> & {
-  showLoggedInUser?: boolean;
-  error?: unknown;
-  source?: string;
-};
 
 const emptyPageSendAnalyticsError = (from: string, error: Error | unknown, description?: string) => {
   sendAnalyticsError('Empty', from, error, description);
@@ -27,6 +16,11 @@
  * For use in routes when errors occur or when there is no data to display.
  * Will displays context on the logged in user (if applicable/available)
  */
+type EmptyPageProps = Exclude<EmptyStateProps, 'isError'> & {
+  showLoggedInUser?: boolean;
+  error?: unknown;
+  source?: string;
+};
 export function EmptyPage(props: EmptyPageProps) {
   const { error, title, description, source, Icon, actions, showLoggedInUser } = props;
   const [loggedInUser, setLoggedInUser] = useState<User | undefined>(undefined);
@@ -44,22 +38,7 @@
     if (error) {
       // for core errors, we send the source but don't share it with the user
       const sourceTitle = source ? `Core Error in ${source}` : title;
-<<<<<<< HEAD
-      mixpanel.track('[Empty].error', {
-        title: sourceTitle,
-        description,
-        error: errorString,
-      });
-      captureException(new Error('error-page'), {
-        extra: {
-          title: sourceTitle,
-          description,
-          error,
-        },
-      });
-=======
       emptyPageSendAnalyticsError(sourceTitle, error, typeof description === 'string' ? description : undefined);
->>>>>>> d94d231c
     }
   }, [error, title, description, source]);
 
