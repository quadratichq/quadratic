--- conflicted
+++ resolved
@@ -1,12 +1,8 @@
 import { downloadQuadraticFile } from '@/app/helpers/downloadFileInBrowser';
 import { ApiError, fetchFromApi } from '@/shared/api/fetchFromApi';
 import { xhrFromApi } from '@/shared/api/xhrFromApi';
-<<<<<<< HEAD
+import { trackEvent } from '@/shared/utils/analyticsEvents';
 import { captureEvent } from '@sentry/react';
-=======
-import { trackEvent } from '@/shared/utils/analyticsEvents';
-import * as Sentry from '@sentry/react';
->>>>>>> d94d231c
 import { Buffer } from 'buffer';
 import { ApiSchemas, type ApiTypes } from 'quadratic-shared/typesAndSchemas';
 
