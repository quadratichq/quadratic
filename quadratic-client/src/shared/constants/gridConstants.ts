export const CELL_WIDTH = 100;
export const CELL_HEIGHT = 21;
export const CELL_TEXT_MARGIN_LEFT = 3;
export const CELL_TEXT_MARGIN_TOP = 1;
export const GRID_SIZE = 150;
export const ZOOM_ANIMATION_TIME_MS = 250;
<<<<<<< HEAD
export const ZOOM_BUFFER = 1.2;
=======
export const HEADING_SIZE = 21;
export const ZOOM_BUFFER = 1.2;

// minimum cell when resizing in 1 character
export const MIN_CELL_WIDTH = 10;
>>>>>>> 9908f56a
<|MERGE_RESOLUTION|>--- conflicted
+++ resolved
@@ -4,12 +4,7 @@
 export const CELL_TEXT_MARGIN_TOP = 1;
 export const GRID_SIZE = 150;
 export const ZOOM_ANIMATION_TIME_MS = 250;
-<<<<<<< HEAD
-export const ZOOM_BUFFER = 1.2;
-=======
-export const HEADING_SIZE = 21;
 export const ZOOM_BUFFER = 1.2;
 
 // minimum cell when resizing in 1 character
-export const MIN_CELL_WIDTH = 10;
->>>>>>> 9908f56a
+export const MIN_CELL_WIDTH = 10;