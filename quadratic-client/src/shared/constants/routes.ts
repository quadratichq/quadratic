--- conflicted
+++ resolved
@@ -73,10 +73,7 @@
   DIALOG: { KEY: 'dialog', VALUES: { EDUCATION: 'education' } },
   SNACKBAR_MSG: { KEY: 'snackbar-msg' }, // VALUE can be any message you want to display
   SNACKBAR_SEVERITY: { KEY: 'snackbar-severity', VALUE: { ERROR: 'error' } },
-<<<<<<< HEAD
   DUPLICATE: { KEY: 'duplicate', VALUE: 'true' },
-=======
   // Used to load a specific checkpoint (version history), e.g. /file/123?checkpoint=456
   CHECKPOINT: { KEY: 'checkpoint' },
->>>>>>> 7654d7ef
 };