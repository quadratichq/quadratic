import { ThemePickerMenu } from '@/app/ui/components/ThemePickerMenu';
import { useIsOnPaidPlan } from '@/app/ui/hooks/useIsOnPaidPlan';
import { useDashboardRouteLoaderData } from '@/routes/_dashboard';
import { useRootRouteLoaderData } from '@/routes/_root';
import { getActionFileMove } from '@/routes/api.files.$uuid';
import { labFeatures } from '@/routes/labs';
import type { TeamAction } from '@/routes/teams.$teamUuid';
import { Avatar } from '@/shared/components/Avatar';
import {
  AddIcon,
  ArrowDropDownIcon,
  CheckIcon,
  DatabaseIcon,
  DraftIcon,
  EducationIcon,
  ExamplesIcon,
  ExternalLinkIcon,
  FilePrivateIcon,
  FileSharedWithMeIcon,
  GroupIcon,
  LabsIcon,
  LogoutIcon,
  RefreshIcon,
  SettingsIcon,
} from '@/shared/components/Icons';
import { TeamAvatar } from '@/shared/components/TeamAvatar';
import { Type } from '@/shared/components/Type';
import { TYPE } from '@/shared/constants/appConstants';
import { ROUTES, SEARCH_PARAMS } from '@/shared/constants/routes';
import { COMMUNITY_FORUMS, CONTACT_URL, DOCUMENTATION_URL } from '@/shared/constants/urls';
import { Badge } from '@/shared/shadcn/ui/badge';
import { Button } from '@/shared/shadcn/ui/button';
import {
  DropdownMenu,
  DropdownMenuContent,
  DropdownMenuItem,
  DropdownMenuSeparator,
  DropdownMenuTrigger,
} from '@/shared/shadcn/ui/dropdown-menu';
import { Tooltip, TooltipContent, TooltipTrigger } from '@/shared/shadcn/ui/tooltip';
import { cn } from '@/shared/shadcn/utils';
import { trackEvent } from '@/shared/utils/analyticsEvents';
import { isJsonObject } from '@/shared/utils/isJsonObject';
import { RocketIcon } from '@radix-ui/react-icons';
import type { ReactNode } from 'react';
import { useEffect, useMemo, useState } from 'react';
import {
  Link,
  NavLink,
  useFetcher,
  useLocation,
  useMatch,
  useNavigate,
  useNavigation,
  useSearchParams,
  useSubmit,
} from 'react-router';

/**
 * Dashboard Navbar
 */
export function DashboardSidebar({ isLoading }: { isLoading: boolean }) {
  const [, setSearchParams] = useSearchParams();
  const { loggedInUser } = useRootRouteLoaderData();
  const submit = useSubmit();
  const {
    userMakingRequest: { id: ownerUserId },
    eduStatus,
    activeTeam: {
      userMakingRequest: { teamPermissions },
      team: { uuid: activeTeamUuid },
      billing,
    },
  } = useDashboardRouteLoaderData();

  const isOnPaidPlan = useMemo(() => billing.status === 'ACTIVE', [billing.status]);

  const { setIsOnPaidPlan } = useIsOnPaidPlan();
  useEffect(() => {
    setIsOnPaidPlan(isOnPaidPlan);
  }, [isOnPaidPlan, setIsOnPaidPlan]);

  const isSettingsPage = useMatch('/teams/:teamId/settings');
  const canEditTeam = teamPermissions.includes('TEAM_EDIT');
  const classNameIcons = `mx-0.5 text-muted-foreground`;

  return (
    <nav className={`flex h-full flex-col gap-4 overflow-auto bg-accent`}>
      <div className="sticky top-0 z-10 flex flex-col bg-accent px-3 pt-3">
        <TeamSwitcher appIsLoading={isLoading} />
      </div>
      <div className={`flex flex-col px-3`}>
        <Type
          as="h3"
          variant="overline"
          className={`mb-2 mt-1 flex items-baseline justify-between indent-2 text-muted-foreground`}
        >
          Team
        </Type>
        <div className="grid gap-0.5">
          <div className="relative">
            <SidebarNavLink to={ROUTES.TEAM(activeTeamUuid)} dropTarget={canEditTeam ? null : undefined}>
              <DraftIcon className={classNameIcons} />
              Files
            </SidebarNavLink>
            {canEditTeam && (
              <SidebarNavLinkCreateButton isPrivate={false} teamUuid={activeTeamUuid}>
                New file
              </SidebarNavLinkCreateButton>
            )}
          </div>
          {canEditTeam && (
            <SidebarNavLink to={ROUTES.TEAM_CONNECTIONS(activeTeamUuid)}>
              <DatabaseIcon className={classNameIcons} />
              Connections
            </SidebarNavLink>
          )}
          <SidebarNavLink to={ROUTES.TEAM_MEMBERS(activeTeamUuid)}>
            <GroupIcon className={classNameIcons} />
            Members
          </SidebarNavLink>
          {canEditTeam && (
            <SidebarNavLink to={ROUTES.TEAM_SETTINGS(activeTeamUuid)}>
              <SettingsIcon className={classNameIcons} />
              Settings
            </SidebarNavLink>
          )}
        </div>

        <Type
          as="h3"
          variant="overline"
          className={`mb-2 mt-6 flex items-baseline justify-between indent-2 text-muted-foreground`}
        >
          Personal
        </Type>
        <div className="relative">
          <SidebarNavLink to={ROUTES.TEAM_FILES_PRIVATE(activeTeamUuid)} dropTarget={ownerUserId}>
            <FilePrivateIcon className={classNameIcons} />
            My files
          </SidebarNavLink>
          <SidebarNavLinkCreateButton isPrivate={true} teamUuid={activeTeamUuid}>
            New personal file
          </SidebarNavLinkCreateButton>
        </div>
        <SidebarNavLink to={ROUTES.FILES_SHARED_WITH_ME}>
          <FileSharedWithMeIcon className={classNameIcons} />
          Shared with me
        </SidebarNavLink>

        <Type
          as="h3"
          className={`${TYPE.overline} mb-2 mt-6 flex items-baseline justify-between indent-2 text-muted-foreground`}
        >
          Resources
        </Type>
        <div className="grid gap-0.5">
          {canEditTeam && (
            <SidebarNavLink to={ROUTES.EXAMPLES}>
              <ExamplesIcon className={classNameIcons} />
              Examples
            </SidebarNavLink>
          )}
          <SidebarNavLink to={DOCUMENTATION_URL} target="_blank">
            <ExternalLinkIcon className={classNameIcons} />
            Docs
          </SidebarNavLink>
          <SidebarNavLink to={COMMUNITY_FORUMS} target="_blank">
            <ExternalLinkIcon className={classNameIcons} />
            Forum
          </SidebarNavLink>
          <SidebarNavLink to={CONTACT_URL} target="_blank">
            <ExternalLinkIcon className={classNameIcons} />
            Contact us
          </SidebarNavLink>
        </div>
      </div>
      <div className="mt-auto flex flex-col gap-1 bg-accent px-3 pb-2">
        {!isOnPaidPlan && !isSettingsPage && (
          <div className="mb-2 flex flex-col gap-2 rounded-lg border border-border p-3 text-xs shadow-sm">
            <div className="flex gap-2">
              <RocketIcon className="h-5 w-5 text-primary" />
              <div className="flex flex-col">
                <span className="font-semibold">Upgrade to Quadratic Pro</span>
                <span className="text-muted-foreground">Get more AI messages, connections, and more.</span>
              </div>
            </div>

            <Button size="sm" className="w-full" asChild>
              <Link
                to={ROUTES.TEAM_SETTINGS(activeTeamUuid)}
                onClick={() => {
                  trackEvent('[DashboardSidebar].upgradeToProClicked', {
                    team_uuid: activeTeamUuid,
                  });
                }}
              >
                Upgrade to Pro
              </Link>
            </Button>
          </div>
        )}
        {eduStatus === 'ENROLLED' && (
          <SidebarNavLink
            to={`./?${SEARCH_PARAMS.DIALOG.KEY}=${SEARCH_PARAMS.DIALOG.VALUES.EDUCATION}`}
            onClick={(e) => {
              e.preventDefault();
              setSearchParams(
                (prev) => {
                  prev.set(SEARCH_PARAMS.DIALOG.KEY, SEARCH_PARAMS.DIALOG.VALUES.EDUCATION);
                  return prev;
                },
                { replace: true }
              );
            }}
          >
            <EducationIcon className={classNameIcons} />
            Education
            <Badge variant="secondary" className="ml-auto">
              Enrolled
            </Badge>
          </SidebarNavLink>
        )}
        {labFeatures.length > 0 && (
          <SidebarNavLink to="/labs">
            <LabsIcon className={classNameIcons} />
            Labs
          </SidebarNavLink>
        )}
        <div className="flex items-center gap-2">
          <DropdownMenu>
            <DropdownMenuTrigger className="relative flex min-w-0 flex-grow items-center gap-2 rounded bg-accent p-2 no-underline hover:brightness-95 hover:saturate-150 dark:hover:brightness-125 dark:hover:saturate-100">
<<<<<<< HEAD
              <Avatar src={import.meta.env.DEV ? '' : user?.picture} alt={user?.name} size="xs">
                {user?.name}
=======
              <Avatar src={loggedInUser?.picture} alt={loggedInUser?.name} size="xs">
                {loggedInUser?.name ? loggedInUser?.name : loggedInUser?.email}
>>>>>>> 2168ca66
              </Avatar>
              <p className={`truncate text-xs`}>{loggedInUser?.email}</p>
            </DropdownMenuTrigger>
            <DropdownMenuContent className="w-60" side="top" align="start">
              <DropdownMenuItem disabled className="flex-col items-start">
                {loggedInUser?.name || 'You'}
                <span className="text-xs">{loggedInUser?.email}</span>
              </DropdownMenuItem>
              <DropdownMenuSeparator />
              <DropdownMenuItem
                onSelect={(e) => {
                  e.preventDefault();
                  submit(null, {
                    method: 'post',
                    action: ROUTES.LOGOUT,
                  });
                }}
              >
                <LogoutIcon className="mr-2 text-muted-foreground" /> Logout
              </DropdownMenuItem>
            </DropdownMenuContent>
          </DropdownMenu>
          <div className="flex flex-shrink-0 items-center">
            <ThemePickerMenu />
          </div>
        </div>
      </div>
    </nav>
  );
}

function SidebarNavLinkCreateButton({
  children,
  isPrivate,
  teamUuid,
}: {
  children: ReactNode;
  isPrivate: boolean;
  teamUuid: string;
}) {
  return (
    <Tooltip>
      <TooltipTrigger asChild>
        <Button
          asChild
          variant="ghost"
          size="icon-sm"
          className="absolute right-2 top-1 ml-auto !bg-transparent opacity-30 hover:opacity-100"
        >
          <Link to={ROUTES.CREATE_FILE(teamUuid, { private: isPrivate })} reloadDocument>
            <AddIcon />
          </Link>
        </Button>
      </TooltipTrigger>
      <TooltipContent>{children}</TooltipContent>
    </Tooltip>
  );
}

const sidebarItemClasses = {
  base: `dark:hover:brightness-125 hover:brightness-95 hover:saturate-150 dark:hover:saturate-100 bg-accent relative flex items-center gap-2 p-2 no-underline rounded`,
  active: `bg-accent dark:brightness-125 brightness-95 saturate-150 dark:saturate-100`,
  dragging: `bg-primary text-primary-foreground`,
};

function SidebarNavLink({
  to,
  children,
  className,
  dropTarget,
  isLogo,
  onClick,
  target,
}: {
  to: string;
  children: ReactNode;
  className?: string;
  // number = assigning to a user, null = assigning to a team
  dropTarget?: number | null;
  isLogo?: boolean;
  onClick?: (event: React.MouseEvent<HTMLAnchorElement, MouseEvent>) => void;
  target?: string;
}) {
  const location = useLocation();
  const navigation = useNavigation();
  const submit = useSubmit();
  const [isDraggingOver, setIsDraggingOver] = useState(false);

  const isActive =
    // We're currently on this page and not navigating elsewhere
    (to === location.pathname && navigation.state !== 'loading') ||
    // We're navigating to this page
    to === navigation.location?.pathname;

  const isDroppable = dropTarget !== undefined && to !== location.pathname;
  const dropProps = isDroppable
    ? {
        onDragLeave: (event: React.DragEvent<HTMLAnchorElement>) => {
          setIsDraggingOver(false);
        },
        onDragOver: (event: React.DragEvent<HTMLAnchorElement>) => {
          if (!event.dataTransfer.types.includes('application/quadratic-file-uuid')) return;

          event.preventDefault();
          event.dataTransfer.dropEffect = 'move';
          setIsDraggingOver(true);
        },
        onDrop: async (event: React.DragEvent<HTMLAnchorElement>) => {
          if (!event.dataTransfer.types.includes('application/quadratic-file-uuid')) return;

          event.preventDefault();
          const uuid = event.dataTransfer.getData('application/quadratic-file-uuid');
          setIsDraggingOver(false);
          const data = getActionFileMove(dropTarget);
          submit(data, {
            method: 'POST',
            action: ROUTES.API.FILE(uuid),
            encType: 'application/json',
            navigate: false,
            fetcherKey: `move-file:${uuid}`,
          });
        },
      }
    : {};

  const classes = cn(
    sidebarItemClasses.base,
    isActive && sidebarItemClasses.active,
    isDraggingOver && sidebarItemClasses.dragging,
    TYPE.body2,
    className
  );

  return (
    <NavLink
      to={to}
      className={classes}
      {...(onClick ? { onClick } : {})}
      {...(target ? { target } : {})}
      {...dropProps}
    >
      {children}
    </NavLink>
  );
}

type TeamSwitcherProps = {
  appIsLoading: boolean;
};

function TeamSwitcher({ appIsLoading }: TeamSwitcherProps) {
  const { teams } = useDashboardRouteLoaderData();
  const {
    activeTeam: {
      team: { name: activeTeamName, uuid: activeTeamUuid },
    },
  } = useDashboardRouteLoaderData();
  const fetcher = useFetcher({ key: 'update-team' });
  const navigate = useNavigate();

  let optimisticActiveTeamName = activeTeamName;
  if (fetcher.state !== 'idle' && isJsonObject(fetcher.json)) {
    const optimisticData = fetcher.json as TeamAction['request.update-team'];
    if (optimisticData.name) {
      optimisticActiveTeamName = optimisticData.name;
    }
  }

  return (
    <DropdownMenu>
      <DropdownMenuTrigger className={cn(`gap-2 py-1 text-sm font-semibold`, sidebarItemClasses.base)}>
        <div className="mx-0.5">
          <TeamAvatar name={optimisticActiveTeamName} />
        </div>
        <div className="select-none truncate">{optimisticActiveTeamName}</div>
        <div className="relative ml-auto mr-0.5 flex items-center">
          <ArrowDropDownIcon />
          <RefreshIcon
            className={`absolute left-0 top-0 ml-auto animate-spin bg-accent text-primary transition-opacity ${
              appIsLoading ? '' : 'opacity-0'
            }`}
          />
        </div>
      </DropdownMenuTrigger>
      <DropdownMenuContent className="min-w-72" align="start" alignOffset={-4}>
        {teams.map(({ team: { uuid, name }, users }) => {
          const isActive = activeTeamUuid === uuid;
          return (
            <DropdownMenuItem key={uuid} asChild>
              <Link
                to={ROUTES.TEAM(uuid)}
                className={`flex gap-3`}
                onClick={(e) => {
                  // If this is being opened in a new tab, don't bother changing
                  // because we're not switching the active team in the current app
                  const isNewTabOrWindow = e.ctrlKey || e.shiftKey || e.metaKey;
                  if (isNewTabOrWindow) {
                    return;
                  }
                }}
              >
                {/* <IconWrapper>
                  {isPaid ? <DotFilledIcon className="text-success" /> : <DotIcon className="text-warning" />}
                </IconWrapper> */}

                <IconWrapper
                  className={cn(
                    'h-5 w-5 rounded border border-border capitalize',
                    isActive && 'border-foreground bg-foreground text-background'
                  )}
                >
                  {name.slice(0, 1)}
                </IconWrapper>
                <div className="flex flex-col">
                  <div>{name}</div>
                  <Type variant="caption">
                    {users} member{users === 1 ? '' : 's'}
                  </Type>
                </div>
                <div className="ml-auto flex h-6 w-6 items-center justify-center">{isActive && <CheckIcon />}</div>
              </Link>
            </DropdownMenuItem>
          );
        })}

        <DropdownMenuSeparator />

        <DropdownMenuItem
          className="flex gap-3 text-muted-foreground"
          onClick={() => {
            navigate(ROUTES.TEAMS_CREATE);
          }}
        >
          <IconWrapper>
            <AddIcon />
          </IconWrapper>
          Create team
        </DropdownMenuItem>
      </DropdownMenuContent>
    </DropdownMenu>
  );
}

function IconWrapper({ children, className }: { children: ReactNode; className?: string }) {
  return <div className={cn('flex h-6 w-6 items-center justify-center', className)}>{children}</div>;
}<|MERGE_RESOLUTION|>--- conflicted
+++ resolved
@@ -230,13 +230,8 @@
         <div className="flex items-center gap-2">
           <DropdownMenu>
             <DropdownMenuTrigger className="relative flex min-w-0 flex-grow items-center gap-2 rounded bg-accent p-2 no-underline hover:brightness-95 hover:saturate-150 dark:hover:brightness-125 dark:hover:saturate-100">
-<<<<<<< HEAD
-              <Avatar src={import.meta.env.DEV ? '' : user?.picture} alt={user?.name} size="xs">
-                {user?.name}
-=======
               <Avatar src={loggedInUser?.picture} alt={loggedInUser?.name} size="xs">
                 {loggedInUser?.name ? loggedInUser?.name : loggedInUser?.email}
->>>>>>> 2168ca66
               </Avatar>
               <p className={`truncate text-xs`}>{loggedInUser?.email}</p>
             </DropdownMenuTrigger>
