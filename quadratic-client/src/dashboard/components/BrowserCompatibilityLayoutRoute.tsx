--- conflicted
+++ resolved
@@ -1,3 +1,4 @@
+import { Empty } from '@/shared/components/Empty';
 import { DOCUMENTATION_BROWSER_COMPATIBILITY_URL } from '@/shared/constants/urls';
 import { isWASMSupported } from '@/shared/utils/isWASMSupported';
 import { isWebGLSupported } from '@pixi/utils';
@@ -5,13 +6,7 @@
 import * as Sentry from '@sentry/react';
 import mixpanel from 'mixpanel-browser';
 import { useEffect } from 'react';
-<<<<<<< HEAD
 import { Outlet } from 'react-router';
-import { Empty } from './Empty';
-=======
-import { Outlet } from 'react-router-dom';
-import { Empty } from '../../shared/components/Empty';
->>>>>>> 7a3a1890
 
 export function BrowserCompatibilityLayoutRoute() {
   useEffect(() => {
