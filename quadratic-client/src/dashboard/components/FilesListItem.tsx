import { useDashboardRouteLoaderData } from '@/routes/_dashboard';
import {
  Action as FileAction,
  getActionFileDelete,
  getActionFileDuplicate,
  getActionFileMove,
} from '@/routes/api.files.$uuid';
import { DialogRenameItem } from '@/shared/components/DialogRenameItem';
import { useGlobalSnackbar } from '@/shared/components/GlobalSnackbarProvider';
import { DraftIcon, MoreVertIcon } from '@/shared/components/Icons';
import { ROUTES } from '@/shared/constants/routes';
import { Button as Btn } from '@/shared/shadcn/ui/button';
import {
  DropdownMenu,
  DropdownMenuContent,
  DropdownMenuItem,
  DropdownMenuSeparator,
  DropdownMenuTrigger,
} from '@/shared/shadcn/ui/dropdown-menu';
import { Separator } from '@/shared/shadcn/ui/separator';
import { cn } from '@/shared/shadcn/utils';
import { timeAgo } from '@/shared/utils/timeAgo';
import mixpanel from 'mixpanel-browser';
import { useEffect, useRef, useState } from 'react';
import { Link, SubmitOptions, useFetcher, useMatch, useSubmit } from 'react-router-dom';
import { FilesListExampleFile, FilesListUserFile } from './FilesList';
import { FilesListItemCore } from './FilesListItemCore';
import { Layout, Sort, ViewPreferences } from './FilesListViewControlsDropdown';

export function FilesListItems({
  children,
  viewPreferences,
}: {
  children: React.ReactNode;
  viewPreferences: ViewPreferences;
}) {
  return (
    <ul
      className={cn(
        viewPreferences.layout === Layout.Grid && 'grid grid-cols-[repeat(auto-fill,minmax(272px,1fr))] gap-4'
      )}
    >
      {children}
    </ul>
  );
}

export function FilesListItemUserFile({
  file,
  filterValue,
  activeShareMenuFileId,
  setActiveShareMenuFileId,
  lazyLoad,
  viewPreferences,
}: {
  file: FilesListUserFile;
  filterValue: string;
  activeShareMenuFileId: string;
  setActiveShareMenuFileId: Function;
  lazyLoad: boolean;
  viewPreferences: ViewPreferences;
}) {
  const submit = useSubmit();
  const fetcherDelete = useFetcher();
  const fetcherDownload = useFetcher();
  const fetcherDuplicate = useFetcher();
  const fetcherRename = useFetcher();
  const fetcherMove = useFetcher({ key: 'move-file:' + file.uuid });
  const { addGlobalSnackbar } = useGlobalSnackbar();
  const [open, setOpen] = useState<boolean>(false);
  const {
    activeTeam: {
      team: { uuid: activeTeamUuid },
    },
  } = useDashboardRouteLoaderData();
  const fileDragRef = useRef<HTMLDivElement>(null);
  const {
    userMakingRequest: { id: userId },
  } = useDashboardRouteLoaderData();

  const { name, thumbnail, uuid, publicLinkAccess, permissions } = file;
  const actionUrl = ROUTES.API.FILE(uuid);

  // Determine if the user can move files
  // If we're looking at the user's private files, make sure they have edit access to the team
  // If we're looking at a team, make sure they have edit access to the curent team
  const isTeamPrivateFilesRoute = Boolean(useMatch(ROUTES.TEAM_FILES_PRIVATE(activeTeamUuid)));
  const isTeamPublicFilesRoute = Boolean(useMatch(ROUTES.TEAM(activeTeamUuid)));
  const canMoveFiles = (isTeamPrivateFilesRoute || isTeamPublicFilesRoute) && permissions.includes('FILE_MOVE');

  const description =
    viewPreferences.sort === Sort.Created
      ? `Created ${timeAgo(file.createdDate)}`
      : `Modified ${timeAgo(file.updatedDate)}`;
  const fetcherSubmitOpts: SubmitOptions = {
    method: 'POST',
    action: actionUrl,
    encType: 'application/json',
  };
  const failedToDelete = fetcherDelete.data && !fetcherDelete.data.ok;
  const failedToRename = fetcherRename.data && !fetcherRename.data.ok;

  // If the download fails, show an error
  // TODO async communication in UI that the file is downloading?
  useEffect(() => {
    if (fetcherDownload.data && !fetcherDownload.data.ok) {
      addGlobalSnackbar('Failed to download file. Try again.', { severity: 'error' });
    }
  }, [addGlobalSnackbar, fetcherDownload.data]);

  // If the move fails, show an error
  useEffect(() => {
    if (fetcherMove.data && !fetcherMove.data.ok) {
      addGlobalSnackbar('Failed to move file. Try again.', { severity: 'error' });
    }
  }, [addGlobalSnackbar, fetcherMove.data]);

  // Optimistically hide this file if it's being deleted or moved
  if (fetcherDelete.state !== 'idle' || fetcherMove.state !== 'idle') {
    return null;
  }

  const renameFile = (value: string) => {
    // Update on the server and optimistically in the UI
    const data: FileAction['request.rename'] = { action: 'rename', name: value };
    fetcherRename.submit(data, fetcherSubmitOpts);
  };

  const handleDelete = () => {
    if (window.confirm(`Confirm you want to delete the file: “${name}”`)) {
      const data = getActionFileDelete();
      fetcherDelete.submit(data, fetcherSubmitOpts);
    }
  };

  const handleDownload = () => {
    const data: FileAction['request.download'] = {
      action: 'download',
    };
    fetcherDownload.submit(data, fetcherSubmitOpts);
  };

  const handleDuplicate = () => {
    const data = getActionFileDuplicate({ redirect: false, isPrivate: isTeamPrivateFilesRoute ? true : false });
    fetcherDuplicate.submit(data, fetcherSubmitOpts);
  };

  const handleShare = () => {
    setActiveShareMenuFileId(uuid);
    mixpanel.track('[FileSharing].menu.open', { context: 'dashboard', pathname: window.location.pathname });
  };

  const displayName = fetcherRename.json ? (fetcherRename.json as FileAction['request.rename']).name : name;
  const isDisabled = uuid.includes('duplicate');

  const dragProps = canMoveFiles
    ? {
        draggable: true,
        onDragStart: (event: React.DragEvent<HTMLAnchorElement>) => {
          if (fileDragRef.current) {
            fileDragRef.current.style.opacity = '1';
            event.dataTransfer.setDragImage(fileDragRef.current, 16, 16);
          }
          event.dataTransfer.dropEffect = 'move';
          event.dataTransfer.setData('application/quadratic-file-uuid', uuid);
        },
        onDragEnd: (event: React.DragEvent<HTMLAnchorElement>) => {
          if (fileDragRef.current) {
            fileDragRef.current.style.opacity = '0';
          }
        },
      }
    : {};

  return (
    <ListItem>
      <div
        ref={fileDragRef}
        // FYI: There's some trickery to get this displaying right across all browser
        // Basically this is hidden behind the file itself and when it's dragged
        // it becomes visible.
        className="absolute -top-[1px] left-0 z-0 flex items-center gap-1 rounded-full border border-background bg-primary px-2 py-0.5 text-sm text-primary-foreground opacity-0"
      >
        <DraftIcon />
        {file.name.length > 16 ? file.name.slice(0, 16) + '…' : file.name}
      </div>
      <Link
        key={uuid}
        to={ROUTES.FILE(uuid)}
        reloadDocument
        className={cn('relative z-10 w-full', isDisabled && `pointer-events-none opacity-50`)}
        {...dragProps}
      >
        <ListItemView viewPreferences={viewPreferences} thumbnail={thumbnail} lazyLoad={lazyLoad}>
          <FilesListItemCore
            key={uuid}
            creator={file.creator}
            filterValue={filterValue}
            name={displayName}
            description={description}
            hasNetworkError={Boolean(failedToDelete || failedToRename)}
            isShared={publicLinkAccess !== 'NOT_SHARED'}
            viewPreferences={viewPreferences}
            actions={
              <DropdownMenu>
                <DropdownMenuTrigger asChild>
                  <Btn
                    variant="ghost"
                    size="icon"
                    className={cn(
                      viewPreferences.layout === Layout.Grid ? 'absolute right-2 top-2' : 'flex-shrink-0',
                      'hover:border hover:bg-background hover:text-foreground hover:shadow-sm data-[state=open]:border data-[state=open]:bg-background data-[state=open]:text-foreground data-[state=open]:shadow-sm',
                      'text-muted-foreground hover:text-foreground'
                    )}
                  >
                    <MoreVertIcon className="text h-4 w-4" />
                  </Btn>
                </DropdownMenuTrigger>
                <DropdownMenuContent align="end" className="w-48">
                  {permissions.includes('FILE_VIEW') && (
                    <DropdownMenuItem onClick={handleShare}>Share</DropdownMenuItem>
                  )}
                  {permissions.includes('FILE_EDIT') && (
<<<<<<< HEAD
                    <DropdownMenuItem onClick={handleDuplicate}>Dupcliate</DropdownMenuItem>
=======
                    <DropdownMenuItem onClick={handleDuplicate}>Duplicate</DropdownMenuItem>
>>>>>>> a9649386
                  )}
                  {permissions.includes('FILE_EDIT') && (
                    <DropdownMenuItem onClick={() => setOpen(true)}>Rename</DropdownMenuItem>
                  )}
                  <DropdownMenuItem onClick={handleDownload}>Download</DropdownMenuItem>
                  {canMoveFiles && (
                    <>
                      <DropdownMenuSeparator />
                      {isTeamPublicFilesRoute && (
                        <DropdownMenuItem
                          onClick={() => {
                            const data = getActionFileMove(userId);
                            submit(data, {
                              method: 'POST',
                              action: actionUrl,
                              encType: 'application/json',
                              navigate: false,
                              fetcherKey: `move-file:${uuid}`,
                            });
                          }}
                        >
                          Move to my files
                        </DropdownMenuItem>
                      )}
                      {isTeamPrivateFilesRoute && (
                        <DropdownMenuItem
                          onClick={() => {
                            const data = getActionFileMove(null);
                            submit(data, {
                              method: 'POST',
                              action: actionUrl,
                              encType: 'application/json',
                              navigate: false,
                              fetcherKey: `move-file:${uuid}`,
                            });
                          }}
                        >
                          Move to team files
                        </DropdownMenuItem>
                      )}
                    </>
                  )}

                  {permissions.includes('FILE_DELETE') && (
                    <>
                      <DropdownMenuSeparator />
                      <DropdownMenuItem onClick={handleDelete}>Delete</DropdownMenuItem>
                    </>
                  )}
                </DropdownMenuContent>
              </DropdownMenu>
            }
          />
        </ListItemView>
      </Link>
      {open && (
        <DialogRenameItem
          itemLabel={'File'}
          onClose={() => setOpen(false)}
          value={displayName}
          onSave={(newValue: string) => {
            renameFile(newValue);
          }}
        />
      )}
    </ListItem>
  );
}

export function FilesListItemExampleFile({
  file,
  filterValue,
  lazyLoad,
  viewPreferences,
}: {
  file: FilesListExampleFile;
  filterValue: string;
  lazyLoad: boolean;
  viewPreferences: ViewPreferences;
}) {
  const { href, thumbnail, name, description } = file;
  return (
    <ListItem>
      <Link to={href} className="flex w-full" reloadDocument>
        <ListItemView viewPreferences={viewPreferences} thumbnail={thumbnail} lazyLoad={lazyLoad}>
          <FilesListItemCore
            name={name}
            description={description}
            filterValue={filterValue}
            viewPreferences={viewPreferences}
          />
        </ListItemView>
      </Link>
    </ListItem>
  );
}

function ListItem({ children }: { children: React.ReactNode }) {
  return <li className="relative flex">{children}</li>;
}

function ListItemView({
  viewPreferences,
  thumbnail,
  lazyLoad,
  children,
}: {
  viewPreferences: ViewPreferences;
  thumbnail: FilesListUserFile['thumbnail'];
  lazyLoad: boolean;
  children: React.ReactNode;
}) {
  const { layout } = viewPreferences;

  return layout === Layout.Grid ? (
    <div className="border border-border p-2 hover:bg-accent">
      <div className="flex aspect-video items-center justify-center bg-background">
        {thumbnail ? (
          <img
            loading={lazyLoad ? 'lazy' : 'eager'}
            src={thumbnail}
            crossOrigin="anonymous"
            alt="File thumbnail screenshot"
            className="object-cover"
            draggable="false"
          />
        ) : (
          <div className="flex items-center justify-center">
            <img
              src={'/favicon.ico'}
              alt="File thumbnail placeholder"
              className={`opacity-10 brightness-0 grayscale`}
              width="24"
              height="24"
              draggable="false"
            />
          </div>
        )}
      </div>
      <Separator className="border-accent" />
      <div className="pt-2">{children}</div>
    </div>
  ) : (
    <div className={`flex w-full flex-row items-center gap-4 py-2 hover:bg-accent lg:px-2`}>
      <div className={`hidden border border-border shadow-sm md:block`}>
        {thumbnail ? (
          <img
            loading={lazyLoad ? 'lazy' : 'eager'}
            src={thumbnail}
            crossOrigin="anonymous"
            alt="File thumbnail screenshot"
            className={`aspect-video object-fill`}
            width="80"
            draggable="false"
          />
        ) : (
          <div className="flex aspect-video w-20 items-center justify-center bg-background">
            <img
              src={'/favicon.ico'}
              alt="File thumbnail placeholder"
              className={`h-4 w-4 opacity-10 brightness-0 grayscale`}
              width="16"
              height="16"
              draggable="false"
            />
          </div>
        )}
      </div>
      <div className="flex-grow">{children}</div>
    </div>
  );
}<|MERGE_RESOLUTION|>--- conflicted
+++ resolved
@@ -221,11 +221,7 @@
                     <DropdownMenuItem onClick={handleShare}>Share</DropdownMenuItem>
                   )}
                   {permissions.includes('FILE_EDIT') && (
-<<<<<<< HEAD
-                    <DropdownMenuItem onClick={handleDuplicate}>Dupcliate</DropdownMenuItem>
-=======
                     <DropdownMenuItem onClick={handleDuplicate}>Duplicate</DropdownMenuItem>
->>>>>>> a9649386
                   )}
                   {permissions.includes('FILE_EDIT') && (
                     <DropdownMenuItem onClick={() => setOpen(true)}>Rename</DropdownMenuItem>
