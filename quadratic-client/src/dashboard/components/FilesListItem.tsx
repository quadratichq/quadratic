import type { FilesListTemplateFile, FilesListUserFile } from '@/dashboard/components/FilesList';
import { FilesListItemCore } from '@/dashboard/components/FilesListItemCore';
import { Layout, Sort, type ViewPreferences } from '@/dashboard/components/FilesListViewControlsDropdown';
import { useDashboardRouteLoaderData } from '@/routes/_dashboard';
import { useRootRouteLoaderData } from '@/routes/_root';
import type { Action as FileAction } from '@/routes/api.files.$uuid';
import {
  getActionFileDelete,
  getActionFileDownload,
  getActionFileDuplicate,
  getActionFileMove,
} from '@/routes/api.files.$uuid';
import { apiClient } from '@/shared/api/apiClient';
import { showUpgradeDialog } from '@/shared/atom/showUpgradeDialogAtom';
import { useConfirmDialog } from '@/shared/components/ConfirmProvider';
import { DialogRenameItem } from '@/shared/components/DialogRenameItem';
import { useGlobalSnackbar } from '@/shared/components/GlobalSnackbarProvider';
import { FileIcon, MoreVertIcon } from '@/shared/components/Icons';
import { ROUTES } from '@/shared/constants/routes';
import { Button as Btn } from '@/shared/shadcn/ui/button';
import {
  DropdownMenu,
  DropdownMenuContent,
  DropdownMenuItem,
  DropdownMenuSeparator,
  DropdownMenuTrigger,
} from '@/shared/shadcn/ui/dropdown-menu';
import { Separator } from '@/shared/shadcn/ui/separator';
import { cn } from '@/shared/shadcn/utils';
import { trackEvent } from '@/shared/utils/analyticsEvents';
import { timeAgo } from '@/shared/utils/timeAgo';
import { useEffect, useRef, useState } from 'react';
import type { SubmitOptions } from 'react-router';
import { Link, useFetcher, useMatch, useSubmit } from 'react-router';

export function FilesListItems({
  children,
  viewPreferences,
}: {
  children: React.ReactNode;
  viewPreferences: ViewPreferences;
}) {
  return (
    <ul
      className={cn(
        viewPreferences.layout === Layout.Grid && 'grid grid-cols-[repeat(auto-fill,minmax(272px,1fr))] gap-4'
      )}
    >
      {children}
    </ul>
  );
}

export function FilesListItemUserFile({
  file,
  filterValue,
  setFilterValue,
  setActiveShareMenuFileId,
  lazyLoad,
  viewPreferences,
}: {
  file: FilesListUserFile;
  filterValue: string;
  setFilterValue: Function;
  setActiveShareMenuFileId: Function;
  lazyLoad: boolean;
  viewPreferences: ViewPreferences;
}) {
  const submit = useSubmit();
  const fetcherDelete = useFetcher();
  const fetcherDownload = useFetcher();
  const fetcherDuplicate = useFetcher();
  const fetcherRename = useFetcher();
  const fetcherMove = useFetcher({ key: 'move-file:' + file.uuid });
  const { addGlobalSnackbar } = useGlobalSnackbar();
  const [open, setOpen] = useState<boolean>(false);
  const fileDragRef = useRef<HTMLDivElement>(null);
  const { loggedInUser } = useRootRouteLoaderData();
  const {
    activeTeam: {
      team: { uuid: activeTeamUuid },
    },
    userMakingRequest: { id: userId },
  } = useDashboardRouteLoaderData();

  const { name, thumbnail, uuid, publicLinkAccess, permissions, hasScheduledTasks } = file;
  const actionUrl = ROUTES.API.FILE(uuid);
  const confirmFn = useConfirmDialog('deleteFile', { name });

  // Determine if the user can move files
  // If we're looking at the user's private files, make sure they have edit access to the team
  // If we're looking at a team, make sure they have edit access to the current team
  const isTeamPrivateFilesRoute = Boolean(useMatch(ROUTES.TEAM_FILES_PRIVATE(activeTeamUuid)));
  const isTeamPublicFilesRoute = Boolean(useMatch(ROUTES.TEAM_FILES(activeTeamUuid)));
  const canMoveFiles = (isTeamPrivateFilesRoute || isTeamPublicFilesRoute) && permissions.includes('FILE_MOVE');

  // Determine if this is a private/personal file (for duplicate and move logic)
  const isFilePrivate = file.isPrivate ?? isTeamPrivateFilesRoute;

  const description =
    viewPreferences.sort === Sort.Created
      ? `Created ${timeAgo(file.createdDate)}`
      : `Modified ${timeAgo(file.updatedDate)}`;
  const fetcherSubmitOpts: SubmitOptions = {
    method: 'POST',
    action: actionUrl,
    encType: 'application/json',
  };
  const failedToDelete = fetcherDelete.data && !fetcherDelete.data.ok;
  const failedToRename = fetcherRename.data && !fetcherRename.data.ok;

  // If the download fails, show an error
  // TODO async communication in UI that the file is downloading?
  useEffect(() => {
    if (fetcherDownload.data && !fetcherDownload.data.ok) {
      addGlobalSnackbar('Failed to download file. Try again.', { severity: 'error' });
    }
  }, [addGlobalSnackbar, fetcherDownload.data]);

  // If the move fails, show an error
  useEffect(() => {
    if (fetcherMove.data && !fetcherMove.data.ok) {
      addGlobalSnackbar('Failed to move file. Try again.', { severity: 'error' });
    }
  }, [addGlobalSnackbar, fetcherMove.data]);

  // Optimistically hide this file if it's being deleted or moved
  if (fetcherDelete.state !== 'idle' || fetcherMove.state !== 'idle') {
    return null;
  }

  const renameFile = (value: string) => {
    // Update on the server and optimistically in the UI
    const data: FileAction['request.rename'] = { action: 'rename', name: value };
    fetcherRename.submit(data, fetcherSubmitOpts);
  };

  const handleDelete = async () => {
    if (await confirmFn()) {
      const data = getActionFileDelete({ userEmail: loggedInUser?.email ?? '', redirect: false });
      fetcherDelete.submit(data, fetcherSubmitOpts);
    }
  };

  const handleDownload = () => {
    trackEvent('[Files].downloadFile', { id: uuid });
    const data = getActionFileDownload();
    fetcherDownload.submit(data, fetcherSubmitOpts);
  };

  const handleDuplicate = async () => {
    const { hasReachedLimit } = await apiClient.teams.fileLimit(activeTeamUuid, isFilePrivate);
    if (hasReachedLimit) {
      showUpgradeDialog('fileLimitReached');
      return;
    }
    trackEvent('[Files].duplicateFile', { id: uuid });
    const data = getActionFileDuplicate({
      redirect: false,
      isPrivate: isFilePrivate,
      teamUuid: activeTeamUuid,
    });
    fetcherDuplicate.submit(data, fetcherSubmitOpts);
  };

  const handleShare = () => {
    setActiveShareMenuFileId(uuid);
    trackEvent('[FileSharing].menu.open', { context: 'dashboard', pathname: window.location.pathname });
  };

  const displayName = fetcherRename.json ? (fetcherRename.json as FileAction['request.rename']).name : name;
  const isDisabled = uuid.includes('duplicate');

  const dragProps = canMoveFiles
    ? {
        draggable: true,
        onDragStart: (event: React.DragEvent<HTMLAnchorElement>) => {
          if (fileDragRef.current) {
            fileDragRef.current.style.opacity = '1';
            event.dataTransfer.setDragImage(fileDragRef.current, 16, 16);
          }
          event.dataTransfer.dropEffect = 'move';
          event.dataTransfer.setData('application/quadratic-file-uuid', uuid);
        },
        onDragEnd: (event: React.DragEvent<HTMLAnchorElement>) => {
          if (fileDragRef.current) {
            fileDragRef.current.style.opacity = '0';
          }
        },
      }
    : {};

  return (
    <ListItem>
      <div
        ref={fileDragRef}
        // FYI: There's some trickery to get this displaying right across all browser
        // Basically this is hidden behind the file itself and when it's dragged
        // it becomes visible.
        className="absolute -top-[1px] left-0 z-0 flex items-center gap-1 rounded-full border border-background bg-primary px-2 py-0.5 text-sm text-primary-foreground opacity-0"
      >
        <FileIcon />
        {file.name.length > 16 ? file.name.slice(0, 16) + '…' : file.name}
      </div>
      <Link
        key={uuid}
        to={ROUTES.FILE({ uuid, searchParams: '' })}
        reloadDocument
        className={cn('relative z-10 w-full', isDisabled && `pointer-events-none opacity-50`)}
        {...dragProps}
      >
        <ListItemView viewPreferences={viewPreferences} thumbnail={thumbnail} lazyLoad={lazyLoad}>
          <FilesListItemCore
            key={uuid}
            creator={file.creator}
            filterValue={filterValue}
            setFilterValue={setFilterValue}
            filterMatch={file.filterMatch}
            name={displayName}
            description={description}
            hasNetworkError={Boolean(failedToDelete || failedToRename)}
            isShared={publicLinkAccess !== 'NOT_SHARED'}
<<<<<<< HEAD
            hasScheduledTasks={hasScheduledTasks}
=======
            isPrivate={file.isPrivate}
            isSharedWithMe={file.isSharedWithMe}
>>>>>>> 12cadc33
            viewPreferences={viewPreferences}
            actions={
              <DropdownMenu>
                <DropdownMenuTrigger asChild>
                  <Btn
                    variant="ghost"
                    size="icon"
                    className={cn(
                      viewPreferences.layout === Layout.Grid ? 'absolute right-2 top-2' : 'flex-shrink-0',
                      'hover:border hover:bg-background hover:text-foreground hover:shadow-sm data-[state=open]:border data-[state=open]:bg-background data-[state=open]:text-foreground data-[state=open]:shadow-sm',
                      'text-muted-foreground hover:text-foreground'
                    )}
                  >
                    <MoreVertIcon className="text h-4 w-4" />
                  </Btn>
                </DropdownMenuTrigger>
                <DropdownMenuContent align="end" className="w-48">
                  {permissions.includes('FILE_VIEW') && (
                    <DropdownMenuItem onClick={handleShare}>Share</DropdownMenuItem>
                  )}
                  {permissions.includes('FILE_EDIT') && (
                    <DropdownMenuItem onClick={handleDuplicate}>Duplicate</DropdownMenuItem>
                  )}
                  {permissions.includes('FILE_EDIT') && (
                    <DropdownMenuItem onClick={() => setOpen(true)}>Rename</DropdownMenuItem>
                  )}
                  <DropdownMenuItem onClick={handleDownload}>Download</DropdownMenuItem>
                  {permissions.includes('FILE_EDIT') && (
                    <DropdownMenuItem
                      onClick={() => {
                        window.open(ROUTES.FILE_HISTORY(uuid), '_blank');
                      }}
                    >
                      Open file history
                    </DropdownMenuItem>
                  )}
                  {canMoveFiles && (
                    <>
                      <DropdownMenuSeparator />
                      {!isFilePrivate && (
                        <DropdownMenuItem
                          onClick={() => {
                            const data = getActionFileMove(userId);
                            submit(data, {
                              method: 'POST',
                              action: actionUrl,
                              encType: 'application/json',
                              navigate: false,
                              fetcherKey: `move-file:${uuid}`,
                            });
                          }}
                        >
                          Move to Personal
                        </DropdownMenuItem>
                      )}
                      {isFilePrivate && (
                        <DropdownMenuItem
                          onClick={() => {
                            const data = getActionFileMove(null);
                            submit(data, {
                              method: 'POST',
                              action: actionUrl,
                              encType: 'application/json',
                              navigate: false,
                              fetcherKey: `move-file:${uuid}`,
                            });
                          }}
                        >
                          Move to Team
                        </DropdownMenuItem>
                      )}
                    </>
                  )}
                  {permissions.includes('FILE_DELETE') && (
                    <>
                      <DropdownMenuSeparator />
                      <DropdownMenuItem onClick={handleDelete}>Delete</DropdownMenuItem>
                    </>
                  )}
                </DropdownMenuContent>
              </DropdownMenu>
            }
          />
        </ListItemView>
      </Link>
      {open && (
        <DialogRenameItem
          itemLabel={'File'}
          onClose={() => setOpen(false)}
          value={displayName}
          onSave={(newValue: string) => {
            renameFile(newValue);
          }}
        />
      )}
    </ListItem>
  );
}

export function FilesListItemExampleFile({
  file,
  filterValue,
  lazyLoad,
  viewPreferences,
}: {
  file: FilesListTemplateFile;
  filterValue: string;
  lazyLoad: boolean;
  viewPreferences: ViewPreferences;
}) {
  const { href, thumbnail, name, description } = file;
  return (
    <ListItem>
      <Link to={href} className="flex w-full" reloadDocument>
        <ListItemView viewPreferences={viewPreferences} thumbnail={thumbnail} lazyLoad={lazyLoad}>
          <FilesListItemCore
            name={name}
            description={description}
            filterValue={filterValue}
            viewPreferences={viewPreferences}
          />
        </ListItemView>
      </Link>
    </ListItem>
  );
}

function ListItem({ children }: { children: React.ReactNode }) {
  return <li className="relative flex">{children}</li>;
}

function ListItemView({
  viewPreferences,
  thumbnail,
  lazyLoad,
  children,
}: {
  viewPreferences: ViewPreferences;
  thumbnail: FilesListUserFile['thumbnail'];
  lazyLoad: boolean;
  children: React.ReactNode;
}) {
  const { layout } = viewPreferences;

  return layout === Layout.Grid ? (
    <div className="border border-border p-2 hover:bg-accent">
      <div className="flex aspect-video items-center justify-center bg-background">
        {thumbnail ? (
          <img
            loading={lazyLoad ? 'lazy' : 'eager'}
            src={thumbnail}
            alt="File thumbnail screenshot"
            className="dark-mode-hack object-cover"
            draggable="false"
          />
        ) : (
          <div className="flex items-center justify-center">
            <img
              src={'/favicon.ico'}
              alt="File thumbnail placeholder"
              className={`opacity-10 brightness-0 grayscale`}
              width="24"
              height="24"
              draggable="false"
            />
          </div>
        )}
      </div>
      <Separator className="border-accent" />
      <div className="pt-2">{children}</div>
    </div>
  ) : (
    <div className={`flex w-full flex-row items-center gap-4 py-2 hover:bg-accent lg:px-2`}>
      <div className={`hidden border border-border shadow-sm md:block`}>
        {thumbnail ? (
          <img
            loading={lazyLoad ? 'lazy' : 'eager'}
            src={thumbnail}
            crossOrigin="anonymous"
            alt="File thumbnail screenshot"
            className={`aspect-video object-fill`}
            width="80"
            draggable="false"
          />
        ) : (
          <div className="flex aspect-video w-20 items-center justify-center bg-background">
            <img
              src={'/favicon.ico'}
              alt="File thumbnail placeholder"
              className={`h-4 w-4 opacity-10 brightness-0 grayscale`}
              width="16"
              height="16"
              draggable="false"
            />
          </div>
        )}
      </div>
      <div className="flex-grow">{children}</div>
    </div>
  );
}<|MERGE_RESOLUTION|>--- conflicted
+++ resolved
@@ -220,12 +220,9 @@
             description={description}
             hasNetworkError={Boolean(failedToDelete || failedToRename)}
             isShared={publicLinkAccess !== 'NOT_SHARED'}
-<<<<<<< HEAD
             hasScheduledTasks={hasScheduledTasks}
-=======
             isPrivate={file.isPrivate}
             isSharedWithMe={file.isSharedWithMe}
->>>>>>> 12cadc33
             viewPreferences={viewPreferences}
             actions={
               <DropdownMenu>
