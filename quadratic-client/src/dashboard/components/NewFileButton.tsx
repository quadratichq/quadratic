--- conflicted
+++ resolved
@@ -2,17 +2,13 @@
 import { Button } from '@/shared/shadcn/ui/button';
 import { useSetRecoilState } from 'recoil';
 
-export default function NewFileButton() {
+export default function NewFileButton({ isPrivate = true }: { isPrivate?: boolean }) {
   const setNewFileDialogState = useSetRecoilState(newFileDialogAtom);
 
   return (
     <Button
       onClick={() => {
-<<<<<<< HEAD
-        setNewFileDialogState({ show: true });
-=======
-        setDashboardState((prev) => ({ ...prev, showNewFileDialog: isPrivate ? 'private' : 'public' }));
->>>>>>> 190a0b5e
+        setNewFileDialogState({ show: true, isPrivate });
       }}
     >
       New file
