html,
* {
  box-sizing: border-box;
}

/* input[type="text"] {
  font-size: 24px;
  letter-spacing: 1rem;
  font-weight: 500;
} */

@font-face {
  font-family: 'OpenSans';
  src: url('/fonts/opensans/OpenSans.ttf');
}

@font-face {
  font-family: 'OpenSans-Bold';
  src: url('/fonts/opensans/OpenSans-Bold.ttf');
}

@font-face {
  font-family: 'OpenSans-Italic';
  src: url('/fonts/opensans/OpenSans-Italic.ttf');
}

@font-face {
  font-family: 'OpenSans-BoldItalic';
  src: url('/fonts/opensans/OpenSans-BoldItalic.ttf');
}

body {
<<<<<<< HEAD
  font-family: system-ui, 'Segoe UI', Roboto, Helvetica, Arial, sans-serif, 'Apple Color Emoji', 'Segoe UI Emoji',
=======
  margin: 0;
  font-family:
    system-ui, 'Segoe UI', Roboto, Helvetica, Arial, sans-serif, 'Apple Color Emoji', 'Segoe UI Emoji',
>>>>>>> c0a568f4
    'Segoe UI Symbol';
  -webkit-font-smoothing: antialiased;
  -moz-osx-font-smoothing: grayscale;
}

code {
  font-family: ui-monospace, source-code-pro, Menlo, Monaco, Consolas, 'Courier New', monospace;
}

a {
  color: inherit;
}

/* Override third-party default to inherit from document defaults */
.szh-menu {
  color: inherit !important;
  padding: 0.25rem 0 !important;
}

.szh-menu__divider {
  margin: 0.25rem 0 !important;
}
.szh-menu__submenu > .szh-menu__item::after {
  content: '›' !important;
  font-size: 1.125rem !important;
}

/* Hide scrollbar for Chrome, Safari and Opera */
.no-scrollbar::-webkit-scrollbar {
  display: none;
}

/* Hide scrollbar for IE, Edge and Firefox */
.no-scrollbar {
  -ms-overflow-style: none; /* IE and Edge */
  scrollbar-width: none; /* Firefox */
}

/* These are little hacks for dark mode until we have better solutions in place */
.dark .dark-mode-hack {
  filter: invert(1) hue-rotate(185deg);
}<|MERGE_RESOLUTION|>--- conflicted
+++ resolved
@@ -30,13 +30,9 @@
 }
 
 body {
-<<<<<<< HEAD
-  font-family: system-ui, 'Segoe UI', Roboto, Helvetica, Arial, sans-serif, 'Apple Color Emoji', 'Segoe UI Emoji',
-=======
   margin: 0;
   font-family:
     system-ui, 'Segoe UI', Roboto, Helvetica, Arial, sans-serif, 'Apple Color Emoji', 'Segoe UI Emoji',
->>>>>>> c0a568f4
     'Segoe UI Symbol';
   -webkit-font-smoothing: antialiased;
   -moz-osx-font-smoothing: grayscale;
