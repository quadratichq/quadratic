--- conflicted
+++ resolved
@@ -1,6 +1,6 @@
 import { Coordinate } from '@/gridGL/types/size';
 import { CellType } from '@/schemas';
-import { ApiTypes } from 'quadratic-shared/typesAndSchemas';
+import { Permission } from 'quadratic-shared/typesAndSchemas';
 import { atom } from 'recoil';
 
 export interface EditorInteractionState {
@@ -10,7 +10,7 @@
   showGoToMenu: boolean;
   showFeedbackMenu: boolean;
   showShareFileMenu: boolean;
-  permission: ApiTypes['/v0/files/:uuid.GET.response']['permission'];
+  permission: Permission;
   uuid: string;
   selectedCell: Coordinate;
   selectedCellSheet: string;
@@ -25,12 +25,8 @@
   showGoToMenu: false,
   showFeedbackMenu: false,
   showShareFileMenu: false,
-<<<<<<< HEAD
   permission: 'FILE_VIEW', // FYI: when we call <RecoilRoot> we initialize this with the value from the server
-=======
-  permission: 'VIEWER', // when we call <RecoilRoot> we initialize this with the value from the server
   uuid: '', // when we call <RecoilRoot> we initialize this with the value from the server
->>>>>>> 42006ebd
   selectedCell: { x: 0, y: 0 },
   selectedCellSheet: '',
   mode: 'TEXT',
