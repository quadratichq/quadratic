--- conflicted
+++ resolved
@@ -125,12 +125,9 @@
           </Route>
         </Route>
 
-<<<<<<< HEAD
-        <Route path="onboarding" lazy={() => import('./routes/onboarding')} />
-        <Route path="onboarding-video" lazy={() => import('./routes/onboarding-video')} />
-=======
-        <Route path={ROUTES.ONBOARDING} lazy={() => import('./routes/onboarding')} />
->>>>>>> 7e2b5e85
+        <Route path={ROUTES.ONBOARDING_QUESTIONNAIRE} lazy={() => import('./routes/onboarding')} />
+        <Route path={ROUTES.ONBOARDING_VIDEO} lazy={() => import('./routes/onboarding-video')} />
+
         <Route path="*" lazy={() => import('./routes/404')} />
       </Route>
 
