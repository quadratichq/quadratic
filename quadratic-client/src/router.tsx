--- conflicted
+++ resolved
@@ -5,14 +5,9 @@
 import * as LoginResult from '@/routes/login-result';
 import * as Logout from '@/routes/logout';
 import { ROUTES, ROUTE_LOADER_IDS, SEARCH_PARAMS } from '@/shared/constants/routes';
-<<<<<<< HEAD
-import type { ShouldRevalidateFunctionArgs } from 'react-router-dom';
-import { Navigate, Route, createBrowserRouter, createRoutesFromElements } from 'react-router-dom';
-=======
-import getActiveTeam from '@/shared/utils/getActiveTeam';
 import type { ShouldRevalidateFunctionArgs } from 'react-router';
-import { Navigate, Route, createBrowserRouter, createRoutesFromElements, redirect } from 'react-router';
->>>>>>> 6162d2cb
+import { Navigate, Route, createBrowserRouter, createRoutesFromElements } from 'react-router';
+
 
 export const router = createBrowserRouter(
   createRoutesFromElements(
