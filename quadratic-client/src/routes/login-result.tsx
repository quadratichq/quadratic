--- conflicted
+++ resolved
@@ -5,13 +5,8 @@
 import { getRedirectTo } from '@/shared/utils/getRedirectToOrLoginResult';
 import { redirect } from 'react-router';
 
-<<<<<<< HEAD
-=======
 const AUTH_TYPE = import.meta.env.VITE_AUTH_TYPE;
-const SHOW_ONBOARDING_QUESTIONNAIRE = Math.random() < 0.5;
-const SHOW_ONBOARDING_VIDEO = Math.random() < 0.5;
 
->>>>>>> 1e83bd9b
 export const loader = async ({ request }: { request: Request }) => {
   // try/catch here handles case where this _could_ error out and we
   // have no errorElement so we just redirect back to home
@@ -52,9 +47,6 @@
         }
       }
 
-<<<<<<< HEAD
-      const redirectTo = getRedirectTo() || '/';
-=======
       // Get redirect destination from WorkOS state (if available) or URL params
       let redirectTo = getRedirectTo() || '/';
 
@@ -68,16 +60,15 @@
 
       // For new users coming directly to `/` on desktop, handle them specially
       // Otherwise, respect the route they were trying to access (e.g. `/files/create?prompt=...`)
-      if (userCreated && !isMobile && redirectTo === '/') {
-        return redirect(
-          SHOW_ONBOARDING_QUESTIONNAIRE
-            ? ROUTES.ONBOARDING_QUESTIONNAIRE
-            : SHOW_ONBOARDING_VIDEO
-              ? ROUTES.ONBOARDING_VIDEO
-              : '/files/create'
-        );
-      }
->>>>>>> 1e83bd9b
+      // if (userCreated && !isMobile && redirectTo === '/') {
+      //   return redirect(
+      //     SHOW_ONBOARDING_QUESTIONNAIRE
+      //       ? ROUTES.ONBOARDING_QUESTIONNAIRE
+      //       : SHOW_ONBOARDING_VIDEO
+      //         ? ROUTES.ONBOARDING_VIDEO
+      //         : '/files/create'
+      //   );
+      // }
       return redirect(redirectTo);
     }
   } catch (e) {
