--- conflicted
+++ resolved
@@ -24,15 +24,7 @@
 export const loader = async (loaderArgs: LoaderFunctionArgs) => {
   // You can't duplicate a file if you're not logged in, regardless of your
   // access to the OG file itself.
-<<<<<<< HEAD
-  await requireAuth();
-=======
-  const { activeTeamUuid } = await requireAuth(loaderArgs.request);
-
-  if (!activeTeamUuid) {
-    return { teams: undefined };
-  }
->>>>>>> 15973d78
+  await requireAuth(loaderArgs.request);
 
   const fileUuid = loaderArgs.params.uuid as string;
   const data = await apiClient.teams.list();
