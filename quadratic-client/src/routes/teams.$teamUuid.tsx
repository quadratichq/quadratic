<<<<<<< HEAD
import { Empty } from '@/dashboard/components/Empty';
import { setActiveTeam } from '@/dashboard/shared/getActiveTeam';
=======
>>>>>>> 7654d7ef
import { apiClient } from '@/shared/api/apiClient';
import { Empty } from '@/shared/components/Empty';
import { ACTIVE_TEAM_UUID_KEY } from '@/shared/constants/appConstants';
import { Button } from '@/shared/shadcn/ui/button';
import { ExclamationTriangleIcon } from '@radix-ui/react-icons';
import mixpanel from 'mixpanel-browser';
import type { ApiTypes } from 'quadratic-shared/typesAndSchemas';
import type { ActionFunctionArgs } from 'react-router-dom';
import { Link, Outlet, redirectDocument, useRouteError } from 'react-router-dom';

export type TeamAction = {
  'request.update-team': ReturnType<typeof getActionUpdateTeam>;
  'request.create-team-invite': ApiTypes['/v0/teams/:uuid/invites.POST.request'] & {
    intent: 'create-team-invite';
  };
  'request.delete-team-invite': {
    intent: 'delete-team-invite';
    inviteId: string;
  };
  'request.update-team-user': ApiTypes['/v0/teams/:uuid/users/:userId.PATCH.request'] & {
    intent: 'update-team-user';
    userId: string;
  };
  'request.delete-team-user': {
    intent: 'delete-team-user';
    userId: string;
  };
  request:
    | TeamAction['request.update-team']
    | TeamAction['request.create-team-invite']
    | TeamAction['request.delete-team-invite']
    | TeamAction['request.update-team-user']
    | TeamAction['request.delete-team-user'];
  response: {
    ok: boolean;
  };
};

export function getActionUpdateTeam(body: ApiTypes['/v0/teams/:uuid.PATCH.request']) {
  return {
    ...body,
    intent: 'update-team' as const,
  };
}

export const action = async ({ request, params }: ActionFunctionArgs): Promise<TeamAction['response']> => {
  const data = (await request.json()) as TeamAction['request'];
  const { teamUuid } = params as { teamUuid: string };
  const { intent } = data;

  if (intent === 'update-team') {
    try {
      const { intent, ...rest } = data;
      await apiClient.teams.update(teamUuid, rest);
      return { ok: true };
    } catch (e) {
      return { ok: false };
    }
  }

  if (intent === 'create-team-invite') {
    mixpanel.track('[Team].[Users].createInvite');
    try {
      const { email, role } = data;
      await apiClient.teams.invites.create(teamUuid, { email, role });
      return { ok: true };
    } catch (e) {
      return { ok: false };
    }
  }

  if (intent === 'delete-team-invite') {
    mixpanel.track('[Team].[Users].deleteInvite');
    try {
      const { inviteId } = data;
      await apiClient.teams.invites.delete(teamUuid, inviteId);
      return { ok: true };
    } catch (e) {
      return { ok: false };
    }
  }

  if (intent === 'update-team-user') {
    mixpanel.track('[Team].[Users].updateRole');
    try {
      const { userId, role } = data;
      await apiClient.teams.users.update(teamUuid, userId, { role });
      return { ok: true };
    } catch (e) {
      return { ok: false };
    }
  }

  if (intent === 'delete-team-user') {
    mixpanel.track('[Team].[Users].delete');
    try {
      const { userId } = data;
      const res = await apiClient.teams.users.delete(teamUuid, userId);
      // If the user is deleting themselves, we need to clear the active team
      // and redirect to home
      if (res.redirect) {
        setActiveTeam('');
        return redirectDocument('/');
      }
      return { ok: true };
    } catch (e) {
      return { ok: false };
    }
  }

  console.error('Unknown action');
  return { ok: false };
};

export const Component = () => {
  // const [searchParams, setSearchParams] = useSearchParams();
  // When the user comes back successfully from stripe, fire off an event to Google
  // useEffect(() => {
  //   if (searchParams.get('subscription') === 'created') {
  //     const transaction_id = searchParams.get('session_id');
  //     // TODO: pull the session_id from our API and get the amount from the subscription to pass to the conversion

  //     // Google Ads Conversion Tracking
  //     if (googleAnalyticsAvailable()) {
  //       // @ts-expect-error
  //       gtag('event', 'conversion', {
  //         send_to: 'AW-11007319783/44KeCMLgpJYZEOe92YAp',
  //         transaction_id,
  //       });
  //     }
  //     setSearchParams((prev) => {
  //       prev.delete('subscription');
  //       prev.delete('session_id');
  //       return prev;
  //     });
  //   }
  // }, [searchParams, setSearchParams]);

  return <Outlet />;
};

export const ErrorBoundary = () => {
  const error = useRouteError();
  console.error(error);
  return (
    <Empty
      title="Unexpected error"
      description="Something went wrong loading this team. If the error continues, contact us."
      Icon={ExclamationTriangleIcon}
      actions={
        <Button asChild>
          <Link to="/">Go home</Link>
        </Button>
      }
      severity="error"
      error={error}
    />
  );
};<|MERGE_RESOLUTION|>--- conflicted
+++ resolved
@@ -1,12 +1,7 @@
-<<<<<<< HEAD
-import { Empty } from '@/dashboard/components/Empty';
-import { setActiveTeam } from '@/dashboard/shared/getActiveTeam';
-=======
->>>>>>> 7654d7ef
 import { apiClient } from '@/shared/api/apiClient';
 import { Empty } from '@/shared/components/Empty';
-import { ACTIVE_TEAM_UUID_KEY } from '@/shared/constants/appConstants';
 import { Button } from '@/shared/shadcn/ui/button';
+import { setActiveTeam } from '@/shared/utils/getActiveTeam';
 import { ExclamationTriangleIcon } from '@radix-ui/react-icons';
 import mixpanel from 'mixpanel-browser';
 import type { ApiTypes } from 'quadratic-shared/typesAndSchemas';
