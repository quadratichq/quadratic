--- conflicted
+++ resolved
@@ -9,15 +9,11 @@
 import { DOCUMENTATION_ANALYTICS_AI } from '@/shared/constants/urls';
 import { Button } from '@/shared/shadcn/ui/button';
 import { Input } from '@/shared/shadcn/ui/input';
-<<<<<<< HEAD
-import type { ReactNode } from 'react';
-import { useEffect, useState } from 'react';
-=======
 import { cn } from '@/shared/shadcn/utils';
 import { isJsonObject } from '@/shared/utils/isJsonObject';
 import type { TeamSettings } from 'quadratic-shared/typesAndSchemas';
-import { ReactNode, useEffect, useState } from 'react';
->>>>>>> 283edeb9
+import type { ReactNode } from 'react';
+import { useEffect, useState } from 'react';
 import { Navigate, useFetcher, useSubmit } from 'react-router-dom';
 
 export const Component = () => {
