import { BillingPlans } from '@/dashboard/billing/BillingPlans';
import { DashboardHeader } from '@/dashboard/components/DashboardHeader';
import { SettingControl } from '@/dashboard/components/SettingControl';
import { useDashboardRouteLoaderData } from '@/routes/_dashboard';
import { getActionUpdateTeam, type TeamAction } from '@/routes/teams.$teamUuid';
import { useGlobalSnackbar } from '@/shared/components/GlobalSnackbarProvider';
import { CheckIcon, ExternalLinkIcon } from '@/shared/components/Icons';
import { Type } from '@/shared/components/Type';
import { ROUTES } from '@/shared/constants/routes';
import { DOCUMENTATION_ANALYTICS_AI, PRICING_URL } from '@/shared/constants/urls';
import { Button } from '@/shared/shadcn/ui/button';
import { Dialog, DialogContent, DialogHeader, DialogTitle, DialogTrigger } from '@/shared/shadcn/ui/dialog';
import { Input } from '@/shared/shadcn/ui/input';
import { cn } from '@/shared/shadcn/utils';
import { isJsonObject } from '@/shared/utils/isJsonObject';
import { PieChartIcon } from '@radix-ui/react-icons';
import type { TeamSettings } from 'quadratic-shared/typesAndSchemas';
import type { ReactNode } from 'react';
import { useCallback, useEffect, useMemo, useState } from 'react';
import { Link, Navigate, useFetcher, useSubmit } from 'react-router';

export const Component = () => {
  const {
    activeTeam: {
      team,
      userMakingRequest: { teamPermissions },
      billing,
      users,
    },
  } = useDashboardRouteLoaderData();
  const submit = useSubmit();
  const fetcher = useFetcher({ key: 'update-team' });
  const { addGlobalSnackbar } = useGlobalSnackbar();
  const [value, setValue] = useState<string>(team.name);
  const disabled = useMemo(
    () => value === '' || value === team.name || fetcher.state !== 'idle',
    [fetcher.state, team.name, value]
  );

  // Optimistic UI
  let optimisticSettings = team.settings;
  if (fetcher.state !== 'idle' && isJsonObject(fetcher.json)) {
    const optimisticData = fetcher.json as TeamAction['request.update-team'];

    if (optimisticData.settings) {
      optimisticSettings = { ...optimisticSettings, ...optimisticData.settings };
    }
  }

  const handleSubmit = useCallback(
    (e: React.FormEvent<HTMLFormElement>) => {
      e.preventDefault();

      if (disabled) {
        return;
      }

      const data = getActionUpdateTeam({ name: value });
      submit(data, {
        method: 'POST',
        action: ROUTES.TEAM(team.uuid),
        encType: 'application/json',
        fetcherKey: `update-team`,
        navigate: false,
      });
    },
    [disabled, submit, team.uuid, value]
  );

  const handleUpdatePreference = useCallback(
    (key: keyof TeamSettings, checked: boolean) => {
      const data = getActionUpdateTeam({ settings: { [key]: checked } });
      submit(data, {
        method: 'POST',
        action: ROUTES.TEAM(team.uuid),
        encType: 'application/json',
        fetcherKey: `update-team`,
        navigate: false,
      });
    },
    [submit, team.uuid]
  );

  // If for some reason it failed, display an error
  useEffect(() => {
    if (fetcher.data && fetcher.data.ok === false) {
      addGlobalSnackbar('Failed to save. Try again later.', { severity: 'error' });
    }
  }, [fetcher.data, addGlobalSnackbar]);

  const latestUsage = useMemo(() => billing.usage[0] || { ai_messages: 0 }, [billing.usage]);
  const isOnPaidPlan = useMemo(() => billing.status === 'ACTIVE', [billing.status]);
  const canManageBilling = useMemo(() => teamPermissions.includes('TEAM_MANAGE'), [teamPermissions]);

  // If you don't have permission, you can't see this view
  if (!teamPermissions.includes('TEAM_EDIT')) {
    return <Navigate to={ROUTES.TEAM(team.uuid)} />;
  }

  return (
    <>
      <DashboardHeader title="Team settings" />
      <div className={`mt-6 flex flex-col gap-8`}>
        <SettingsRow className="sm:max-w-xl">
          <Type variant="body2" className="font-bold">
            Name
          </Type>
          <form className="flex items-center gap-2" onSubmit={handleSubmit}>
            <Input value={value} onChange={(e) => setValue(e.target.value)} />
            <Button type="submit" disabled={disabled} variant="secondary">
              Save
            </Button>
          </form>
        </SettingsRow>

        <>
          <SettingsRow>
            <Type variant="body2" className="font-bold">
              Billing
            </Type>
            <div>
              <div className="flex flex-col gap-4">
                {/* Plan Comparison */}
<<<<<<< HEAD
                <BillingPlans isOnPaidPlan={isOnPaidPlan} canManageBilling={canManageBilling} teamUuid={team.uuid} />
=======
                <div className="grid grid-cols-2 gap-4">
                  {/* Free Plan */}
                  <div className={cn('rounded-lg border p-4', !isOnPaidPlan ? 'border-foreground' : 'border-border')}>
                    <div className="mb-3 flex items-center justify-between">
                      <h3 className="text-lg font-semibold">Free plan</h3>
                      {!isOnPaidPlan && <Badge>Current plan</Badge>}
                    </div>
                    <div className="space-y-3">
                      <div className="flex justify-between">
                        <span className="text-sm">Team members</span>
                        <span className="text-sm font-medium">Limited</span>
                      </div>
                      <div className="flex justify-between">
                        <span className="text-sm">AI messages</span>
                        <span className="text-sm font-medium">Limited</span>
                      </div>

                      <div className="flex items-center justify-between">
                        <span className="text-sm">Connections</span>
                        <span className="text-right text-sm font-medium">Limited</span>
                      </div>
                    </div>
                  </div>

                  {/* Team AI Plan */}
                  <div className={cn('rounded-lg border p-4', isOnPaidPlan ? 'border-foreground' : 'border-border')}>
                    <div className="mb-3 flex items-center justify-between">
                      <h3 className="text-lg font-semibold">Pro plan</h3>
                      {isOnPaidPlan && <Badge>Current plan</Badge>}
                    </div>
                    <div className="space-y-3">
                      <div className="flex items-center justify-between">
                        <span className="text-sm">Team members</span>
                        <span className="text-right text-sm font-medium">
                          $20 <span className="text-xs text-muted-foreground">/user/month</span>
                        </span>
                      </div>
                      <div className="flex justify-between">
                        <span className="flex items-center gap-1 text-sm">
                          AI messages
                          <Dialog>
                            <DialogTrigger>
                              <InfoCircledIcon className="h-4 w-4 text-muted-foreground hover:text-foreground" />
                            </DialogTrigger>
                            <DialogContent aria-describedby={undefined}>
                              <DialogHeader>
                                <DialogTitle>AI message limits</DialogTitle>
                              </DialogHeader>
                              <p className="text-sm text-muted-foreground">
                                We don't impose a strict limit on AI usage on the Pro plan. We reserve the right to
                                limit unreasonable use and abuse.
                              </p>
                            </DialogContent>
                          </Dialog>
                        </span>
                        <div className="flex items-center gap-1">
                          <span className="text-sm font-medium">Many</span>
                        </div>
                      </div>
                      <div className="flex items-center justify-between">
                        <span className="text-sm">Connections</span>
                        <span className="text-right text-sm font-medium">Unlimited</span>
                      </div>
                    </div>
                    {!isOnPaidPlan ? (
                      <Button
                        disabled={!canManageBilling}
                        asChild
                        onClick={() => {
                          trackEvent('[TeamSettings].upgradeToProClicked', {
                            team_uuid: team.uuid,
                          });
                        }}
                        data-testid="upgrade-to-pro-button-on-team-settings"
                        className="mt-4 w-full"
                      >
                        <Link to={ROUTES.TEAM_BILLING(team.uuid)}>Upgrade to Pro</Link>
                      </Button>
                    ) : (
                      <div className="mt-4 space-y-2">
                        <Button
                          disabled={!canManageBilling}
                          variant="outline"
                          className="w-full"
                          onClick={() => {
                            trackEvent('[TeamSettings].manageBillingClicked', {
                              team_uuid: team.uuid,
                            });
                            handleNavigateToStripePortal();
                          }}
                        >
                          Manage subscription
                        </Button>
                        {canManageBilling && (
                          <CancellationDialog
                            teamUuid={team.uuid}
                            handleNavigateToStripePortal={handleNavigateToStripePortal}
                          />
                        )}
                      </div>
                    )}
                    {!canManageBilling && (
                      <p className="mt-2 text-center text-xs text-muted-foreground">
                        You cannot edit billing details. Contact{' '}
                        <Link to={ROUTES.TEAM_MEMBERS(team.uuid)} className="underline">
                          your team owner
                        </Link>
                        .
                      </p>
                    )}
                  </div>
                </div>
>>>>>>> b2ca3795

                {/* Current Usage */}
                <div>
                  <h3 className="text-md mb-3 font-semibold">Current usage</h3>
                  <div className="space-y-3">
                    <div className="flex items-center justify-between">
                      <span className="text-sm">
                        Team members{' '}
                        <span className="text-muted-foreground">
                          (
                          <Link to={ROUTES.TEAM_MEMBERS(team.uuid)} className="underline">
                            manage
                          </Link>
                          )
                        </span>
                      </span>

                      <div className="flex items-start gap-2">
                        <span className="w-4 text-left font-medium">{users.length}</span>
                      </div>
                    </div>
                    <div className="flex items-center justify-between">
                      <div className="flex items-center gap-2">
                        <span className="text-sm">Your AI messages</span>
                        <Dialog>
                          <DialogTrigger>
                            <PieChartIcon className="h-4 w-4 text-muted-foreground hover:text-foreground" />
                          </DialogTrigger>
                          <DialogContent aria-describedby={undefined}>
                            <DialogHeader>
                              <DialogTitle>Usage history</DialogTitle>
                            </DialogHeader>
                            <p className="mb-4 text-sm text-muted-foreground">Your billable AI messages per month.</p>
                            <div className="space-y-3">
                              {billing.usage.map((usage) => (
                                <div key={usage.month} className="flex justify-between">
                                  <span>
                                    {(function formatDate(dateStr: string) {
                                      const [year, month] = dateStr.split('-');
                                      const date = new Date(parseInt(year), parseInt(month) - 1, 1);
                                      return date.toLocaleDateString('en-US', {
                                        month: 'short',
                                        year: 'numeric',
                                      });
                                    })(usage.month)}
                                  </span>
                                  <span>{usage.ai_messages}</span>
                                </div>
                              ))}
                            </div>
                          </DialogContent>
                        </Dialog>
                      </div>
                      <div className="flex items-start gap-2">
                        <span className="w-4 text-left font-medium">{latestUsage.ai_messages}</span>
                      </div>
                    </div>
                  </div>
                </div>
              </div>

              <p className="pt-4 text-sm text-muted-foreground">
                Learn more on our{' '}
                <a href={PRICING_URL} target="_blank" rel="noreferrer" className="underline hover:text-primary">
                  pricing page
                  <ExternalLinkIcon className="relative top-1 ml-0.5 !text-sm" />
                </a>
              </p>
            </div>
          </SettingsRow>
          <SettingsRow>
            <Type variant="body2" className="font-bold">
              Privacy
            </Type>

            <div>
              <SettingControl
                label="Help improve Quadratic"
                description={
                  <>
                    Enable the automated collection and analysis of some usage data.{' '}
                    <a
                      href={DOCUMENTATION_ANALYTICS_AI}
                      target="_blank"
                      rel="noreferrer"
                      className="underline hover:text-primary"
                    >
                      Learn more
                    </a>
                    .
                  </>
                }
                onCheckedChange={(checked) => {
                  handleUpdatePreference('analyticsAi', checked);
                }}
                checked={optimisticSettings.analyticsAi}
                className="rounded-lg border border-border p-4 shadow-sm"
                disabled={!teamPermissions.includes('TEAM_MANAGE') || !isOnPaidPlan}
              >
                {!isOnPaidPlan && (
                  <div className="flex items-center gap-1">
                    <Badge variant="secondary">Exclusive to Pro</Badge>
                    <Button
                      asChild
                      variant="link"
                      onClick={() => {
                        trackEvent('[TeamSettings].upgradeToProClicked', {
                          team_uuid: team.uuid,
                          source: 'privacy_section',
                        });
                      }}
                      size="sm"
                      className="h-6"
                      disabled={!canManageBilling}
                    >
                      <Link to={ROUTES.TEAM_BILLING(team.uuid)}>Upgrade now</Link>
                    </Button>
                  </div>
                )}
              </SettingControl>
              <div className="mt-4">
                <p className="text-sm text-muted-foreground">
                  When using AI features your data is sent to our AI providers:
                </p>
                <ul className="mt-2 space-y-2">
                  {[
                    'OpenAI',
                    'Anthropic',
                    'AWS Bedrock',
                    'Google Cloud Vertex AI',
                    'Microsoft Azure AI',
                    'Baseten',
                    'Fireworks',
                  ].map((item, i) => (
                    <li className="flex items-center gap-2 text-sm text-muted-foreground" key={i}>
                      <CheckIcon className="h-4 w-4" /> <span className="font-medium">{item}:</span> zero-day data
                      retention
                    </li>
                  ))}
                </ul>
              </div>
            </div>
          </SettingsRow>
        </>
      </div>
    </>
  );
};

function SettingsRow(props: { children: ReactNode[]; className?: string }) {
  if (props.children.length !== 2) {
    throw new Error('Row must have exactly two children');
  }

  return (
    <div className={cn(`flex grid-cols-[160px_1fr] flex-col gap-2 sm:grid sm:max-w-3xl`, props.className)}>
      <div className="pt-2">{props.children[0]}</div>
      <div className="">{props.children[1]}</div>
    </div>
  );
}<|MERGE_RESOLUTION|>--- conflicted
+++ resolved
@@ -8,10 +8,12 @@
 import { Type } from '@/shared/components/Type';
 import { ROUTES } from '@/shared/constants/routes';
 import { DOCUMENTATION_ANALYTICS_AI, PRICING_URL } from '@/shared/constants/urls';
+import { Badge } from '@/shared/shadcn/ui/badge';
 import { Button } from '@/shared/shadcn/ui/button';
 import { Dialog, DialogContent, DialogHeader, DialogTitle, DialogTrigger } from '@/shared/shadcn/ui/dialog';
 import { Input } from '@/shared/shadcn/ui/input';
 import { cn } from '@/shared/shadcn/utils';
+import { trackEvent } from '@/shared/utils/analyticsEvents';
 import { isJsonObject } from '@/shared/utils/isJsonObject';
 import { PieChartIcon } from '@radix-ui/react-icons';
 import type { TeamSettings } from 'quadratic-shared/typesAndSchemas';
@@ -121,122 +123,7 @@
             <div>
               <div className="flex flex-col gap-4">
                 {/* Plan Comparison */}
-<<<<<<< HEAD
                 <BillingPlans isOnPaidPlan={isOnPaidPlan} canManageBilling={canManageBilling} teamUuid={team.uuid} />
-=======
-                <div className="grid grid-cols-2 gap-4">
-                  {/* Free Plan */}
-                  <div className={cn('rounded-lg border p-4', !isOnPaidPlan ? 'border-foreground' : 'border-border')}>
-                    <div className="mb-3 flex items-center justify-between">
-                      <h3 className="text-lg font-semibold">Free plan</h3>
-                      {!isOnPaidPlan && <Badge>Current plan</Badge>}
-                    </div>
-                    <div className="space-y-3">
-                      <div className="flex justify-between">
-                        <span className="text-sm">Team members</span>
-                        <span className="text-sm font-medium">Limited</span>
-                      </div>
-                      <div className="flex justify-between">
-                        <span className="text-sm">AI messages</span>
-                        <span className="text-sm font-medium">Limited</span>
-                      </div>
-
-                      <div className="flex items-center justify-between">
-                        <span className="text-sm">Connections</span>
-                        <span className="text-right text-sm font-medium">Limited</span>
-                      </div>
-                    </div>
-                  </div>
-
-                  {/* Team AI Plan */}
-                  <div className={cn('rounded-lg border p-4', isOnPaidPlan ? 'border-foreground' : 'border-border')}>
-                    <div className="mb-3 flex items-center justify-between">
-                      <h3 className="text-lg font-semibold">Pro plan</h3>
-                      {isOnPaidPlan && <Badge>Current plan</Badge>}
-                    </div>
-                    <div className="space-y-3">
-                      <div className="flex items-center justify-between">
-                        <span className="text-sm">Team members</span>
-                        <span className="text-right text-sm font-medium">
-                          $20 <span className="text-xs text-muted-foreground">/user/month</span>
-                        </span>
-                      </div>
-                      <div className="flex justify-between">
-                        <span className="flex items-center gap-1 text-sm">
-                          AI messages
-                          <Dialog>
-                            <DialogTrigger>
-                              <InfoCircledIcon className="h-4 w-4 text-muted-foreground hover:text-foreground" />
-                            </DialogTrigger>
-                            <DialogContent aria-describedby={undefined}>
-                              <DialogHeader>
-                                <DialogTitle>AI message limits</DialogTitle>
-                              </DialogHeader>
-                              <p className="text-sm text-muted-foreground">
-                                We don't impose a strict limit on AI usage on the Pro plan. We reserve the right to
-                                limit unreasonable use and abuse.
-                              </p>
-                            </DialogContent>
-                          </Dialog>
-                        </span>
-                        <div className="flex items-center gap-1">
-                          <span className="text-sm font-medium">Many</span>
-                        </div>
-                      </div>
-                      <div className="flex items-center justify-between">
-                        <span className="text-sm">Connections</span>
-                        <span className="text-right text-sm font-medium">Unlimited</span>
-                      </div>
-                    </div>
-                    {!isOnPaidPlan ? (
-                      <Button
-                        disabled={!canManageBilling}
-                        asChild
-                        onClick={() => {
-                          trackEvent('[TeamSettings].upgradeToProClicked', {
-                            team_uuid: team.uuid,
-                          });
-                        }}
-                        data-testid="upgrade-to-pro-button-on-team-settings"
-                        className="mt-4 w-full"
-                      >
-                        <Link to={ROUTES.TEAM_BILLING(team.uuid)}>Upgrade to Pro</Link>
-                      </Button>
-                    ) : (
-                      <div className="mt-4 space-y-2">
-                        <Button
-                          disabled={!canManageBilling}
-                          variant="outline"
-                          className="w-full"
-                          onClick={() => {
-                            trackEvent('[TeamSettings].manageBillingClicked', {
-                              team_uuid: team.uuid,
-                            });
-                            handleNavigateToStripePortal();
-                          }}
-                        >
-                          Manage subscription
-                        </Button>
-                        {canManageBilling && (
-                          <CancellationDialog
-                            teamUuid={team.uuid}
-                            handleNavigateToStripePortal={handleNavigateToStripePortal}
-                          />
-                        )}
-                      </div>
-                    )}
-                    {!canManageBilling && (
-                      <p className="mt-2 text-center text-xs text-muted-foreground">
-                        You cannot edit billing details. Contact{' '}
-                        <Link to={ROUTES.TEAM_MEMBERS(team.uuid)} className="underline">
-                          your team owner
-                        </Link>
-                        .
-                      </p>
-                    )}
-                  </div>
-                </div>
->>>>>>> b2ca3795
 
                 {/* Current Usage */}
                 <div>
