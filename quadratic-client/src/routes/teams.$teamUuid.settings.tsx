--- conflicted
+++ resolved
@@ -18,13 +18,8 @@
 import mixpanel from 'mixpanel-browser';
 import type { TeamSettings } from 'quadratic-shared/typesAndSchemas';
 import type { ReactNode } from 'react';
-<<<<<<< HEAD
-import { useEffect, useState } from 'react';
+import { useCallback, useEffect, useMemo, useState } from 'react';
 import { Link, Navigate, useFetcher, useSubmit } from 'react-router';
-=======
-import { useCallback, useEffect, useMemo, useState } from 'react';
-import { Link, Navigate, useFetcher, useSubmit } from 'react-router-dom';
->>>>>>> 850e85cc
 
 export const Component = () => {
   const {
