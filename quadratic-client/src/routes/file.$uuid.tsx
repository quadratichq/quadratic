--- conflicted
+++ resolved
@@ -17,25 +17,11 @@
 import { updateRecentFiles } from '@/shared/utils/updateRecentFiles';
 import { ExclamationTriangleIcon } from '@radix-ui/react-icons';
 import * as Sentry from '@sentry/react';
-<<<<<<< HEAD
-import type { ApiTypes } from 'quadratic-shared/typesAndSchemas';
-import { FilePermissionSchema } from 'quadratic-shared/typesAndSchemas';
+import { FilePermissionSchema, type ApiTypes } from 'quadratic-shared/typesAndSchemas';
 import { useCallback } from 'react';
-import type { LoaderFunctionArgs, ShouldRevalidateFunctionArgs } from 'react-router-dom';
-import {
-  Link,
-  Outlet,
-  isRouteErrorResponse,
-  redirect,
-  useLoaderData,
-  useParams,
-  useRouteError,
-} from 'react-router-dom';
-=======
-import { FilePermissionSchema, type ApiTypes } from 'quadratic-shared/typesAndSchemas';
-import type { LoaderFunctionArgs } from 'react-router';
+import type { LoaderFunctionArgs, ShouldRevalidateFunctionArgs } from 'react-router';
 import { Link, Outlet, isRouteErrorResponse, redirect, useLoaderData, useParams, useRouteError } from 'react-router';
->>>>>>> 6162d2cb
+
 import type { MutableSnapshot } from 'recoil';
 import { RecoilRoot } from 'recoil';
 import { Empty } from '../shared/components/Empty';
