import { duplicateFileAction } from '@/app/actions';
import { editorInteractionStateAtom } from '@/app/atoms/editorInteractionStateAtom';
import { debugShowFileIO, debugShowMultiplayer } from '@/app/debugFlags';
import { loadAssets } from '@/app/gridGL/loadAssets';
import { thumbnail } from '@/app/gridGL/pixiApp/thumbnail';
import { isEmbed } from '@/app/helpers/isEmbed';
import initRustClient from '@/app/quadratic-rust-client/quadratic_rust_client';
import { VersionComparisonResult, compareVersions } from '@/app/schemas/compareVersions';
import { QuadraticApp } from '@/app/ui/QuadraticApp';
import { quadraticCore } from '@/app/web-workers/quadraticCore/quadraticCore';
import { initWorkers } from '@/app/web-workers/workers';
import { authClient, useCheckForAuthorizationTokenOnWindowFocus } from '@/auth/auth';
import { determineAndSetActiveTeam, getActiveTeam } from '@/dashboard/shared/getActiveTeam';
import { useRootRouteLoaderData } from '@/routes/_root';
import { apiClient } from '@/shared/api/apiClient';
<<<<<<< HEAD
import { useGlobalSnackbar } from '@/shared/components/GlobalSnackbarProvider';
=======
>>>>>>> 7654d7ef
import { ROUTES, SEARCH_PARAMS } from '@/shared/constants/routes';
import { CONTACT_URL, SCHEDULE_MEETING } from '@/shared/constants/urls';
import { useFileRouteLoaderData } from '@/shared/hooks/useFileRouteLoaderData';
import { Button } from '@/shared/shadcn/ui/button';
import { updateRecentFiles } from '@/shared/utils/updateRecentFiles';
import { ExclamationTriangleIcon } from '@radix-ui/react-icons';
import * as Sentry from '@sentry/react';
<<<<<<< HEAD
import type { ApiTypes } from 'quadratic-shared/typesAndSchemas';
import { useEffect } from 'react';
=======
import { FilePermissionSchema, type ApiTypes } from 'quadratic-shared/typesAndSchemas';
>>>>>>> 7654d7ef
import type { LoaderFunctionArgs } from 'react-router-dom';
import {
  Link,
  Outlet,
  isRouteErrorResponse,
  redirect,
  useLoaderData,
<<<<<<< HEAD
  useRouteError,
  useSearchParams,
  useSubmit,
=======
  useParams,
  useRouteError,
>>>>>>> 7654d7ef
} from 'react-router-dom';
import type { MutableSnapshot } from 'recoil';
import { RecoilRoot } from 'recoil';
import { Empty } from '../shared/components/Empty';

type FileData = ApiTypes['/v0/files/:uuid.GET.response'];

export const loader = async ({ request, params }: LoaderFunctionArgs): Promise<FileData | Response> => {
  const { uuid } = params as { uuid: string };

  // Figure out if we're loading a specific checkpoint (for version history)
  const url = new URL(request.url);
  const searchParams = new URLSearchParams(url.search);
  const checkpointId = searchParams.get(SEARCH_PARAMS.CHECKPOINT.KEY);
  const isVersionHistoryPreview = checkpointId !== null;

  // Fetch the file. If it fails because of permissions, redirect to login. Otherwise throw.
  let data;
  try {
    data = await apiClient.files.get(uuid);
  } catch (error: any) {
    const isLoggedIn = await authClient.isAuthenticated();
    if (error.status === 403 && !isLoggedIn) {
      return redirect(ROUTES.SIGNUP_WITH_REDIRECT());
    }
    if (!isVersionHistoryPreview) updateRecentFiles(uuid, '', false);
    throw new Response('Failed to load file from server.', { status: error.status });
  }
  if (debugShowMultiplayer || debugShowFileIO)
    console.log(
      `[File API] Received information for file ${uuid} with sequence_num ${data.file.lastCheckpointSequenceNumber}.`
    );

  // If the user is logged in and we don't know what their currently active team
  // is, figure it out and set it.
  if (data.userMakingRequest.id && !getActiveTeam()) {
    const { teams } = await apiClient.teams.list();
    await determineAndSetActiveTeam(teams, undefined);
  }

  // initialize all workers
  initWorkers();

  // initialize: Rust metadata and PIXI assets
  await Promise.all([initRustClient(), loadAssets()]);

  // Load the latest checkpoint by default, but a specific one if we're in version history preview
  let checkpoint = {
    url: data.file.lastCheckpointDataUrl,
    version: data.file.lastCheckpointVersion,
    sequenceNumber: data.file.lastCheckpointSequenceNumber,
  };
  if (isVersionHistoryPreview) {
    const c = await apiClient.files.checkpoints.get(uuid, checkpointId);
    checkpoint.url = c.dataUrl;
    checkpoint.version = c.version;
    checkpoint.sequenceNumber = c.sequenceNumber;
  }

  // initialize Core web worker
  const result = await quadraticCore.load({
    fileId: uuid,
    url: checkpoint.url,
    version: checkpoint.version,
    sequenceNumber: checkpoint.sequenceNumber,
  });
  if (result.error) {
    if (!isVersionHistoryPreview) {
      Sentry.captureEvent({
        message: `Failed to deserialize file ${uuid} from server.`,
        extra: {
          error: result.error,
        },
      });
      updateRecentFiles(uuid, data.file.name, false);
    }
    throw new Response('Failed to deserialize file from server.', { statusText: result.error });
  } else if (result.version) {
    // this should eventually be moved to Rust (too lazy now to find a Rust library that does the version string compare)
    if (compareVersions(result.version, data.file.lastCheckpointVersion) === VersionComparisonResult.LessThan) {
      if (!isVersionHistoryPreview) {
        Sentry.captureEvent({
          message: `User opened a file at version ${result.version} but the app is at version ${data.file.lastCheckpointVersion}. The app will automatically reload.`,
          level: 'log',
        });
        updateRecentFiles(uuid, data.file.name, false);
      }
      // @ts-expect-error hard reload via `true` only works in some browsers
      window.location.reload(true);
    }
    if (
      !isVersionHistoryPreview &&
      !data.file.thumbnail &&
      data.userMakingRequest.filePermissions.includes('FILE_EDIT')
    ) {
      thumbnail.setThumbnailDirty();
    }
  } else {
    throw new Error('Expected quadraticCore.load to return either a version or an error');
  }
  if (!isVersionHistoryPreview) updateRecentFiles(uuid, data.file.name, true);

  // Hot-modify permissions if its the version history, so it's read-only
  if (isVersionHistoryPreview) {
    data.userMakingRequest.filePermissions = [FilePermissionSchema.enum.FILE_VIEW];
  }

  return data;
};

export const Component = () => {
  // If the search params has a `duplicate` flag in it, duplicate the file
  const [searchParams] = useSearchParams();
  const fileRouteLoaderData = useFileRouteLoaderData();
  const submit = useSubmit();
  const { addGlobalSnackbar } = useGlobalSnackbar();
  useEffect(() => {
    const duplicate = searchParams.get(SEARCH_PARAMS.DUPLICATE.KEY);
    if (duplicate === SEARCH_PARAMS.DUPLICATE.VALUE) {
      duplicateFileAction.run({ fileRouteLoaderData, submit, addGlobalSnackbar });
    }
    // eslint-disable-next-line react-hooks/exhaustive-deps
  }, []);

  // Initialize recoil with the file's permission we get from the server
  const { loggedInUser } = useRootRouteLoaderData();
  const {
    file: { uuid: fileUuid },
    team: { uuid: teamUuid, settings: teamSettings },
    userMakingRequest: { filePermissions },
  } = useLoaderData() as FileData;
  const initializeState = ({ set }: MutableSnapshot) => {
    set(editorInteractionStateAtom, (prevState) => ({
      ...prevState,
      permissions: filePermissions,
      settings: teamSettings,
      user: loggedInUser,
      fileUuid,
      teamUuid,
    }));
  };

  // If this is an embed, ensure that wheel events do not scroll the page
  // otherwise we get weird double-scrolling on the iframe embed
  if (isEmbed) {
    document.querySelector('#root')?.addEventListener('wheel', (e) => e.preventDefault());
  }

  useCheckForAuthorizationTokenOnWindowFocus();

  return (
    <RecoilRoot initializeState={initializeState}>
      <QuadraticApp />
      <Outlet />
    </RecoilRoot>
  );
};

export const ErrorBoundary = () => {
  const error = useRouteError();
  const { uuid } = useParams() as { uuid: string };

  const actionsDefault = (
    <div className={`flex justify-center gap-2`}>
      <Button asChild variant="outline">
        <a href={CONTACT_URL} target="_blank" rel="noreferrer">
          Get help
        </a>
      </Button>
      <Button asChild variant="default">
        <Link to="/">Go home</Link>
      </Button>
    </div>
  );

  const actionsFileFailedToLoad = (
    <div className={`flex justify-center gap-2`}>
      <Button asChild variant="outline">
        <Link to="/">Go home</Link>
      </Button>
      <Button asChild variant="default">
        <Link to={ROUTES.FILE_HISTORY(uuid)} reloadDocument>
          Open file history
        </Link>
      </Button>
    </div>
  );

  const actionsLicenseRevoked = (
    <div className={`flex justify-center gap-2`}>
      <Button asChild variant="outline">
        <a href={CONTACT_URL} target="_blank" rel="noreferrer">
          Contact Support
        </a>
      </Button>
      <Button asChild>
        <a href={SCHEDULE_MEETING} target="_blank" rel="noreferrer">
          Schedule Meeting
        </a>
      </Button>
    </div>
  );

  if (isRouteErrorResponse(error)) {
    let title = '';
    let description: string = '';
    let actions = actionsDefault;
    let reportError = false;

    if (error.status === 404) {
      title = 'File not found';
      description = 'This file may have been moved or made unavailable. Try reaching out to the file owner.';
    } else if (error.status === 400) {
      title = 'Bad file request';
      description = 'Check the URL and try again.';
    } else if (error.status === 402) {
      title = 'License Revoked';
      description = 'Your license has been revoked. Please contact Quadratic Support.';
      actions = actionsLicenseRevoked;
    } else if (error.status === 403) {
      title = 'Permission denied';
      description = 'You do not have permission to view this file. Try reaching out to the file owner.';
    } else if (error.status === 410) {
      title = 'File deleted';
      description = 'This file no longer exists. Try reaching out to the file owner.';
    } else if (error.status === 200) {
      title = 'File validation failed';
      description =
        'The file was retrieved from the server but failed to load into the app. Try again or contact us for help.';
      actions = actionsFileFailedToLoad;
      reportError = true;
    } else {
      title = 'Failed to load file';
      description = 'There was an error retrieving and loading this file.';
      reportError = true;
    }
    return (
      <Empty
        title={title}
        description={description}
        Icon={ExclamationTriangleIcon}
        actions={actions}
        showLoggedInUser
        error={reportError ? error : undefined}
        severity={reportError ? 'error' : undefined}
      />
    );
  }

  // If we reach here, it's an error we don't know how to handle.
  console.error(error);
  return (
    <Empty
      title="Unexpected error"
      description="Something went wrong loading this file. If the error continues, contact us."
      Icon={ExclamationTriangleIcon}
      actions={actionsDefault}
      severity="error"
      error={error}
      showLoggedInUser
    />
  );
};<|MERGE_RESOLUTION|>--- conflicted
+++ resolved
@@ -10,26 +10,20 @@
 import { quadraticCore } from '@/app/web-workers/quadraticCore/quadraticCore';
 import { initWorkers } from '@/app/web-workers/workers';
 import { authClient, useCheckForAuthorizationTokenOnWindowFocus } from '@/auth/auth';
-import { determineAndSetActiveTeam, getActiveTeam } from '@/dashboard/shared/getActiveTeam';
 import { useRootRouteLoaderData } from '@/routes/_root';
 import { apiClient } from '@/shared/api/apiClient';
-<<<<<<< HEAD
 import { useGlobalSnackbar } from '@/shared/components/GlobalSnackbarProvider';
-=======
->>>>>>> 7654d7ef
 import { ROUTES, SEARCH_PARAMS } from '@/shared/constants/routes';
 import { CONTACT_URL, SCHEDULE_MEETING } from '@/shared/constants/urls';
 import { useFileRouteLoaderData } from '@/shared/hooks/useFileRouteLoaderData';
 import { Button } from '@/shared/shadcn/ui/button';
+import { determineAndSetActiveTeam, getActiveTeam } from '@/shared/utils/getActiveTeam';
 import { updateRecentFiles } from '@/shared/utils/updateRecentFiles';
 import { ExclamationTriangleIcon } from '@radix-ui/react-icons';
 import * as Sentry from '@sentry/react';
-<<<<<<< HEAD
 import type { ApiTypes } from 'quadratic-shared/typesAndSchemas';
+import { FilePermissionSchema } from 'quadratic-shared/typesAndSchemas';
 import { useEffect } from 'react';
-=======
-import { FilePermissionSchema, type ApiTypes } from 'quadratic-shared/typesAndSchemas';
->>>>>>> 7654d7ef
 import type { LoaderFunctionArgs } from 'react-router-dom';
 import {
   Link,
@@ -37,14 +31,10 @@
   isRouteErrorResponse,
   redirect,
   useLoaderData,
-<<<<<<< HEAD
+  useParams,
   useRouteError,
   useSearchParams,
   useSubmit,
-=======
-  useParams,
-  useRouteError,
->>>>>>> 7654d7ef
 } from 'react-router-dom';
 import type { MutableSnapshot } from 'recoil';
 import { RecoilRoot } from 'recoil';
