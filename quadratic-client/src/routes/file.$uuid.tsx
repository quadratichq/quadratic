--- conflicted
+++ resolved
@@ -17,23 +17,9 @@
 import { updateRecentFiles } from '@/shared/utils/updateRecentFiles';
 import { ExclamationTriangleIcon } from '@radix-ui/react-icons';
 import * as Sentry from '@sentry/react';
-<<<<<<< HEAD
-import type { ApiTypes } from 'quadratic-shared/typesAndSchemas';
+import { FilePermissionSchema, type ApiTypes } from 'quadratic-shared/typesAndSchemas';
 import type { LoaderFunctionArgs } from 'react-router';
-import { Link, Outlet, isRouteErrorResponse, redirect, useLoaderData, useRouteError } from 'react-router';
-=======
-import { FilePermissionSchema, type ApiTypes } from 'quadratic-shared/typesAndSchemas';
-import type { LoaderFunctionArgs } from 'react-router-dom';
-import {
-  Link,
-  Outlet,
-  isRouteErrorResponse,
-  redirect,
-  useLoaderData,
-  useParams,
-  useRouteError,
-} from 'react-router-dom';
->>>>>>> 7a3a1890
+import { Link, Outlet, isRouteErrorResponse, redirect, useLoaderData, useParams, useRouteError } from 'react-router';
 import type { MutableSnapshot } from 'recoil';
 import { RecoilRoot } from 'recoil';
 import { Empty } from '../shared/components/Empty';
