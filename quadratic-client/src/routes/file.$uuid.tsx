--- conflicted
+++ resolved
@@ -33,9 +33,9 @@
 
 export const loader = async ({ request, params }: LoaderFunctionArgs): Promise<FileData | Response> => {
   // Start loading PIXI assets early and asynchronously
-  if (debugStartupTime) console.time('[file.$uuid.tsx] initializing PIXI assets');
+  if (debugFlag('debugStartupTime')) console.time('[file.$uuid.tsx] initializing PIXI assets');
   loadAssets().catch((e) => console.error('Error loading assets', e));
-  if (debugStartupTime) console.timeEnd('[file.$uuid.tsx] initializing PIXI assets');
+  if (debugFlag('debugStartupTime')) console.timeEnd('[file.$uuid.tsx] initializing PIXI assets');
 
   const { uuid } = params as { uuid: string };
 
@@ -57,33 +57,20 @@
     if (!isVersionHistoryPreview) updateRecentFiles(uuid, '', false);
     throw new Response('Failed to load file from server.', { status: error.status });
   }
-<<<<<<< HEAD
-
-  if (debugShowMultiplayer || debugShowFileIO) {
-=======
   if (debugFlag('debugShowMultiplayer') || debugFlag('debugShowFileIO'))
->>>>>>> 68303697
     console.log(
       `[File API] Received information for file ${uuid} with sequence_num ${data.file.lastCheckpointSequenceNumber}.`
     );
-  }
 
   if (debugFlag('debugStartupTime')) console.time('[file.$uuid.tsx] initializing workers');
   initWorkers();
   if (debugFlag('debugStartupTime')) console.timeEnd('[file.$uuid.tsx] initializing workers');
-
-<<<<<<< HEAD
-=======
-  if (debugFlag('debugStartupTime')) console.time('[file.$uuid.tsx] initializing PIXI assets');
-  loadAssets().catch((e) => console.error('Error loading assets', e));
-  if (debugFlag('debugStartupTime')) console.timeEnd('[file.$uuid.tsx] initializing PIXI assets');
 
   if (debugFlag('debugStartupTime'))
     console.time('[file.$uuid.tsx] initializing Rust and loading Quadratic file (parallel)');
   // initialize: Rust metadata
   await initCoreClient();
 
->>>>>>> 68303697
   // Load the latest checkpoint by default, but a specific one if we're in version history preview
   let checkpoint = {
     url: data.file.lastCheckpointDataUrl,
@@ -96,10 +83,6 @@
     checkpoint.version = version;
     checkpoint.sequenceNumber = sequenceNumber;
   }
-
-  if (debugStartupTime) console.time('[file.$uuid.tsx] initializing Rust and loading Quadratic file (parallel)');
-  // initialize: Rust metadata
-  await initCoreClient();
 
   // initialize Core web worker
   const result = await quadraticCore.load({
@@ -151,14 +134,10 @@
   if (isVersionHistoryPreview) {
     data.userMakingRequest.filePermissions = [FilePermissionSchema.enum.FILE_VIEW];
   }
-<<<<<<< HEAD
-
-  if (debugStartupTime) console.timeEnd('[file.$uuid.tsx] initializing Rust and loading Quadratic file (parallel)');
-
-=======
+
   if (debugFlag('debugStartupTime'))
     console.timeEnd('[file.$uuid.tsx] initializing Rust and loading Quadratic file (parallel)');
->>>>>>> 68303697
+
   return data;
 };
 
