import { editorInteractionStateAtom } from '@/app/atoms/editorInteractionStateAtom';
import { debugShowFileIO, debugShowMultiplayer, debugStartupTime } from '@/app/debugFlags';
import { loadAssets } from '@/app/gridGL/loadAssets';
import { thumbnail } from '@/app/gridGL/pixiApp/thumbnail';
import { isEmbed } from '@/app/helpers/isEmbed';
import initCoreClient from '@/app/quadratic-core/quadratic_core';
import { VersionComparisonResult, compareVersions } from '@/app/schemas/compareVersions';
import { QuadraticApp } from '@/app/ui/QuadraticApp';
import { quadraticCore } from '@/app/web-workers/quadraticCore/quadraticCore';
import { initWorkers } from '@/app/web-workers/workers';
import { authClient, useCheckForAuthorizationTokenOnWindowFocus } from '@/auth/auth';
import { useRootRouteLoaderData } from '@/routes/_root';
import { apiClient } from '@/shared/api/apiClient';
import { EmptyPage } from '@/shared/components/EmptyPage';
import { ROUTES, SEARCH_PARAMS } from '@/shared/constants/routes';
import { CONTACT_URL, SCHEDULE_MEETING } from '@/shared/constants/urls';
import { Button } from '@/shared/shadcn/ui/button';
import { updateRecentFiles } from '@/shared/utils/updateRecentFiles';
import { ExclamationTriangleIcon } from '@radix-ui/react-icons';
import * as Sentry from '@sentry/react';
import { FilePermissionSchema, type ApiTypes } from 'quadratic-shared/typesAndSchemas';
import { useCallback } from 'react';
import type { LoaderFunctionArgs, ShouldRevalidateFunctionArgs } from 'react-router';
import { Link, Outlet, isRouteErrorResponse, redirect, useLoaderData, useParams, useRouteError } from 'react-router';
<<<<<<< HEAD

import { QuaraticAppDebugSettings } from '@/app/ui/QuaraticAppDebugSettings';
=======
>>>>>>> 7ebae69e
import type { MutableSnapshot } from 'recoil';
import { RecoilRoot } from 'recoil';

type FileData = ApiTypes['/v0/files/:uuid.GET.response'];

export const shouldRevalidate = ({ currentParams, nextParams }: ShouldRevalidateFunctionArgs) =>
  currentParams.uuid !== nextParams.uuid;

export const loader = async ({ request, params }: LoaderFunctionArgs): Promise<FileData | Response> => {
  const { uuid } = params as { uuid: string };

  // Figure out if we're loading a specific checkpoint (for version history)
  const url = new URL(request.url);
  const searchParams = new URLSearchParams(url.search);
  const checkpointId = searchParams.get(SEARCH_PARAMS.CHECKPOINT.KEY);
  const isVersionHistoryPreview = checkpointId !== null;

  // Fetch the file. If it fails because of permissions, redirect to login. Otherwise throw.
  let data;
  try {
    data = await apiClient.files.get(uuid);
  } catch (error: any) {
    const isLoggedIn = await authClient.isAuthenticated();
    if (error.status === 403 && !isLoggedIn) {
      return redirect(ROUTES.SIGNUP_WITH_REDIRECT());
    }
    if (!isVersionHistoryPreview) updateRecentFiles(uuid, '', false);
    throw new Response('Failed to load file from server.', { status: error.status });
  }
  if (debugShowMultiplayer || debugShowFileIO)
    console.log(
      `[File API] Received information for file ${uuid} with sequence_num ${data.file.lastCheckpointSequenceNumber}.`
    );

  if (debugStartupTime) console.time('[file.$uuid.tsx] initializing workers');
  initWorkers();
  if (debugStartupTime) console.timeEnd('[file.$uuid.tsx] initializing workers');

  if (debugStartupTime) console.time('[file.$uuid.tsx] initializing PIXI assets');
  loadAssets();
  if (debugStartupTime) console.timeEnd('[file.$uuid.tsx] initializing PIXI assets');

  if (debugStartupTime) console.time('[file.$uuid.tsx] initializing Rust and loading Quadratic file (parallel)');
  // initialize: Rust metadata
  await initCoreClient();

  // Load the latest checkpoint by default, but a specific one if we're in version history preview
  let checkpoint = {
    url: data.file.lastCheckpointDataUrl,
    version: data.file.lastCheckpointVersion,
    sequenceNumber: data.file.lastCheckpointSequenceNumber,
  };
  if (isVersionHistoryPreview) {
    const c = await apiClient.files.checkpoints.get(uuid, checkpointId);
    checkpoint.url = c.dataUrl;
    checkpoint.version = c.version;
    checkpoint.sequenceNumber = c.sequenceNumber;
  }

  // initialize Core web worker
  const result = await quadraticCore.load({
    fileId: uuid,
    teamUuid: data.team.uuid,
    url: checkpoint.url,
    version: checkpoint.version,
    sequenceNumber: checkpoint.sequenceNumber,
  });
  if (result.error) {
    if (!isVersionHistoryPreview) {
      Sentry.captureEvent({
        message: `Failed to deserialize file ${uuid} from server.`,
        extra: {
          error: result.error,
        },
      });
      updateRecentFiles(uuid, data.file.name, false);
    }
    throw new Response('Failed to deserialize file from server.', { statusText: result.error });
  } else if (result.version) {
    // this should eventually be moved to Rust (too lazy now to find a Rust library that does the version string compare)
    if (compareVersions(result.version, data.file.lastCheckpointVersion) === VersionComparisonResult.LessThan) {
      if (!isVersionHistoryPreview) {
        Sentry.captureEvent({
          message: `User opened a file at version ${result.version} but the app is at version ${data.file.lastCheckpointVersion}. The app will automatically reload.`,
          level: 'log',
        });
        updateRecentFiles(uuid, data.file.name, false);
      }
      // @ts-expect-error hard reload via `true` only works in some browsers
      window.location.reload(true);
    }
    if (
      !isVersionHistoryPreview &&
      !data.file.thumbnail &&
      data.userMakingRequest.filePermissions.includes('FILE_EDIT')
    ) {
      thumbnail.setThumbnailDirty();
    }
  } else {
    throw new Error('Expected quadraticCore.load to return either a version or an error');
  }
  if (!isVersionHistoryPreview) updateRecentFiles(uuid, data.file.name, true);

  // Hot-modify permissions if its the version history, so it's read-only
  if (isVersionHistoryPreview) {
    data.userMakingRequest.filePermissions = [FilePermissionSchema.enum.FILE_VIEW];
  }
  if (debugStartupTime) console.timeEnd('[file.$uuid.tsx] initializing Rust and loading Quadratic file (parallel)');
  return data;
};

export const Component = () => {
  // Initialize recoil with the file's permission we get from the server
  const { loggedInUser } = useRootRouteLoaderData();
  const {
    file: { uuid: fileUuid },
    team: { uuid: teamUuid, settings: teamSettings },
    userMakingRequest: { filePermissions },
  } = useLoaderData() as FileData;
  const initializeState = useCallback(
    ({ set }: MutableSnapshot) => {
      set(editorInteractionStateAtom, (prevState) => ({
        ...prevState,
        permissions: filePermissions,
        settings: teamSettings,
        user: loggedInUser,
        fileUuid,
        teamUuid,
      }));
    },
    [filePermissions, teamSettings, loggedInUser, fileUuid, teamUuid]
  );

  // If this is an embed, ensure that wheel events do not scroll the page
  // otherwise we get weird double-scrolling on the iframe embed
  if (isEmbed) {
    document.querySelector('#root')?.addEventListener('wheel', (e) => e.preventDefault());
  }

  useCheckForAuthorizationTokenOnWindowFocus();

  return (
    <RecoilRoot initializeState={initializeState}>
      <QuadraticApp />
      <Outlet />
      <QuaraticAppDebugSettings />
    </RecoilRoot>
  );
};

export const ErrorBoundary = () => {
  const error = useRouteError();
  const { uuid } = useParams() as { uuid: string };

  const actionsDefault = (
    <div className={`flex justify-center gap-2`}>
      <Button asChild variant="outline">
        <a href={CONTACT_URL} target="_blank" rel="noreferrer">
          Get help
        </a>
      </Button>
      <Button asChild variant="default">
        <Link to="/">Go home</Link>
      </Button>
    </div>
  );

  const actionsFileFailedToLoad = (
    <div className={`flex justify-center gap-2`}>
      <Button asChild variant="outline">
        <Link to="/">Go home</Link>
      </Button>
      <Button asChild variant="default">
        <Link to={ROUTES.FILE_HISTORY(uuid)} reloadDocument>
          Open file history
        </Link>
      </Button>
    </div>
  );

  const actionsLicenseRevoked = (
    <div className={`flex justify-center gap-2`}>
      <Button asChild variant="outline">
        <a href={CONTACT_URL} target="_blank" rel="noreferrer">
          Contact Support
        </a>
      </Button>
      <Button asChild>
        <a href={SCHEDULE_MEETING} target="_blank" rel="noreferrer">
          Schedule Meeting
        </a>
      </Button>
    </div>
  );

  if (isRouteErrorResponse(error)) {
    let title = '';
    let description: string = '';
    let actions = actionsDefault;
    let reportError = false;

    if (error.status === 404) {
      title = 'File not found';
      description = 'This file may have been moved or made unavailable. Try reaching out to the file owner.';
    } else if (error.status === 400) {
      title = 'Bad file request';
      description = 'Check the URL and try again.';
    } else if (error.status === 402) {
      title = 'License Revoked';
      description = 'Your license has been revoked. Please contact Quadratic Support.';
      actions = actionsLicenseRevoked;
    } else if (error.status === 403) {
      title = 'Permission denied';
      description = 'You do not have permission to view this file. Try reaching out to the file owner.';
    } else if (error.status === 410) {
      title = 'File deleted';
      description = 'This file no longer exists. Try reaching out to the file owner.';
    } else if (error.status === 200) {
      title = 'File validation failed';
      description =
        'The file was retrieved from the server but failed to load into the app. Try again or contact us for help.';
      actions = actionsFileFailedToLoad;
      reportError = true;
    } else {
      title = 'Failed to load file';
      description = 'There was an error retrieving and loading this file.';
      reportError = true;
    }
    return (
      <EmptyPage
        title={title}
        description={description}
        Icon={ExclamationTriangleIcon}
        actions={actions}
        error={reportError ? error : undefined}
      />
    );
  }

  // If we reach here, it's an error we don't know how to handle.
  console.error(error);
  return (
    <EmptyPage
      title="Unexpected error"
      description="Something went wrong loading this file. If the error continues, contact us."
      Icon={ExclamationTriangleIcon}
      actions={actionsDefault}
      error={error}
    />
  );
};<|MERGE_RESOLUTION|>--- conflicted
+++ resolved
@@ -22,11 +22,8 @@
 import { useCallback } from 'react';
 import type { LoaderFunctionArgs, ShouldRevalidateFunctionArgs } from 'react-router';
 import { Link, Outlet, isRouteErrorResponse, redirect, useLoaderData, useParams, useRouteError } from 'react-router';
-<<<<<<< HEAD
 
 import { QuaraticAppDebugSettings } from '@/app/ui/QuaraticAppDebugSettings';
-=======
->>>>>>> 7ebae69e
 import type { MutableSnapshot } from 'recoil';
 import { RecoilRoot } from 'recoil';
 
