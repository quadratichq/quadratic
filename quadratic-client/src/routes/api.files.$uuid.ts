--- conflicted
+++ resolved
@@ -53,15 +53,11 @@
 
   if (action === 'duplicate') {
     try {
-<<<<<<< HEAD
-      const { redirect, isPrivate, teamUuid } = json as Action['request.duplicate'];
-      const { uuid: newFileUuid } = await apiClient.files.duplicate({ uuid, isPrivate, teamUuid });
-=======
-      const { redirect, isPrivate, checkpointDataUrl, checkpointVersion } = json as Action['request.duplicate'];
+      const { redirect, isPrivate, teamUuid, checkpointDataUrl, checkpointVersion } =
+        json as Action['request.duplicate'];
       const checkpoint =
         checkpointDataUrl && checkpointVersion ? { dataUrl: checkpointDataUrl, version: checkpointVersion } : undefined;
-      const { uuid: newFileUuid } = await apiClient.files.duplicate(uuid, { isPrivate, checkpoint });
->>>>>>> 7654d7ef
+      const { uuid: newFileUuid } = await apiClient.files.duplicate(uuid, { isPrivate, checkpoint, teamUuid });
       return redirect ? redirectDocument(ROUTES.FILE(newFileUuid)) : { ok: true };
     } catch (error) {
       return { ok: false };
@@ -113,32 +109,23 @@
 export const getActionFileDuplicate = ({
   isPrivate,
   redirect,
-<<<<<<< HEAD
   teamUuid,
-}: {
-  isPrivate: boolean;
-  redirect: boolean;
-  teamUuid: string;
-=======
   checkpointDataUrl,
   checkpointVersion,
 }: {
   isPrivate: boolean;
   redirect: boolean;
+  teamUuid: string;
   checkpointDataUrl?: string;
   checkpointVersion?: string;
->>>>>>> 7654d7ef
 }) => {
   return {
     action: 'duplicate' as const,
     isPrivate,
     redirect,
-<<<<<<< HEAD
     teamUuid,
-=======
     ...(checkpointDataUrl ? { checkpointDataUrl } : {}),
     ...(checkpointVersion ? { checkpointVersion } : {}),
->>>>>>> 7654d7ef
   };
 };
 
