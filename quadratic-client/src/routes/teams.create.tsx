--- conflicted
+++ resolved
@@ -10,11 +10,6 @@
 import { ActionFunctionArgs, redirect, useSubmit } from 'react-router-dom';
 import z from 'zod';
 import { apiClient } from '../api/apiClient';
-<<<<<<< HEAD
-import { AvatarWithLetters } from '../components/AvatarWithLetters';
-=======
-import { ROUTES } from '../constants/routes';
->>>>>>> 57af8db5
 import { DashboardHeader } from '../dashboard/components/DashboardHeader';
 import { TeamLogoDialog, TeamLogoInput } from '../dashboard/components/TeamLogo';
 
