<<<<<<< HEAD
import { Type } from '@/components/Type';
import { ROUTES } from '@/constants/routes';
import { DOCUMENTATION_URL } from '@/constants/urls';
import { EducationDialog } from '@/dashboard/components/EducationDialog';
import { Button } from '@/shadcn/ui/button';
import { cn } from '@/shadcn/utils';
=======
import { apiClient } from '@/shared/api/apiClient';
import { Type } from '@/shared/components/Type';
import { ROUTES } from '@/shared/constants/routes';
import { DOCUMENTATION_URL } from '@/shared/constants/urls';
import { Button } from '@/shared/shadcn/ui/button';
import { cn } from '@/shared/shadcn/utils';
>>>>>>> 1b67723a
import { Box, useTheme } from '@mui/material';
import { ExclamationTriangleIcon, ExternalLinkIcon, FileIcon } from '@radix-ui/react-icons';
import mixpanel from 'mixpanel-browser';
import { FilePermission } from 'quadratic-shared/typesAndSchemas';
import { Link, LoaderFunctionArgs, useLoaderData, useRouteError } from 'react-router-dom';
import { debugShowUILogs } from '../app/debugFlags';
import CreateFileButton from '../dashboard/components/CreateFileButton';
import { DashboardHeader } from '../dashboard/components/DashboardHeader';
import { Empty } from '../dashboard/components/Empty';
import { FilesList, FilesListUserFile } from '../dashboard/components/FilesList';

export const loader = async ({ request }: LoaderFunctionArgs): Promise<FilesListUserFile[]> => {
  const files = await apiClient.files.list();
  const permissions = ['FILE_VIEW', 'FILE_EDIT', 'FILE_DELETE'] as FilePermission[];
  const filesWithPermissions = files.map(({ name, uuid, createdDate, updatedDate, publicLinkAccess, thumbnail }) => ({
    name,
    thumbnail,
    createdDate,
    updatedDate,
    uuid,
    publicLinkAccess,
    permissions,
  }));
  return filesWithPermissions;
};

export const Component = () => {
  const files = useLoaderData() as Awaited<ReturnType<typeof loader>>;

  return (
    <>
      <DashboardHeader title="My files" actions={<CreateFileButton />} />
      <FilesList
        files={files}
        emptyState={
          <Empty
            className="max-w-xl"
            title="No files"
            description={<>You don’t have any files, but you can create one below.</>}
            Icon={FileIcon}
            actions={
              <div>
                {[
                  {
                    title: 'Learn the basics',
                    description: 'With an instructional walk-through',
                    link: (
                      <Link
                        to={ROUTES.CREATE_FILE_EXAMPLE(
                          'https://app.quadratichq.com/file/abb7cb2f-2cc7-46bb-9c83-a86f0c8d4834'
                        )}
                        reloadDocument
                        onClick={() => {
                          mixpanel.track('[FilesEmptyState].clickOpenStarterFile');
                        }}
                      >
                        Open starter file
                      </Link>
                    ),
                    className: 'border border-primary bg-yellow-5000',
                  },
                  {
                    title: 'Get started',
                    description: 'With a fresh new file',
                    link: (
                      <Link
                        to={ROUTES.CREATE_FILE}
                        reloadDocument
                        onClick={() => {
                          mixpanel.track('[FilesEmptyState].clickCreateBlankFile');
                        }}
                      >
                        Create blank file
                      </Link>
                    ),
                    className: 'border-b border-border',
                  },
                  {
                    title: 'See what’s possible',
                    description: 'Like filtering and fetching data',
                    link: (
                      <Link
                        to={ROUTES.EXAMPLES}
                        onClick={() => {
                          mixpanel.track('[FilesEmptyState].clickExploreExamples');
                        }}
                      >
                        Explore examples
                      </Link>
                    ),
                    className: 'border-b border-border',
                  },
                  {
                    title: 'Deep dive',
                    description: 'All the details of using the app',
                    link: (
                      <Link
                        to={DOCUMENTATION_URL}
                        target="_blank"
                        onClick={() => {
                          mixpanel.track('[FilesEmptyState].clickReadDocs');
                        }}
                      >
                        Read the docs
                        <ExternalLinkIcon className="ml-2" />
                      </Link>
                    ),
                  },
                ].map(({ title, description, link, className }, i) => (
                  <div
                    key={i}
                    className={cn(`p-3 text-center sm:flex sm:items-center sm:justify-between sm:text-left`, className)}
                  >
                    <div className="mb-2 flex flex-col sm:mb-0">
                      <Type as="h2" className="font-semibold">
                        {title}
                      </Type>
                      <Type as="p" className={`text-muted-foreground`}>
                        {description}
                      </Type>
                    </div>

                    <Button asChild variant="secondary">
                      {link}
                    </Button>
                  </div>
                ))}
              </div>
            }
          />
        }
      />
      <EducationDialog />
    </>
  );
};

export const ErrorBoundary = () => {
  const error = useRouteError();
  const theme = useTheme();

  if (debugShowUILogs) console.error('[<MineRoute>.<ErrorBoundary>]', error);

  return (
    <Box sx={{ maxWidth: '60ch', mx: 'auto', py: theme.spacing(2) }}>
      <Empty
        title="Unexpected error"
        description="An unexpected error occurred while retrieving your files. Try reloading the page. If the issue continues, contact us."
        Icon={ExclamationTriangleIcon}
        severity="error"
      />
    </Box>
  );
};<|MERGE_RESOLUTION|>--- conflicted
+++ resolved
@@ -1,18 +1,10 @@
-<<<<<<< HEAD
-import { Type } from '@/components/Type';
-import { ROUTES } from '@/constants/routes';
-import { DOCUMENTATION_URL } from '@/constants/urls';
 import { EducationDialog } from '@/dashboard/components/EducationDialog';
-import { Button } from '@/shadcn/ui/button';
-import { cn } from '@/shadcn/utils';
-=======
 import { apiClient } from '@/shared/api/apiClient';
 import { Type } from '@/shared/components/Type';
 import { ROUTES } from '@/shared/constants/routes';
 import { DOCUMENTATION_URL } from '@/shared/constants/urls';
 import { Button } from '@/shared/shadcn/ui/button';
 import { cn } from '@/shared/shadcn/utils';
->>>>>>> 1b67723a
 import { Box, useTheme } from '@mui/material';
 import { ExclamationTriangleIcon, ExternalLinkIcon, FileIcon } from '@radix-ui/react-icons';
 import mixpanel from 'mixpanel-browser';
