--- conflicted
+++ resolved
@@ -2,14 +2,8 @@
 import { apiClient } from '@/shared/api/apiClient';
 import { snackbarMsgQueryParam, snackbarSeverityQueryParam } from '@/shared/components/GlobalSnackbarProvider';
 import { ROUTES } from '@/shared/constants/routes';
-<<<<<<< HEAD
-import { initMixpanelAnalytics } from '@/shared/utils/analytics';
+import { trackEvent } from '@/shared/utils/analyticsEvents';
 import { captureEvent } from '@sentry/react';
-import mixpanel from 'mixpanel-browser';
-=======
-import { trackEvent } from '@/shared/utils/analyticsEvents';
-import * as Sentry from '@sentry/react';
->>>>>>> d94d231c
 import type { ActionFunctionArgs, LoaderFunctionArgs } from 'react-router';
 import { replace } from 'react-router';
 
