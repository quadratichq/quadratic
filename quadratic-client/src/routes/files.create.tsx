import { requireAuth } from '@/auth/auth';
import { apiClient } from '@/shared/api/apiClient';
import { ROUTES, SEARCH_PARAMS } from '@/shared/constants/routes';
<<<<<<< HEAD
import type { LoaderFunctionArgs } from 'react-router-dom';
import { redirect } from 'react-router-dom';
=======
import getActiveTeam from '@/shared/utils/getActiveTeam';
import type { LoaderFunctionArgs } from 'react-router';
import { redirect } from 'react-router';
>>>>>>> 6162d2cb

export const loader = async (loaderArgs: LoaderFunctionArgs) => {
  const { activeTeamUuid } = await requireAuth();

  const { request } = loaderArgs;
  const url = new URL(request.url);

  // Get the active team
  const { teams } = await apiClient.teams.list();

  // Ensure the active team is _writeable_. If it's not, redirect them to the dashboard.
  // (They may have write access to another team, but not the 'active' one.)
  const activeTeam = teams.find(({ team }) => team.uuid === activeTeamUuid);
  if (!activeTeam?.userMakingRequest.teamPermissions.includes('TEAM_EDIT')) {
    return redirect(
      `/?${SEARCH_PARAMS.SNACKBAR_MSG.KEY}=${encodeURIComponent('Failed to create file. You can only view this team.')}`
    );
  }

  // Are they trying to duplicate an example file? Do that.
  const example = url.searchParams.get('example');
  if (example) {
    return redirect(ROUTES.CREATE_FILE_EXAMPLE(activeTeamUuid, example));
  }

  // Otherwise, start a new file by redirecting them to the file creation route
  const redirectUrl = ROUTES.CREATE_FILE(activeTeamUuid, {
    // Are they creating a new file with a prompt?
    prompt: url.searchParams.get('prompt'),
    // Creating via this route is _always_ private
    private: true,
  });
  return redirect(redirectUrl);
};<|MERGE_RESOLUTION|>--- conflicted
+++ resolved
@@ -1,14 +1,8 @@
 import { requireAuth } from '@/auth/auth';
 import { apiClient } from '@/shared/api/apiClient';
 import { ROUTES, SEARCH_PARAMS } from '@/shared/constants/routes';
-<<<<<<< HEAD
-import type { LoaderFunctionArgs } from 'react-router-dom';
-import { redirect } from 'react-router-dom';
-=======
-import getActiveTeam from '@/shared/utils/getActiveTeam';
 import type { LoaderFunctionArgs } from 'react-router';
 import { redirect } from 'react-router';
->>>>>>> 6162d2cb
 
 export const loader = async (loaderArgs: LoaderFunctionArgs) => {
   const { activeTeamUuid } = await requireAuth();
