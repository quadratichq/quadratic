import getActiveTeam from '@/dashboard/shared/getActiveTeam';
import { apiClient } from '@/shared/api/apiClient';
<<<<<<< HEAD
import { ROUTES } from '@/shared/constants/routes';
import type { LoaderFunctionArgs } from 'react-router-dom';
import { redirect } from 'react-router-dom';
=======
import { ROUTES, SEARCH_PARAMS } from '@/shared/constants/routes';
import { LoaderFunctionArgs, redirect } from 'react-router-dom';
>>>>>>> 65681e4f

export const loader = async ({ request }: LoaderFunctionArgs) => {
  const url = new URL(request.url);

  // Get the active team
  const { teams } = await apiClient.teams.list();
  const { teamUuid } = await getActiveTeam(teams, undefined);

  // Ensure the active team is _writeable_. If it's not, redirect them to the dashboard.
  // (They may have write access to another team, but not the 'active' one.)
  const team = teams.find(({ team }) => team.uuid === teamUuid);
  if (!team?.userMakingRequest.teamPermissions.includes('TEAM_EDIT')) {
    return redirect(
      `/?${SEARCH_PARAMS.SNACKBAR_MSG.KEY}=${encodeURIComponent('Failed to create file. You can only view this team.')}`
    );
  }

  // Are they trying to duplicate an example file? Do that.
  const example = url.searchParams.get('example');
  if (example) {
    return redirect(ROUTES.CREATE_FILE_EXAMPLE(teamUuid, example));
  }

  // Otherwise, start a new file by redirecting them to the file creation route
  const redirectUrl = ROUTES.CREATE_FILE(teamUuid, {
    // Are they creating a new file with a prompt?
    prompt: url.searchParams.get('prompt'),
    // Creating via this route is _always_ private
    private: true,
  });
  return redirect(redirectUrl);
};<|MERGE_RESOLUTION|>--- conflicted
+++ resolved
@@ -1,13 +1,8 @@
 import getActiveTeam from '@/dashboard/shared/getActiveTeam';
 import { apiClient } from '@/shared/api/apiClient';
-<<<<<<< HEAD
-import { ROUTES } from '@/shared/constants/routes';
+import { ROUTES, SEARCH_PARAMS } from '@/shared/constants/routes';
 import type { LoaderFunctionArgs } from 'react-router-dom';
 import { redirect } from 'react-router-dom';
-=======
-import { ROUTES, SEARCH_PARAMS } from '@/shared/constants/routes';
-import { LoaderFunctionArgs, redirect } from 'react-router-dom';
->>>>>>> 65681e4f
 
 export const loader = async ({ request }: LoaderFunctionArgs) => {
   const url = new URL(request.url);
