--- conflicted
+++ resolved
@@ -72,6 +72,7 @@
         uuid: file.uuid,
         publicLinkAccess: file.publicLinkAccess,
         permissions: userMakingRequest.filePermissions,
+        hasScheduledTasks: file.hasScheduledTasks,
         creator,
         isPrivate: false,
       });
@@ -114,24 +115,7 @@
       />
 
       <FilesList
-<<<<<<< HEAD
-        files={files.map(({ file, userMakingRequest }) => {
-          const creator = usersById[file.creatorId];
-          return {
-            name: file.name,
-            createdDate: file.createdDate,
-            updatedDate: file.updatedDate,
-            thumbnail: file.thumbnail,
-            uuid: file.uuid,
-            publicLinkAccess: file.publicLinkAccess,
-            permissions: userMakingRequest.filePermissions,
-            hasScheduledTasks: file.hasScheduledTasks,
-            creator,
-          };
-        })}
-=======
         files={suggestedFiles}
->>>>>>> 12cadc33
         teamUuid={teamUuid}
         isPrivate={false}
         emptyState={
