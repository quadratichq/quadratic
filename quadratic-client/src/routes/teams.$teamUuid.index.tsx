--- conflicted
+++ resolved
@@ -47,18 +47,8 @@
             <div className="hidden lg:block">
               <Link to={ROUTES.TEAM_MEMBERS(teamUuid)} className="flex items-center">
                 {users.slice(0, 6).map((user, key) => (
-<<<<<<< HEAD
-                  <Avatar
-                    key={key}
-                    alt={user.name}
-                    src={import.meta.env.DEV ? '' : getAuth0AvatarSrc(user.picture)}
-                    className={sharedAvatarClasses}
-                  >
-                    {user.name}
-=======
                   <Avatar key={key} alt={user.name} src={user.picture} className={sharedAvatarClasses}>
                     {user.name ? user.name : user.email}
->>>>>>> 2168ca66
                   </Avatar>
                 ))}
                 <div
