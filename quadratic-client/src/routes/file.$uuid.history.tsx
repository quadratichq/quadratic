--- conflicted
+++ resolved
@@ -32,12 +32,7 @@
 };
 
 export const loader = async (loaderArgs: LoaderFunctionArgs): Promise<LoaderData> => {
-<<<<<<< HEAD
-  await requireAuth(loaderArgs.request);
-
-=======
-  const { activeTeamUuid } = await requireAuth();
->>>>>>> 3c7bfa5a
+  const { activeTeamUuid } = await requireAuth(loaderArgs.request);
   const { params } = loaderArgs;
   const { uuid } = params as { uuid: string };
   const checkpointsData = await apiClient.files.checkpoints.list(uuid);
