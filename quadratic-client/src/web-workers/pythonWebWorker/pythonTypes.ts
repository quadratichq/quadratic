--- conflicted
+++ resolved
@@ -1,41 +1,4 @@
-<<<<<<< HEAD
 export interface InspectPython {
-=======
-export interface PythonReturnType {
-  code: string;
-  success: boolean;
-  input_python_stack_trace: string;
-  input_python_std_out: string;
-  output_value: string | null;
-  output_type: string | null;
-}
-
-export interface CellRef {
-  x: number;
-  y: number;
-  sheetId: string;
-}
-
-export interface PythonMessage {
-  type:
-    | 'results'
-    | 'execute'
-    | 'not-loaded'
-    | 'get-cells'
-    | 'python-loaded'
-    | 'python-error'
-    | 'inspect'
-    | 'inspect-results';
-  python?: string;
-  results?: any;
-  error?: string;
-  range?: { sheet: string; x0: number; y0: number; x1: number; y1: number; lineNumber: number };
-  pos?: { x: number; y: number };
-  cells?: { x: number; y: number; value: string; type_name: string }[];
-}
-
-export interface InspectPythonReturnType {
->>>>>>> 3ffb6c82
   lineno: number;
   col_offset: number;
   end_lineno: number;
@@ -64,7 +27,6 @@
   array_output: string[];
   typed_array_output: [string, outputType][];
   code: string;
-  formatted_code: string;
   input_python_stack_trace: string;
   output?: [string, outputType][];
   output_size?: number[];
@@ -91,7 +53,6 @@
   success: false;
   input_python_stack_trace: string;
   line_number: number;
-  formatted_code: string;
 
   lineno?: number;
 }
