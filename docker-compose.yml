services:
  # base services - redis, postgres

  redis:
    image: redis/redis-stack:latest
    container_name: redis
    restart: always
    ports:
      - "6379:6379"
      - "8001:8001"
    healthcheck:
      test: ["CMD", "redis-cli", "ping"]
      interval: "5s"
    volumes:
      - ./docker/redis/data:/data:rw
    profiles:
      - redis
      - base
      - dev
      - all

  postgres:
    image: postgres:15
    container_name: postgres
    restart: always
    ports:
      - "5432:5432"
    environment:
      POSTGRES_USER: postgres
      PGUSER: postgres
      POSTGRES_PASSWORD: postgres
      ADDITIONAL_DATABASES: kratos
    healthcheck:
      test: ["CMD-SHELL", "pg_isready -U postgres -d postgres"]
      interval: 10s
      timeout: 5s
      retries: 5
    volumes:
      - ./docker/postgres/data:/var/lib/postgresql/data:rw
      - ./docker/postgres/scripts:/docker-entrypoint-initdb.d
    profiles:
      - postgres
      - base
      - dev
      - all

  # files service - local aws alternative, use this or file-storage

  localstack:
    container_name: "${LOCALSTACK_DOCKER_NAME:-localstack}"
    image: localstack/localstack:latest
    ports:
      - "127.0.0.1:4566:4566" # LocalStack Gateway
      # - "127.0.0.1:4567:4566"
      - "127.0.0.1:4510-4559:4510-4559"
    environment:
      # LocalStack configuration: https://docs.localstack.cloud/references/configuration/
      - LOCALSTACK_AUTH_TOKEN=${LOCALSTACK_AUTH_TOKEN:-}
      - DEBUG=${DEBUG:-0}
      - SERVICES=s3:4566
      - HOSTNAME=localstack
      - HOSTNAME_EXTERNAL=localstack
      - DEFAULT_REGION=us-east-2
      - DISABLE_CUSTOM_CORS_S3=true
      - DISABLE_CORS_CHECKS=true
      - EXTRA_CORS_ALLOWED_ORIGINS=*
    volumes:
      - "./docker/localstack/scripts/init-aws.sh:/etc/localstack/init/ready.d/init-aws.sh" # ready hook
      - "./docker/localstack/data:/var/lib/localstack:rw"
      - "/var/run/docker.sock:/var/run/docker.sock:rw"
    profiles:
      - base
    networks:
      - host

  # quadratic services - client, api, multiplayer, files, connection

  quadratic-client:
    extends:
      file: docker-compose.${ECR_OR_BUILD}.yml
      service: quadratic-client
    container_name: client
    environment:
      VITE_DEBUG: 1
      VITE_QUADRATIC_API_URL: ${QUADRATIC_API_URL_EXTERNAL}
      VITE_QUADRATIC_MULTIPLAYER_URL: ${QUADRATIC_MULTIPLAYER_URL_EXTERNAL}
      VITE_QUADRATIC_CONNECTION_URL: ${QUADRATIC_CONNECTION_URL_EXTERNAL}
      VITE_STORAGE_TYPE: ${STORAGE_TYPE}
      VITE_AUTH_TYPE: ${AUTH_TYPE}
      VITE_AUTH0_ISSUER: ${AUTH0_ISSUER}
      VITE_AUTH0_DOMAIN: ${VITE_AUTH0_DOMAIN}
      VITE_AUTH0_CLIENT_ID: ${VITE_AUTH0_CLIENT_ID}
      VITE_AUTH0_AUDIENCE: ${AUTH0_AUDIENCE}
      VITE_ORY_HOST: ${KRATOS_URL_EXTERNAL}
      VITE_SENTRY_AUTH_TOKEN: ${SENTRY_AUTH_TOKEN}
    ports:
      - 3000:80
    entrypoint: []
    command: >
      /bin/sh -c "/client/scripts/replace_env_vars.sh && nginx -g \"daemon off;\""
    healthcheck:
      test: ["CMD-SHELL", "curl -f http://host.docker.internal:3000/ || exit 1"]
      start_period: 10s
      interval: 10s
      timeout: 5s
      retries: 10
    restart: "always"
    volumes:
      - ./docker/client:/client
      - ./docker/client/config/nginx.conf:/etc/nginx/nginx.conf
      - ./docker/client/config/default.conf:/etc/nginx/conf.d/default.conf
    depends_on:
      quadratic-api:
        condition: service_started
    profiles:
      - quadratic-client
      - frontend
      - all
    networks:
      - host
    extra_hosts:
      - "host.docker.internal:host-gateway"

  quadratic-api:
    extends:
      file: docker-compose.${ECR_OR_BUILD}.yml
      service: quadratic-api
    container_name: api
    environment:
      CORS: ${QUADRATIC_API_CORS}
      DATABASE_URL: ${DATABASE_DSN}
      ENVIRONMENT: ${ENVIRONMENT}
      STRIPE_SECRET_KEY: ${STRIPE_SECRET_KEY}
      STRIPE_WEBHOOK_SECRET: ${STRIPE_WEBHOOK_SECRET}
      BILLING_AI_USAGE_LIMIT: ${BILLING_AI_USAGE_LIMIT}
      GCP_REGION: ${GCP_REGION}
      GCP_REGION_ANTHROPIC: ${GCP_REGION_ANTHROPIC}
      GCP_PROJECT_ID: ${GCP_PROJECT_ID}
      GCP_CLIENT_EMAIL: ${GCP_CLIENT_EMAIL}
      GCP_PRIVATE_KEY: ${GCP_PRIVATE_KEY}
      OPENAI_API_KEY: ${OPENAI_API_KEY}
      ANTHROPIC_API_KEY: ${ANTHROPIC_API_KEY}
      XAI_API_KEY: ${XAI_API_KEY}
      EXA_API_KEY: ${EXA_API_KEY}
      AWS_S3_REGION: ${AWS_S3_REGION}
      AWS_S3_BUCKET_NAME: ${AWS_S3_BUCKET_NAME}
      AWS_S3_ANALYTICS_BUCKET_NAME: ${AWS_S3_ANALYTICS_BUCKET_NAME}
      AWS_S3_ACCESS_KEY_ID: ${AWS_S3_ACCESS_KEY_ID}
      AWS_S3_SECRET_ACCESS_KEY: ${AWS_S3_SECRET_ACCESS_KEY}
      M2M_AUTH_TOKEN: ${M2M_AUTH_TOKEN}
      ENCRYPTION_KEY: ${ENCRYPTION_KEY}
      AUTH_TYPE: ${AUTH_TYPE}
      AUTH0_JWKS_URI: ${JWKS_URI}
      AUTH0_ISSUER: ${AUTH0_ISSUER}
      AUTH0_DOMAIN: ${AUTH0_DOMAIN}
      AUTH0_CLIENT_ID: ${AUTH0_CLIENT_ID}
      AUTH0_CLIENT_SECRET: ${AUTH0_CLIENT_SECRET}
      AUTH0_AUDIENCE: ${AUTH0_AUDIENCE}
      ORY_JWKS_URI: ${JWKS_URI}
      ORY_ADMIN_HOST: ${ORY_ADMIN_HOST}
      STORAGE_TYPE: ${STORAGE_TYPE}
      QUADRATIC_FILE_URI: ${QUADRATIC_FILES_URL_INTERNAL}
      QUADRATIC_FILE_URI_PUBLIC: ${QUADRATIC_FILES_URL_EXTERNAL}
      LICENSE_KEY: ${LICENSE_KEY}
    restart: "always"
    ports:
      - "8000:8000"
    command: bash -c "npx prisma migrate deploy --schema quadratic-api/prisma/schema.prisma && npm run start:prod --workspace=quadratic-api"
    depends_on:
      postgres:
        condition: service_healthy
    profiles:
      - api
      - backend
      - all
    networks:
      - host
    extra_hosts:
      - "host.docker.internal:host-gateway"

  quadratic-multiplayer:
    extends:
      file: docker-compose.${ECR_OR_BUILD}.yml
      service: quadratic-multiplayer
    container_name: multiplayer
    environment:
      RUST_LOG: ${QUADRATIC_MULTIPLAYER_RUST_LOG}
      MULTIPLAYER__HOST: ${QUADRATIC_MULTIPLAYER_HOST}
      MULTIPLAYER__PORT: ${QUADRATIC_MULTIPLAYER_PORT}
      MULTIPLAYER__HEARTBEAT_CHECK_S: ${QUADRATIC_MULTIPLAYER_HEARTBEAT_CHECK_S}
      MULTIPLAYER__HEARTBEAT_TIMEOUT_S: ${QUADRATIC_MULTIPLAYER_HEARTBEAT_TIMEOUT_S}
      MULTIPLAYER__QUADRATIC_API_URI: ${QUADRATIC_API_URL_INTERNAL}
      MULTIPLAYER__M2M_AUTH_TOKEN: ${M2M_AUTH_TOKEN}
      MULTIPLAYER__ENVIRONMENT: ${ENVIRONMENT}
      MULTIPLAYER__PUBSUB_HOST: ${PUBSUB_HOST}
      MULTIPLAYER__PUBSUB_PORT: ${PUBSUB_PORT}
      MULTIPLAYER__PUBSUB_PASSWORD: ${PUBSUB_PASSWORD}
      MULTIPLAYER__PUBSUB_ACTIVE_CHANNELS: ${PUBSUB_ACTIVE_CHANNELS}
      MULTIPLAYER__AUTH0_JWKS_URI: ${JWKS_URI}
      MULTIPLAYER__AUTHENTICATE_JWT: true
    restart: "always"
    ports:
      - "3001:3001"
    depends_on:
      redis:
        condition: service_healthy
      quadratic-client:
        condition: service_healthy
      quadratic-api:
        condition: service_started
    profiles:
      - quadratic-multiplayer
      - backend
      - all
    networks:
      - host
    extra_hosts:
      - "host.docker.internal:host-gateway"

  quadratic-files:
    extends:
      file: docker-compose.${ECR_OR_BUILD}.yml
      service: quadratic-files
    container_name: files
    environment:
      RUST_LOG: ${QUADRATIC_FILES_RUST_LOG}
      FILES__HOST: ${QUADRATIC_FILES_HOST}
      FILES__PORT: ${QUADRATIC_FILES_PORT}
      FILES__FILE_CHECK_S: ${QUADRATIC_FILES_FILE_CHECK_S}
      FILES__FILES_PER_CHECK: ${QUADRATIC_FILES_FILES_PER_CHECK}
      FILES__TRUNCATE_FILE_CHECK_S: ${QUADRATIC_FILES_TRUNCATE_FILE_CHECK_S}
      FILES__TRUNCATE_TRANSACTION_AGE_DAYS: ${QUADRATIC_FILES_TRUNCATE_TRANSACTION_AGE_DAYS}
      FILES__ENVIRONMENT: ${ENVIRONMENT}
      FILES__AUTH0_JWKS_URI: ${JWKS_URI}
      FILES__QUADRATIC_API_URI: ${QUADRATIC_API_URL_INTERNAL}
      FILES__M2M_AUTH_TOKEN: ${M2M_AUTH_TOKEN}
      FILES__PUBSUB_HOST: ${PUBSUB_HOST}
      FILES__PUBSUB_PORT: ${PUBSUB_PORT}
      FILES__PUBSUB_PASSWORD: ${PUBSUB_PASSWORD}
      FILES__PUBSUB_ACTIVE_CHANNELS: ${PUBSUB_ACTIVE_CHANNELS}
      FILES__PUBSUB_PROCESSED_TRANSACTIONS_CHANNEL: ${PUBSUB_PROCESSED_TRANSACTIONS_CHANNEL}
      FILES__STORAGE_TYPE: ${STORAGE_TYPE}
      FILES__AWS_S3_REGION: ${AWS_S3_REGION}
      FILES__AWS_S3_BUCKET_NAME: ${AWS_S3_BUCKET_NAME}
      FILES__AWS_S3_ACCESS_KEY_ID: ${AWS_S3_ACCESS_KEY_ID}
      FILES__AWS_S3_SECRET_ACCESS_KEY: ${AWS_S3_SECRET_ACCESS_KEY}
      FILES__STORAGE_DIR: ${STORAGE_DIR}
      FILES__STORAGE_ENCRYPTION_KEYS: ${ENCRYPTION_KEY}
    restart: "always"
    ports:
      - "3002:3002"
    volumes:
      - ./docker/file-storage:/file-storage:rw
    depends_on:
      redis:
        condition: service_healthy
      quadratic-client:
        condition: service_healthy
      quadratic-api:
        condition: service_started
    profiles:
      - quadratic-files
      - backend
      - all
    networks:
      - host
    extra_hosts:
      - "host.docker.internal:host-gateway"

  quadratic-connection:
    extends:
      file: docker-compose.${ECR_OR_BUILD}.yml
      service: quadratic-connection
    container_name: connection
    environment:
      RUST_LOG: ${QUADRATIC_CONNECTION_RUST_LOG}
      CONNECTION__HOST: ${QUADRATIC_CONNECTION_HOST}
      CONNECTION__PORT: ${QUADRATIC_CONNECTION_PORT}
      CONNECTION__ENVIRONMENT: ${ENVIRONMENT}
      CONNECTION__AUTH0_JWKS_URI: ${JWKS_URI}
      CONNECTION__QUADRATIC_API_URI: ${QUADRATIC_API_URL_INTERNAL}
      CONNECTION__M2M_AUTH_TOKEN: ${M2M_AUTH_TOKEN}
      CONNECTION__MAX_RESPONSE_BYTES: ${QUADRATIC_CONNECTION_MAX_RESPONSE_BYTES}
      CONNECTION__STATIC_IPS: ${QUADRATIC_CONNECTION_STATIC_IPS}
    restart: "always"
    ports:
      - "3003:3003"
    depends_on:
      quadratic-client:
        condition: service_healthy
      quadratic-api:
        condition: service_started
    profiles:
      - quadratic-connection
      - backend
      - all
    networks:
      - host
    extra_hosts:
      - "host.docker.internal:host-gateway"

  quadratic-dev:
    build:
      context: .
      dockerfile: Dockerfile.dev
    container_name: quadratic-dev
    environment:
      # common
      RUST_LOG: ${RUST_LOG}
      # client
      VITE_DEBUG: 1
      VITE_QUADRATIC_API_URL: ${QUADRATIC_API_URL_EXTERNAL}
      VITE_QUADRATIC_MULTIPLAYER_URL: ${QUADRATIC_MULTIPLAYER_URL_EXTERNAL}
      VITE_QUADRATIC_CONNECTION_URL: ${QUADRATIC_CONNECTION_URL_EXTERNAL}
      VITE_STORAGE_TYPE: ${STORAGE_TYPE}
      VITE_AUTH_TYPE: ${AUTH_TYPE}
      VITE_AUTH0_ISSUER: ${AUTH0_ISSUER}
      VITE_AUTH0_DOMAIN: ${VITE_AUTH0_DOMAIN}
      VITE_AUTH0_CLIENT_ID: ${VITE_AUTH0_CLIENT_ID}
      VITE_AUTH0_AUDIENCE: ${AUTH0_AUDIENCE}
      VITE_ORY_HOST: ${KRATOS_URL_EXTERNAL}
      VITE_SENTRY_AUTH_TOKEN: ${SENTRY_AUTH_TOKEN}
      # api
      CORS: "*"
      DATABASE_URL: ${DATABASE_DSN}
      STRIPE_SECRET_KEY: ${STRIPE_SECRET_KEY}
      STRIPE_WEBHOOK_SECRET: ${STRIPE_WEBHOOK_SECRET}
      BILLING_AI_USAGE_LIMIT: ${BILLING_AI_USAGE_LIMIT}
      GCP_REGION: ${GCP_REGION}
      GCP_REGION_ANTHROPIC: ${GCP_REGION_ANTHROPIC}
      GCP_PROJECT_ID: ${GCP_PROJECT_ID}
      GCP_CLIENT_EMAIL: ${GCP_CLIENT_EMAIL}
      GCP_PRIVATE_KEY: ${GCP_PRIVATE_KEY}
      OPENAI_API_KEY: ${OPENAI_API_KEY}
      ANTHROPIC_API_KEY: ${ANTHROPIC_API_KEY}
      XAI_API_KEY: ${XAI_API_KEY}
      EXA_API_KEY: ${EXA_API_KEY}
      AWS_S3_REGION: ${AWS_S3_REGION}
      AWS_S3_BUCKET_NAME: ${AWS_S3_BUCKET_NAME}
      AWS_S3_ANALYTICS_BUCKET_NAME: ${AWS_S3_ANALYTICS_BUCKET_NAME}
      AWS_S3_ACCESS_KEY_ID: ${AWS_S3_ACCESS_KEY_ID}
      AWS_S3_SECRET_ACCESS_KEY: ${AWS_S3_SECRET_ACCESS_KEY}
      M2M_AUTH_TOKEN: ${M2M_AUTH_TOKEN}
      ENCRYPTION_KEY: ${ENCRYPTION_KEY}
      AUTH_TYPE: ${AUTH_TYPE}
      AUTH0_JWKS_URI: ${JWKS_URI}
      AUTH0_ISSUER: ${AUTH0_ISSUER}
      AUTH0_DOMAIN: ${AUTH0_DOMAIN}
      AUTH0_CLIENT_ID: ${AUTH0_CLIENT_ID}
      AUTH0_CLIENT_SECRET: ${AUTH0_CLIENT_SECRET}
      AUTH0_AUDIENCE: ${AUTH0_AUDIENCE}
      ORY_JWKS_URI: ${JWKS_URI}
      ORY_ADMIN_HOST: ${ORY_ADMIN_HOST}
      STORAGE_TYPE: ${STORAGE_TYPE}
      QUADRATIC_FILE_URI: ${QUADRATIC_FILES_URL_INTERNAL}
      QUADRATIC_FILE_URI_PUBLIC: ${QUADRATIC_FILES_URL_EXTERNAL}
      LICENSE_KEY: ${LICENSE_KEY}
      # multiplayer
      MULTIPLAYER__HOST: ${QUADRATIC_MULTIPLAYER_HOST}
      MULTIPLAYER__PORT: ${QUADRATIC_MULTIPLAYER_PORT}
      MULTIPLAYER__HEARTBEAT_CHECK_S: ${QUADRATIC_MULTIPLAYER_HEARTBEAT_CHECK_S}
      MULTIPLAYER__HEARTBEAT_TIMEOUT_S: ${QUADRATIC_MULTIPLAYER_HEARTBEAT_TIMEOUT_S}
      MULTIPLAYER__QUADRATIC_API_URI: ${QUADRATIC_API_URL_INTERNAL}
      MULTIPLAYER__M2M_AUTH_TOKEN: ${M2M_AUTH_TOKEN}
      MULTIPLAYER__ENVIRONMENT: ${ENVIRONMENT}
      MULTIPLAYER__PUBSUB_HOST: ${PUBSUB_HOST}
      MULTIPLAYER__PUBSUB_PORT: ${PUBSUB_PORT}
      MULTIPLAYER__PUBSUB_PASSWORD: ${PUBSUB_PASSWORD}
      MULTIPLAYER__PUBSUB_ACTIVE_CHANNELS: ${PUBSUB_ACTIVE_CHANNELS}
      MULTIPLAYER__AUTH0_JWKS_URI: ${JWKS_URI}
      MULTIPLAYER__AUTHENTICATE_JWT: true
      # files
      FILES__HOST: ${QUADRATIC_FILES_HOST}
      FILES__PORT: ${QUADRATIC_FILES_PORT}
      FILES__FILE_CHECK_S: ${QUADRATIC_FILES_FILE_CHECK_S}
      FILES__FILES_PER_CHECK: ${QUADRATIC_FILES_FILES_PER_CHECK}
      FILES__TRUNCATE_FILE_CHECK_S: ${QUADRATIC_FILES_TRUNCATE_FILE_CHECK_S}
      FILES__TRUNCATE_TRANSACTION_AGE_DAYS: ${QUADRATIC_FILES_TRUNCATE_TRANSACTION_AGE_DAYS}
      FILES__ENVIRONMENT: ${ENVIRONMENT}
      FILES__AUTH0_JWKS_URI: ${JWKS_URI}
      FILES__QUADRATIC_API_URI: ${QUADRATIC_API_URL_INTERNAL}
      FILES__M2M_AUTH_TOKEN: ${M2M_AUTH_TOKEN}
      FILES__PUBSUB_HOST: ${PUBSUB_HOST}
      FILES__PUBSUB_PORT: ${PUBSUB_PORT}
      FILES__PUBSUB_PASSWORD: ${PUBSUB_PASSWORD}
      FILES__PUBSUB_ACTIVE_CHANNELS: ${PUBSUB_ACTIVE_CHANNELS}
      FILES__PUBSUB_PROCESSED_TRANSACTIONS_CHANNEL: ${PUBSUB_PROCESSED_TRANSACTIONS_CHANNEL}
      FILES__STORAGE_TYPE: ${STORAGE_TYPE}
      FILES__AWS_S3_REGION: ${AWS_S3_REGION}
      FILES__AWS_S3_BUCKET_NAME: ${AWS_S3_BUCKET_NAME}
      FILES__AWS_S3_ACCESS_KEY_ID: ${AWS_S3_ACCESS_KEY_ID}
      FILES__AWS_S3_SECRET_ACCESS_KEY: ${AWS_S3_SECRET_ACCESS_KEY}
      FILES__STORAGE_DIR: ${STORAGE_DIR}
      FILES__STORAGE_ENCRYPTION_KEYS: ${ENCRYPTION_KEY}
      # connection
      CONNECTION__HOST: ${QUADRATIC_CONNECTION_HOST}
      CONNECTION__PORT: ${QUADRATIC_CONNECTION_PORT}
      CONNECTION__ENVIRONMENT: ${ENVIRONMENT}
      CONNECTION__AUTH0_JWKS_URI: ${JWKS_URI}
      CONNECTION__QUADRATIC_API_URI: ${QUADRATIC_API_URL_INTERNAL}
      CONNECTION__M2M_AUTH_TOKEN: ${M2M_AUTH_TOKEN}
      CONNECTION__MAX_RESPONSE_BYTES: ${QUADRATIC_CONNECTION_MAX_RESPONSE_BYTES}
      CONNECTION__STATIC_IPS: ${QUADRATIC_CONNECTION_STATIC_IPS}
    ports:
      - "3000:3000"
      - "8000:8000"
      - "3001:3001"
      - "3002:3002"
      - "3003:3003"
    volumes:
      - ./:/quadratic:rw
      - ./docker/file-storage:/file-storage:rw
    depends_on:
      redis:
        condition: service_healthy
      postgres:
        condition: service_healthy
      ory-auth:
        condition: service_started
      ory-auth-migrate:
        condition: service_started
      ory-auth-node:
        condition: service_started
      ory-auth-mail:
        condition: service_started
    profiles:
      - quadratic-dev
      - dev
    networks:
      - host
    extra_hosts:
      - "host.docker.internal:host-gateway"
    tty: true
    stdin_open: true

  # auth service - ory

  ory-auth:
    image: oryd/kratos:v1.2.0
    container_name: ory-auth
    ports:
      - "4433:4433" # public
      - "4434:4434" # admin
    command: serve -c /etc/config/kratos/kratos.yml --dev --watch-courier
    volumes:
      - ./docker/ory-auth/config:/etc/config/kratos
    environment:
      DSN: ${ORY_DSN}
      LOG_LEVEL: ${ORY_LOG_LEVEL}
    restart: unless-stopped
    depends_on:
      - postgres
      - ory-auth-migrate
    profiles:
      - ory
      - dev
      - all
    networks:
      - host
    extra_hosts:
      - "host.docker.internal:host-gateway"

  ory-auth-migrate:
    image: oryd/kratos:v1.2.0
    container_name: ory-auth-migrate
    command: migrate -c /etc/config/kratos/kratos.yml sql -e --yes
    volumes:
      - ./docker/ory-auth/config:/etc/config/kratos
    environment:
      DSN: ${ORY_DSN}
    restart: on-failure
    depends_on:
      - postgres
    profiles:
      - ory
      - dev
      - all
    networks:
      - host
    extra_hosts:
      - "host.docker.internal:host-gateway"

  ory-auth-node:
    image: oryd/kratos-selfservice-ui-node:v1.2.0
    container_name: ory-auth-node
    ports:
      - "4455:4455"
    environment:
      PORT: ${KRATOS_NODE_PORT}
      KRATOS_PUBLIC_URL: ${KRATOS_URL_INTERNAL}
      KRATOS_BROWSER_URL: ${KRATOS_URL_EXTERNAL}
      COOKIE_SECRET: ${KRATOS_COOKIE_SECRET}
      CSRF_COOKIE_NAME: ${KRATOS_CSRF_COOKIE_NAME}
      CSRF_COOKIE_SECRET: ${KRATOS_CSRF_COOKIE_SECRET}
    restart: on-failure
    depends_on:
      - ory-auth
    profiles:
      - ory
      - dev
      - all
    networks:
      - host
    extra_hosts:
      - "host.docker.internal:host-gateway"

  ory-auth-mail:
    image: oryd/mailslurper:latest-smtps
    container_name: ory-auth-mail
    ports:
      - "1025:1025"
      - "4436:4436"
      - "4437:4437"
      - "8080:8080"
    profiles:
      - ory
      - dev
      - all
    networks:
      - host
    extra_hosts:
      - "host.docker.internal:host-gateway"

  # databases to be used for testing by the connection service - postgres, mysql, mssql

  postgres-connection:
    image: postgres:15
    restart: always
    container_name: postgres-connection
    ports:
      - "5433:5432"
    environment:
      POSTGRES_DB: postgres-connection
      POSTGRES_USER: user
      PGUSER: user
      POSTGRES_PASSWORD: password
    healthcheck:
      test: ["CMD-SHELL", "pg_isready -U user -d postgres-connection"]
      interval: 10s
      timeout: 5s
      retries: 5
    volumes:
      - ./docker/postgres-connection/data:/var/lib/postgresql/data
      - ./docker/postgres-connection/scripts:/docker-entrypoint-initdb.d
    profiles:
      - quadratic-connection
      - quadratic-connection-db
      - quadratic-connection-db-postgres

  ssh-postgres-connection:
    build:
      context: .
      dockerfile: docker/ssh-postgres-connection/Dockerfile
    restart: always
    container_name: ssh-postgres-connection
    ports:
      - "2222:22"
    environment:
      POSTGRES_DB: ssh-postgres-connection
      POSTGRES_USER: user
      PGUSER: user
      POSTGRES_PASSWORD: password
    healthcheck:
      test: ["CMD-SHELL", "pg_isready -U user -d ssh-postgres-connection"]
      interval: 10s
      timeout: 5s
      retries: 5
    volumes:
      - ./docker/ssh-postgres-connection/data:/var/lib/postgresql/data
      - ./docker/ssh-postgres-connection/scripts:/docker-entrypoint-initdb.d
    profiles:
      - quadratic-connection
      - quadratic-connection-db
      - quadratic-connection-db-postgres-ssh

  mysql-connection:
    image: mysql:8
    restart: always
    container_name: mysql-connection
    ports:
      - 3306:3306
    environment:
      MYSQL_DATABASE: mysql-connection
      MYSQL_USER: user
      MYSQL_PASSWORD: password
      MYSQL_ROOT_PASSWORD: password
    healthcheck:
      test: ["CMD", "mysqladmin", "ping", "-h", "localhost"]
      interval: 10s
      timeout: 5s
      retries: 5
    volumes:
      - ./docker/mysql-connection/data:/var/lib/mysql
      - ./docker/mysql-connection/scripts:/docker-entrypoint-initdb.d/
    profiles:
      - quadratic-connection
      - quadratic-connection-db
      - quadratic-connection-db-mysql

  ssh-mysql-connection:
    build:
      context: .
      dockerfile: docker/ssh-mysql-connection/Dockerfile
    restart: always
    container_name: ssh-mysql-connection
    ports:
      - "2223:22"
    environment:
      MYSQL_DATABASE: mysql-connection
      MYSQL_USER: user
      MYSQL_PASSWORD: password
      MYSQL_ROOT_PASSWORD: password
    volumes:
      - ./docker/ssh-mysql-connection/data:/var/opt/mssql
      - ./docker/ssh-mysql-connection/scripts:/docker-entrypoint-initdb.d/
    profiles:
      - quadratic-connection
      - quadratic-connection-db
      - quadratic-connection-db-mysql-ssh

  mariadb-connection:
    image: mariadb:latest
    restart: always
    container_name: mariadb-connection
    ports:
      - 13306:3306
    environment:
      MARIADB_DATABASE: mariadb-connection
      MARIADB_USER: user
      MARIADB_PASSWORD: password
      MARIADB_ROOT_PASSWORD: password
    command: --default-authentication-plugin=mysql_native_password
    healthcheck:
      test: ["CMD", "mysqladmin", "ping", "-h", "localhost"]
      interval: 10s
      timeout: 5s
      retries: 5
    volumes:
      - ./docker/mariadb-connection/data:/var/lib/mysql
      - ./docker/mariadb-connection/scripts:/docker-entrypoint-initdb.d
    profiles:
      - quadratic-connection
      - quadratic-connection-db
      - quadratic-connection-db-mariadb

      # This service covers non-ssh mssql connections as well since it's a complex build
  ssh-mssql-connection:
    build:
      context: .
      # platforms:
      #   - "linux/amd64"
      dockerfile: docker/ssh-mssql-connection/Dockerfile
    restart: always
    container_name: ssh-mssql-connection
    ports:
      - "1433:1433"
      - "2224:22"
    environment:
      MSSQL_SA_PASSWORD: yourStrong(!)Password
      # MSSQL_PID: Evaluation
    volumes:
      - ./docker/ssh-mssql-connection/data:/var/opt/mssql
      - ./docker/ssh-mssql-connection/scripts:/docker-entrypoint-initdb.d/
    profiles:
      - quadratic-connection
      - quadratic-connection-db
<<<<<<< HEAD
      - quadratic-connection-db-mssql  
      - quadratic-connection-db-mssql-ssh  

  bigquery-connection:
    image: ghcr.io/goccy/bigquery-emulator:latest
    platform: linux/x86_64
    restart: always
    container_name: bigquery-connection
    command: |
      --project=test --data-from-yaml=/work/data.yaml
    ports:
      - "9050:9050"
      - "9060:9060"
    volumes:
      - ./docker/bigquery-connection/setup:/work
    working_dir: /work
    profiles:
      - quadratic-connection
      - quadratic-connection-db
      - quadratic-connection-db-bigquery

  cockraochdb-connection:
    image: cockroachdb/cockroach:latest
    restart: always
    container_name: cockroachdb-connection
    environment:
      COCKROACH_DATABASE: cockroachdb_connection
      # COCKROACH_USER: user
      # COCKROACH_PASSWORD: password
    ports:
      - "26257:26257"
    command: start-single-node --insecure
    healthcheck:
      test: ["CMD", "cockroach", "node", "status", "--insecure"]
      interval: 10s
      timeout: 5s
      retries: 5
    volumes:
      - ./docker/cockroachdb-connection/data:/cockroach/cockroach-data
      - ./docker/cockroachdb-connection/scripts:/docker-entrypoint-initdb.d
    profiles:
      - quadratic-connection
      - quadratic-connection-db
      - quadratic-connection-db-cockroachdb

volumes:
  postgres-connection-data:
    name: postgres-connection-data
    driver: local
  mysql-connection-data:
    name: mysql-connection-data
    driver: local
  ssh-mysql-connection-data:
    name: ssh-mysql-connection-data
    driver: local
  ssh-mssql-connection-data:
    name: ssh-mssql-connection-data
    driver: local
=======
      - quadratic-connection-db-mssql
      - quadratic-connection-db-mssql-ssh
>>>>>>> 36695ef8

networks:
  host:<|MERGE_RESOLUTION|>--- conflicted
+++ resolved
@@ -664,9 +664,8 @@
     profiles:
       - quadratic-connection
       - quadratic-connection-db
-<<<<<<< HEAD
-      - quadratic-connection-db-mssql  
-      - quadratic-connection-db-mssql-ssh  
+      - quadratic-connection-db-mssql
+      - quadratic-connection-db-mssql-ssh
 
   bigquery-connection:
     image: ghcr.io/goccy/bigquery-emulator:latest
@@ -723,10 +722,6 @@
   ssh-mssql-connection-data:
     name: ssh-mssql-connection-data
     driver: local
-=======
-      - quadratic-connection-db-mssql
-      - quadratic-connection-db-mssql-ssh
->>>>>>> 36695ef8
 
 networks:
   host: