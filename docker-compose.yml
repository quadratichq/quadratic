services:
  # base services - redis, postgres

  redis:
    image: redis/redis-stack:latest
    container_name: redis
    restart: always
    ports:
      - "6379:6379"
      - "8001:8001"
    healthcheck:
      test: ["CMD", "redis-cli", "ping"]
      interval: "5s"
    volumes:
      - ./docker/redis/data:/data:rw
    profiles:
      - redis
      - base
      - all

  postgres:
    image: postgres:15
    container_name: postgres
    restart: always
    ports:
      - "5432:5432"
    environment:
      POSTGRES_USER: postgres
      PGUSER: postgres
      POSTGRES_PASSWORD: postgres
      ADDITIONAL_DATABASES: kratos
    healthcheck:
      test: ["CMD-SHELL", "pg_isready -U postgres -d postgres"]
      interval: 10s
      timeout: 5s
      retries: 5
    volumes:
      - ./docker/postgres/data:/var/lib/postgresql/data:rw
      - ./docker/postgres/scripts:/docker-entrypoint-initdb.d
    profiles:
      - postgres
      - base
      - all

  # files service - local aws alternative, use this or file-storage

  localstack:
    container_name: "${LOCALSTACK_DOCKER_NAME:-localstack}"
    image: localstack/localstack:latest
    ports:
      - "127.0.0.1:4566:4566" # LocalStack Gateway
      # - "127.0.0.1:4567:4566"
      - "127.0.0.1:4510-4559:4510-4559"
    environment:
      # LocalStack configuration: https://docs.localstack.cloud/references/configuration/
      - LOCALSTACK_AUTH_TOKEN=${LOCALSTACK_AUTH_TOKEN:-}
      - DEBUG=${DEBUG:-0}
      - SERVICES=s3:4566
      - HOSTNAME=localstack
      - HOSTNAME_EXTERNAL=localstack
      - DEFAULT_REGION=us-east-2
      - DISABLE_CUSTOM_CORS_S3=true
      - DISABLE_CORS_CHECKS=true
      - EXTRA_CORS_ALLOWED_ORIGINS=*
    volumes:
      - "./docker/localstack/scripts/init-aws.sh:/etc/localstack/init/ready.d/init-aws.sh" # ready hook
      - "./docker/localstack/data:/var/lib/localstack:rw"
      - "/var/run/docker.sock:/var/run/docker.sock:rw"
    profiles:
      - base
    networks:
      - host

  # quadratic services - client, api, multiplayer, files, connection

  quadratic-client:
    extends:
      file: docker-compose.${ECR_OR_BUILD:-build}.yml
      service: quadratic-client
    container_name: client
    environment:
      VITE_DEBUG: 1
      VITE_QUADRATIC_API_URL: ${QUADRATIC_API_URL_EXTERNAL}
      VITE_QUADRATIC_MULTIPLAYER_URL: ${QUADRATIC_MULTIPLAYER_URL_EXTERNAL}
      VITE_QUADRATIC_CONNECTION_URL: ${QUADRATIC_CONNECTION_URL_EXTERNAL}
      VITE_STORAGE_TYPE: ${STORAGE_TYPE}
      VITE_AUTH_TYPE: ${AUTH_TYPE}
      VITE_AUTH0_ISSUER: ${AUTH0_ISSUER}
      VITE_AUTH0_DOMAIN: ${VITE_AUTH0_DOMAIN}
      VITE_AUTH0_CLIENT_ID: ${VITE_AUTH0_CLIENT_ID}
      VITE_AUTH0_AUDIENCE: ${AUTH0_AUDIENCE}
      VITE_ORY_HOST: ${KRATOS_URL_EXTERNAL}
      VITE_WORKOS_CLIENT_ID: ${WORKOS_CLIENT_ID}
      VITE_SENTRY_AUTH_TOKEN: ${SENTRY_AUTH_TOKEN}
    ports:
      - 3000:80
    entrypoint: []
    command: >
      /bin/sh -c "/client/scripts/replace_env_vars.sh && nginx -g \"daemon off;\""
    healthcheck:
      test: ["CMD-SHELL", "curl -f http://host.docker.internal:3000/ || exit 1"]
      start_period: 10s
      interval: 10s
      timeout: 5s
      retries: 10
    restart: "always"
    volumes:
      - ./docker/client:/client
      - ./docker/client/config/nginx.conf:/etc/nginx/nginx.conf
      - ./docker/client/config/default.conf:/etc/nginx/conf.d/default.conf
    depends_on:
      quadratic-api:
        condition: service_started
    profiles:
      - quadratic-client
      - frontend
      - all
    networks:
      - host
    extra_hosts:
      - "host.docker.internal:host-gateway"

  quadratic-api:
    extends:
      file: docker-compose.${ECR_OR_BUILD:-build}.yml
      service: quadratic-api
    container_name: api
    environment:
      CORS: ${QUADRATIC_API_CORS}
      AUTH_CORS: ${QUADRATIC_API_AUTH_CORS}
      DATABASE_URL: ${DATABASE_DSN}
      ENVIRONMENT: ${ENVIRONMENT}
      STRIPE_SECRET_KEY: ${STRIPE_SECRET_KEY}
      STRIPE_WEBHOOK_SECRET: ${STRIPE_WEBHOOK_SECRET}
      BILLING_AI_USAGE_LIMIT: ${BILLING_AI_USAGE_LIMIT}
      GCP_REGION: ${GCP_REGION}
      GCP_REGION_ANTHROPIC: ${GCP_REGION_ANTHROPIC}
      GCP_PROJECT_ID: ${GCP_PROJECT_ID}
      GCP_CLIENT_EMAIL: ${GCP_CLIENT_EMAIL}
      GCP_PRIVATE_KEY: ${GCP_PRIVATE_KEY}
      ANTHROPIC_API_KEY: ${ANTHROPIC_API_KEY}
      OPENAI_API_KEY: ${OPENAI_API_KEY}
      AZURE_OPENAI_ENDPOINT: ${AZURE_OPENAI_ENDPOINT}
      AZURE_OPENAI_API_KEY: ${AZURE_OPENAI_API_KEY}
      XAI_API_KEY: ${XAI_API_KEY}
      BASETEN_API_KEY: ${BASETEN_API_KEY}
      FIREWORKS_API_KEY: ${FIREWORKS_API_KEY}
      OPEN_ROUTER_API_KEY: ${OPEN_ROUTER_API_KEY}
      AWS_S3_REGION: ${AWS_S3_REGION}
      AWS_S3_BUCKET_NAME: ${AWS_S3_BUCKET_NAME}
      AWS_S3_ANALYTICS_BUCKET_NAME: ${AWS_S3_ANALYTICS_BUCKET_NAME}
      AWS_S3_ACCESS_KEY_ID: ${AWS_S3_ACCESS_KEY_ID}
      AWS_S3_SECRET_ACCESS_KEY: ${AWS_S3_SECRET_ACCESS_KEY}
      M2M_AUTH_TOKEN: ${M2M_AUTH_TOKEN}
      ENCRYPTION_KEY: ${ENCRYPTION_KEY}
      AUTH_TYPE: ${AUTH_TYPE}
      AUTH0_JWKS_URI: ${JWKS_URI}
      AUTH0_ISSUER: ${AUTH0_ISSUER}
      AUTH0_DOMAIN: ${AUTH0_DOMAIN}
      AUTH0_CLIENT_ID: ${AUTH0_CLIENT_ID}
      AUTH0_CLIENT_SECRET: ${AUTH0_CLIENT_SECRET}
      AUTH0_AUDIENCE: ${AUTH0_AUDIENCE}
      ORY_JWKS_URI: ${JWKS_URI}
      ORY_ADMIN_HOST: ${ORY_ADMIN_HOST}
      WORKOS_CLIENT_ID: ${WORKOS_CLIENT_ID}
      WORKOS_API_KEY: ${WORKOS_API_KEY}
      WORKOS_JWKS_URI: ${JWKS_URI}
      STORAGE_TYPE: ${STORAGE_TYPE}
      QUADRATIC_FILE_URI: ${QUADRATIC_FILES_URL_INTERNAL}
      QUADRATIC_FILE_URI_PUBLIC: ${QUADRATIC_FILES_URL_EXTERNAL}
      LICENSE_KEY: ${LICENSE_KEY}
    restart: "always"
    ports:
      - "8000:8000"
    command: bash -c "npm run prisma:migrate:deploy --workspace=quadratic-api && npm run start:prod --workspace=quadratic-api"
    depends_on:
      postgres:
        condition: service_healthy
    profiles:
      - api
      - backend
      - all
    networks:
      - host
    extra_hosts:
      - "host.docker.internal:host-gateway"

  quadratic-multiplayer:
    extends:
      file: docker-compose.${ECR_OR_BUILD:-build}.yml
      service: quadratic-multiplayer
    container_name: multiplayer
    environment:
      RUST_LOG: ${QUADRATIC_MULTIPLAYER_RUST_LOG}
      MULTIPLAYER__HOST: ${QUADRATIC_MULTIPLAYER_HOST}
      MULTIPLAYER__PORT: ${QUADRATIC_MULTIPLAYER_PORT}
      MULTIPLAYER__HEARTBEAT_CHECK_S: ${QUADRATIC_MULTIPLAYER_HEARTBEAT_CHECK_S}
      MULTIPLAYER__HEARTBEAT_TIMEOUT_S: ${QUADRATIC_MULTIPLAYER_HEARTBEAT_TIMEOUT_S}
      MULTIPLAYER__QUADRATIC_API_URI: ${QUADRATIC_API_URL_INTERNAL}
      MULTIPLAYER__M2M_AUTH_TOKEN: ${M2M_AUTH_TOKEN}
      MULTIPLAYER__ENVIRONMENT: ${ENVIRONMENT}
      MULTIPLAYER__PUBSUB_HOST: ${PUBSUB_HOST}
      MULTIPLAYER__PUBSUB_PORT: ${PUBSUB_PORT}
      MULTIPLAYER__PUBSUB_PASSWORD: ${PUBSUB_PASSWORD}
      MULTIPLAYER__PUBSUB_ACTIVE_CHANNELS: ${PUBSUB_ACTIVE_CHANNELS}
      MULTIPLAYER__AUTH0_JWKS_URI: ${JWKS_URI}
      MULTIPLAYER__AUTHENTICATE_JWT: true
    restart: "always"
    ports:
      - "3001:3001"
    depends_on:
      redis:
        condition: service_healthy
      quadratic-client:
        condition: service_healthy
      quadratic-api:
        condition: service_started
    profiles:
      - quadratic-multiplayer
      - backend
      - all
    networks:
      - host
    extra_hosts:
      - "host.docker.internal:host-gateway"

  quadratic-files:
    extends:
      file: docker-compose.${ECR_OR_BUILD:-build}.yml
      service: quadratic-files
    container_name: files
    environment:
      RUST_LOG: ${QUADRATIC_FILES_RUST_LOG}
      FILES__HOST: ${QUADRATIC_FILES_HOST}
      FILES__PORT: ${QUADRATIC_FILES_PORT}
      FILES__FILE_CHECK_S: ${QUADRATIC_FILES_FILE_CHECK_S}
      FILES__FILES_PER_CHECK: ${QUADRATIC_FILES_FILES_PER_CHECK}
      FILES__TRUNCATE_FILE_CHECK_S: ${QUADRATIC_FILES_TRUNCATE_FILE_CHECK_S}
      FILES__TRUNCATE_TRANSACTION_AGE_DAYS: ${QUADRATIC_FILES_TRUNCATE_TRANSACTION_AGE_DAYS}
      FILES__ENVIRONMENT: ${ENVIRONMENT}
      FILES__AUTH0_JWKS_URI: ${JWKS_URI}
      FILES__QUADRATIC_API_URI: ${QUADRATIC_API_URL_INTERNAL}
      FILES__M2M_AUTH_TOKEN: ${M2M_AUTH_TOKEN}
      FILES__PUBSUB_HOST: ${PUBSUB_HOST}
      FILES__PUBSUB_PORT: ${PUBSUB_PORT}
      FILES__PUBSUB_PASSWORD: ${PUBSUB_PASSWORD}
      FILES__PUBSUB_ACTIVE_CHANNELS: ${PUBSUB_ACTIVE_CHANNELS}
      FILES__PUBSUB_PROCESSED_TRANSACTIONS_CHANNEL: ${PUBSUB_PROCESSED_TRANSACTIONS_CHANNEL}
      FILES__STORAGE_TYPE: ${STORAGE_TYPE}
      FILES__AWS_S3_REGION: ${AWS_S3_REGION}
      FILES__AWS_S3_BUCKET_NAME: ${AWS_S3_BUCKET_NAME}
      FILES__AWS_S3_ACCESS_KEY_ID: ${AWS_S3_ACCESS_KEY_ID}
      FILES__AWS_S3_SECRET_ACCESS_KEY: ${AWS_S3_SECRET_ACCESS_KEY}
      FILES__STORAGE_DIR: ${STORAGE_DIR}
      FILES__STORAGE_ENCRYPTION_KEYS: ${ENCRYPTION_KEY}
    restart: "always"
    ports:
      - "3002:3002"
    volumes:
      - ./docker/file-storage:/file-storage:rw
    depends_on:
      redis:
        condition: service_healthy
      quadratic-client:
        condition: service_healthy
      quadratic-api:
        condition: service_started
    profiles:
      - quadratic-files
      - backend
      - all
    networks:
      - host
    extra_hosts:
      - "host.docker.internal:host-gateway"

  quadratic-connection:
    extends:
      file: docker-compose.${ECR_OR_BUILD:-build}.yml
      service: quadratic-connection
    container_name: connection
    environment:
      RUST_LOG: ${QUADRATIC_CONNECTION_RUST_LOG}
      CONNECTION__HOST: ${QUADRATIC_CONNECTION_HOST}
      CONNECTION__PORT: ${QUADRATIC_CONNECTION_PORT}
      CONNECTION__ENVIRONMENT: ${ENVIRONMENT}
      CONNECTION__AUTH0_JWKS_URI: ${JWKS_URI}
      CONNECTION__QUADRATIC_API_URI: ${QUADRATIC_API_URL_INTERNAL}
      CONNECTION__M2M_AUTH_TOKEN: ${M2M_AUTH_TOKEN}
      CONNECTION__MAX_RESPONSE_BYTES: ${QUADRATIC_CONNECTION_MAX_RESPONSE_BYTES}
      CONNECTION__STATIC_IPS: ${QUADRATIC_CONNECTION_STATIC_IPS}
    restart: "always"
    ports:
      - "3003:3003"
    depends_on:
      quadratic-client:
        condition: service_healthy
      quadratic-api:
        condition: service_started
    profiles:
      - quadratic-connection
      - backend
      - all
    networks:
      - host
    extra_hosts:
      - "host.docker.internal:host-gateway"

<<<<<<< HEAD
=======
  quadratic-dev:
    build:
      context: .
      dockerfile: Dockerfile.dev
    container_name: quadratic-dev
    environment:
      # common
      RUST_LOG: ${RUST_LOG}
      # client
      VITE_DEBUG: 1
      VITE_QUADRATIC_API_URL: ${QUADRATIC_API_URL_EXTERNAL}
      VITE_QUADRATIC_MULTIPLAYER_URL: ${QUADRATIC_MULTIPLAYER_URL_EXTERNAL}
      VITE_QUADRATIC_CONNECTION_URL: ${QUADRATIC_CONNECTION_URL_EXTERNAL}
      VITE_STORAGE_TYPE: ${STORAGE_TYPE}
      VITE_AUTH_TYPE: ${AUTH_TYPE}
      VITE_AUTH0_ISSUER: ${AUTH0_ISSUER}
      VITE_AUTH0_DOMAIN: ${VITE_AUTH0_DOMAIN}
      VITE_AUTH0_CLIENT_ID: ${VITE_AUTH0_CLIENT_ID}
      VITE_AUTH0_AUDIENCE: ${AUTH0_AUDIENCE}
      VITE_ORY_HOST: ${KRATOS_URL_EXTERNAL}
      VITE_SENTRY_AUTH_TOKEN: ${SENTRY_AUTH_TOKEN}
      # api
      CORS: "*"
      DATABASE_URL: ${DATABASE_DSN}
      STRIPE_SECRET_KEY: ${STRIPE_SECRET_KEY}
      STRIPE_WEBHOOK_SECRET: ${STRIPE_WEBHOOK_SECRET}
      BILLING_AI_USAGE_LIMIT: ${BILLING_AI_USAGE_LIMIT}
      GCP_REGION: ${GCP_REGION}
      GCP_REGION_ANTHROPIC: ${GCP_REGION_ANTHROPIC}
      GCP_PROJECT_ID: ${GCP_PROJECT_ID}
      GCP_CLIENT_EMAIL: ${GCP_CLIENT_EMAIL}
      GCP_PRIVATE_KEY: ${GCP_PRIVATE_KEY}
      ANTHROPIC_API_KEY: ${ANTHROPIC_API_KEY}
      OPENAI_API_KEY: ${OPENAI_API_KEY}
      AZURE_OPENAI_ENDPOINT: ${AZURE_OPENAI_ENDPOINT}
      AZURE_OPENAI_API_KEY: ${AZURE_OPENAI_API_KEY}
      XAI_API_KEY: ${XAI_API_KEY}
      BASETEN_API_KEY: ${BASETEN_API_KEY}
      FIREWORKS_API_KEY: ${FIREWORKS_API_KEY}
      OPEN_ROUTER_API_KEY: ${OPEN_ROUTER_API_KEY}
      AWS_S3_REGION: ${AWS_S3_REGION}
      AWS_S3_BUCKET_NAME: ${AWS_S3_BUCKET_NAME}
      AWS_S3_ANALYTICS_BUCKET_NAME: ${AWS_S3_ANALYTICS_BUCKET_NAME}
      AWS_S3_ACCESS_KEY_ID: ${AWS_S3_ACCESS_KEY_ID}
      AWS_S3_SECRET_ACCESS_KEY: ${AWS_S3_SECRET_ACCESS_KEY}
      M2M_AUTH_TOKEN: ${M2M_AUTH_TOKEN}
      ENCRYPTION_KEY: ${ENCRYPTION_KEY}
      AUTH_TYPE: ${AUTH_TYPE}
      AUTH0_JWKS_URI: ${JWKS_URI}
      AUTH0_ISSUER: ${AUTH0_ISSUER}
      AUTH0_DOMAIN: ${AUTH0_DOMAIN}
      AUTH0_CLIENT_ID: ${AUTH0_CLIENT_ID}
      AUTH0_CLIENT_SECRET: ${AUTH0_CLIENT_SECRET}
      AUTH0_AUDIENCE: ${AUTH0_AUDIENCE}
      ORY_JWKS_URI: ${JWKS_URI}
      ORY_ADMIN_HOST: ${ORY_ADMIN_HOST}
      STORAGE_TYPE: ${STORAGE_TYPE}
      QUADRATIC_FILE_URI: ${QUADRATIC_FILES_URL_INTERNAL}
      QUADRATIC_FILE_URI_PUBLIC: ${QUADRATIC_FILES_URL_EXTERNAL}
      LICENSE_KEY: ${LICENSE_KEY}
      # multiplayer
      MULTIPLAYER__HOST: ${QUADRATIC_MULTIPLAYER_HOST}
      MULTIPLAYER__PORT: ${QUADRATIC_MULTIPLAYER_PORT}
      MULTIPLAYER__HEARTBEAT_CHECK_S: ${QUADRATIC_MULTIPLAYER_HEARTBEAT_CHECK_S}
      MULTIPLAYER__HEARTBEAT_TIMEOUT_S: ${QUADRATIC_MULTIPLAYER_HEARTBEAT_TIMEOUT_S}
      MULTIPLAYER__QUADRATIC_API_URI: ${QUADRATIC_API_URL_INTERNAL}
      MULTIPLAYER__M2M_AUTH_TOKEN: ${M2M_AUTH_TOKEN}
      MULTIPLAYER__ENVIRONMENT: ${ENVIRONMENT}
      MULTIPLAYER__PUBSUB_HOST: ${PUBSUB_HOST}
      MULTIPLAYER__PUBSUB_PORT: ${PUBSUB_PORT}
      MULTIPLAYER__PUBSUB_PASSWORD: ${PUBSUB_PASSWORD}
      MULTIPLAYER__PUBSUB_ACTIVE_CHANNELS: ${PUBSUB_ACTIVE_CHANNELS}
      MULTIPLAYER__AUTH0_JWKS_URI: ${JWKS_URI}
      MULTIPLAYER__AUTHENTICATE_JWT: true
      # files
      FILES__HOST: ${QUADRATIC_FILES_HOST}
      FILES__PORT: ${QUADRATIC_FILES_PORT}
      FILES__FILE_CHECK_S: ${QUADRATIC_FILES_FILE_CHECK_S}
      FILES__FILES_PER_CHECK: ${QUADRATIC_FILES_FILES_PER_CHECK}
      FILES__TRUNCATE_FILE_CHECK_S: ${QUADRATIC_FILES_TRUNCATE_FILE_CHECK_S}
      FILES__TRUNCATE_TRANSACTION_AGE_DAYS: ${QUADRATIC_FILES_TRUNCATE_TRANSACTION_AGE_DAYS}
      FILES__ENVIRONMENT: ${ENVIRONMENT}
      FILES__AUTH0_JWKS_URI: ${JWKS_URI}
      FILES__QUADRATIC_API_URI: ${QUADRATIC_API_URL_INTERNAL}
      FILES__M2M_AUTH_TOKEN: ${M2M_AUTH_TOKEN}
      FILES__PUBSUB_HOST: ${PUBSUB_HOST}
      FILES__PUBSUB_PORT: ${PUBSUB_PORT}
      FILES__PUBSUB_PASSWORD: ${PUBSUB_PASSWORD}
      FILES__PUBSUB_ACTIVE_CHANNELS: ${PUBSUB_ACTIVE_CHANNELS}
      FILES__PUBSUB_PROCESSED_TRANSACTIONS_CHANNEL: ${PUBSUB_PROCESSED_TRANSACTIONS_CHANNEL}
      FILES__STORAGE_TYPE: ${STORAGE_TYPE}
      FILES__AWS_S3_REGION: ${AWS_S3_REGION}
      FILES__AWS_S3_BUCKET_NAME: ${AWS_S3_BUCKET_NAME}
      FILES__AWS_S3_ACCESS_KEY_ID: ${AWS_S3_ACCESS_KEY_ID}
      FILES__AWS_S3_SECRET_ACCESS_KEY: ${AWS_S3_SECRET_ACCESS_KEY}
      FILES__STORAGE_DIR: ${STORAGE_DIR}
      FILES__STORAGE_ENCRYPTION_KEYS: ${ENCRYPTION_KEY}
      # connection
      CONNECTION__HOST: ${QUADRATIC_CONNECTION_HOST}
      CONNECTION__PORT: ${QUADRATIC_CONNECTION_PORT}
      CONNECTION__ENVIRONMENT: ${ENVIRONMENT}
      CONNECTION__AUTH0_JWKS_URI: ${JWKS_URI}
      CONNECTION__QUADRATIC_API_URI: ${QUADRATIC_API_URL_INTERNAL}
      CONNECTION__M2M_AUTH_TOKEN: ${M2M_AUTH_TOKEN}
      CONNECTION__MAX_RESPONSE_BYTES: ${QUADRATIC_CONNECTION_MAX_RESPONSE_BYTES}
      CONNECTION__STATIC_IPS: ${QUADRATIC_CONNECTION_STATIC_IPS}
    ports:
      - "3000:3000"
      - "8000:8000"
      - "3001:3001"
      - "3002:3002"
      - "3003:3003"
    volumes:
      - ./:/quadratic:rw
      - ./docker/file-storage:/file-storage:rw
    depends_on:
      redis:
        condition: service_healthy
      postgres:
        condition: service_healthy
      ory-auth:
        condition: service_started
      ory-auth-migrate:
        condition: service_started
      ory-auth-node:
        condition: service_started
      ory-auth-mail:
        condition: service_started
    profiles:
      - quadratic-dev
      - dev
    networks:
      - host
    extra_hosts:
      - "host.docker.internal:host-gateway"
    tty: true
    stdin_open: true

>>>>>>> d94d231c
  # auth service - ory

  ory-auth:
    image: oryd/kratos:v1.2.0
    container_name: ory-auth
    ports:
      - "4433:4433" # public
      - "4434:4434" # admin
    command: serve -c /etc/config/kratos/kratos.yml --dev --watch-courier
    volumes:
      - ./docker/ory-auth/config:/etc/config/kratos
    environment:
      DSN: ${ORY_DSN}
      LOG_LEVEL: ${ORY_LOG_LEVEL}
    restart: unless-stopped
    depends_on:
      - postgres
      - ory-auth-migrate
    profiles:
      - ory
      - all
    networks:
      - host
    extra_hosts:
      - "host.docker.internal:host-gateway"

  ory-auth-migrate:
    image: oryd/kratos:v1.2.0
    container_name: ory-auth-migrate
    command: migrate -c /etc/config/kratos/kratos.yml sql -e --yes
    volumes:
      - ./docker/ory-auth/config:/etc/config/kratos
    environment:
      DSN: ${ORY_DSN}
    restart: on-failure
    depends_on:
      - postgres
    profiles:
      - ory
      - all
    networks:
      - host
    extra_hosts:
      - "host.docker.internal:host-gateway"

  ory-auth-node:
    image: oryd/kratos-selfservice-ui-node:v1.2.0
    container_name: ory-auth-node
    ports:
      - "4455:4455"
    environment:
      PORT: ${KRATOS_NODE_PORT}
      KRATOS_PUBLIC_URL: ${KRATOS_URL_INTERNAL}
      KRATOS_BROWSER_URL: ${KRATOS_URL_EXTERNAL}
      COOKIE_SECRET: ${KRATOS_COOKIE_SECRET}
      CSRF_COOKIE_NAME: ${KRATOS_CSRF_COOKIE_NAME}
      CSRF_COOKIE_SECRET: ${KRATOS_CSRF_COOKIE_SECRET}
    restart: on-failure
    depends_on:
      - ory-auth
    profiles:
      - ory
      - all
    networks:
      - host
    extra_hosts:
      - "host.docker.internal:host-gateway"

  ory-auth-mail:
    image: oryd/mailslurper:latest-smtps
    container_name: ory-auth-mail
    ports:
      - "1025:1025"
      - "4436:4436"
      - "4437:4437"
      - "8080:8080"
    profiles:
      - ory
      - all
    networks:
      - host
    extra_hosts:
      - "host.docker.internal:host-gateway"

  # databases to be used for testing by the connection service - postgres, mysql, mssql

  postgres-connection:
    image: postgres:15
    restart: always
    container_name: postgres-connection
    ports:
      - "5433:5432"
    environment:
      POSTGRES_DB: postgres-connection
      POSTGRES_USER: user
      PGUSER: user
      POSTGRES_PASSWORD: password
    healthcheck:
      test: ["CMD-SHELL", "pg_isready -U user -d postgres-connection"]
      interval: 10s
      timeout: 5s
      retries: 5
    volumes:
      - ./docker/postgres-connection/data:/var/lib/postgresql/data
      - ./docker/postgres-connection/scripts:/docker-entrypoint-initdb.d
    profiles:
      - quadratic-connection
      - quadratic-connection-db
      - quadratic-connection-db-postgres

  ssh-postgres-connection:
    build:
      context: .
      dockerfile: docker/ssh-postgres-connection/Dockerfile
    restart: always
    container_name: ssh-postgres-connection
    ports:
      - "2222:22"
    environment:
      POSTGRES_DB: ssh-postgres-connection
      POSTGRES_USER: user
      PGUSER: user
      POSTGRES_PASSWORD: password
    healthcheck:
      test: ["CMD-SHELL", "pg_isready -U user -d ssh-postgres-connection"]
      interval: 10s
      timeout: 5s
      retries: 5
    volumes:
      - ./docker/ssh-postgres-connection/data:/var/lib/postgresql/data
      - ./docker/ssh-postgres-connection/scripts:/docker-entrypoint-initdb.d
    profiles:
      - quadratic-connection
      - quadratic-connection-db
      - quadratic-connection-db-postgres-ssh

  mysql-connection:
    image: mysql:8
    restart: always
    container_name: mysql-connection
    ports:
      - 3306:3306
    environment:
      MYSQL_DATABASE: mysql-connection
      MYSQL_USER: user
      MYSQL_PASSWORD: password
      MYSQL_ROOT_PASSWORD: password
    healthcheck:
      test: ["CMD", "mysqladmin", "ping", "-h", "localhost"]
      interval: 10s
      timeout: 5s
      retries: 5
    volumes:
      - ./docker/mysql-connection/data:/var/lib/mysql
      - ./docker/mysql-connection/scripts:/docker-entrypoint-initdb.d/
    profiles:
      - quadratic-connection
      - quadratic-connection-db
      - quadratic-connection-db-mysql

  ssh-mysql-connection:
    build:
      context: .
      dockerfile: docker/ssh-mysql-connection/Dockerfile
    restart: always
    container_name: ssh-mysql-connection
    ports:
      - "2223:22"
    environment:
      MYSQL_DATABASE: mysql-connection
      MYSQL_USER: user
      MYSQL_PASSWORD: password
      MYSQL_ROOT_PASSWORD: password
    volumes:
      - ./docker/ssh-mysql-connection/data:/var/opt/mssql
      - ./docker/ssh-mysql-connection/scripts:/docker-entrypoint-initdb.d/
    profiles:
      - quadratic-connection
      - quadratic-connection-db
      - quadratic-connection-db-mysql-ssh

  mariadb-connection:
    image: mariadb:latest
    restart: always
    container_name: mariadb-connection
    ports:
      - 13306:3306
    environment:
      MARIADB_DATABASE: mariadb-connection
      MARIADB_USER: user
      MARIADB_PASSWORD: password
      MARIADB_ROOT_PASSWORD: password
    command: --default-authentication-plugin=mysql_native_password
    healthcheck:
      test: ["CMD", "healthcheck.sh", "--connect", "--innodb_initialized"]
      interval: 10s
      timeout: 5s
      retries: 5
    volumes:
      - ./docker/mariadb-connection/data:/var/lib/mysql
      - ./docker/mariadb-connection/scripts:/docker-entrypoint-initdb.d
    profiles:
      - quadratic-connection
      - quadratic-connection-db
      - quadratic-connection-db-mariadb

      # This service covers non-ssh mssql connections as well since it's a complex build
  ssh-mssql-connection:
    build:
      context: .
      # platforms:
      #   - "linux/amd64"
      dockerfile: docker/ssh-mssql-connection/Dockerfile
    restart: always
    container_name: ssh-mssql-connection
    ports:
      - "1433:1433"
      - "2224:22"
    environment:
      MSSQL_SA_PASSWORD: yourStrong(!)Password
      # MSSQL_PID: Evaluation
    volumes:
      - ./docker/ssh-mssql-connection/data:/var/opt/mssql
      - ./docker/ssh-mssql-connection/scripts:/docker-entrypoint-initdb.d/
    profiles:
      - quadratic-connection
      - quadratic-connection-db
      - quadratic-connection-db-mssql
      - quadratic-connection-db-mssql-ssh

  bigquery-connection:
    image: ghcr.io/goccy/bigquery-emulator:latest
    platform: linux/x86_64
    restart: always
    container_name: bigquery-connection
    command: |
      --project=test --data-from-yaml=/work/data.yaml
    ports:
      - "9050:9050"
      - "9060:9060"
    volumes:
      - ./docker/bigquery-connection/setup:/work
    working_dir: /work
    profiles:
      - quadratic-connection
      - quadratic-connection-db
      - quadratic-connection-db-bigquery

  cockraochdb-connection:
    image: cockroachdb/cockroach:latest
    restart: always
    container_name: cockroachdb-connection
    environment:
      COCKROACH_DATABASE: cockroachdb_connection
      # COCKROACH_USER: user
      # COCKROACH_PASSWORD: password
    ports:
      - "26257:26257"
    command: start-single-node --insecure
    healthcheck:
      test: ["CMD", "cockroach", "node", "status", "--insecure"]
      interval: 10s
      timeout: 5s
      retries: 5
    volumes:
      - ./docker/cockroachdb-connection/data:/cockroach/cockroach-data
      - ./docker/cockroachdb-connection/scripts:/docker-entrypoint-initdb.d
    profiles:
      - quadratic-connection
      - quadratic-connection-db
      - quadratic-connection-db-cockroachdb

networks:
  host:<|MERGE_RESOLUTION|>--- conflicted
+++ resolved
@@ -306,147 +306,6 @@
     extra_hosts:
       - "host.docker.internal:host-gateway"
 
-<<<<<<< HEAD
-=======
-  quadratic-dev:
-    build:
-      context: .
-      dockerfile: Dockerfile.dev
-    container_name: quadratic-dev
-    environment:
-      # common
-      RUST_LOG: ${RUST_LOG}
-      # client
-      VITE_DEBUG: 1
-      VITE_QUADRATIC_API_URL: ${QUADRATIC_API_URL_EXTERNAL}
-      VITE_QUADRATIC_MULTIPLAYER_URL: ${QUADRATIC_MULTIPLAYER_URL_EXTERNAL}
-      VITE_QUADRATIC_CONNECTION_URL: ${QUADRATIC_CONNECTION_URL_EXTERNAL}
-      VITE_STORAGE_TYPE: ${STORAGE_TYPE}
-      VITE_AUTH_TYPE: ${AUTH_TYPE}
-      VITE_AUTH0_ISSUER: ${AUTH0_ISSUER}
-      VITE_AUTH0_DOMAIN: ${VITE_AUTH0_DOMAIN}
-      VITE_AUTH0_CLIENT_ID: ${VITE_AUTH0_CLIENT_ID}
-      VITE_AUTH0_AUDIENCE: ${AUTH0_AUDIENCE}
-      VITE_ORY_HOST: ${KRATOS_URL_EXTERNAL}
-      VITE_SENTRY_AUTH_TOKEN: ${SENTRY_AUTH_TOKEN}
-      # api
-      CORS: "*"
-      DATABASE_URL: ${DATABASE_DSN}
-      STRIPE_SECRET_KEY: ${STRIPE_SECRET_KEY}
-      STRIPE_WEBHOOK_SECRET: ${STRIPE_WEBHOOK_SECRET}
-      BILLING_AI_USAGE_LIMIT: ${BILLING_AI_USAGE_LIMIT}
-      GCP_REGION: ${GCP_REGION}
-      GCP_REGION_ANTHROPIC: ${GCP_REGION_ANTHROPIC}
-      GCP_PROJECT_ID: ${GCP_PROJECT_ID}
-      GCP_CLIENT_EMAIL: ${GCP_CLIENT_EMAIL}
-      GCP_PRIVATE_KEY: ${GCP_PRIVATE_KEY}
-      ANTHROPIC_API_KEY: ${ANTHROPIC_API_KEY}
-      OPENAI_API_KEY: ${OPENAI_API_KEY}
-      AZURE_OPENAI_ENDPOINT: ${AZURE_OPENAI_ENDPOINT}
-      AZURE_OPENAI_API_KEY: ${AZURE_OPENAI_API_KEY}
-      XAI_API_KEY: ${XAI_API_KEY}
-      BASETEN_API_KEY: ${BASETEN_API_KEY}
-      FIREWORKS_API_KEY: ${FIREWORKS_API_KEY}
-      OPEN_ROUTER_API_KEY: ${OPEN_ROUTER_API_KEY}
-      AWS_S3_REGION: ${AWS_S3_REGION}
-      AWS_S3_BUCKET_NAME: ${AWS_S3_BUCKET_NAME}
-      AWS_S3_ANALYTICS_BUCKET_NAME: ${AWS_S3_ANALYTICS_BUCKET_NAME}
-      AWS_S3_ACCESS_KEY_ID: ${AWS_S3_ACCESS_KEY_ID}
-      AWS_S3_SECRET_ACCESS_KEY: ${AWS_S3_SECRET_ACCESS_KEY}
-      M2M_AUTH_TOKEN: ${M2M_AUTH_TOKEN}
-      ENCRYPTION_KEY: ${ENCRYPTION_KEY}
-      AUTH_TYPE: ${AUTH_TYPE}
-      AUTH0_JWKS_URI: ${JWKS_URI}
-      AUTH0_ISSUER: ${AUTH0_ISSUER}
-      AUTH0_DOMAIN: ${AUTH0_DOMAIN}
-      AUTH0_CLIENT_ID: ${AUTH0_CLIENT_ID}
-      AUTH0_CLIENT_SECRET: ${AUTH0_CLIENT_SECRET}
-      AUTH0_AUDIENCE: ${AUTH0_AUDIENCE}
-      ORY_JWKS_URI: ${JWKS_URI}
-      ORY_ADMIN_HOST: ${ORY_ADMIN_HOST}
-      STORAGE_TYPE: ${STORAGE_TYPE}
-      QUADRATIC_FILE_URI: ${QUADRATIC_FILES_URL_INTERNAL}
-      QUADRATIC_FILE_URI_PUBLIC: ${QUADRATIC_FILES_URL_EXTERNAL}
-      LICENSE_KEY: ${LICENSE_KEY}
-      # multiplayer
-      MULTIPLAYER__HOST: ${QUADRATIC_MULTIPLAYER_HOST}
-      MULTIPLAYER__PORT: ${QUADRATIC_MULTIPLAYER_PORT}
-      MULTIPLAYER__HEARTBEAT_CHECK_S: ${QUADRATIC_MULTIPLAYER_HEARTBEAT_CHECK_S}
-      MULTIPLAYER__HEARTBEAT_TIMEOUT_S: ${QUADRATIC_MULTIPLAYER_HEARTBEAT_TIMEOUT_S}
-      MULTIPLAYER__QUADRATIC_API_URI: ${QUADRATIC_API_URL_INTERNAL}
-      MULTIPLAYER__M2M_AUTH_TOKEN: ${M2M_AUTH_TOKEN}
-      MULTIPLAYER__ENVIRONMENT: ${ENVIRONMENT}
-      MULTIPLAYER__PUBSUB_HOST: ${PUBSUB_HOST}
-      MULTIPLAYER__PUBSUB_PORT: ${PUBSUB_PORT}
-      MULTIPLAYER__PUBSUB_PASSWORD: ${PUBSUB_PASSWORD}
-      MULTIPLAYER__PUBSUB_ACTIVE_CHANNELS: ${PUBSUB_ACTIVE_CHANNELS}
-      MULTIPLAYER__AUTH0_JWKS_URI: ${JWKS_URI}
-      MULTIPLAYER__AUTHENTICATE_JWT: true
-      # files
-      FILES__HOST: ${QUADRATIC_FILES_HOST}
-      FILES__PORT: ${QUADRATIC_FILES_PORT}
-      FILES__FILE_CHECK_S: ${QUADRATIC_FILES_FILE_CHECK_S}
-      FILES__FILES_PER_CHECK: ${QUADRATIC_FILES_FILES_PER_CHECK}
-      FILES__TRUNCATE_FILE_CHECK_S: ${QUADRATIC_FILES_TRUNCATE_FILE_CHECK_S}
-      FILES__TRUNCATE_TRANSACTION_AGE_DAYS: ${QUADRATIC_FILES_TRUNCATE_TRANSACTION_AGE_DAYS}
-      FILES__ENVIRONMENT: ${ENVIRONMENT}
-      FILES__AUTH0_JWKS_URI: ${JWKS_URI}
-      FILES__QUADRATIC_API_URI: ${QUADRATIC_API_URL_INTERNAL}
-      FILES__M2M_AUTH_TOKEN: ${M2M_AUTH_TOKEN}
-      FILES__PUBSUB_HOST: ${PUBSUB_HOST}
-      FILES__PUBSUB_PORT: ${PUBSUB_PORT}
-      FILES__PUBSUB_PASSWORD: ${PUBSUB_PASSWORD}
-      FILES__PUBSUB_ACTIVE_CHANNELS: ${PUBSUB_ACTIVE_CHANNELS}
-      FILES__PUBSUB_PROCESSED_TRANSACTIONS_CHANNEL: ${PUBSUB_PROCESSED_TRANSACTIONS_CHANNEL}
-      FILES__STORAGE_TYPE: ${STORAGE_TYPE}
-      FILES__AWS_S3_REGION: ${AWS_S3_REGION}
-      FILES__AWS_S3_BUCKET_NAME: ${AWS_S3_BUCKET_NAME}
-      FILES__AWS_S3_ACCESS_KEY_ID: ${AWS_S3_ACCESS_KEY_ID}
-      FILES__AWS_S3_SECRET_ACCESS_KEY: ${AWS_S3_SECRET_ACCESS_KEY}
-      FILES__STORAGE_DIR: ${STORAGE_DIR}
-      FILES__STORAGE_ENCRYPTION_KEYS: ${ENCRYPTION_KEY}
-      # connection
-      CONNECTION__HOST: ${QUADRATIC_CONNECTION_HOST}
-      CONNECTION__PORT: ${QUADRATIC_CONNECTION_PORT}
-      CONNECTION__ENVIRONMENT: ${ENVIRONMENT}
-      CONNECTION__AUTH0_JWKS_URI: ${JWKS_URI}
-      CONNECTION__QUADRATIC_API_URI: ${QUADRATIC_API_URL_INTERNAL}
-      CONNECTION__M2M_AUTH_TOKEN: ${M2M_AUTH_TOKEN}
-      CONNECTION__MAX_RESPONSE_BYTES: ${QUADRATIC_CONNECTION_MAX_RESPONSE_BYTES}
-      CONNECTION__STATIC_IPS: ${QUADRATIC_CONNECTION_STATIC_IPS}
-    ports:
-      - "3000:3000"
-      - "8000:8000"
-      - "3001:3001"
-      - "3002:3002"
-      - "3003:3003"
-    volumes:
-      - ./:/quadratic:rw
-      - ./docker/file-storage:/file-storage:rw
-    depends_on:
-      redis:
-        condition: service_healthy
-      postgres:
-        condition: service_healthy
-      ory-auth:
-        condition: service_started
-      ory-auth-migrate:
-        condition: service_started
-      ory-auth-node:
-        condition: service_started
-      ory-auth-mail:
-        condition: service_started
-    profiles:
-      - quadratic-dev
-      - dev
-    networks:
-      - host
-    extra_hosts:
-      - "host.docker.internal:host-gateway"
-    tty: true
-    stdin_open: true
-
->>>>>>> d94d231c
   # auth service - ory
 
   ory-auth:
