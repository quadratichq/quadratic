services:
  # base services - redis, postgres

  redis:
    image: redis/redis-stack:latest
    container_name: redis
    restart: always
    ports:
      - "6379:6379"
      - "8001:8001"
    healthcheck:
      test: ["CMD", "redis-cli", "ping"]
      interval: "5s"
    volumes:
      - ./docker/redis/data:/data:rw
    profiles:
      - redis
      - base
      - dev
      - all

  postgres:
    image: postgres:15
    container_name: postgres
    restart: always
    ports:
      - "5432:5432"
    environment:
      POSTGRES_USER: postgres
      PGUSER: postgres
      POSTGRES_PASSWORD: postgres
      ADDITIONAL_DATABASES: kratos
    healthcheck:
      test: ["CMD-SHELL", "pg_isready -U postgres -d postgres"]
      interval: 10s
      timeout: 5s
      retries: 5
    volumes:
      - ./docker/postgres/data:/var/lib/postgresql/data:rw
      - ./docker/postgres/scripts:/docker-entrypoint-initdb.d
    profiles:
      - postgres
      - base
      - dev
      - all

  # files service - local aws alternative, use this or file-storage

  localstack:
    container_name: "${LOCALSTACK_DOCKER_NAME:-localstack}"
    image: localstack/localstack:latest
    ports:
      - "127.0.0.1:4566:4566" # LocalStack Gateway
      # - "127.0.0.1:4567:4566"
      - "127.0.0.1:4510-4559:4510-4559"
    environment:
      # LocalStack configuration: https://docs.localstack.cloud/references/configuration/
      - LOCALSTACK_AUTH_TOKEN=${LOCALSTACK_AUTH_TOKEN:-}
      - DEBUG=${DEBUG:-0}
      - SERVICES=s3:4566
      - HOSTNAME=localstack
      - HOSTNAME_EXTERNAL=localstack
      - DEFAULT_REGION=us-east-2
      - DISABLE_CUSTOM_CORS_S3=true
      - DISABLE_CORS_CHECKS=true
      - EXTRA_CORS_ALLOWED_ORIGINS=*
    volumes:
      - "./docker/localstack/scripts/init-aws.sh:/etc/localstack/init/ready.d/init-aws.sh" # ready hook
      - "./docker/localstack/data:/var/lib/localstack:rw"
      - "/var/run/docker.sock:/var/run/docker.sock:rw"
    profiles:
      - base
    networks:
      - host

  # quadratic services - client, api, multiplayer, files, connection

  quadratic-client:
    extends:
      file: docker-compose.${ECR_OR_BUILD}.yml
      service: quadratic-client
    container_name: client
    environment:
      VITE_DEBUG: 1
      VITE_QUADRATIC_API_URL: ${QUADRATIC_API_URL_EXTERNAL}
      VITE_QUADRATIC_MULTIPLAYER_URL: ${QUADRATIC_MULTIPLAYER_URL_EXTERNAL}
      VITE_QUADRATIC_CONNECTION_URL: ${QUADRATIC_CONNECTION_URL_EXTERNAL}
      VITE_STORAGE_TYPE: ${STORAGE_TYPE}
      VITE_AUTH_TYPE: ${AUTH_TYPE}
      VITE_AUTH0_ISSUER: ${AUTH0_ISSUER}
      VITE_AUTH0_DOMAIN: ${VITE_AUTH0_DOMAIN}
      VITE_AUTH0_CLIENT_ID: ${VITE_AUTH0_CLIENT_ID}
      VITE_AUTH0_AUDIENCE: ${AUTH0_AUDIENCE}
      VITE_ORY_HOST: ${KRATOS_URL_EXTERNAL}
      VITE_SENTRY_AUTH_TOKEN: ${SENTRY_AUTH_TOKEN}
    ports:
      - 3000:80
    entrypoint: []
    command: >
      /bin/sh -c "/client/scripts/replace_env_vars.sh && nginx -g \"daemon off;\""
    healthcheck:
      test: ["CMD-SHELL", "curl -f http://host.docker.internal:3000/ || exit 1"]
      start_period: 10s
      interval: 10s
      timeout: 5s
      retries: 10
    restart: "always"
    volumes:
      - ./docker/client:/client
      - ./docker/client/config/nginx.conf:/etc/nginx/nginx.conf
      - ./docker/client/config/default.conf:/etc/nginx/conf.d/default.conf
    depends_on:
      quadratic-api:
        condition: service_started
    profiles:
      - quadratic-client
      - frontend
      - all
    networks:
      - host
    extra_hosts:
      - "host.docker.internal:host-gateway"

  quadratic-api:
    extends:
      file: docker-compose.${ECR_OR_BUILD}.yml
      service: quadratic-api
    container_name: api
    environment:
      CORS: ${QUADRATIC_API_CORS}
      DATABASE_URL: ${DATABASE_DSN}
      ENVIRONMENT: ${ENVIRONMENT}
      STRIPE_SECRET_KEY: ${STRIPE_SECRET_KEY}
      STRIPE_WEBHOOK_SECRET: ${STRIPE_WEBHOOK_SECRET}
      BILLING_AI_USAGE_LIMIT: ${BILLING_AI_USAGE_LIMIT}
      GCP_REGION: ${GCP_REGION}
      GCP_REGION_ANTHROPIC: ${GCP_REGION_ANTHROPIC}
      GCP_PROJECT_ID: ${GCP_PROJECT_ID}
      GCP_CLIENT_EMAIL: ${GCP_CLIENT_EMAIL}
      GCP_PRIVATE_KEY: ${GCP_PRIVATE_KEY}
      OPENAI_API_KEY: ${OPENAI_API_KEY}
      ANTHROPIC_API_KEY: ${ANTHROPIC_API_KEY}
      XAI_API_KEY: ${XAI_API_KEY}
      EXA_API_KEY: ${EXA_API_KEY}
      AWS_S3_REGION: ${AWS_S3_REGION}
      AWS_S3_BUCKET_NAME: ${AWS_S3_BUCKET_NAME}
      AWS_S3_ANALYTICS_BUCKET_NAME: ${AWS_S3_ANALYTICS_BUCKET_NAME}
      AWS_S3_ACCESS_KEY_ID: ${AWS_S3_ACCESS_KEY_ID}
      AWS_S3_SECRET_ACCESS_KEY: ${AWS_S3_SECRET_ACCESS_KEY}
      M2M_AUTH_TOKEN: ${M2M_AUTH_TOKEN}
      ENCRYPTION_KEY: ${ENCRYPTION_KEY}
      AUTH_TYPE: ${AUTH_TYPE}
      AUTH0_JWKS_URI: ${JWKS_URI}
      AUTH0_ISSUER: ${AUTH0_ISSUER}
      AUTH0_DOMAIN: ${AUTH0_DOMAIN}
      AUTH0_CLIENT_ID: ${AUTH0_CLIENT_ID}
      AUTH0_CLIENT_SECRET: ${AUTH0_CLIENT_SECRET}
      AUTH0_AUDIENCE: ${AUTH0_AUDIENCE}
      ORY_JWKS_URI: ${JWKS_URI}
      ORY_ADMIN_HOST: ${ORY_ADMIN_HOST}
      STORAGE_TYPE: ${STORAGE_TYPE}
      QUADRATIC_FILE_URI: ${QUADRATIC_FILES_URL_INTERNAL}
      QUADRATIC_FILE_URI_PUBLIC: ${QUADRATIC_FILES_URL_EXTERNAL}
      LICENSE_KEY: ${LICENSE_KEY}
    restart: "always"
    ports:
      - "8000:8000"
    command: bash -c "npx prisma migrate deploy --schema quadratic-api/prisma/schema.prisma && npm run start:prod --workspace=quadratic-api"
    depends_on:
      postgres:
        condition: service_healthy
    profiles:
      - api
      - backend
      - all
    networks:
      - host
    extra_hosts:
      - "host.docker.internal:host-gateway"

  quadratic-multiplayer:
    extends:
      file: docker-compose.${ECR_OR_BUILD}.yml
      service: quadratic-multiplayer
    container_name: multiplayer
    environment:
      RUST_LOG: ${QUADRATIC_MULTIPLAYER_RUST_LOG}
      MULTIPLAYER__HOST: ${QUADRATIC_MULTIPLAYER_HOST}
      MULTIPLAYER__PORT: ${QUADRATIC_MULTIPLAYER_PORT}
      MULTIPLAYER__HEARTBEAT_CHECK_S: ${QUADRATIC_MULTIPLAYER_HEARTBEAT_CHECK_S}
      MULTIPLAYER__HEARTBEAT_TIMEOUT_S: ${QUADRATIC_MULTIPLAYER_HEARTBEAT_TIMEOUT_S}
      MULTIPLAYER__QUADRATIC_API_URI: ${QUADRATIC_API_URL_INTERNAL}
      MULTIPLAYER__M2M_AUTH_TOKEN: ${M2M_AUTH_TOKEN}
      MULTIPLAYER__ENVIRONMENT: ${ENVIRONMENT}
      MULTIPLAYER__PUBSUB_HOST: ${PUBSUB_HOST}
      MULTIPLAYER__PUBSUB_PORT: ${PUBSUB_PORT}
      MULTIPLAYER__PUBSUB_PASSWORD: ${PUBSUB_PASSWORD}
      MULTIPLAYER__PUBSUB_ACTIVE_CHANNELS: ${PUBSUB_ACTIVE_CHANNELS}
      MULTIPLAYER__AUTH0_JWKS_URI: ${JWKS_URI}
      MULTIPLAYER__AUTHENTICATE_JWT: true
    restart: "always"
    ports:
      - "3001:3001"
    depends_on:
      redis:
        condition: service_healthy
      quadratic-client:
        condition: service_healthy
      quadratic-api:
        condition: service_started
    profiles:
      - quadratic-multiplayer
      - backend
      - all
    networks:
      - host
    extra_hosts:
      - "host.docker.internal:host-gateway"

  quadratic-files:
    extends:
      file: docker-compose.${ECR_OR_BUILD}.yml
      service: quadratic-files
    container_name: files
    environment:
      RUST_LOG: ${QUADRATIC_FILES_RUST_LOG}
      FILES__HOST: ${QUADRATIC_FILES_HOST}
      FILES__PORT: ${QUADRATIC_FILES_PORT}
      FILES__FILE_CHECK_S: ${QUADRATIC_FILES_FILE_CHECK_S}
      FILES__FILES_PER_CHECK: ${QUADRATIC_FILES_FILES_PER_CHECK}
      FILES__TRUNCATE_FILE_CHECK_S: ${QUADRATIC_FILES_TRUNCATE_FILE_CHECK_S}
      FILES__TRUNCATE_TRANSACTION_AGE_DAYS: ${QUADRATIC_FILES_TRUNCATE_TRANSACTION_AGE_DAYS}
      FILES__ENVIRONMENT: ${ENVIRONMENT}
      FILES__AUTH0_JWKS_URI: ${JWKS_URI}
      FILES__QUADRATIC_API_URI: ${QUADRATIC_API_URL_INTERNAL}
      FILES__M2M_AUTH_TOKEN: ${M2M_AUTH_TOKEN}
      FILES__PUBSUB_HOST: ${PUBSUB_HOST}
      FILES__PUBSUB_PORT: ${PUBSUB_PORT}
      FILES__PUBSUB_PASSWORD: ${PUBSUB_PASSWORD}
      FILES__PUBSUB_ACTIVE_CHANNELS: ${PUBSUB_ACTIVE_CHANNELS}
      FILES__PUBSUB_PROCESSED_TRANSACTIONS_CHANNEL: ${PUBSUB_PROCESSED_TRANSACTIONS_CHANNEL}
      FILES__STORAGE_TYPE: ${STORAGE_TYPE}
      FILES__AWS_S3_REGION: ${AWS_S3_REGION}
      FILES__AWS_S3_BUCKET_NAME: ${AWS_S3_BUCKET_NAME}
      FILES__AWS_S3_ACCESS_KEY_ID: ${AWS_S3_ACCESS_KEY_ID}
      FILES__AWS_S3_SECRET_ACCESS_KEY: ${AWS_S3_SECRET_ACCESS_KEY}
      FILES__STORAGE_DIR: ${STORAGE_DIR}
      FILES__STORAGE_ENCRYPTION_KEYS: ${ENCRYPTION_KEY}
    restart: "always"
    ports:
      - "3002:3002"
    volumes:
      - ./docker/file-storage:/file-storage:rw
    depends_on:
      redis:
        condition: service_healthy
      quadratic-client:
        condition: service_healthy
      quadratic-api:
        condition: service_started
    profiles:
      - quadratic-files
      - backend
      - all
    networks:
      - host
    extra_hosts:
      - "host.docker.internal:host-gateway"

  quadratic-connection:
    extends:
      file: docker-compose.${ECR_OR_BUILD}.yml
      service: quadratic-connection
    container_name: connection
    environment:
      RUST_LOG: ${QUADRATIC_CONNECTION_RUST_LOG}
      CONNECTION__HOST: ${QUADRATIC_CONNECTION_HOST}
      CONNECTION__PORT: ${QUADRATIC_CONNECTION_PORT}
      CONNECTION__ENVIRONMENT: ${ENVIRONMENT}
      CONNECTION__AUTH0_JWKS_URI: ${JWKS_URI}
      CONNECTION__QUADRATIC_API_URI: ${QUADRATIC_API_URL_INTERNAL}
      CONNECTION__M2M_AUTH_TOKEN: ${M2M_AUTH_TOKEN}
      CONNECTION__MAX_RESPONSE_BYTES: ${QUADRATIC_CONNECTION_MAX_RESPONSE_BYTES}
      CONNECTION__STATIC_IPS: ${QUADRATIC_CONNECTION_STATIC_IPS}
    restart: "always"
    ports:
      - "3003:3003"
    depends_on:
      quadratic-client:
        condition: service_healthy
      quadratic-api:
        condition: service_started
    profiles:
      - quadratic-connection
      - backend
      - all
    networks:
      - host
    extra_hosts:
      - "host.docker.internal:host-gateway"

  quadratic-dev:
    build:
      context: .
      dockerfile: Dockerfile.dev
    container_name: quadratic-dev
    environment:
      # common
      RUST_LOG: ${RUST_LOG}
      # client
      VITE_DEBUG: 1
      VITE_QUADRATIC_API_URL: ${QUADRATIC_API_URL_EXTERNAL}
      VITE_QUADRATIC_MULTIPLAYER_URL: ${QUADRATIC_MULTIPLAYER_URL_EXTERNAL}
      VITE_QUADRATIC_CONNECTION_URL: ${QUADRATIC_CONNECTION_URL_EXTERNAL}
      VITE_STORAGE_TYPE: ${STORAGE_TYPE}
      VITE_AUTH_TYPE: ${AUTH_TYPE}
      VITE_AUTH0_ISSUER: ${AUTH0_ISSUER}
      VITE_AUTH0_DOMAIN: ${VITE_AUTH0_DOMAIN}
      VITE_AUTH0_CLIENT_ID: ${VITE_AUTH0_CLIENT_ID}
      VITE_AUTH0_AUDIENCE: ${AUTH0_AUDIENCE}
      VITE_ORY_HOST: ${KRATOS_URL_EXTERNAL}
      VITE_SENTRY_AUTH_TOKEN: ${SENTRY_AUTH_TOKEN}
      # api
      CORS: "*"
      DATABASE_URL: ${DATABASE_DSN}
      STRIPE_SECRET_KEY: ${STRIPE_SECRET_KEY}
      STRIPE_WEBHOOK_SECRET: ${STRIPE_WEBHOOK_SECRET}
      BILLING_AI_USAGE_LIMIT: ${BILLING_AI_USAGE_LIMIT}
      GCP_REGION: ${GCP_REGION}
      GCP_REGION_ANTHROPIC: ${GCP_REGION_ANTHROPIC}
      GCP_PROJECT_ID: ${GCP_PROJECT_ID}
      GCP_CLIENT_EMAIL: ${GCP_CLIENT_EMAIL}
      GCP_PRIVATE_KEY: ${GCP_PRIVATE_KEY}
      OPENAI_API_KEY: ${OPENAI_API_KEY}
      ANTHROPIC_API_KEY: ${ANTHROPIC_API_KEY}
      XAI_API_KEY: ${XAI_API_KEY}
      EXA_API_KEY: ${EXA_API_KEY}
      AWS_S3_REGION: ${AWS_S3_REGION}
      AWS_S3_BUCKET_NAME: ${AWS_S3_BUCKET_NAME}
      AWS_S3_ANALYTICS_BUCKET_NAME: ${AWS_S3_ANALYTICS_BUCKET_NAME}
      AWS_S3_ACCESS_KEY_ID: ${AWS_S3_ACCESS_KEY_ID}
      AWS_S3_SECRET_ACCESS_KEY: ${AWS_S3_SECRET_ACCESS_KEY}
      M2M_AUTH_TOKEN: ${M2M_AUTH_TOKEN}
      ENCRYPTION_KEY: ${ENCRYPTION_KEY}
      AUTH_TYPE: ${AUTH_TYPE}
      AUTH0_JWKS_URI: ${JWKS_URI}
      AUTH0_ISSUER: ${AUTH0_ISSUER}
      AUTH0_DOMAIN: ${AUTH0_DOMAIN}
      AUTH0_CLIENT_ID: ${AUTH0_CLIENT_ID}
      AUTH0_CLIENT_SECRET: ${AUTH0_CLIENT_SECRET}
      AUTH0_AUDIENCE: ${AUTH0_AUDIENCE}
      ORY_JWKS_URI: ${JWKS_URI}
      ORY_ADMIN_HOST: ${ORY_ADMIN_HOST}
      STORAGE_TYPE: ${STORAGE_TYPE}
      QUADRATIC_FILE_URI: ${QUADRATIC_FILES_URL_INTERNAL}
      QUADRATIC_FILE_URI_PUBLIC: ${QUADRATIC_FILES_URL_EXTERNAL}
      LICENSE_KEY: ${LICENSE_KEY}
      # multiplayer
      MULTIPLAYER__HOST: ${QUADRATIC_MULTIPLAYER_HOST}
      MULTIPLAYER__PORT: ${QUADRATIC_MULTIPLAYER_PORT}
      MULTIPLAYER__HEARTBEAT_CHECK_S: ${QUADRATIC_MULTIPLAYER_HEARTBEAT_CHECK_S}
      MULTIPLAYER__HEARTBEAT_TIMEOUT_S: ${QUADRATIC_MULTIPLAYER_HEARTBEAT_TIMEOUT_S}
      MULTIPLAYER__QUADRATIC_API_URI: ${QUADRATIC_API_URL_INTERNAL}
      MULTIPLAYER__M2M_AUTH_TOKEN: ${M2M_AUTH_TOKEN}
      MULTIPLAYER__ENVIRONMENT: ${ENVIRONMENT}
      MULTIPLAYER__PUBSUB_HOST: ${PUBSUB_HOST}
      MULTIPLAYER__PUBSUB_PORT: ${PUBSUB_PORT}
      MULTIPLAYER__PUBSUB_PASSWORD: ${PUBSUB_PASSWORD}
      MULTIPLAYER__PUBSUB_ACTIVE_CHANNELS: ${PUBSUB_ACTIVE_CHANNELS}
      MULTIPLAYER__AUTH0_JWKS_URI: ${JWKS_URI}
      MULTIPLAYER__AUTHENTICATE_JWT: true
      # files
      FILES__HOST: ${QUADRATIC_FILES_HOST}
      FILES__PORT: ${QUADRATIC_FILES_PORT}
      FILES__FILE_CHECK_S: ${QUADRATIC_FILES_FILE_CHECK_S}
      FILES__FILES_PER_CHECK: ${QUADRATIC_FILES_FILES_PER_CHECK}
      FILES__TRUNCATE_FILE_CHECK_S: ${QUADRATIC_FILES_TRUNCATE_FILE_CHECK_S}
      FILES__TRUNCATE_TRANSACTION_AGE_DAYS: ${QUADRATIC_FILES_TRUNCATE_TRANSACTION_AGE_DAYS}
      FILES__ENVIRONMENT: ${ENVIRONMENT}
      FILES__AUTH0_JWKS_URI: ${JWKS_URI}
      FILES__QUADRATIC_API_URI: ${QUADRATIC_API_URL_INTERNAL}
      FILES__M2M_AUTH_TOKEN: ${M2M_AUTH_TOKEN}
      FILES__PUBSUB_HOST: ${PUBSUB_HOST}
      FILES__PUBSUB_PORT: ${PUBSUB_PORT}
      FILES__PUBSUB_PASSWORD: ${PUBSUB_PASSWORD}
      FILES__PUBSUB_ACTIVE_CHANNELS: ${PUBSUB_ACTIVE_CHANNELS}
      FILES__PUBSUB_PROCESSED_TRANSACTIONS_CHANNEL: ${PUBSUB_PROCESSED_TRANSACTIONS_CHANNEL}
      FILES__STORAGE_TYPE: ${STORAGE_TYPE}
      FILES__AWS_S3_REGION: ${AWS_S3_REGION}
      FILES__AWS_S3_BUCKET_NAME: ${AWS_S3_BUCKET_NAME}
      FILES__AWS_S3_ACCESS_KEY_ID: ${AWS_S3_ACCESS_KEY_ID}
      FILES__AWS_S3_SECRET_ACCESS_KEY: ${AWS_S3_SECRET_ACCESS_KEY}
      FILES__STORAGE_DIR: ${STORAGE_DIR}
      FILES__STORAGE_ENCRYPTION_KEYS: ${ENCRYPTION_KEY}
      # connection
      CONNECTION__HOST: ${QUADRATIC_CONNECTION_HOST}
      CONNECTION__PORT: ${QUADRATIC_CONNECTION_PORT}
      CONNECTION__ENVIRONMENT: ${ENVIRONMENT}
      CONNECTION__AUTH0_JWKS_URI: ${JWKS_URI}
      CONNECTION__QUADRATIC_API_URI: ${QUADRATIC_API_URL_INTERNAL}
      CONNECTION__M2M_AUTH_TOKEN: ${M2M_AUTH_TOKEN}
      CONNECTION__MAX_RESPONSE_BYTES: ${QUADRATIC_CONNECTION_MAX_RESPONSE_BYTES}
      CONNECTION__STATIC_IPS: ${QUADRATIC_CONNECTION_STATIC_IPS}
    ports:
      - "3000:3000"
      - "8000:8000"
      - "3001:3001"
      - "3002:3002"
      - "3003:3003"
    volumes:
      - ./:/quadratic:rw
      - ./docker/file-storage:/file-storage:rw
    depends_on:
      redis:
        condition: service_healthy
      postgres:
        condition: service_healthy
      ory-auth:
        condition: service_started
      ory-auth-migrate:
        condition: service_started
      ory-auth-node:
        condition: service_started
      ory-auth-mail:
        condition: service_started
    profiles:
      - quadratic-dev
      - dev
    networks:
      - host
    extra_hosts:
      - "host.docker.internal:host-gateway"
    tty: true
    stdin_open: true

  # auth service - ory

  ory-auth:
    image: oryd/kratos:v1.2.0
    container_name: ory-auth
    ports:
      - "4433:4433" # public
      - "4434:4434" # admin
    command: serve -c /etc/config/kratos/kratos.yml --dev --watch-courier
    volumes:
      - ./docker/ory-auth/config:/etc/config/kratos
    environment:
      DSN: ${ORY_DSN}
      LOG_LEVEL: ${ORY_LOG_LEVEL}
    restart: unless-stopped
    depends_on:
      - postgres
      - ory-auth-migrate
    profiles:
      - ory
      - dev
      - all
    networks:
      - host
    extra_hosts:
      - "host.docker.internal:host-gateway"

  ory-auth-migrate:
    image: oryd/kratos:v1.2.0
    container_name: ory-auth-migrate
    command: migrate -c /etc/config/kratos/kratos.yml sql -e --yes
    volumes:
      - ./docker/ory-auth/config:/etc/config/kratos
    environment:
      DSN: ${ORY_DSN}
    restart: on-failure
    depends_on:
      - postgres
    profiles:
      - ory
      - dev
      - all
    networks:
      - host
    extra_hosts:
      - "host.docker.internal:host-gateway"

  ory-auth-node:
    image: oryd/kratos-selfservice-ui-node:v1.2.0
    container_name: ory-auth-node
    ports:
      - "4455:4455"
    environment:
      PORT: ${KRATOS_NODE_PORT}
      KRATOS_PUBLIC_URL: ${KRATOS_URL_INTERNAL}
      KRATOS_BROWSER_URL: ${KRATOS_URL_EXTERNAL}
      COOKIE_SECRET: ${KRATOS_COOKIE_SECRET}
      CSRF_COOKIE_NAME: ${KRATOS_CSRF_COOKIE_NAME}
      CSRF_COOKIE_SECRET: ${KRATOS_CSRF_COOKIE_SECRET}
    restart: on-failure
    depends_on:
      - ory-auth
    profiles:
      - ory
      - dev
      - all
    networks:
      - host
    extra_hosts:
      - "host.docker.internal:host-gateway"

  ory-auth-mail:
    image: oryd/mailslurper:latest-smtps
    container_name: ory-auth-mail
    ports:
      - "1025:1025"
      - "4436:4436"
      - "4437:4437"
      - "8080:8080"
    profiles:
      - ory
      - dev
      - all
    networks:
      - host
    extra_hosts:
      - "host.docker.internal:host-gateway"

  # databases to be used for testing by the connection service - postgres, mysql, mssql

  postgres-connection:
    image: postgres:15
    restart: always
    container_name: postgres-connection
    ports:
      - "5433:5432"
    environment:
      POSTGRES_DB: postgres-connection
      POSTGRES_USER: user
      PGUSER: user
      POSTGRES_PASSWORD: password
    healthcheck:
      test: ["CMD-SHELL", "pg_isready -U user -d postgres-connection"]
      interval: 10s
      timeout: 5s
      retries: 5
    volumes:
      - ./docker/postgres-connection/data:/var/lib/postgresql/data
      - ./docker/postgres-connection/scripts:/docker-entrypoint-initdb.d
    profiles:
      - quadratic-connection
      - quadratic-connection-db
      - quadratic-connection-db-postgres

  ssh-postgres-connection:
    build:
      context: .
      dockerfile: docker/ssh-postgres-connection/Dockerfile
    restart: always
    container_name: ssh-postgres-connection
    ports:
      - "2222:22"
    environment:
      POSTGRES_DB: ssh-postgres-connection
      POSTGRES_USER: user
      PGUSER: user
      POSTGRES_PASSWORD: password
    healthcheck:
      test: [ "CMD-SHELL", "pg_isready -U user -d ssh-postgres-connection" ]
      interval: 10s
      timeout: 5s
      retries: 5
    volumes:
      - ssh-postgres-connection-data:/var/lib/postgresql/data
      - ./docker/postgres-connection/scripts:/docker-entrypoint-initdb.d
    profiles:
      - quadratic-connection
      - quadratic-connection-db
      - quadratic-connection-db-postgres-ssh

  mysql-connection:
    image: mysql:8
    restart: always
    container_name: mysql-connection
    ports:
      - 3306:3306
    environment:
      MYSQL_DATABASE: mysql-connection
      MYSQL_USER: user
      MYSQL_PASSWORD: password
      MYSQL_ROOT_PASSWORD: password
    healthcheck:
      test: ["CMD", "mysqladmin", "ping", "-h", "localhost"]
      interval: 10s
      timeout: 5s
      retries: 5
    volumes:
      - ./docker/mysql-connection/data:/var/lib/mysql
      - ./docker/mysql-connection/scripts:/docker-entrypoint-initdb.d/
    profiles:
      - quadratic-connection
      - quadratic-connection-db
      - quadratic-connection-db-mysql

  ssh-mysql-connection:
    build:
      context: .
      dockerfile: docker/ssh-mysql-connection/Dockerfile
    restart: always
    container_name: ssh-mysql-connection
    ports:
      - "2223:22"
    environment:
      MYSQL_DATABASE: mysql-connection
      MYSQL_USER: user
      MYSQL_PASSWORD: password
      MYSQL_ROOT_PASSWORD: password
    volumes:
      - ssh-mysql-connection-data:/var/lib/mysql
      - ./docker/mysql-connection/scripts:/docker-entrypoint-initdb.d/
    profiles:
      - quadratic-connection
      - quadratic-connection-db
      - quadratic-connection-db-mysql-ssh

  # This service covers non-ssh mssql connections as well since it's a complex build
  ssh-mssql-connection:
    build:
      context: .
      # platforms:
      #   - "linux/amd64"
      dockerfile: docker/ssh-mssql-connection/Dockerfile
    restart: always
    container_name: ssh-mssql-connection
    ports:
      - "1433:1433"
      - "2224:22"
    environment:
      MSSQL_SA_PASSWORD: yourStrong(!)Password
      # MSSQL_PID: Evaluation
    volumes:
<<<<<<< HEAD
      - ssh-mssql-connection-data:/var/opt/mssql
      - ./docker/ssh-mssql-connection/scripts:/docker-entrypoint-initdb.d/
=======
      - ./docker/mssql-connection/data:/var/opt/mssql
      - ./docker/mssql-connection/scripts:/docker-entrypoint-initdb.d/
    healthcheck:
      test:
        [
          "CMD",
          "/opt/mssql-tools18/bin/sqlcmd",
          "-S",
          "localhost",
          "-U",
          "sa",
          "-P",
          "yourStrong(!)Password",
          "-Q",
          "SELECT 1",
          "-C",
          "-N",
          "-t",
          "30",
        ]
      interval: 10s
      timeout: 5s
      start_period: 30s
      retries: 5
    command: >
      bash -c " /opt/mssql/bin/sqlservr & sleep 10 && /opt/mssql-tools18/bin/sqlcmd -S localhost -U sa -P 'yourStrong(!)Password' -i /docker-entrypoint-initdb.d/create_db.sql -C -N -t 30 && /opt/mssql-tools18/bin/sqlcmd -S localhost -U sa -P 'yourStrong(!)Password' -i /docker-entrypoint-initdb.d/seed_db.sql -C -N -t 30 && tail -f /dev/null"
>>>>>>> c5e6cc03
    profiles:
      - quadratic-connection
      - quadratic-connection-db
      - quadratic-connection-db-mssql  
      - quadratic-connection-db-mssql-ssh  

volumes:
  postgres-connection-data:
    name: postgres-connection-data
    driver: local
  ssh-postgres-connection-data:
    name: ssh-postgres-connection-data
    driver: local
  mysql-connection-data:
    name: mysql-connection-data
    driver: local
  ssh-mysql-connection-data:
    name: ssh-mysql-connection-data
    driver: local
  ssh-mssql-connection-data:
    name: ssh-mssql-connection-data
    driver: local

networks:
  host:<|MERGE_RESOLUTION|>--- conflicted
+++ resolved
@@ -611,8 +611,8 @@
       MYSQL_PASSWORD: password
       MYSQL_ROOT_PASSWORD: password
     volumes:
-      - ssh-mysql-connection-data:/var/lib/mysql
-      - ./docker/mysql-connection/scripts:/docker-entrypoint-initdb.d/
+      - ./docker/mssql-connection/data:/var/opt/mssql
+      - ./docker/mssql-connection/scripts:/docker-entrypoint-initdb.d/
     profiles:
       - quadratic-connection
       - quadratic-connection-db
@@ -634,37 +634,8 @@
       MSSQL_SA_PASSWORD: yourStrong(!)Password
       # MSSQL_PID: Evaluation
     volumes:
-<<<<<<< HEAD
       - ssh-mssql-connection-data:/var/opt/mssql
       - ./docker/ssh-mssql-connection/scripts:/docker-entrypoint-initdb.d/
-=======
-      - ./docker/mssql-connection/data:/var/opt/mssql
-      - ./docker/mssql-connection/scripts:/docker-entrypoint-initdb.d/
-    healthcheck:
-      test:
-        [
-          "CMD",
-          "/opt/mssql-tools18/bin/sqlcmd",
-          "-S",
-          "localhost",
-          "-U",
-          "sa",
-          "-P",
-          "yourStrong(!)Password",
-          "-Q",
-          "SELECT 1",
-          "-C",
-          "-N",
-          "-t",
-          "30",
-        ]
-      interval: 10s
-      timeout: 5s
-      start_period: 30s
-      retries: 5
-    command: >
-      bash -c " /opt/mssql/bin/sqlservr & sleep 10 && /opt/mssql-tools18/bin/sqlcmd -S localhost -U sa -P 'yourStrong(!)Password' -i /docker-entrypoint-initdb.d/create_db.sql -C -N -t 30 && /opt/mssql-tools18/bin/sqlcmd -S localhost -U sa -P 'yourStrong(!)Password' -i /docker-entrypoint-initdb.d/seed_db.sql -C -N -t 30 && tail -f /dev/null"
->>>>>>> c5e6cc03
     profiles:
       - quadratic-connection
       - quadratic-connection-db
