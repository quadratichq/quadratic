--- conflicted
+++ resolved
@@ -51,7 +51,6 @@
 
 ## Local Environment Setup
 
-<<<<<<< HEAD
 First, copy over the example file:
 
 ```shell
@@ -61,9 +60,6 @@
 Enter the missing Auth0 values and save.
 
 Now that dependencies are installed, all you need to do is run `node dev` to 
-=======
-Now that dependencies are installed, all you need to do is run `node dev` to
->>>>>>> ab4f50f2
 bring up the all services.  Invoke `node run --help` for information on how
 to use this script, as you can use it to watch individual (or groups of)
 services during development. See the [Using node dev](Using-node-dev) section
