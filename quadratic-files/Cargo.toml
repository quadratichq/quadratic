[package]
name = "quadratic-files"
<<<<<<< HEAD
version = "0.21.0"
=======
version = "0.20.7"
>>>>>>> 3c7bfa5a
edition = "2024"
authors = ["David DiMaria <david.dimaria@quadratichq.com>"]

[dependencies]
axum = { version = "0.8.1", features = ["macros"] }
axum-extra = { version = "0.10.0", features = ["typed-header"] }
bytes = "1.6.1"
chrono = { version = "=0.4.39", features = ["serde"] }
dotenv = "0.15.0"
envy = "0.4.2"
futures = "0.3.29"
futures-util = { version = "0.3.29", default-features = false, features = [
    "sink",
    "std",
] }
headers = "0.4.0"
jsonwebtoken = "9.2.0"
openssl = { version = "0.10.72", features = ["vendored"] }
quadratic-core = { path = "../quadratic-core", default-features = false, features = [
    "console_error_panic_hook",
    "js",
] }
quadratic-rust-shared = { path = "../quadratic-rust-shared", features = [ 
    "auth",
    "cache",
    "environment",
    "object_store",
    "protobuf",
    "pubsub",
    "quadratic-api",
    "storage" 
] }
rayon = "1.8.0"
reqwest = { version = "0.11.22", features = ["json", "serde_json"] }
serde = { version = "1.0.193", features = ["derive"] }
serde_json = "1.0.108"
strum = "0.27.1"
strum_macros = "0.27.1"
thiserror = "2.0.12"
tokio = { version = "1.44.2", features = ["full"] }
tokio-util = "0.7.11"
tower = { version = "0.5.2", features = ["util"] }
tower-http = { version = "0.6.2", features = [
    "cors",
    "fs",
    "trace",
    "validate-request",
] }
tracing = "0.1.40"
tracing-subscriber = { version = "0.3.18", features = ["env-filter", "json"] }
uuid = { version = "1.6.1", features = ["serde", "v4"] }

[dev-dependencies]
fake = { version = "4.0.0", features = ["derive"] }

[features]
default = ["files"]
multiplayer = []
files = []<|MERGE_RESOLUTION|>--- conflicted
+++ resolved
@@ -1,10 +1,6 @@
 [package]
 name = "quadratic-files"
-<<<<<<< HEAD
-version = "0.21.0"
-=======
 version = "0.20.7"
->>>>>>> 3c7bfa5a
 edition = "2024"
 authors = ["David DiMaria <david.dimaria@quadratichq.com>"]
 
@@ -27,7 +23,7 @@
     "console_error_panic_hook",
     "js",
 ] }
-quadratic-rust-shared = { path = "../quadratic-rust-shared", features = [ 
+quadratic-rust-shared = { path = "../quadratic-rust-shared", features = [
     "auth",
     "cache",
     "environment",
@@ -35,7 +31,7 @@
     "protobuf",
     "pubsub",
     "quadratic-api",
-    "storage" 
+    "storage"
 ] }
 rayon = "1.8.0"
 reqwest = { version = "0.11.22", features = ["json", "serde_json"] }
