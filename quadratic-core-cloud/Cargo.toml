--- conflicted
+++ resolved
@@ -37,11 +37,4 @@
 # tonic = { version = "0.12", features = [] }
 tracing = "0.1.40"
 uuid = { version = "1.6.1", features = ["serde", "v4"] }
-<<<<<<< HEAD
-neon = { version = "1.1.1", default-features = false, features = ["napi-6"] }
-urlencoding = "2.1.3"
-=======
-urlencoding = "2.1.3"
-
-
->>>>>>> 78e8d370
+urlencoding = "2.1.3"