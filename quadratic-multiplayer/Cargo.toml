--- conflicted
+++ resolved
@@ -21,11 +21,8 @@
 headers = "0.4.0"
 jsonwebtoken = "9.2.0"
 prost = "0.13.5"
-<<<<<<< HEAD
-=======
 prost-reflect = "0.15.2"
 prost-types = "0.13.5"
->>>>>>> 59bb64fd
 quadratic-core = { path = "../quadratic-core", default-features = false, features = [
     "console_error_panic_hook",
     "js",
