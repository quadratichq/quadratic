//! Websocket Message Handler
//!
//! A central place for handling websocket messages.  This module is
//! responsible for incoming requests and outgoing responses.  Since
//! socket information is stored in the global state, we can broadcast
//! to all users in a room.

use base64::{Engine, engine::general_purpose::STANDARD};
use quadratic_rust_shared::quadratic_api::{FilePermRole, get_file_perms};
use std::sync::Arc;
use uuid::Uuid;

use crate::error::{ErrorLevel, MpError, Result};
use crate::get_mut_room;
use crate::message::response::{BinaryTransaction, Transaction};
use crate::message::{
    broadcast, request::MessageRequest, response::MessageResponse, send_user_message,
};
use crate::permissions::{
    validate_can_edit_or_view_file, validate_user_can_edit_file,
    validate_user_can_edit_or_view_file,
};
use crate::state::user::UserSocket;
use crate::state::{
    State,
    connection::PreConnection,
    pubsub::GROUP_NAME,
    user::{User, UserState},
};

/// Handle incoming messages.  All requests and responses are strictly typed.
#[tracing::instrument(level = "trace")]
pub(crate) async fn handle_message(
    request: MessageRequest,
    state: Arc<State>,
    sender: UserSocket,
    pre_connection: PreConnection,
) -> Result<Option<MessageResponse>> {
    tracing::info!("Handling message {:?}", request);

    match request {
        // User enters a room.
        MessageRequest::EnterRoom {
            session_id,
            user_id,
            file_id,
            first_name,
            last_name,
            email,
            image,
            sheet_id,
            selection,
            cell_edit,
            viewport,
            follow,
        } => {
            // validate that the user has permission to access the file
            let base_url = &state.settings.quadratic_api_uri;

            // anonymous users can log in without a jwt
            let jwt = pre_connection.jwt.to_owned().unwrap_or_default();

            // default to all roles for tests
            let (permissions, sequence_num) = if cfg!(test) {
                (vec![FilePermRole::FileView, FilePermRole::FileEdit], 0)
            } else {
                // get permission and sequence_num from the quadratic api
                let (permissions, mut sequence_num) =
                    get_file_perms(base_url, jwt, file_id).await?;

                tracing::trace!("permissions: {:?}", permissions);

                if let Ok(pubsub_sequence_num) = state.get_last_message_pubsub(&file_id).await {
                    // ignore parsing errors for now
                    let pubsub_sequence_num =
                        pubsub_sequence_num.0.parse::<u64>().unwrap_or(sequence_num);
                    sequence_num = sequence_num.max(pubsub_sequence_num);
                }

                (permissions, sequence_num)
            };

            validate_can_edit_or_view_file(&permissions)?;

            let follow = follow.map(|follow| Uuid::parse_str(&follow).unwrap_or_default());
            let user_state = UserState {
                sheet_id,
                selection,
                cell_edit,
                x: 0.0,
                y: 0.0,
                visible: false,
                code_running: "".to_string(),
                viewport,
                follow,
            };

            let mut user = User {
                user_id,
                session_id,
                connection_id: pre_connection.id,
                first_name,
                last_name,
                email,
                image,
                permissions,
                state: user_state,
                socket: Some(Arc::clone(&sender)),
                last_heartbeat: chrono::Utc::now(),

                // this will be properly set in the enter_room function
                index: 0,
            };

            // subscribe to the file's pubsub channel
            if let Err(error) = state.subscribe_pubsub(&file_id, GROUP_NAME).await {
                tracing::info!("Error subscribing to pubsub channel: {}", error);
            };

            let is_new = state
                .enter_room(file_id, &mut user, pre_connection, sequence_num)
                .await?;

            // direct response to user w/sequence_num after logging in
            send_user_message(
                session_id,
                file_id,
                Arc::clone(&state),
                MessageResponse::EnterRoom {
                    file_id,
                    sequence_num,
                },
            )
            .await
            .map_err(|e| MpError::SendingMessage(e.to_string()))?;

            // only broadcast if the user is new to the room
            // response is the variant MessageResponse::UsersInRoom
            if is_new {
                let room = state.get_room(&file_id).await?;
                let response = MessageResponse::from((room.users, &state.settings.version));

                broadcast(vec![], file_id, Arc::clone(&state), response);
            }

            // send the current transaction to the user
            let response = MessageResponse::CurrentTransaction { sequence_num };

            Ok(Some(response))
        }

        // User leaves a room
        MessageRequest::LeaveRoom {
            session_id,
            file_id,
        } => {
            validate_user_can_edit_or_view_file(Arc::clone(&state), file_id, session_id).await?;

            let is_not_empty = state.leave_room(file_id, &session_id).await?;
            let room = state.get_room(&file_id).await?;

            if is_not_empty {
                let response = MessageResponse::from((room.users, &state.settings.version));
                broadcast(vec![session_id], file_id, Arc::clone(&state), response);
            }

            Ok(None)
        }

        // User sends transactions
        // TODO(ddimaria): remove this once all clients are updated
        MessageRequest::Transaction {
            id,
            session_id,
            file_id,
            operations,
        } => {
            validate_user_can_edit_file(Arc::clone(&state), file_id, session_id).await?;

            // update the heartbeat
            state.update_user_heartbeat(file_id, &session_id).await?;

            tracing::trace!(
                "Transaction received for room {} from user {}, operations: {:?}",
                file_id,
                session_id,
                &operations
            );

            // get and increment the room's sequence_num
            let room_sequence_num = get_mut_room!(state, file_id)?.increment_sequence_num();
            let decoded_operations = STANDARD.decode(&operations).map_err(|e| {
                MpError::Serialization(format!(
                    "Could not decode base64 encoded operations in transaction {id}: {:?}",
                    e
                ))
            })?;

            // add the transaction to the transaction queue
            let sequence_num = state
                .push(id, file_id, decoded_operations, room_sequence_num)
                .await?;

            // broadcast the transaction to all users in the room (except the initiator)
            let response = MessageResponse::Transaction {
                id,
                file_id,
                sequence_num,
                operations,
            };
            broadcast(vec![session_id], file_id, Arc::clone(&state), response);

            // send an ack to the initiator
            let response = MessageResponse::TransactionAck {
                id,
                file_id,
                sequence_num,
            };

            Ok(Some(response))
        }

        // User sends binary transaction
        MessageRequest::BinaryTransaction {
            id,
            session_id,
            file_id,
            operations,
        } => {
            validate_user_can_edit_file(Arc::clone(&state), file_id, session_id).await?;

            // update the heartbeat
            state.update_user_heartbeat(file_id, &session_id).await?;

            tracing::trace!(
                "Transaction received for room {} from user {}, operations: {:?}",
                file_id,
                session_id,
                &operations
            );

            // get and increment the room's sequence_num
            let room_sequence_num = get_mut_room!(state, file_id)?.increment_sequence_num();

            // add the transaction to the transaction queue
            // we need to clone operations since we broadcast it later
            let start_push_pubsub = std::time::Instant::now();
            let sequence_num = state
<<<<<<< HEAD
                .push_protobuf_pubsub(id, file_id, operations.to_owned(), room_sequence_num)
=======
                .push(id, file_id, operations.to_owned(), room_sequence_num)
>>>>>>> 59bb64fd
                .await?;
            tracing::trace!("Pushed to pubsub in {:?}", start_push_pubsub.elapsed());

            // broadcast the transaction to all users in the room (except the initiator)
            let response = MessageResponse::BinaryTransaction {
                id,
                file_id,
                sequence_num,
                operations,
            };
            broadcast(vec![session_id], file_id, Arc::clone(&state), response);

            // send an ack to the initiator
            let response = MessageResponse::TransactionAck {
                id,
                file_id,
                sequence_num,
            };

            Ok(Some(response))
        }

        // User sends transactions
        MessageRequest::GetTransactions {
            file_id,
            session_id,
            min_sequence_num,
        } => {
            validate_user_can_edit_or_view_file(Arc::clone(&state), file_id, session_id).await?;

            // update the heartbeat
            state.update_user_heartbeat(file_id, &session_id).await?;

            let sequence_num = state.get_sequence_num(&file_id).await?;

            // calculate the expected number of transactions to get from redis
            // add 1 to include the min_sequence_num (inclusive range)
            let expected_num_transactions = sequence_num
                .checked_sub(min_sequence_num)
                .unwrap_or_default()
                + 1;

            tracing::trace!("min_sequence_num: {}", min_sequence_num);
            tracing::trace!("sequence_num: {}", sequence_num);
            tracing::trace!("expected_num_transactions: {}", expected_num_transactions);

            let transactions = state
                .get_messages_from_pubsub(&file_id, min_sequence_num)
                .await?
                .into_iter()
                .map(|transaction| transaction.into())
                .collect::<Vec<Transaction>>();

            tracing::trace!("got: {}", transactions.len());

            // we don't have the expected number of transactions
            // send an error to the client so they can reload
            if transactions.len() < expected_num_transactions as usize {
                return Ok(Some(MessageResponse::Error {
                    error: MpError::MissingTransactions(
                        expected_num_transactions.to_string(),
                        transactions.len().to_string(),
                    ),
                    error_level: ErrorLevel::Error,
                }));
            }

            let response = MessageResponse::Transactions { transactions };

            Ok(Some(response))
        }

        // User sends binary transactions
        MessageRequest::GetBinaryTransactions {
            file_id,
            session_id,
            min_sequence_num,
        } => {
            validate_user_can_edit_or_view_file(Arc::clone(&state), file_id, session_id).await?;

            // update the heartbeat
            state.update_user_heartbeat(file_id, &session_id).await?;

            let sequence_num = state.get_sequence_num(&file_id).await?;

            // calculate the expected number of transactions to get from redis
            // add 1 to include the min_sequence_num (inclusive range)
            let expected_num_transactions = sequence_num
                .checked_sub(min_sequence_num)
                .unwrap_or_default()
                + 1;

            tracing::trace!("min_sequence_num: {}", min_sequence_num);
            tracing::trace!("sequence_num: {}", sequence_num);
            tracing::trace!("expected_num_transactions: {}", expected_num_transactions);

            let transactions = state
                .get_messages_from_pubsub(&file_id, min_sequence_num)
                .await?
                .into_iter()
                .map(|transaction| transaction.into())
                .collect::<Vec<BinaryTransaction>>();

            tracing::trace!("got: {}", transactions.len());

            // we don't have the expected number of transactions
            // send an error to the client so they can reload
            if transactions.len() < expected_num_transactions as usize {
                return Ok(Some(MessageResponse::Error {
                    error: MpError::MissingTransactions(
                        expected_num_transactions.to_string(),
                        transactions.len().to_string(),
                    ),
                    error_level: ErrorLevel::Error,
                }));
            }

            let response = MessageResponse::BinaryTransactions { transactions };

            Ok(Some(response))
        }

        MessageRequest::UserUpdate {
            session_id,
            file_id,
            update,
        } => {
            validate_user_can_edit_or_view_file(Arc::clone(&state), file_id, session_id).await?;

            // update the heartbeat
            state.update_user_heartbeat(file_id, &session_id).await?;

            // update user state
            state
                .update_user_state(&file_id, &session_id, &update)
                .await?;

            let response = MessageResponse::UserUpdate {
                session_id,
                file_id,
                update,
            };

            broadcast(vec![session_id], file_id, Arc::clone(&state), response);

            Ok(None)
        }

        // User sends a heartbeat
        MessageRequest::Heartbeat {
            session_id,
            file_id,
        } => {
            validate_user_can_edit_or_view_file(Arc::clone(&state), file_id, session_id).await?;

            // update the heartbeat
            state.update_user_heartbeat(file_id, &session_id).await?;
            Ok(None)
        }
    }
}

#[cfg(test)]
pub(crate) mod tests {
    use quadratic_core::controller::operations::operation::Operation;
    use quadratic_core::controller::transaction::Transaction as CoreTransaction;
    use quadratic_core::grid::SheetId;
    use tokio::net::TcpStream;
    use tokio::sync::Mutex;
    use tokio_tungstenite::{MaybeTlsStream, WebSocketStream};
    use uuid::Uuid;

    use super::*;
    use crate::message::response::MinVersion;
    use crate::state::settings::version;
    use crate::state::user::{CellEdit, UserStateUpdate};
    use crate::test_util::{integration_test_receive, new_user, setup, setup_existing_room};

    async fn test_handle(
        socket: Arc<Mutex<WebSocketStream<MaybeTlsStream<TcpStream>>>>,
        state: Arc<State>,
        file_id: Uuid,
        user_1: User,
        request: MessageRequest,
        response: Option<MessageResponse>,
        broadcast_response: Option<MessageResponse>,
    ) {
        let stream = state
            ._get_user_in_room(&file_id, &user_1.session_id)
            .await
            .unwrap()
            .socket
            .unwrap();

        let handled = handle_message(request, state.clone(), stream, PreConnection::new(None))
            .await
            .unwrap();
        assert_eq!(handled, response);

        if let Some(broadcast_response) = broadcast_response {
            let received = integration_test_receive(&socket, 4).await.unwrap();
            assert_eq!(received, broadcast_response);
        }
    }

    #[tokio::test]
    async fn handle_user_update() {
        let (socket, state, _, file_id, user_1, _) = setup().await;
        let session_id = user_1.session_id;

        let update = UserStateUpdate {
            sheet_id: Some(Uuid::new_v4()),
            selection: Some("selection".to_string()),
            x: Some(1.0),
            y: Some(2.0),
            visible: Some(true),
            cell_edit: Some(CellEdit::default()),
            viewport: Some("viewport".to_string()),
            code_running: Some("code_running".to_string()),
            follow: Some(Uuid::new_v4().to_string()),
        };

        let request = MessageRequest::UserUpdate {
            session_id,
            file_id,
            update: update.clone(),
        };

        let response = MessageResponse::UserUpdate {
            session_id,
            file_id,
            update,
        };

        test_handle(
            socket,
            state,
            file_id,
            user_1,
            request,
            None,
            Some(response),
        )
        .await;
    }

    #[tokio::test]
    async fn handle_enter_room() {
        let (socket, state, _, file_id, user_1, _) = setup().await;
        let user = new_user();

        let request = MessageRequest::EnterRoom {
            file_id,
            session_id: user.session_id,
            user_id: user.user_id,
            first_name: user.first_name,
            last_name: user.last_name,
            email: user.email,
            image: user.image,
            sheet_id: Uuid::new_v4(),
            selection: "selection".into(),
            cell_edit: CellEdit::default(),
            viewport: "viewport".into(),
            follow: Some(Uuid::new_v4().to_string()),
        };

        let response = MessageResponse::CurrentTransaction { sequence_num: 0 };

        let broadcast_response = MessageResponse::EnterRoom {
            file_id,
            sequence_num: 0,
        };

        let users_in_room = state.get_room(&file_id).await.unwrap().users;
        assert_eq!(users_in_room.len(), 2);

        test_handle(
            socket,
            state.clone(),
            file_id,
            user_1,
            request,
            Some(response),
            Some(broadcast_response),
        )
        .await;

        let users_in_room = state.get_room(&file_id).await.unwrap().users;
        assert_eq!(users_in_room.len(), 3);
    }

    #[tokio::test]
    async fn handle_leave_room() {
        let (socket, state, _, file_id, user_1, user_2) = setup().await;
        let session_id = user_1.session_id;

        let request = MessageRequest::LeaveRoom {
            file_id,
            session_id,
        };

        let response = MessageResponse::UsersInRoom {
            users: vec![user_2.clone()],
            version: version(),
            // TODO: to be deleted after next version
            min_version: MinVersion {
                required_version: 5,
                recommended_version: 5,
            },
        };

        let users_in_room = state.get_room(&file_id).await.unwrap().users;
        assert_eq!(users_in_room.len(), 2);

        test_handle(
            socket,
            state.clone(),
            file_id,
            user_1,
            request,
            None,
            Some(response),
        )
        .await;

        let users_in_room = state.get_room(&file_id).await.unwrap().users;
        assert_eq!(users_in_room.len(), 1);
    }

    #[tokio::test]
    async fn handle_set_and_get_transactions() {
        let (socket, state, _, file_id, user_1, _) = setup().await;
        let id = Uuid::new_v4();
        let session_id = user_1.session_id;
        let operations = vec![Operation::SetSheetColor {
            sheet_id: SheetId::new(),
            color: Some("red".to_string()),
        }];

        // old transaction version
        let compressed_ops_1 =
            CoreTransaction::serialize_and_compress_version(&operations, "1.0").unwrap();
        let encoded_ops_1 = STANDARD.encode(&compressed_ops_1);

        let request = MessageRequest::Transaction {
            id,
            file_id,
            session_id,
            operations: encoded_ops_1.clone(),
        };
<<<<<<< HEAD

        let response = MessageResponse::TransactionAck {
            id,
            file_id,
            sequence_num: 1,
        };

        let broadcast_response = MessageResponse::Transaction {
=======
        let response = MessageResponse::TransactionAck {
>>>>>>> 59bb64fd
            id,
            file_id,
            sequence_num: 1,
        };

        // send a Transaction and expect a TransactionAck
        test_handle(
            socket.clone(),
            state.clone(),
            file_id,
            user_1.clone(),
            request,
<<<<<<< HEAD
            Some(response.clone()),
            Some(broadcast_response.clone()),
=======
            Some(response.clone()),
            None,
        )
        .await;

        // new transaction version
        let compressed_ops_2 = CoreTransaction::serialize_and_compress(&operations).unwrap();

        let request = MessageRequest::BinaryTransaction {
            id,
            file_id,
            session_id,
            operations: compressed_ops_2.clone(),
        };

        let response = MessageResponse::TransactionAck {
            id,
            file_id,
            sequence_num: 2,
        };

        // send a Transaction and expect a TransactionAck
        test_handle(
            socket.clone(),
            state.clone(),
            file_id,
            user_1.clone(),
            request,
            Some(response.clone()),
            None,
>>>>>>> 59bb64fd
        )
        .await;

        // now test get_transactions
        let request = MessageRequest::GetBinaryTransactions {
            file_id,
            session_id,
            min_sequence_num: 1,
        };
        let transaction_1 = BinaryTransaction {
            id,
            file_id,
            operations: compressed_ops_1.clone(),
            sequence_num: 1,
        };
        let transaction_2 = BinaryTransaction {
            id,
            file_id,
            operations: compressed_ops_2.clone(),
            sequence_num: 2,
        };
        let response = MessageResponse::BinaryTransactions {
            transactions: vec![transaction_1, transaction_2],
        };

        test_handle(
            socket,
            state,
            file_id,
            user_1,
            request,
            Some(response),
            None,
        )
        .await;
    }

    #[tokio::test]
    async fn handle_missing_transactions() {
        let (socket, state, _, file_id, user_1, _) = setup().await;
        let session_id = user_1.session_id;

        let request = MessageRequest::GetTransactions {
            file_id,
            session_id,
            min_sequence_num: 1,
        };

        // increment the sequence_num
        get_mut_room!(state, file_id)
            .unwrap()
            .increment_sequence_num();

        let response = MessageResponse::Error {
            error: MpError::MissingTransactions("1".into(), "0".into()), // requested 1, got 0
            error_level: ErrorLevel::Error,
        };

        // expect an error since we're requesting a higher sequence_num
        test_handle(
            socket,
            state,
            file_id,
            user_1,
            request,
            Some(response),
            None,
        )
        .await;
    }
}<|MERGE_RESOLUTION|>--- conflicted
+++ resolved
@@ -246,11 +246,7 @@
             // we need to clone operations since we broadcast it later
             let start_push_pubsub = std::time::Instant::now();
             let sequence_num = state
-<<<<<<< HEAD
-                .push_protobuf_pubsub(id, file_id, operations.to_owned(), room_sequence_num)
-=======
                 .push(id, file_id, operations.to_owned(), room_sequence_num)
->>>>>>> 59bb64fd
                 .await?;
             tracing::trace!("Pushed to pubsub in {:?}", start_push_pubsub.elapsed());
 
@@ -601,18 +597,7 @@
             session_id,
             operations: encoded_ops_1.clone(),
         };
-<<<<<<< HEAD
-
         let response = MessageResponse::TransactionAck {
-            id,
-            file_id,
-            sequence_num: 1,
-        };
-
-        let broadcast_response = MessageResponse::Transaction {
-=======
-        let response = MessageResponse::TransactionAck {
->>>>>>> 59bb64fd
             id,
             file_id,
             sequence_num: 1,
@@ -625,10 +610,6 @@
             file_id,
             user_1.clone(),
             request,
-<<<<<<< HEAD
-            Some(response.clone()),
-            Some(broadcast_response.clone()),
-=======
             Some(response.clone()),
             None,
         )
@@ -659,7 +640,6 @@
             request,
             Some(response.clone()),
             None,
->>>>>>> 59bb64fd
         )
         .await;
 
