//! Websocket Message Handler
//!
//! A central place for handling websocket messages.  This module is
//! responsible for incoming requests and outgoing responses.  Since
//! socket information is stored in the global state, we can broadcast
//! to all users in a room.

use axum::extract::ws::{Message, WebSocket};
use futures_util::stream::SplitSink;
use quadratic_core::controller::operations::operation::Operation;
use quadratic_rust_shared::quadratic_api::{get_file_perms, FilePermRole};
use std::sync::Arc;
use tokio::sync::Mutex;

use crate::error::{MpError, Result};
use crate::get_mut_room;
use crate::message::{
    broadcast, request::MessageRequest, response::MessageResponse, send_user_message,
};
use crate::permissions::{
    validate_can_edit_or_view_file, validate_user_can_edit_file,
    validate_user_can_edit_or_view_file,
};
<<<<<<< HEAD
use crate::state::{
    connection::PreConnection,
    pubsub::GROUP_NAME,
    user::{User, UserState},
    State,
};
=======
use crate::state::connection::PreConnection;
use crate::state::transaction_queue::GROUP_NAME;
use crate::state::user::UserState;
use crate::state::{user::User, State};
use axum::extract::ws::{Message, WebSocket};
use futures_util::stream::SplitSink;
use quadratic_core::controller::operations::operation::Operation;
use quadratic_core::controller::transaction::TransactionServer;
use quadratic_rust_shared::pubsub::PubSub;
use quadratic_rust_shared::quadratic_api::{get_file_perms, FilePermRole};
use std::sync::Arc;
use tokio::sync::Mutex;
use uuid::Uuid;
>>>>>>> 57f61608

/// Handle incoming messages.  All requests and responses are strictly typed.
#[tracing::instrument(level = "trace")]
pub(crate) async fn handle_message(
    request: MessageRequest,
    state: Arc<State>,
    sender: Arc<Mutex<SplitSink<WebSocket, Message>>>,
    pre_connection: PreConnection,
) -> Result<Option<MessageResponse>> {
    tracing::trace!("Handling message {:?}", request);

    match request {
        // User enters a room.
        MessageRequest::EnterRoom {
            session_id,
            user_id,
            file_id,
            first_name,
            last_name,
            email,
            image,
            sheet_id,
            selection,
            cell_edit,
            viewport,
            follow,
        } => {
            // validate that the user has permission to access the file
            let base_url = &state.settings.quadratic_api_uri;

            // anonymous users can log in without a jwt
            let jwt = pre_connection.jwt.to_owned().unwrap_or_default();

            // default to all roles for tests
            let (permissions, sequence_num) = if cfg!(test) {
                (vec![FilePermRole::FileView, FilePermRole::FileEdit], 0)
            } else {
                // get permission and sequence_num from the quadratic api
                let (permissions, mut sequence_num) =
                    get_file_perms(base_url, jwt, file_id).await?;

                tracing::trace!("permissions: {:?}", permissions);

                if let Ok(pubsub_sequence_num) = state.get_last_message_pubsub(&file_id).await {
                    // ignore parsing errors for now
                    let pubsub_sequence_num =
                        pubsub_sequence_num.0.parse::<u64>().unwrap_or(sequence_num);
                    sequence_num = sequence_num.max(pubsub_sequence_num);
                }

                (permissions, sequence_num)
            };

            validate_can_edit_or_view_file(&permissions)?;

            let follow = follow.map(|follow| Uuid::parse_str(&follow).unwrap_or_default());
            let user_state = UserState {
                sheet_id,
                selection,
                cell_edit,
                x: 0.0,
                y: 0.0,
                visible: false,
                code_running: "".to_string(),
                viewport,
                follow,
            };

            let mut user = User {
                user_id,
                session_id,
                connection_id: pre_connection.id,
                first_name,
                last_name,
                email,
                image,
                permissions,
                state: user_state,
                socket: Some(Arc::clone(&sender)),
                last_heartbeat: chrono::Utc::now(),

                // this will be properly set in the enter_room function
                index: 0,
            };

            // subscribe to the file's pubsub channel
            if let Err(error) = state.subscribe_pubsub(&file_id, GROUP_NAME).await {
                tracing::info!("Error subscribing to pubsub channel: {}", error);
            };

            let is_new = state
                .enter_room(file_id, &mut user, pre_connection, sequence_num)
                .await?;

            // direct response to user w/sequence_num after logging in
            send_user_message(
                session_id,
                file_id,
                Arc::clone(&state),
                MessageResponse::EnterRoom {
                    file_id,
                    sequence_num,
                },
            )
            .await
            .map_err(|e| MpError::SendingMessage(e.to_string()))?;

            // only broadcast if the user is new to the room
            if is_new {
                let room = state.get_room(&file_id).await?;
                let response = MessageResponse::from(room.users);

                broadcast(vec![], file_id, Arc::clone(&state), response)
                    .await
                    .map_err(|e| {
                        MpError::SendingMessage(format!(
                            "Error broadcasting to users in room {}: {}",
                            file_id, e
                        ))
                    })?;
            }

            Ok(None)
        }

        // User leaves a room
        MessageRequest::LeaveRoom {
            session_id,
            file_id,
        } => {
            validate_user_can_edit_or_view_file(Arc::clone(&state), file_id, session_id).await?;

            let is_not_empty = state.leave_room(file_id, &session_id).await?;
            let room = state.get_room(&file_id).await?;

            if is_not_empty {
                let response = MessageResponse::from(room.users);
                broadcast(vec![session_id], file_id, Arc::clone(&state), response);
            }

            Ok(None)
        }

        // User sends transactions
        MessageRequest::Transaction {
            id,
            session_id,
            file_id,
            operations,
        } => {
            validate_user_can_edit_file(Arc::clone(&state), file_id, session_id).await?;

            // update the heartbeat
            state.update_user_heartbeat(file_id, &session_id).await?;

            tracing::trace!(
                "Transaction received for room {} from user {}",
                file_id,
                session_id
            );

            // unpack the operations or return an error
            let operations_unpacked: Vec<Operation> = serde_json::from_str(&operations)?;

            // get and increment the room's sequence_num
            let room_sequence_num = get_mut_room!(state, file_id)?.increment_sequence_num();

            // add the transaction to the transaction queue
            let sequence_num = state
                .push_pubsub(id, file_id, operations_unpacked, room_sequence_num)
                .await?;

            // broadcast the transaction to all users in the room
            let response = MessageResponse::Transaction {
                id,
                file_id,
                operations,
                sequence_num,
            };
            broadcast(vec![], file_id, Arc::clone(&state), response);

            Ok(None)
        }

        // User sends transactions
        MessageRequest::GetTransactions {
            file_id,
            session_id,
            min_sequence_num,
        } => {
            validate_user_can_edit_or_view_file(Arc::clone(&state), file_id, session_id).await?;

            // update the heartbeat
            state.update_user_heartbeat(file_id, &session_id).await?;

            let transactions = state
                .get_messages_from_pubsub(&file_id, min_sequence_num)
                .await?;

            let response = MessageResponse::Transactions {
                transactions: serde_json::to_string(&transactions)?,
            };
            Ok(Some(response))
        }

        MessageRequest::UserUpdate {
            session_id,
            file_id,
            update,
        } => {
            validate_user_can_edit_or_view_file(Arc::clone(&state), file_id, session_id).await?;

            // update the heartbeat
            state.update_user_heartbeat(file_id, &session_id).await?;

            // update user state
            state
                .update_user_state(&file_id, &session_id, &update)
                .await?;

            let response = MessageResponse::UserUpdate {
                session_id,
                file_id,
                update,
            };

            broadcast(vec![session_id], file_id, Arc::clone(&state), response);

            Ok(None)
        }

        // User sends a heartbeat
        MessageRequest::Heartbeat {
            session_id,
            file_id,
        } => {
            validate_user_can_edit_or_view_file(Arc::clone(&state), file_id, session_id).await?;

            // update the heartbeat
            state.update_user_heartbeat(file_id, &session_id).await?;
            Ok(None)
        }
    }
}

#[cfg(test)]
pub(crate) mod tests {
    use quadratic_core::controller::operations::operation::Operation;
    use quadratic_core::grid::SheetId;
    use tokio::net::TcpStream;
    use tokio_tungstenite::{MaybeTlsStream, WebSocketStream};
    use uuid::Uuid;

    use super::*;
    use crate::state::user::{CellEdit, UserStateUpdate};
<<<<<<< HEAD
    use crate::test_util::{integration_test_receive, new_user, setup};

    async fn test_handle(
        socket: Arc<Mutex<WebSocketStream<MaybeTlsStream<TcpStream>>>>,
        state: Arc<State>,
        file_id: Uuid,
        user_1: User,
        request: MessageRequest,
        response: Option<MessageResponse>,
        broadcast_response: MessageResponse,
    ) {
        let stream = state
            ._get_user_in_room(&file_id, &user_1.session_id)
=======
    use crate::test_util::{add_new_user_to_room, new_arc_state};
    use uuid::Uuid;

    async fn setup() -> (Arc<State>, Uuid, User) {
        let state = new_arc_state().await;
        let file_id = Uuid::new_v4();
        let user_1 = add_new_user_to_room(file_id, state.clone()).await;

        (state, file_id, user_1)
    }

    #[tokio::test]
    async fn test_update_state() {
        let (state, file_id, user_1) = setup().await;
        let message = MessageResponse::UserUpdate {
            session_id: user_1.session_id,
            file_id,
            update: UserStateUpdate {
                selection: Some("selection".to_string()),
                x: Some(1.0),
                y: Some(2.0),
                visible: Some(true),
                ..Default::default()
            },
        };
        broadcast(vec![user_1.session_id], file_id, state, message)
>>>>>>> 57f61608
            .await
            .unwrap()
            .socket
            .unwrap();

<<<<<<< HEAD
        let handled = handle_message(request, state.clone(), stream, PreConnection::new(None))
=======
        // TODO(ddimaria): mock the splitsink sender to test the actual sending
    }

    #[tokio::test]
    async fn test_change_selection() {
        let (state, file_id, user_1) = setup().await;
        let message = MessageResponse::UserUpdate {
            session_id: user_1.session_id,
            file_id,
            update: UserStateUpdate {
                selection: Some("test".to_string()),
                ..Default::default()
            },
        };
        broadcast(vec![user_1.session_id], file_id, state, message)
>>>>>>> 57f61608
            .await
            .unwrap();
        assert_eq!(handled, response);

        let received = integration_test_receive(&socket, 2).await.unwrap();
        assert_eq!(received, broadcast_response);
    }

    #[tokio::test]
<<<<<<< HEAD
    async fn handle_user_update() {
        let (socket, state, _, file_id, user_1, _) = setup().await;
        let session_id = user_1.session_id;

        let update = UserStateUpdate {
            sheet_id: Some(Uuid::new_v4()),
            selection: Some("selection".to_string()),
            x: Some(1.0),
            y: Some(2.0),
            visible: Some(true),
            cell_edit: Some(CellEdit::default()),
            viewport: Some("viewport".to_string()),
            code_running: Some("code_running".to_string()),
=======
    async fn test_change_visibility() {
        let (state, file_id, user_1) = setup().await;
        let message = MessageResponse::UserUpdate {
            session_id: user_1.session_id,
            file_id,
            update: UserStateUpdate {
                visible: Some(false),
                ..Default::default()
            },
>>>>>>> 57f61608
        };

        let request = MessageRequest::UserUpdate {
            session_id,
            file_id,
            update: update.clone(),
        };

        let response = MessageResponse::UserUpdate {
            session_id,
            file_id,
<<<<<<< HEAD
            update,
=======
            update: UserStateUpdate {
                sheet_id: Some(Uuid::new_v4()),
                ..Default::default()
            },
>>>>>>> 57f61608
        };

        test_handle(socket, state, file_id, user_1, request, None, response).await;
    }

    #[tokio::test]
    async fn handle_enter_room() {
        let (socket, state, _, file_id, user_1, user_2) = setup().await;
        let user = new_user();

        let request = MessageRequest::EnterRoom {
            file_id,
<<<<<<< HEAD
            session_id: user.session_id,
            user_id: user.user_id,
            first_name: user.first_name,
            last_name: user.last_name,
            email: user.email,
            image: user.image,
            sheet_id: Uuid::new_v4(),
            selection: "selection".into(),
            cell_edit: CellEdit::default(),
            viewport: "viewport".into(),
=======
            update: UserStateUpdate {
                cell_edit: Some(CellEdit {
                    text: "test".to_string(),
                    cursor: 0,
                    active: true,
                    code_editor: false,
                    bold: None,
                    italic: None,
                }),
                ..Default::default()
            },
>>>>>>> 57f61608
        };

        let response = MessageResponse::EnterRoom {
            file_id,
<<<<<<< HEAD
            sequence_num: 0,
=======
            update: UserStateUpdate {
                viewport: Some("viewport".to_string()),
                ..Default::default()
            },
>>>>>>> 57f61608
        };

        let users_in_room = state.get_room(&file_id).await.unwrap().users;
        assert_eq!(users_in_room.len(), 2);

        test_handle(
            socket,
            state.clone(),
            file_id,
            user_1,
            request,
            None,
            response,
        )
        .await;

        let users_in_room = state.get_room(&file_id).await.unwrap().users;
        assert_eq!(users_in_room.len(), 3);
    }

    #[tokio::test]
    async fn handle_leave_room() {
        let (socket, state, _, file_id, user_1, user_2) = setup().await;
        let session_id = user_1.session_id;

        let request = MessageRequest::LeaveRoom {
            file_id,
<<<<<<< HEAD
            session_id,
=======
            update: UserStateUpdate {
                code_running: Some("code running".to_string()),
                ..Default::default()
            },
>>>>>>> 57f61608
        };

        let response = MessageResponse::UsersInRoom {
            users: vec![user_2.clone()],
        };

        let users_in_room = state.get_room(&file_id).await.unwrap().users;
        assert_eq!(users_in_room.len(), 2);

        test_handle(
            socket,
            state.clone(),
            file_id,
            user_1,
            request,
            None,
            response,
        )
        .await;

        let users_in_room = state.get_room(&file_id).await.unwrap().users;
        assert_eq!(users_in_room.len(), 1);
    }

    #[tokio::test]
    async fn handle_transaction() {
        let (socket, state, _, file_id, user_1, _) = setup().await;
        let id = Uuid::new_v4();
        let session_id = user_1.session_id;
        let operations = serde_json::to_string(&vec![Operation::SetSheetColor {
            sheet_id: SheetId::new(),
            color: Some("red".to_string()),
        }])
        .unwrap();

        let request = MessageRequest::Transaction {
            id,
            file_id,
            session_id,
            operations: operations.clone(),
        };

        let response = MessageResponse::Transaction {
            id,
            file_id,
            operations,
            sequence_num: 1,
        };

        test_handle(socket, state, file_id, user_1, request, None, response).await;
    }

    #[tokio::test]
    async fn enter_room_follow() {
        let (state, file_id, user_1) = setup().await;
        let user_2 = add_new_user_to_room(file_id, state.clone()).await;

        let _enter_room = MessageRequest::EnterRoom {
            session_id: user_2.session_id,
            user_id: user_2.user_id,
            file_id,
            first_name: "test".to_string(),
            last_name: "test".to_string(),
            email: "test".to_string(),
            image: "test".to_string(),
            sheet_id: Uuid::new_v4(),
            selection: "test".to_string(),
            cell_edit: CellEdit {
                text: "test".to_string(),
                cursor: 0,
                active: true,
                code_editor: false,
                bold: None,
                italic: None,
            },
            viewport: "test".to_string(),
            follow: Some(user_1.session_id.to_string()),
        };

        // todo: need to create a mock? socket to call the rest of this

        // handle_message(
        //     enter_room,
        //     Arc::clone(&state),
        //     Arc::clone(&user_2.socket.unwrap()),
        //     PreConnection {
        //         id: Uuid::new_v4(),
        //         jwt: None,
        //     },
        // )
        // .await
        // .unwrap();

        // let room = state.get_room(&file_id).await.unwrap();
        // assert_eq!(
        //     room.users.get(&user_2.session_id).unwrap().state.follow,
        //     Some(user_1.session_id)
        // );
    }
}<|MERGE_RESOLUTION|>--- conflicted
+++ resolved
@@ -11,6 +11,7 @@
 use quadratic_rust_shared::quadratic_api::{get_file_perms, FilePermRole};
 use std::sync::Arc;
 use tokio::sync::Mutex;
+use uuid::Uuid;
 
 use crate::error::{MpError, Result};
 use crate::get_mut_room;
@@ -21,28 +22,12 @@
     validate_can_edit_or_view_file, validate_user_can_edit_file,
     validate_user_can_edit_or_view_file,
 };
-<<<<<<< HEAD
 use crate::state::{
     connection::PreConnection,
     pubsub::GROUP_NAME,
     user::{User, UserState},
     State,
 };
-=======
-use crate::state::connection::PreConnection;
-use crate::state::transaction_queue::GROUP_NAME;
-use crate::state::user::UserState;
-use crate::state::{user::User, State};
-use axum::extract::ws::{Message, WebSocket};
-use futures_util::stream::SplitSink;
-use quadratic_core::controller::operations::operation::Operation;
-use quadratic_core::controller::transaction::TransactionServer;
-use quadratic_rust_shared::pubsub::PubSub;
-use quadratic_rust_shared::quadratic_api::{get_file_perms, FilePermRole};
-use std::sync::Arc;
-use tokio::sync::Mutex;
-use uuid::Uuid;
->>>>>>> 57f61608
 
 /// Handle incoming messages.  All requests and responses are strictly typed.
 #[tracing::instrument(level = "trace")]
@@ -298,7 +283,6 @@
 
     use super::*;
     use crate::state::user::{CellEdit, UserStateUpdate};
-<<<<<<< HEAD
     use crate::test_util::{integration_test_receive, new_user, setup};
 
     async fn test_handle(
@@ -312,58 +296,12 @@
     ) {
         let stream = state
             ._get_user_in_room(&file_id, &user_1.session_id)
-=======
-    use crate::test_util::{add_new_user_to_room, new_arc_state};
-    use uuid::Uuid;
-
-    async fn setup() -> (Arc<State>, Uuid, User) {
-        let state = new_arc_state().await;
-        let file_id = Uuid::new_v4();
-        let user_1 = add_new_user_to_room(file_id, state.clone()).await;
-
-        (state, file_id, user_1)
-    }
-
-    #[tokio::test]
-    async fn test_update_state() {
-        let (state, file_id, user_1) = setup().await;
-        let message = MessageResponse::UserUpdate {
-            session_id: user_1.session_id,
-            file_id,
-            update: UserStateUpdate {
-                selection: Some("selection".to_string()),
-                x: Some(1.0),
-                y: Some(2.0),
-                visible: Some(true),
-                ..Default::default()
-            },
-        };
-        broadcast(vec![user_1.session_id], file_id, state, message)
->>>>>>> 57f61608
             .await
             .unwrap()
             .socket
             .unwrap();
 
-<<<<<<< HEAD
         let handled = handle_message(request, state.clone(), stream, PreConnection::new(None))
-=======
-        // TODO(ddimaria): mock the splitsink sender to test the actual sending
-    }
-
-    #[tokio::test]
-    async fn test_change_selection() {
-        let (state, file_id, user_1) = setup().await;
-        let message = MessageResponse::UserUpdate {
-            session_id: user_1.session_id,
-            file_id,
-            update: UserStateUpdate {
-                selection: Some("test".to_string()),
-                ..Default::default()
-            },
-        };
-        broadcast(vec![user_1.session_id], file_id, state, message)
->>>>>>> 57f61608
             .await
             .unwrap();
         assert_eq!(handled, response);
@@ -373,7 +311,6 @@
     }
 
     #[tokio::test]
-<<<<<<< HEAD
     async fn handle_user_update() {
         let (socket, state, _, file_id, user_1, _) = setup().await;
         let session_id = user_1.session_id;
@@ -387,17 +324,7 @@
             cell_edit: Some(CellEdit::default()),
             viewport: Some("viewport".to_string()),
             code_running: Some("code_running".to_string()),
-=======
-    async fn test_change_visibility() {
-        let (state, file_id, user_1) = setup().await;
-        let message = MessageResponse::UserUpdate {
-            session_id: user_1.session_id,
-            file_id,
-            update: UserStateUpdate {
-                visible: Some(false),
-                ..Default::default()
-            },
->>>>>>> 57f61608
+            follow: Some(Uuid::new_v4().to_string()),
         };
 
         let request = MessageRequest::UserUpdate {
@@ -409,14 +336,7 @@
         let response = MessageResponse::UserUpdate {
             session_id,
             file_id,
-<<<<<<< HEAD
             update,
-=======
-            update: UserStateUpdate {
-                sheet_id: Some(Uuid::new_v4()),
-                ..Default::default()
-            },
->>>>>>> 57f61608
         };
 
         test_handle(socket, state, file_id, user_1, request, None, response).await;
@@ -424,12 +344,11 @@
 
     #[tokio::test]
     async fn handle_enter_room() {
-        let (socket, state, _, file_id, user_1, user_2) = setup().await;
+        let (socket, state, _, file_id, user_1, _) = setup().await;
         let user = new_user();
 
         let request = MessageRequest::EnterRoom {
             file_id,
-<<<<<<< HEAD
             session_id: user.session_id,
             user_id: user.user_id,
             first_name: user.first_name,
@@ -440,31 +359,12 @@
             selection: "selection".into(),
             cell_edit: CellEdit::default(),
             viewport: "viewport".into(),
-=======
-            update: UserStateUpdate {
-                cell_edit: Some(CellEdit {
-                    text: "test".to_string(),
-                    cursor: 0,
-                    active: true,
-                    code_editor: false,
-                    bold: None,
-                    italic: None,
-                }),
-                ..Default::default()
-            },
->>>>>>> 57f61608
+            follow: Some(Uuid::new_v4().to_string()),
         };
 
         let response = MessageResponse::EnterRoom {
             file_id,
-<<<<<<< HEAD
             sequence_num: 0,
-=======
-            update: UserStateUpdate {
-                viewport: Some("viewport".to_string()),
-                ..Default::default()
-            },
->>>>>>> 57f61608
         };
 
         let users_in_room = state.get_room(&file_id).await.unwrap().users;
@@ -492,14 +392,7 @@
 
         let request = MessageRequest::LeaveRoom {
             file_id,
-<<<<<<< HEAD
-            session_id,
-=======
-            update: UserStateUpdate {
-                code_running: Some("code running".to_string()),
-                ..Default::default()
-            },
->>>>>>> 57f61608
+            session_id,
         };
 
         let response = MessageResponse::UsersInRoom {
@@ -551,52 +444,4 @@
 
         test_handle(socket, state, file_id, user_1, request, None, response).await;
     }
-
-    #[tokio::test]
-    async fn enter_room_follow() {
-        let (state, file_id, user_1) = setup().await;
-        let user_2 = add_new_user_to_room(file_id, state.clone()).await;
-
-        let _enter_room = MessageRequest::EnterRoom {
-            session_id: user_2.session_id,
-            user_id: user_2.user_id,
-            file_id,
-            first_name: "test".to_string(),
-            last_name: "test".to_string(),
-            email: "test".to_string(),
-            image: "test".to_string(),
-            sheet_id: Uuid::new_v4(),
-            selection: "test".to_string(),
-            cell_edit: CellEdit {
-                text: "test".to_string(),
-                cursor: 0,
-                active: true,
-                code_editor: false,
-                bold: None,
-                italic: None,
-            },
-            viewport: "test".to_string(),
-            follow: Some(user_1.session_id.to_string()),
-        };
-
-        // todo: need to create a mock? socket to call the rest of this
-
-        // handle_message(
-        //     enter_room,
-        //     Arc::clone(&state),
-        //     Arc::clone(&user_2.socket.unwrap()),
-        //     PreConnection {
-        //         id: Uuid::new_v4(),
-        //         jwt: None,
-        //     },
-        // )
-        // .await
-        // .unwrap();
-
-        // let room = state.get_room(&file_id).await.unwrap();
-        // assert_eq!(
-        //     room.users.get(&user_2.session_id).unwrap().state.follow,
-        //     Some(user_1.session_id)
-        // );
-    }
 }