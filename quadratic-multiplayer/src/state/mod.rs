--- conflicted
+++ resolved
@@ -8,10 +8,6 @@
 pub mod user;
 
 use std::collections::HashMap;
-<<<<<<< HEAD
-
-=======
->>>>>>> 60949362
 use tokio::sync::Mutex;
 use uuid::Uuid;
 
