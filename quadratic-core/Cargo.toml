--- conflicted
+++ resolved
@@ -82,9 +82,6 @@
 indexmap = { version = "2.0.2", features = ["serde"] }
 thiserror = "1.0.52"
 lazy_static = "1.4.0"
-<<<<<<< HEAD
-parquet = { version = "51.0.0", default-features = false, features = ["arrow", "arrow-array", "flate2", "snap"] }
-=======
 parquet = { version = "51.0.0", default-features = false, features = [
   "arrow",
   "arrow-array",
@@ -92,7 +89,6 @@
   "snap",
   "zstd",
 ] }
->>>>>>> 283edeb9
 bytes = "1.5.0"
 arrow-array = "51.0.0"
 arrow-schema = "51.0.0"
