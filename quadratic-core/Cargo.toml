--- conflicted
+++ resolved
@@ -92,10 +92,10 @@
 thiserror = "2.0.12"
 lazy_static = "1.4.0"
 parquet = { version = "=54.2.1", default-features = false, features = [
-    "arrow",
-    "arrow-array",
-    "flate2",
-    "snap",
+  "arrow",
+  "arrow-array",
+  "flate2",
+  "snap",
 ] }
 bytes = "1.5.0"
 arrow-array = "=54.2.1"
@@ -142,15 +142,13 @@
 harness = false
 required-features = ["function-timer"]
 
-<<<<<<< HEAD
-[profile.bench]
-debug = true
-=======
 [[bench]]
 name = "import_csv"
 harness = false
 required-features = ["function-timer"]
->>>>>>> 2de3029e
+
+[profile.bench]
+debug = true
 
 [package.metadata.wasm-pack.profile.release]
 wasm-opt = ['-Os', '-g'] # TODO: -g seems to fix the name mangling problem
