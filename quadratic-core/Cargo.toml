[package]
name = "quadratic-core"
version = "0.8.0"
authors = ["Andrew Farkas <andrew.farkas@quadratic.to>"]
edition = "2024"
description = "Infinite data grid with Python, JavaScript, and SQL built-in"
repository = "https://github.com/quadratichq/quadratic"
license-file = "LICENSE"

# See more keys and their definitions at https://doc.rust-lang.org/cargo/reference/manifest.html

[lib]
crate-type = ["cdylib", "rlib"]

[[bin]]
name = "docgen"
path = "src/bin/docgen.rs"

[[bin]]
name = "export_types"
path = "src/bin/export_types.rs"

[[bin]]
name = "generate_blank_current_file"
path = "src/bin/generate_blank_current_file.rs"

[[bin]]
name = "convert_grid_to_json"
path = "src/bin/convert_grid_to_json.rs"

[[bin]]
name = "upgrade_file"
path = "src/bin/upgrade_file.rs"

[features]
default = ["console_error_panic_hook", "js", "dbgjs"]
# "js" feature is disabled for testing (particularly WASI benchmarks)
js = [
  "js-sys",
  "serde-wasm-bindgen",
  "ts-rs",
  "wasm-bindgen",
  "wasm-bindgen-futures",
]
show-operations = []
show-first-sheet-operations = []
dbgjs = []
function-timer = ["function-timer/enabled"]

[dependencies]
anyhow = "1.0"
async-trait = "0.1.63"
futures = "0.3.25"
itertools = "0.14.0"
getrandom = { version = "0.3.1", features = ["wasm_js"] }
regex = "1.7"
rstar = "0.12.2"
serde = { version = "1.0", features = ["derive"] }
serde_json = "1.0"
serde_repr = "0.1"
smallvec = { version = "1.11.0", features = ["serde", "union"] }
strum = { version = "0.27.1", features = ["derive"] }
strum_macros = "0.27.1"
tabled = { version = "0.14.0", features = ["color"] }
pollster = "0.4.0"
unicode-case-mapping = "1.0.0"
uuid = { version = "1.13.1", features = ["serde", "v4", "rng-rand"] }
chrono = { version = "0.4", features = ["serde", "wasmbind"] }

# The `console_error_panic_hook` crate provides better debugging of panics by
# logging them with `console.error`. This is great for development, but requires
# all the `std::fmt` and `std::panicking` infrastructure, so isn't great for
# code size when deploying.
console_error_panic_hook = { version = "0.1.7", optional = true }

# JS dependencies that break the WASI build (which we need for benchmarks)
js-sys = { version = "0.3.60", optional = true }
serde-wasm-bindgen = { version = "0.6.0", optional = true }
ts-rs = { git = "https://github.com/quadratichq/ts-rs/", rev = "812c1a8", optional = true, features = [
  "uuid-impl",
  "smallvec-impl",
] }
wasm-bindgen = { version = "0.2.100", optional = true }
wasm-bindgen-futures = { version = "0.4.33", optional = true }
lexicon_fractional_index = "0.0.4-a1"
htmlescape = "0.3.1"
bigdecimal = { version = "0.4.7", features = ["serde"] }
csv = "1.3.0"
indexmap = { version = "2.8.0", features = ["serde"] }
thiserror = "2.0.12"
lazy_static = "1.4.0"
parquet = { version = "54.2.1", default-features = false, features = [
  "arrow",
  "arrow-array",
  "flate2",
  "snap",
] }
bytes = "1.5.0"
arrow-array = "54.2.1"
arrow-schema = "54.2.1"
arrow-buffer = "54.2.1"
arrow-data = "54.2.1"
half = "2.4.0"

# temporary fix until https://github.com/tafia/calamine/pull/506 merges
# calamine = { version = "0.27.0", features = ["dates"] }
calamine = { git = "https://github.com/prophittcorey/calamine", branch = "fix/zip-3.0", features = [
  "dates",
] }

bincode = { version = "2.0.0", features = ["serde"] }
flate2 = "1.0.30"
serde_with = "3.8.1"
dateparser = "0.2.1"
fancy-regex = "0.14.0"
csv-sniffer = "0.3.1"
function-timer = { path = "../quadratic-rust-shared/proc_macros/function-timer" }
<<<<<<< HEAD
quadratic-rust-shared = { path = "../quadratic-rust-shared", default-features = false, features = [
  "protobuf",
] }
prost = { version = "0.13.5", default-features = false }

[target.'cfg(not(target_family = "wasm"))'.dependencies]
quadratic-rust-shared = { path = "../quadratic-rust-shared", features = [
  "benchmark",
=======

[target.'cfg(not(target_family = "wasm"))'.dependencies]
quadratic-rust-shared = { path = "../quadratic-rust-shared", features = [
    "test",
>>>>>>> bacdd319
] }

[dev-dependencies]
criterion = { version = "0.5", default-features = false }
memory-stats = "1.2.0"
rand = "0.9.1"

[target.'cfg(not(target_family = "wasm"))'.dev-dependencies]
proptest = "1.2.0"
proptest-derive = "0.5.0"

[[bench]]
name = "grid_benchmark"
harness = false

[[bench]]
name = "import_excel"
harness = false
required-features = ["function-timer"]

[package.metadata.wasm-pack.profile.release]
wasm-opt = ['-Os', '-g'] # TODO: -g seems to fix the name mangling problem

[package.metadata.wasm-pack.profile.release.wasm-bindgen]
debug-js-glue = false
demangle-name-section = true
dwarf-debug-info = false

[package.metadata.wasm-pack.profile.dev]
wasm-opt = false

[package.metadata.wasm-pack.profile.dev.wasm-bindgen]
debug-js-glue = true
demangle-name-section = true
dwarf-debug-info = false

[package.metadata.wasm-pack.profile.profiling]
wasm-opt = ['-O0', '-g']

[package.metadata.wasm-pack.profile.profiling.wasm-bindgen]
debug-js-glue = false
demangle-name-section = true
dwarf-debug-info = true<|MERGE_RESOLUTION|>--- conflicted
+++ resolved
@@ -115,21 +115,10 @@
 fancy-regex = "0.14.0"
 csv-sniffer = "0.3.1"
 function-timer = { path = "../quadratic-rust-shared/proc_macros/function-timer" }
-<<<<<<< HEAD
-quadratic-rust-shared = { path = "../quadratic-rust-shared", default-features = false, features = [
-  "protobuf",
-] }
-prost = { version = "0.13.5", default-features = false }
 
 [target.'cfg(not(target_family = "wasm"))'.dependencies]
 quadratic-rust-shared = { path = "../quadratic-rust-shared", features = [
-  "benchmark",
-=======
-
-[target.'cfg(not(target_family = "wasm"))'.dependencies]
-quadratic-rust-shared = { path = "../quadratic-rust-shared", features = [
-    "test",
->>>>>>> bacdd319
+  "test",
 ] }
 
 [dev-dependencies]
