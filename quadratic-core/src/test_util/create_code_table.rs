--- conflicted
+++ resolved
@@ -77,18 +77,11 @@
     sheet_pos: SheetPos,
     data_table: DataTable,
 ) -> DataTable {
-<<<<<<< HEAD
-    let op = Operation::AddDataTableWithoutCellValue {
-        sheet_pos,
-        data_table,
-        index: None,
-=======
     let op = Operation::SetDataTable {
         sheet_pos,
         data_table: Some(data_table),
         index: usize::MAX,
         ignore_old_data_table: true,
->>>>>>> 010222b6
     };
     gc.start_user_ai_transaction(vec![op], None, TransactionName::Unknown, false);
     gc.data_table_at(sheet_pos).unwrap().clone()
