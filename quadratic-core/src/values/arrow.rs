--- conflicted
+++ resolved
@@ -56,14 +56,10 @@
         DataType::Timestamp(unit, extra) => arrow_timestamp_to_cell_value(array_data, unit, extra),
         // unsupported data type
         _ => {
-<<<<<<< HEAD
-            dbg!("Unhandled arrow type: {:?} => {:?}", data_type, array_data);
-=======
             dbgjs!(format!(
                 "Unhandled arrow type: {:?} => {:?}",
                 data_type, array_data
             ));
->>>>>>> cbb0b224
             Ok(vec![])
         }
     }
@@ -196,36 +192,6 @@
         values.extend(
             data.iter()
                 .map(|v| {
-<<<<<<< HEAD
-                    if let Some(nt) = NaiveTime::from_hms_opt(0, 0, 0) {
-                        let time_result = match time_unit {
-                            TimeUnit::Second => {
-                                nt.overflowing_add_signed(TimeDelta::seconds((*v).into())).0
-                            }
-                            TimeUnit::Millisecond => {
-                                nt.overflowing_add_signed(TimeDelta::milliseconds((*v).into()))
-                                    .0
-                            }
-                            TimeUnit::Microsecond => {
-                                nt.overflowing_add_signed(TimeDelta::microseconds((*v).into()))
-                                    .0
-                            }
-                            TimeUnit::Nanosecond => {
-                                nt.overflowing_add_signed(TimeDelta::nanoseconds((*v).into()))
-                                    .0
-                            }
-                        };
-
-                        Ok(CellValue::Time(time_result))
-                    } else {
-                        Err(anyhow::anyhow!("Invalid time"))
-                    }
-                })
-                .collect::<Result<Vec<CellValue>>>()?,
-        );
-    }
-
-=======
                     let nt = NaiveTime::MIN;
                     let time_result = match time_unit {
                         TimeUnit::Second => {
@@ -251,7 +217,6 @@
         );
     }
 
->>>>>>> cbb0b224
     Ok(values)
 }
 
