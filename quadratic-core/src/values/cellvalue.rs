use std::{fmt, str::FromStr};

use anyhow::{bail, Result};
use bigdecimal::{BigDecimal, Signed, ToPrimitive, Zero};
use chrono::{TimeZone, Utc};
use serde::{Deserialize, Serialize};

use super::{Duration, Instant, IsBlank};
use crate::{
    controller::operations::operation::Operation,
    grid::{
        formatting::CellFmtArray, CodeCellLanguage, NumericDecimals, NumericFormat,
        NumericFormatKind, Sheet,
    },
    CodeResult, Pos, RunError, RunLengthEncoding, SheetRect,
};

// todo: fill this out
const CURRENCY_SYMBOLS: &str = "$€£¥";
const PERCENTAGE_SYMBOL: char = '%';

#[derive(Serialize, Deserialize, Debug, Clone, PartialEq)]
pub struct CodeCellValue {
    pub language: CodeCellLanguage,
    pub code: String,
}

/// Non-array value in the formula language.
#[cfg_attr(test, derive(proptest_derive::Arbitrary))]
#[derive(Serialize, Deserialize, Debug, Default, Clone, PartialEq)]
// #[cfg_attr(feature = "js", derive(ts_rs::TS))]
#[serde(tag = "type", content = "value")]
#[serde(rename_all = "camelCase")]
pub enum CellValue {
    /// Blank cell, which contains nothing.
    #[default]
    Blank,
    /// Empty string.
    Text(String),
    /// Numeric value.
    #[cfg_attr(test, proptest(skip))]
    Number(BigDecimal),
    /// Logical value.
    Logical(bool),
    /// Instant in time.
    Instant(Instant),
    /// Duration of time.
    Duration(Duration),
    /// Error value.
    #[cfg_attr(test, proptest(skip))]
    Error(Box<RunError>),
    Html(String),
    #[cfg_attr(test, proptest(skip))]
    Code(CodeCellValue),
}
impl fmt::Display for CellValue {
    fn fmt(&self, f: &mut fmt::Formatter<'_>) -> fmt::Result {
        match self {
            CellValue::Blank => write!(f, ""),
            CellValue::Text(s) => write!(f, "{s}"),
            CellValue::Number(nd) => write!(f, "{nd}"),
            CellValue::Logical(true) => write!(f, "TRUE"),
            CellValue::Logical(false) => write!(f, "FALSE"),
            CellValue::Instant(i) => write!(f, "{i}"),
            CellValue::Duration(d) => write!(f, "{d}"),
            CellValue::Error(e) => write!(f, "{}", e.msg),
            CellValue::Html(s) => write!(f, "{}", s),
            CellValue::Code(code) => write!(f, "{:?}", code),
        }
    }
}
/// Implement `AsRef` so we can use `impl AsRef<CellValue>` to be generic over
/// `CellValue` and `&CellValue`.
impl AsRef<CellValue> for CellValue {
    fn as_ref(&self) -> &CellValue {
        self
    }
}

impl CellValue {
    /// Returns a human-friendly string describing the type of value.
    pub fn type_name(&self) -> &'static str {
        match self {
            CellValue::Blank => "blank",
            CellValue::Text(_) => "text",
            CellValue::Number(_) => "number",
            CellValue::Logical(_) => "logical",
            CellValue::Instant(_) => "time instant",
            CellValue::Duration(_) => "time duration",
            CellValue::Error(_) => "error",
            CellValue::Html(_) => "html",
            CellValue::Code(_) => "python",
        }
    }
    /// Returns a formula-source-code representation of the value.
    pub fn repr(&self) -> String {
        match self {
            CellValue::Blank => String::new(),
            CellValue::Text(s) => format!("{s:?}"),
            CellValue::Number(n) => n.to_string(),
            CellValue::Logical(true) => "TRUE".to_string(),
            CellValue::Logical(false) => "FALSE".to_string(),
            CellValue::Instant(_) => todo!("repr of Instant"),
            CellValue::Duration(_) => todo!("repr of Duration"),
            CellValue::Error(_) => "[error]".to_string(),
            CellValue::Html(s) => s.clone(),
            CellValue::Code(_) => todo!("repr of python"),
        }
    }

    fn add_commas(s: &str) -> String {
        s.as_bytes()
            .rchunks(3)
            .rev()
            .map(std::str::from_utf8)
            .collect::<Result<Vec<&str>, _>>()
            .unwrap()
            .join(",")
    }

    /// converts a BigDecimal to a String w/commas
    fn with_commas(bd: BigDecimal) -> String {
        let mut s = bd.to_string();
        let negative = s.starts_with('-');
        s = s.trim_start_matches('-').to_string();
        let n = if s.contains('.') {
            let mut parts = s.split('.');
            let left = parts.next().unwrap();
            let right = parts.next().unwrap();
            format!("{}.{}", CellValue::add_commas(left), right)
        } else {
            CellValue::add_commas(&s)
        };
        if negative {
            format!("-{}", n)
        } else {
            n
        }
    }

    pub fn to_display(
        &self,
        numeric_format: Option<NumericFormat>,
        numeric_decimals: Option<i16>,
        numeric_commas: Option<bool>,
    ) -> String {
        match self {
            CellValue::Blank => String::new(),
            CellValue::Text(s) => s.to_string(),
            CellValue::Html(s) => s.to_string(),
            CellValue::Number(n) => {
                let numeric_format = numeric_format.unwrap_or_default();
                let use_commas = numeric_commas.is_some_and(|c| c)
                    || (numeric_commas.is_none()
                        && numeric_format.kind == NumericFormatKind::Currency);
                let result: BigDecimal = if numeric_format.kind == NumericFormatKind::Percentage {
                    n * 100
                } else {
                    n.clone()
                };
                let mut number = if numeric_format.kind == NumericFormatKind::Exponential {
                    let num = result.to_f64().unwrap_or_default();
                    if let Some(decimals) = numeric_decimals {
                        format!("{:.precision$e}", num, precision = decimals as usize)
                    } else {
                        format!("{:.e}", num)
                    }
                } else if let Some(decimals) = numeric_decimals {
                    let scaled =
                        result.with_scale_round(decimals as i64, bigdecimal::RoundingMode::HalfUp);
                    if use_commas {
                        CellValue::with_commas(scaled)
                    } else {
                        scaled.to_string()
                    }
                } else if numeric_format.kind == NumericFormatKind::Percentage {
                    let s = result.to_string();
                    if s.contains('.') {
                        s.trim_end_matches('0').to_string()
                    } else {
                        s
                    }
                } else if use_commas {
                    CellValue::with_commas(result)
                } else {
                    result.to_string()
                };
                match numeric_format.kind {
                    NumericFormatKind::Currency => {
                        let mut currency = if n.is_negative() {
                            number = number.trim_start_matches('-').to_string();
                            String::from("-")
                        } else {
                            String::new()
                        };
                        if let Some(symbol) = numeric_format.symbol.as_ref() {
                            currency.push_str(&symbol.clone());
                        }
                        currency.push_str(&number);
                        currency
                    }
                    NumericFormatKind::Percentage => {
                        number.push('%');
                        number
                    }
                    NumericFormatKind::Number => number,
                    NumericFormatKind::Exponential => number,
                }
            }
            CellValue::Logical(true) => "true".to_string(),
            CellValue::Logical(false) => "false".to_string(),
            CellValue::Instant(_) => todo!("repr of Instant"),
            CellValue::Duration(_) => todo!("repr of Duration"),
            CellValue::Error(_) => "[error]".to_string(),

            // this should not render
            CellValue::Code(_) => String::new(),
        }
    }

    pub fn to_edit(&self) -> String {
        match self {
            CellValue::Blank => String::new(),
            CellValue::Text(s) => s.to_string(),
            CellValue::Html(_) => String::new(),
            CellValue::Number(n) => n.to_string(),
            CellValue::Logical(true) => "true".to_string(),
            CellValue::Logical(false) => "false".to_string(),
            CellValue::Instant(_) => todo!("repr of Instant"),
            CellValue::Duration(_) => todo!("repr of Duration"),
            CellValue::Error(_) => "[error]".to_string(),

            // this should not be editable
            CellValue::Code(_) => String::new(),
        }
    }

    pub fn unpack_percentage(s: &str) -> Option<BigDecimal> {
        if s.is_empty() {
            return None;
        }
        if let Some(number) = s.strip_suffix('%') {
            if let Ok(bd) = BigDecimal::from_str(number) {
                return Some(bd / 100.0);
            }
        }
        None
    }

    pub fn unpack_boolean(s: &str) -> Option<CellValue> {
        match s.to_ascii_lowercase().as_str() {
            "true" => Some(CellValue::Logical(true)),
            "false" => Some(CellValue::Logical(false)),
            _ => None,
        }
    }

    pub fn strip_percentage(value: &str) -> &str {
        value.strip_suffix(PERCENTAGE_SYMBOL).unwrap_or(value)
    }

    pub fn strip_commas(value: &str) -> String {
        value.to_string().replace(',', "")
    }

    pub fn unpack_currency(s: &str) -> Option<(String, BigDecimal)> {
        if s.is_empty() {
            return None;
        }

        for char in CURRENCY_SYMBOLS.chars() {
            if let Some(stripped) = s.strip_prefix(char) {
                let without_commas = CellValue::strip_commas(stripped);
                if let Ok(bd) = BigDecimal::from_str(&without_commas) {
                    return Some((char.to_string(), bd));
                }
            }
        }
        None
    }

    pub fn strip_currency(value: &str) -> &str {
        CURRENCY_SYMBOLS.chars().fold(value, |acc: &str, char| {
            acc.strip_prefix(char).unwrap_or(acc)
        })
    }

    pub fn is_blank_or_empty_string(&self) -> bool {
        self.is_blank() || *self == CellValue::Text(String::new())
    }
    /// Returns the contained error, if this is an error value.
    pub fn error(&self) -> Option<&RunError> {
        match self {
            CellValue::Error(e) => Some(e),
            _ => None,
        }
    }

    /// Coerces the value to a specific type; returns `None` if the conversion
    /// fails or the original value is `None`.
    pub fn coerce_nonblank<'a, T>(&'a self) -> Option<T>
    where
        &'a CellValue: TryInto<T>,
    {
        match self.is_blank() {
            true => None,
            false => self.try_into().ok(),
        }
    }

    /// Compares two values but propagates errors and returns `None` in the case
    /// of disparate types.
    pub fn partial_cmp(&self, other: &Self) -> CodeResult<Option<std::cmp::Ordering>> {
        Ok(Some(match (self, other) {
            (CellValue::Error(e), _) | (_, CellValue::Error(e)) => return Err((**e).clone()),

            (CellValue::Number(a), CellValue::Number(b)) => a.cmp(b),
            (CellValue::Text(a), CellValue::Text(b)) => {
                let a = a.to_ascii_uppercase();
                let b = b.to_ascii_uppercase();
                a.cmp(&b)
            }
            (CellValue::Logical(a), CellValue::Logical(b)) => a.cmp(b),
            (CellValue::Instant(a), CellValue::Instant(b)) => a.cmp(b),
            (CellValue::Duration(a), CellValue::Duration(b)) => a.cmp(b),
            (CellValue::Blank, CellValue::Blank) => std::cmp::Ordering::Equal,

            (CellValue::Number(_), _)
            | (CellValue::Text(_), _)
            | (CellValue::Logical(_), _)
            | (CellValue::Instant(_), _)
            | (CellValue::Duration(_), _)
            | (CellValue::Html(_), _)
            | (CellValue::Code(_), _)
            | (CellValue::Blank, _) => return Ok(None),
        }))
    }

    /// Compares two values using a total ordering that propagates errors and
    /// converts blanks to zeros.
    #[allow(clippy::should_implement_trait)]
    pub fn cmp(&self, other: &Self) -> CodeResult<std::cmp::Ordering> {
        fn type_id(v: &CellValue) -> u8 {
            // Sort order, based on the results of Excel's `SORT()` function.
            // The comparison operators are the same, except that blank coerces
            // to zero before comparison.
            match v {
                CellValue::Number(_) => 0,
                CellValue::Text(_) => 1,
                CellValue::Logical(_) => 2,
                CellValue::Error(_) => 3,
                CellValue::Instant(_) => 4,
                CellValue::Duration(_) => 5,
                CellValue::Blank => 6,
                CellValue::Html(_) => 7,
                CellValue::Code(_) => 8,
            }
        }

        let mut lhs = self;
        let mut rhs = other;
        let lhs_cell_value: CellValue;
        let rhs_cell_value: CellValue;
        if lhs.is_blank() {
            lhs_cell_value = CellValue::Number(BigDecimal::zero());
            lhs = &lhs_cell_value;
        }
        if rhs.is_blank() {
            rhs_cell_value = CellValue::Number(BigDecimal::zero());
            rhs = &rhs_cell_value;
        }

        Ok(lhs
            .partial_cmp(rhs)?
            .unwrap_or_else(|| type_id(lhs).cmp(&type_id(rhs))))
    }

    /// Returns whether `self == other` using `CellValue::cmp()`.
    pub fn eq(&self, other: &Self) -> CodeResult<bool> {
        Ok(self.cmp(other)? == std::cmp::Ordering::Equal)
    }
    /// Returns whether `self < other` using `CellValue::cmp()`.
    pub fn lt(&self, other: &Self) -> CodeResult<bool> {
        Ok(self.cmp(other)? == std::cmp::Ordering::Less)
    }
    /// Returns whether `self > other` using `CellValue::cmp()`.
    pub fn gt(&self, other: &Self) -> CodeResult<bool> {
        Ok(self.cmp(other)? == std::cmp::Ordering::Greater)
    }
    /// Returns whether `self <= other` using `CellValue::cmp()`.
    pub fn lte(&self, other: &Self) -> CodeResult<bool> {
        Ok(matches!(
            self.cmp(other)?,
            std::cmp::Ordering::Less | std::cmp::Ordering::Equal,
        ))
    }
    /// Returns whether `self >= other` using `CellValue::cmp()`.
    pub fn gte(&self, other: &Self) -> CodeResult<bool> {
        Ok(matches!(
            self.cmp(other)?,
            std::cmp::Ordering::Greater | std::cmp::Ordering::Equal,
        ))
    }

    /// Generic conversion from &str to CellValue
    /// This would normally be an implementation of FromStr, but we are holding
    /// off as we want formatting to happen with conversions in most places
    pub fn to_cell_value(value: &str) -> CellValue {
        // check for number
        let parsed = CellValue::strip_percentage(CellValue::strip_currency(value)).trim();
        let without_commas = CellValue::strip_commas(parsed);
        let number = BigDecimal::from_str(&without_commas);

        let is_true = value.eq_ignore_ascii_case("true");
        let is_false = value.eq_ignore_ascii_case("false");
        let is_bool = is_true || is_false;

        match (number, is_bool) {
            (Ok(number), false) => CellValue::Number(number),
            (_, true) => CellValue::Logical(is_true),
            _ => CellValue::Text(String::from(value)),
        }
    }

<<<<<<< HEAD
    /// Convert stringified values and types from JS to CellValue
    ///
    /// `value` is the stringified value
    /// `js_type` is the stringified CelLValue type
    pub fn from_js(
        value: &String,
        js_type: &String,
        pos: Pos,
        sheet: &mut Sheet,
    ) -> Result<(CellValue, Vec<Operation>)> {
        let mut ops = vec![];
        let sheet_rect = SheetRect::single_pos(pos, sheet.id);

        let value = match js_type.as_str() {
            "text" => {
                let is_html = value.to_lowercase().starts_with("<html>")
                    || value.to_lowercase().starts_with("<div>");

                match is_html {
                    true => CellValue::Html(value.to_string()),
                    false => CellValue::Text(value.to_string()),
                }
            }
            "number" => {
                if let Some((currency, number)) = CellValue::unpack_currency(value) {
                    let numeric_format = NumericFormat {
                        kind: NumericFormatKind::Currency,
                        symbol: Some(currency),
                    };
                    sheet.set_formatting_value::<NumericFormat>(pos, Some(numeric_format.clone()));

                    ops.push(Operation::SetCellFormats {
                        sheet_rect,
                        attr: CellFmtArray::NumericFormat(RunLengthEncoding::repeat(
                            Some(numeric_format),
                            1,
                        )),
                    });

                    // only change decimals if it hasn't already been set
                    if sheet.get_formatting_value::<NumericDecimals>(pos).is_none() {
                        sheet.set_formatting_value::<NumericDecimals>(pos, Some(2));
                        ops.push(Operation::SetCellFormats {
                            sheet_rect,
                            attr: CellFmtArray::NumericDecimals(RunLengthEncoding::repeat(
                                Some(2),
                                1,
                            )),
                        });
                    }

                    CellValue::Number(number)
                } else if let Ok(number) = BigDecimal::from_str(value) {
                    CellValue::Number(number)
                } else if let Some(number) = CellValue::unpack_percentage(value) {
                    let numeric_format = NumericFormat {
                        kind: NumericFormatKind::Percentage,
                        symbol: None,
                    };
                    sheet.set_formatting_value::<NumericFormat>(pos, Some(numeric_format.clone()));
                    ops.push(Operation::SetCellFormats {
                        sheet_rect,
                        attr: CellFmtArray::NumericFormat(RunLengthEncoding::repeat(
                            Some(numeric_format),
                            1,
                        )),
                    });

                    CellValue::Number(number)
                } else {
                    bail!("Could not parse number: {}", value);
                }
            }
            "logical" => {
                let is_true = value.eq_ignore_ascii_case("true");
                CellValue::Logical(is_true)
            }
            "instant" => {
                let parsed: i64 = value.parse()?;
                let timestamp = Utc.timestamp_opt(parsed, 0).unwrap();
                CellValue::Text(timestamp.format("%Y-%m-%d %H:%M:%S").to_string())
            }
            "duration" => CellValue::Text("not implemented".into()),
            _ => CellValue::Text(value.into()),
        };

        Ok((value, ops))
=======
    // todo: this needs to be reworked under the new paradigm
    // compare to operations/cell_value.rs, which has a very similar functions, except for the decimal check (which requires Sheet access)
    /// Converts a string to a CellValue, updates number formatting, and returns reverse Ops
    pub fn from_string(s: &String, pos: Pos, sheet: &mut Sheet) -> (CellValue, Vec<Operation>) {
        let mut ops: Vec<Operation> = vec![];
        let value: CellValue;
        let sheet_rect = SheetRect::single_pos(pos, sheet.id);

        // check for currency
        if let Some((currency, number)) = CellValue::unpack_currency(&CellValue::strip_commas(s)) {
            value = CellValue::Number(number);
            let numeric_format = NumericFormat {
                kind: NumericFormatKind::Currency,
                symbol: Some(currency),
            };
            sheet.set_formatting_value::<NumericFormat>(pos, Some(numeric_format.clone()));

            ops.push(Operation::SetCellFormats {
                sheet_rect,
                attr: CellFmtArray::NumericFormat(RunLengthEncoding::repeat(
                    Some(numeric_format),
                    1,
                )),
            });

            // only change decimals if it hasn't already been set
            if sheet.get_formatting_value::<NumericDecimals>(pos).is_none() {
                sheet.set_formatting_value::<NumericDecimals>(pos, Some(2));
                ops.push(Operation::SetCellFormats {
                    sheet_rect,
                    attr: CellFmtArray::NumericDecimals(RunLengthEncoding::repeat(Some(2), 1)),
                });
            }

            if s.contains(',') {
                ops.push(Operation::SetCellFormats {
                    sheet_rect,
                    attr: CellFmtArray::NumericCommas(RunLengthEncoding::repeat(Some(true), 1)),
                });
            }
        } else if let Ok(bd) = BigDecimal::from_str(&CellValue::strip_commas(s)) {
            if s.contains(',') {
                ops.push(Operation::SetCellFormats {
                    sheet_rect,
                    attr: CellFmtArray::NumericCommas(RunLengthEncoding::repeat(Some(true), 1)),
                });
            }
            value = CellValue::Number(bd);
        } else if let Some(percent) = CellValue::unpack_percentage(&CellValue::strip_commas(s)) {
            value = CellValue::Number(percent);
            let numeric_format = NumericFormat {
                kind: NumericFormatKind::Percentage,
                symbol: None,
            };
            sheet.set_formatting_value::<NumericFormat>(pos, Some(numeric_format.clone()));
            ops.push(Operation::SetCellFormats {
                sheet_rect,
                attr: CellFmtArray::NumericFormat(RunLengthEncoding::repeat(
                    Some(numeric_format),
                    1,
                )),
            });
            // note: for percentages, we don't automatically enable commas on conversion
        } else if s.to_lowercase().starts_with("<html>") || s.to_lowercase().starts_with("<div>") {
            // todo: probably use a crate here to detect html
            value = CellValue::Html(s.to_string());
        } else if let Some(boolean) = CellValue::unpack_boolean(s) {
            value = boolean;
        } else {
            value = CellValue::Text(s.to_string());
        }
        (value, ops)
>>>>>>> 4a6e33b7
    }

    pub fn is_html(&self) -> bool {
        matches!(self, CellValue::Html(_))
    }
}

#[cfg(test)]
mod test {
    use std::str::FromStr;

    use bigdecimal::BigDecimal;

    use crate::{
        grid::{NumericFormat, NumericFormatKind},
        CellValue,
    };

    #[test]
    fn test_cell_value_to_display_text() {
        let cv = CellValue::Text(String::from("hello"));
        assert_eq!(cv.to_display(None, None, None), String::from("hello"));
    }

    #[test]
    fn test_cell_value_to_display_currency() {
        let cv = CellValue::Number(BigDecimal::from_str("123123.1233").unwrap());
        assert_eq!(
            cv.to_display(
                Some(NumericFormat {
                    kind: NumericFormatKind::Currency,
                    symbol: Some(String::from("$")),
                }),
                Some(2),
                None
            ),
            String::from("$123,123.12")
        );
        assert_eq!(
            cv.to_display(
                Some(NumericFormat {
                    kind: NumericFormatKind::Currency,
                    symbol: Some(String::from("$")),
                }),
                Some(2),
                Some(false)
            ),
            String::from("$123123.12")
        );

        let cv = CellValue::Number(BigDecimal::from_str("-123123.1233").unwrap());
        assert_eq!(
            cv.to_display(
                Some(NumericFormat {
                    kind: NumericFormatKind::Currency,
                    symbol: Some(String::from("$")),
                }),
                Some(2),
                None
            ),
            String::from("-$123,123.12")
        );
        assert_eq!(
            cv.to_display(
                Some(NumericFormat {
                    kind: NumericFormatKind::Currency,
                    symbol: Some(String::from("$")),
                }),
                Some(2),
                Some(true)
            ),
            String::from("-$123,123.12")
        );
        assert_eq!(
            cv.to_display(
                Some(NumericFormat {
                    kind: NumericFormatKind::Currency,
                    symbol: Some(String::from("$")),
                }),
                Some(2),
                Some(false)
            ),
            String::from("-$123123.12")
        );

        let cv = CellValue::Number(BigDecimal::from_str("123.1255").unwrap());
        assert_eq!(
            cv.to_display(
                Some(NumericFormat {
                    kind: NumericFormatKind::Currency,
                    symbol: Some(String::from("$")),
                }),
                Some(2),
                None
            ),
            String::from("$123.13")
        );

        let cv = CellValue::Number(BigDecimal::from_str("123.0").unwrap());
        assert_eq!(
            cv.to_display(
                Some(NumericFormat {
                    kind: NumericFormatKind::Currency,
                    symbol: Some(String::from("$")),
                }),
                Some(2),
                None
            ),
            String::from("$123.00")
        );
    }

    #[test]
    fn test_cell_value_to_display_percentage() {
        let cv = CellValue::Number(BigDecimal::from_str("0.015").unwrap());
        assert_eq!(
            cv.to_display(
                Some(NumericFormat {
                    kind: NumericFormatKind::Percentage,
                    symbol: None,
                }),
                None,
                None,
            ),
            String::from("1.5%")
        );

        let cv = CellValue::Number(BigDecimal::from_str("0.9912239").unwrap());
        assert_eq!(
            cv.to_display(
                Some(NumericFormat {
                    kind: NumericFormatKind::Percentage,
                    symbol: None,
                }),
                Some(4),
                Some(false),
            ),
            String::from("99.1224%")
        );

        let cv = CellValue::Number(BigDecimal::from_str("1231123123.9912239").unwrap());
        assert_eq!(
            cv.to_display(
                Some(NumericFormat {
                    kind: NumericFormatKind::Percentage,
                    symbol: None,
                }),
                Some(4),
                Some(true),
            ),
            String::from("123,112,312,399.1224%")
        );
    }

    #[test]
    fn test_unpack_percentage() {
        let value = String::from("1238.12232%");
        assert_eq!(
            CellValue::unpack_percentage(&value),
            Some(BigDecimal::from_str("12.3812232").unwrap()),
        );
    }

    #[test]
    fn test_unpack_currency() {
        let value = String::from("$123.123");
        assert_eq!(
            CellValue::unpack_currency(&value),
            Some((String::from("$"), BigDecimal::from_str("123.123").unwrap()))
        );

        let value = String::from("test");
        assert_eq!(CellValue::unpack_currency(&value), None);

        let value = String::from("$123$123");
        assert_eq!(CellValue::unpack_currency(&value), None);

        let value = String::from("$123.123abc");
        assert_eq!(CellValue::unpack_currency(&value), None);
    }

    #[test]
    fn test_exponential_display() {
        let value = CellValue::Number(BigDecimal::from_str("98172937192739718923.12312").unwrap());
        assert_eq!(
            value.to_display(
                Some(NumericFormat {
                    kind: NumericFormatKind::Exponential,
                    symbol: None
                }),
                None,
                None
            ),
            "9.817293719273972e19"
        );
        assert_eq!(
            value.to_display(
                Some(NumericFormat {
                    kind: NumericFormatKind::Exponential,
                    symbol: None
                }),
                Some(2),
                None
            ),
            "9.82e19"
        );
    }

    #[test]
    fn test_with_commas() {
        let value = BigDecimal::from_str("123123123");
        assert_eq!(CellValue::with_commas(value.unwrap()), "123,123,123");

        let value = BigDecimal::from_str("123123123.123456");
        assert_eq!(CellValue::with_commas(value.unwrap()), "123,123,123.123456");

        let value = BigDecimal::from_str("-123123123.123456");
        assert_eq!(
            CellValue::with_commas(value.unwrap()),
            "-123,123,123.123456"
        );
    }
}<|MERGE_RESOLUTION|>--- conflicted
+++ resolved
@@ -422,7 +422,6 @@
         }
     }
 
-<<<<<<< HEAD
     /// Convert stringified values and types from JS to CellValue
     ///
     /// `value` is the stringified value
@@ -510,80 +509,6 @@
         };
 
         Ok((value, ops))
-=======
-    // todo: this needs to be reworked under the new paradigm
-    // compare to operations/cell_value.rs, which has a very similar functions, except for the decimal check (which requires Sheet access)
-    /// Converts a string to a CellValue, updates number formatting, and returns reverse Ops
-    pub fn from_string(s: &String, pos: Pos, sheet: &mut Sheet) -> (CellValue, Vec<Operation>) {
-        let mut ops: Vec<Operation> = vec![];
-        let value: CellValue;
-        let sheet_rect = SheetRect::single_pos(pos, sheet.id);
-
-        // check for currency
-        if let Some((currency, number)) = CellValue::unpack_currency(&CellValue::strip_commas(s)) {
-            value = CellValue::Number(number);
-            let numeric_format = NumericFormat {
-                kind: NumericFormatKind::Currency,
-                symbol: Some(currency),
-            };
-            sheet.set_formatting_value::<NumericFormat>(pos, Some(numeric_format.clone()));
-
-            ops.push(Operation::SetCellFormats {
-                sheet_rect,
-                attr: CellFmtArray::NumericFormat(RunLengthEncoding::repeat(
-                    Some(numeric_format),
-                    1,
-                )),
-            });
-
-            // only change decimals if it hasn't already been set
-            if sheet.get_formatting_value::<NumericDecimals>(pos).is_none() {
-                sheet.set_formatting_value::<NumericDecimals>(pos, Some(2));
-                ops.push(Operation::SetCellFormats {
-                    sheet_rect,
-                    attr: CellFmtArray::NumericDecimals(RunLengthEncoding::repeat(Some(2), 1)),
-                });
-            }
-
-            if s.contains(',') {
-                ops.push(Operation::SetCellFormats {
-                    sheet_rect,
-                    attr: CellFmtArray::NumericCommas(RunLengthEncoding::repeat(Some(true), 1)),
-                });
-            }
-        } else if let Ok(bd) = BigDecimal::from_str(&CellValue::strip_commas(s)) {
-            if s.contains(',') {
-                ops.push(Operation::SetCellFormats {
-                    sheet_rect,
-                    attr: CellFmtArray::NumericCommas(RunLengthEncoding::repeat(Some(true), 1)),
-                });
-            }
-            value = CellValue::Number(bd);
-        } else if let Some(percent) = CellValue::unpack_percentage(&CellValue::strip_commas(s)) {
-            value = CellValue::Number(percent);
-            let numeric_format = NumericFormat {
-                kind: NumericFormatKind::Percentage,
-                symbol: None,
-            };
-            sheet.set_formatting_value::<NumericFormat>(pos, Some(numeric_format.clone()));
-            ops.push(Operation::SetCellFormats {
-                sheet_rect,
-                attr: CellFmtArray::NumericFormat(RunLengthEncoding::repeat(
-                    Some(numeric_format),
-                    1,
-                )),
-            });
-            // note: for percentages, we don't automatically enable commas on conversion
-        } else if s.to_lowercase().starts_with("<html>") || s.to_lowercase().starts_with("<div>") {
-            // todo: probably use a crate here to detect html
-            value = CellValue::Html(s.to_string());
-        } else if let Some(boolean) = CellValue::unpack_boolean(s) {
-            value = boolean;
-        } else {
-            value = CellValue::Text(s.to_string());
-        }
-        (value, ops)
->>>>>>> 4a6e33b7
     }
 
     pub fn is_html(&self) -> bool {
