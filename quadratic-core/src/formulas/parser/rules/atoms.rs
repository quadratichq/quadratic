use super::*;

/// Matches a string literal.
#[derive(Debug, Copy, Clone)]
pub struct StringLiteral;
impl_display!(for StringLiteral, "string literal");
impl SyntaxRule for StringLiteral {
    type Output = String;

    fn prefix_matches(&self, mut p: Parser<'_>) -> bool {
        p.next() == Some(Token::StringLiteral)
    }
    fn consume_match(&self, p: &mut Parser<'_>) -> CodeResult<Self::Output> {
        if p.next() != Some(Token::StringLiteral) {
            return p.expected(self);
        }
        crate::formulas::parse_string_literal(p.token_str())
            .ok_or_else(|| internal_error_value!("error in string literal parsing"))
    }
}

/// Matches an numeric literal.
#[derive(Debug, Copy, Clone)]
pub struct NumericLiteral;
impl_display!(for NumericLiteral, "numeric literal, such as '42' or '6.022e23'");
impl SyntaxRule for NumericLiteral {
    type Output = AstNode;

    fn prefix_matches(&self, mut p: Parser<'_>) -> bool {
        p.next() == Some(Token::NumericLiteral)
    }
    fn consume_match(&self, p: &mut Parser<'_>) -> CodeResult<Self::Output> {
        match p.next() {
            Some(Token::NumericLiteral) => {
                let Ok(n) = p.token_str().parse::<f64>() else {
                    return Err(ErrorMsg::BadNumber.with_span(p.span()));
                };
                Ok(AstNode {
                    span: p.span(),
                    inner: ast::AstNodeContents::Number(n),
                })
            }
            _ => p.expected(self),
        }
    }
}

/// Maches an optional sheet reference prefix to a cell reference or cell range
/// reference.
#[derive(Debug, Copy, Clone)]
pub struct SheetRefPrefix;
impl_display!(for SheetRefPrefix, "sheet reference, such as 'MySheet!' or '\"Sheet 2\"!'");
impl SyntaxRule for SheetRefPrefix {
    type Output = String;

    fn prefix_matches(&self, mut p: Parser<'_>) -> bool {
        match p.next() {
            Some(Token::UnquotedSheetReference) => true,
            Some(Token::StringLiteral) => p.peek_next() == Some(Token::SheetRefOp),
            _ => false,
        }
    }

    fn consume_match(&self, p: &mut Parser<'_>) -> CodeResult<Self::Output> {
        match p.peek_next() {
            Some(Token::StringLiteral) => {
                let name = p.parse(StringLiteral)?;
                p.parse(Token::SheetRefOp)?;
                Ok(name)
            }
            Some(Token::UnquotedSheetReference) => {
                p.next();
                let name_without_bang = p.token_str().strip_suffix('!').ok_or_else(|| {
                    ErrorMsg::InternalError("expected '!' in unquoted sheet reference".into())
                })?;
                Ok(name_without_bang.trim().to_string())
            }
            _ => p.expected(self),
        }
    }
}

/// Matches a single cell reference.
#[derive(Debug, Copy, Clone)]
pub struct CellReference;
impl_display!(for CellReference, "cell reference, such as 'A6' or '$ZB$3'");
impl SyntaxRule for CellReference {
    type Output = Spanned<CellRef>;

    fn prefix_matches(&self, mut p: Parser<'_>) -> bool {
        match p.next() {
            Some(Token::CellRef | Token::UnquotedSheetReference) => true,
            Some(Token::StringLiteral) => p.peek_next() == Some(Token::SheetRefOp),
            _ => false,
        }
    }
    fn consume_match(&self, p: &mut Parser<'_>) -> CodeResult<Self::Output> {
        let start_span = p.peek_next_span();

<<<<<<< HEAD
        let sheet_name = match p.peek_next() {
            Some(Token::StringLiteral) => {
                let name = p.parse(StringLiteral)?;
                p.parse(Token::SheetRefOp)?;
                Some(name)
            }
            Some(Token::UnquotedSheetReference) => {
                p.next();
                p.token_str()
                    .strip_suffix('!')
                    .map(|s| s.trim().to_string())
            }
            _ => None,
        };
=======
        let sheet_name = p.try_parse(SheetRefPrefix).transpose()?;
>>>>>>> 07df3ada

        p.next();
        let Some(mut cell_ref) = CellRef::parse_a1(p.token_str(), p.pos) else {
            return Err(ErrorMsg::BadCellReference.with_span(p.span()));
        };
        cell_ref.sheet = sheet_name;
<<<<<<< HEAD
        Ok(AstNode {
            span: Span::merge(start_span, p.span()),
            inner: ast::AstNodeContents::CellRef(cell_ref),
=======
        Ok(Spanned {
            span: Span::merge(start_span, p.span()),
            inner: cell_ref,
>>>>>>> 07df3ada
        })
    }
}

/// Matches a single cell reference or a cell range reference on its own, not as
/// part of an expression.
#[derive(Debug, Copy, Clone)]
pub struct CellRangeReference;
impl_display!(for CellRangeReference, "cell range reference, such as 'A6:D10' or '$ZB$3'");
impl SyntaxRule for CellRangeReference {
    type Output = Spanned<RangeRef>;

    fn prefix_matches(&self, p: Parser<'_>) -> bool {
        CellReference.prefix_matches(p)
    }
    fn consume_match(&self, p: &mut Parser<'_>) -> CodeResult<Self::Output> {
<<<<<<< HEAD
        p.next();
        let Some(pos) = CellRef::parse_a1(p.token_str(), p.pos) else {
            return Err(ErrorMsg::BadCellReference.with_span(p.span()));
        };
        let span = p.span();

        // Check for a range reference.
        if p.try_parse(Token::CellRangeOp).is_some() {
            let start = pos.clone();
            p.next();
            if let Some(end) = CellRef::parse_a1(p.token_str(), p.pos) {
                return Ok(Spanned {
                    span: Span::merge(span, p.span()),
                    inner: RangeRef::CellRange { start, end },
                });
            }
            p.prev();
            p.prev();
        }

        Ok(Spanned {
            span,
            inner: RangeRef::Cell { pos },
        })
=======
        let pos1 = p.parse(CellReference)?;

        // Check for a range reference.
        if p.try_parse(Token::CellRangeOp).is_some() {
            let pos2 = p.parse(CellReference)?;
            Ok(Spanned::merge(pos1, pos2, |start, end| {
                RangeRef::CellRange { start, end }
            }))
        } else {
            Ok(pos1.map(|pos| RangeRef::Cell { pos }))
        }
>>>>>>> 07df3ada
    }
}

#[derive(Debug, Copy, Clone)]
pub struct BoolExpression;
impl_display!(for BoolExpression, "boolean, either 'TRUE' or 'FALSE'");
impl SyntaxRule for BoolExpression {
    type Output = AstNode;

    fn prefix_matches(&self, mut p: Parser<'_>) -> bool {
        matches!(p.next(), Some(Token::False | Token::True))
    }

    fn consume_match(&self, p: &mut Parser<'_>) -> CodeResult<Self::Output> {
        let b = match p.next() {
            Some(Token::False) => false,
            Some(Token::True) => true,
            _ => p.expected(self)?,
        };
        Ok(AstNode {
            span: p.span(),
            inner: ast::AstNodeContents::Bool(b),
        })
    }
}<|MERGE_RESOLUTION|>--- conflicted
+++ resolved
@@ -97,39 +97,16 @@
     fn consume_match(&self, p: &mut Parser<'_>) -> CodeResult<Self::Output> {
         let start_span = p.peek_next_span();
 
-<<<<<<< HEAD
-        let sheet_name = match p.peek_next() {
-            Some(Token::StringLiteral) => {
-                let name = p.parse(StringLiteral)?;
-                p.parse(Token::SheetRefOp)?;
-                Some(name)
-            }
-            Some(Token::UnquotedSheetReference) => {
-                p.next();
-                p.token_str()
-                    .strip_suffix('!')
-                    .map(|s| s.trim().to_string())
-            }
-            _ => None,
-        };
-=======
         let sheet_name = p.try_parse(SheetRefPrefix).transpose()?;
->>>>>>> 07df3ada
 
         p.next();
         let Some(mut cell_ref) = CellRef::parse_a1(p.token_str(), p.pos) else {
             return Err(ErrorMsg::BadCellReference.with_span(p.span()));
         };
         cell_ref.sheet = sheet_name;
-<<<<<<< HEAD
-        Ok(AstNode {
-            span: Span::merge(start_span, p.span()),
-            inner: ast::AstNodeContents::CellRef(cell_ref),
-=======
         Ok(Spanned {
             span: Span::merge(start_span, p.span()),
             inner: cell_ref,
->>>>>>> 07df3ada
         })
     }
 }
@@ -146,32 +123,6 @@
         CellReference.prefix_matches(p)
     }
     fn consume_match(&self, p: &mut Parser<'_>) -> CodeResult<Self::Output> {
-<<<<<<< HEAD
-        p.next();
-        let Some(pos) = CellRef::parse_a1(p.token_str(), p.pos) else {
-            return Err(ErrorMsg::BadCellReference.with_span(p.span()));
-        };
-        let span = p.span();
-
-        // Check for a range reference.
-        if p.try_parse(Token::CellRangeOp).is_some() {
-            let start = pos.clone();
-            p.next();
-            if let Some(end) = CellRef::parse_a1(p.token_str(), p.pos) {
-                return Ok(Spanned {
-                    span: Span::merge(span, p.span()),
-                    inner: RangeRef::CellRange { start, end },
-                });
-            }
-            p.prev();
-            p.prev();
-        }
-
-        Ok(Spanned {
-            span,
-            inner: RangeRef::Cell { pos },
-        })
-=======
         let pos1 = p.parse(CellReference)?;
 
         // Check for a range reference.
@@ -183,7 +134,6 @@
         } else {
             Ok(pos1.map(|pos| RangeRef::Cell { pos }))
         }
->>>>>>> 07df3ada
     }
 }
 
