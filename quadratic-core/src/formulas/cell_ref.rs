--- conflicted
+++ resolved
@@ -118,14 +118,6 @@
         if let Some((sheet_name_str, rest)) = s.split_once('!') {
             s = rest;
             if sheet_name_str.starts_with(['\'', '"']) {
-<<<<<<< HEAD
-                sheet = crate::formulas::parse_string_literal(sheet_name_str);
-            } else {
-                sheet = Some(sheet_name_str.to_string());
-            }
-        }
-
-=======
                 sheet = crate::formulas::parse_string_literal(sheet_name_str.trim());
             } else {
                 sheet = Some(sheet_name_str.trim().to_string());
@@ -134,7 +126,6 @@
 
         s = s.trim();
 
->>>>>>> 07df3ada
         lazy_static! {
             /// ^(\$?)(n?[A-Z]+)(\$?)(n?)(\d+)$
             /// ^                             $     match full string
@@ -251,8 +242,6 @@
         let row = self.resolve_from(base);
         format!("{}{row}", self.prefix())
     }
-<<<<<<< HEAD
-=======
 
     /// Returns whether the coordinate is relative (i.e., no '$' prefix).
     #[cfg(test)]
@@ -262,7 +251,6 @@
             CellRefCoord::Absolute(_) => false,
         }
     }
->>>>>>> 07df3ada
 }
 
 #[cfg(test)]
@@ -271,15 +259,6 @@
 
     #[test]
     fn test_a1_parsing() {
-<<<<<<< HEAD
-        for col in ["A", "B", "C", "AE", "QR", "nA", "nB", "nQR"] {
-            for row in ["n99", "n42", "n2", "n1", "0", "1", "2", "42", "99"] {
-                let s = format!("{col}{row}");
-                let pos = CellRef::parse_a1(&s, crate::Pos::ORIGIN)
-                    .expect("invalid cell reference")
-                    .resolve_from(crate::Pos::ORIGIN);
-                assert_eq!(s, pos.a1_string());
-=======
         // Resolve from some random base position.
         let base_pos = pos![E8];
 
@@ -296,7 +275,6 @@
                         assert_eq!(format!("{col}{row}"), pos.a1_string());
                     }
                 }
->>>>>>> 07df3ada
             }
         }
     }
@@ -322,4 +300,44 @@
             })
         );
     }
+}
+
+#[cfg(test)]
+mod tests {
+    use super::*;
+
+    #[test]
+    fn test_a1_parsing() {
+        for col in ["A", "B", "C", "AE", "QR", "nA", "nB", "nQR"] {
+            for row in ["n99", "n42", "n2", "n1", "0", "1", "2", "42", "99"] {
+                let s = format!("{col}{row}");
+                let pos = CellRef::parse_a1(&s, crate::Pos::ORIGIN)
+                    .expect("invalid cell reference")
+                    .resolve_from(crate::Pos::ORIGIN);
+                assert_eq!(s, pos.a1_string());
+            }
+        }
+    }
+
+    #[test]
+    fn test_a1_sheet_parsing() {
+        let pos = CellRef::parse_a1("'Sheet 2'!A0", crate::Pos::ORIGIN);
+        assert_eq!(
+            pos,
+            Some(CellRef {
+                sheet: Some("Sheet 2".to_string()),
+                x: CellRefCoord::Relative(0),
+                y: CellRefCoord::Relative(0),
+            })
+        );
+        let pos = CellRef::parse_a1("\"Sheet 2\"!A0", crate::Pos::ORIGIN);
+        assert_eq!(
+            pos,
+            Some(CellRef {
+                sheet: Some("Sheet 2".to_string()),
+                x: CellRefCoord::Relative(0),
+                y: CellRefCoord::Relative(0),
+            })
+        );
+    }
 }