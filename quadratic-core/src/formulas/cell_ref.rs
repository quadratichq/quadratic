//! Cell references and ranges.
//!
//! TODO: We may want to refactor to replace the sheet_name with SheetId. We'll
//! have to convert back when displaying, but this will ensure that the Sheet
//! always stays properly referenced. We will also need to convert back for
//! non-Quadratic clipboard operations.

use std::fmt;
use std::str::FromStr;

use lazy_static::lazy_static;
use regex::Regex;
use serde::{Deserialize, Serialize};
use ts_rs::TS;

use crate::formulas::{escape_string, parse_sheet_name};
use crate::{Pos, UNBOUNDED};

// pub const UNBOUNDED_CELL_REF: i64 = i64::MAX;
pub const UNBOUNDED_CELL_REF: i64 = 9999;

/// A reference to a cell or a range of cells.
///
/// TODO: replace with `CellRangeRef`
#[derive(Serialize, Deserialize, Debug, Clone, PartialEq, Eq, Hash, TS)]
#[serde(tag = "type")]
pub enum RangeRef {
    // this is not yet used...
    RowRange {
        start: CellRefCoord,
        end: CellRefCoord,
        sheet: Option<String>,
    },
    // this is not yet used...
    ColRange {
        start: CellRefCoord,
        end: CellRefCoord,
        sheet: Option<String>,
    },
    CellRange {
        start: CellRef,
        end: CellRef,
    },
    Cell {
        pos: CellRef,
    },
}
impl fmt::Display for RangeRef {
    fn fmt(&self, f: &mut fmt::Formatter<'_>) -> fmt::Result {
        match self {
            RangeRef::RowRange { start, end, .. } => write!(f, "R{start}:R{end}"),
            RangeRef::ColRange { start, end, .. } => write!(f, "C{start}:C{end}"),
            RangeRef::CellRange { start, end } => write!(f, "{start}:{end}"),
            RangeRef::Cell { pos } => write!(f, "{pos}"),
        }
    }
}
impl From<CellRef> for RangeRef {
    fn from(pos: CellRef) -> Self {
        RangeRef::Cell { pos }
    }
}
impl RangeRef {
    /// Returns the human-friendly string representing this range reference in
    /// A1-style notation.
    pub fn a1_string(self, base: Pos) -> String {
        match self {
            RangeRef::RowRange { start, end, .. } => {
                format!("{}:{}", start.row_string(base.y), end.row_string(base.y))
            }
            RangeRef::ColRange { start, end, .. } => {
                format!("{}:{}", start.col_string(base.x), end.col_string(base.x))
            }
            RangeRef::CellRange { start, end } => {
                format!("{}:{}", start.a1_string(base), end.a1_string(base))
            }
            RangeRef::Cell { pos } => pos.a1_string(base),
        }
    }
}

/// A reference to a single cell.
///
/// TODO: change this struct's relative/absolute distinction to match
/// `CellRefRangeEnd`
#[derive(Serialize, Deserialize, Debug, Clone, PartialEq, Eq, Hash, TS)]
pub struct CellRef {
    pub sheet: Option<String>,
    pub x: CellRefCoord,
    pub y: CellRefCoord,
}
impl fmt::Display for CellRef {
    fn fmt(&self, f: &mut fmt::Formatter<'_>) -> fmt::Result {
        let Self { sheet, x, y } = self;
        if let Some(sheet) = sheet {
            write!(f, "{}!", escape_string(sheet))?;
        }

        write!(f, "R{y}C{x}")
    }
}

impl FromStr for CellRef {
    type Err = ();

    fn from_str(s: &str) -> Result<Self, Self::Err> {
        let (maybe_sheet, rest) = parse_sheet_name(s);

        lazy_static! {
            pub static ref CELL_REFERENCE_REGEX: Regex =
                Regex::new(r"([\[|\{]-?\d+[\]|\}])").unwrap();
        }

        let captures = CELL_REFERENCE_REGEX
            .captures_iter(&rest)
            .collect::<Vec<_>>();

        match (captures.first(), captures.get(1)) {
            (Some(row), Some(col)) => Ok(CellRef {
                sheet: maybe_sheet,
                x: CellRefCoord::from_str(col.get(0).map_or("0", |m| m.as_str()))?,
                y: CellRefCoord::from_str(row.get(0).map_or("0", |m| m.as_str()))?,
            }),
            _ => Err(()),
        }
    }
}

impl CellRef {
    /// Constructs an absolute cell reference.
    pub fn absolute(sheet: Option<String>, pos: Pos) -> Self {
        Self {
            sheet,
            x: CellRefCoord::Absolute(pos.x),
            y: CellRefCoord::Absolute(pos.y),
        }
    }

    /// Resolves the reference to a absolute coordinates, given the cell
    /// coordinate where evaluation is taking place.
    pub fn resolve_from(&self, base: Pos) -> Pos {
        Pos {
            x: self.x.resolve_from(base.x),
            y: self.y.resolve_from(base.y),
        }
    }
    /// Returns the human-friendly string representing this cell reference in
    /// A1-style notation.
    pub fn a1_string(&self, base: Pos) -> String {
        let sheet_str = match &self.sheet {
            Some(sheet_name) => format!("{}!", escape_string(sheet_name)),
            None => String::new(),
        };
        let col = self.x.col_string(base.x);
        let row = self.y.row_string(base.y);
        format!("{sheet_str}{col}{row}")
    }

    /// Parses an A1-style cell reference relative to a given location.
    pub fn parse_a1(s: &str, base: Pos) -> Option<CellRef> {
        let (sheet, rest) = parse_sheet_name(s);

        println!("parse_a1: {}", s);

        lazy_static! {
            /// ^(\$?)(n?[A-Z]+)(\$?)(n?)(\d+)?$
            /// ^                             $     match full string
            ///  (\$?)                              group 1: optional `$`
            ///       (n?[A-Z]+)                    group 2: column name
            ///                 (\$?)               group 3: optional `$`
            ///                      (n?)           group 4: optional `n`
            ///                          (\d+)?     group 5: row number
            pub static ref A1_CELL_REFERENCE_REGEX: Regex =
                Regex::new(r"^(\$?)(n?[a-zA-Z]*)(\$?)(n?)(\d*)?$").unwrap();
        }

        let captures = A1_CELL_REFERENCE_REGEX.captures(rest.trim())?;

        let column_is_absolute = !captures[1].is_empty();
        let column_name = &captures[2];
        let mut col = crate::a1::column_from_name(column_name)? as i64;
        if col == 0 {
            col = UNBOUNDED_CELL_REF;
        }
        let col_ref = match column_is_absolute {
            true => CellRefCoord::Absolute(col),
            false => CellRefCoord::Relative(col - base.x),
        };

        let row_is_absolute = !captures[3].is_empty();
        let row_is_negative = !captures[4].is_empty();
<<<<<<< HEAD
        let mut row = captures.get(5).map_or(UNBOUNDED_CELL_REF, |m| {
            m.as_str().parse::<i64>().unwrap_or(UNBOUNDED_CELL_REF)
        });
=======
        let mut row = captures
            .get(5)
            .map_or(Some(UNBOUNDED), |m| m.as_str().parse::<i64>().ok())?;
>>>>>>> e52faded
        if row_is_negative {
            row = -row;
        }
        let row_ref = match row_is_absolute {
            true => CellRefCoord::Absolute(row),
            false => CellRefCoord::Relative(row - base.y),
        };

        Some(CellRef {
            sheet,
            x: col_ref,
            y: row_ref,
        })
    }
}

/// A reference to an x or y value within a CellRef
#[derive(Serialize, Deserialize, Debug, Copy, Clone, PartialEq, Eq, Hash, TS)]
#[serde(tag = "type", content = "coord")]
pub enum CellRefCoord {
    Relative(i64),
    Absolute(i64),
}
impl Default for CellRefCoord {
    fn default() -> Self {
        Self::Relative(0)
    }
}
impl fmt::Display for CellRefCoord {
    fn fmt(&self, f: &mut fmt::Formatter<'_>) -> fmt::Result {
        match *self {
            CellRefCoord::Relative(delta) => write!(f, "[{delta}]"),
            CellRefCoord::Absolute(coord) => write!(f, "{{{coord}}}"),
        }
    }
}
impl FromStr for CellRefCoord {
    type Err = ();

    fn from_str(s: &str) -> Result<Self, Self::Err> {
        // IIFE to mimic try_block
        let maybe_relative = (|| s.strip_prefix('[')?.strip_suffix(']')?.parse().ok())();
        let maybe_absolute = (|| s.strip_prefix('{')?.strip_suffix('}')?.parse().ok())();

        match (maybe_relative, maybe_absolute) {
            (Some(delta), None) => Ok(Self::Relative(delta)),
            (None, Some(coord)) => Ok(Self::Absolute(coord)),
            _ => Err(()),
        }
    }
}
impl CellRefCoord {
    /// Resolves the reference to an absolute coordinate, given the cell
    /// coordinate where evaluation is taking place.
    pub fn resolve_from(self, base: i64) -> i64 {
        match self {
            CellRefCoord::Relative(delta) => base + delta,
            CellRefCoord::Absolute(coord) => coord,
        }
    }
    /// Returns the `$` prefix if this is an absolute reference, or the empty
    /// string if it is a relative reference.
    fn prefix(self) -> &'static str {
        match self {
            CellRefCoord::Relative(_) => "",
            CellRefCoord::Absolute(_) => "$",
        }
    }
    /// Returns the human-friendly string representing this coordinate, if it is
    /// a column coordinate.
    fn col_string(self, base: i64) -> String {
        let col = crate::a1::column_name(self.resolve_from(base));
        format!("{}{col}", self.prefix())
    }
    /// Returns the human-friendly string representing this coordinate, if it is
    /// a row coordinate.
    fn row_string(self, base: i64) -> String {
        let row = self.resolve_from(base);
        format!("{}{row}", self.prefix())
    }

    /// Returns whether the coordinate is relative (i.e., no '$' prefix).
    #[cfg(test)]
    fn is_relative(self) -> bool {
        match self {
            CellRefCoord::Relative(_) => true,
            CellRefCoord::Absolute(_) => false,
        }
    }
}

#[cfg(test)]
mod tests {
    use super::*;
    use serial_test::parallel;

    #[test]
    #[parallel]
    fn test_a1_parsing() {
        // Resolve from some random base position.
        let base_pos = pos![E8];

        for col in ["A", "B", "C", "AE", "QR", "A", "B", "QR"] {
            for row in ["99", "42", "2", "1", "0", "1", "2", "42", "99"] {
                for col_prefix in ["", "$"] {
                    for row_prefix in ["", "$"] {
                        let s = format!("{col_prefix}{col}{row_prefix}{row}");
                        let cell_ref =
                            CellRef::parse_a1(&s, base_pos).expect("invalid cell reference");
                        assert_eq!(cell_ref.x.is_relative(), col_prefix.is_empty());
                        assert_eq!(cell_ref.y.is_relative(), row_prefix.is_empty());
                        let pos = cell_ref.resolve_from(base_pos);
                        assert_eq!(format!("{col}{row}"), pos.a1_string());
                    }
                }
            }
        }
    }

    #[test]
    #[parallel]
    fn test_a1_sheet_parsing() {
        let pos = CellRef::parse_a1("'Sheet 2'!A1", pos![A1]);
        assert_eq!(
            pos,
            Some(CellRef {
                sheet: Some("Sheet 2".to_string()),
                x: CellRefCoord::Relative(0),
                y: CellRefCoord::Relative(0),
            })
        );
        let pos = CellRef::parse_a1("\"Sheet 2\"!A1", pos![A1]);
        assert_eq!(
            pos,
            Some(CellRef {
                sheet: Some("Sheet 2".to_string()),
                x: CellRefCoord::Relative(0),
                y: CellRefCoord::Relative(0),
            })
        );
    }

    #[test]
    #[parallel]
    fn test_a1_column_parsing() {
        let pos = CellRef::parse_a1("A", pos![A0]);

        assert_eq!(
            pos,
            Some(CellRef {
                sheet: None,
                x: CellRefCoord::Relative(0),
                y: CellRefCoord::Relative(UNBOUNDED)
            })
        );
    }

    #[test]
    #[parallel]
    fn test_a1_case_insensitive_parsing() {
        let parse = |s: &str| CellRef::parse_a1(s, pos![A1]);

        assert_eq!(parse("a1"), parse("A1"));
        assert_eq!(parse("aa1"), parse("AA1"));
        assert_eq!(parse("Aa1"), parse("aA1"));
    }
}<|MERGE_RESOLUTION|>--- conflicted
+++ resolved
@@ -15,9 +15,6 @@
 
 use crate::formulas::{escape_string, parse_sheet_name};
 use crate::{Pos, UNBOUNDED};
-
-// pub const UNBOUNDED_CELL_REF: i64 = i64::MAX;
-pub const UNBOUNDED_CELL_REF: i64 = 9999;
 
 /// A reference to a cell or a range of cells.
 ///
@@ -160,8 +157,6 @@
     pub fn parse_a1(s: &str, base: Pos) -> Option<CellRef> {
         let (sheet, rest) = parse_sheet_name(s);
 
-        println!("parse_a1: {}", s);
-
         lazy_static! {
             /// ^(\$?)(n?[A-Z]+)(\$?)(n?)(\d+)?$
             /// ^                             $     match full string
@@ -180,7 +175,7 @@
         let column_name = &captures[2];
         let mut col = crate::a1::column_from_name(column_name)? as i64;
         if col == 0 {
-            col = UNBOUNDED_CELL_REF;
+            col = UNBOUNDED;
         }
         let col_ref = match column_is_absolute {
             true => CellRefCoord::Absolute(col),
@@ -189,15 +184,9 @@
 
         let row_is_absolute = !captures[3].is_empty();
         let row_is_negative = !captures[4].is_empty();
-<<<<<<< HEAD
-        let mut row = captures.get(5).map_or(UNBOUNDED_CELL_REF, |m| {
-            m.as_str().parse::<i64>().unwrap_or(UNBOUNDED_CELL_REF)
+        let mut row = captures.get(5).map_or(UNBOUNDED, |m| {
+            m.as_str().parse::<i64>().unwrap_or(UNBOUNDED)
         });
-=======
-        let mut row = captures
-            .get(5)
-            .map_or(Some(UNBOUNDED), |m| m.as_str().parse::<i64>().ok())?;
->>>>>>> e52faded
         if row_is_negative {
             row = -row;
         }
