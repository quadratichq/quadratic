//! Functions for lossless tokenization.

use lazy_static::lazy_static;
use regex::Regex;
use strum_macros::Display;

use super::{Span, Spanned};

pub fn tokenize(input_str: &str) -> impl '_ + Iterator<Item = Spanned<Token>> {
    let mut token_start = 0;
    std::iter::from_fn(move || {
        Token::consume_from_input(input_str, token_start).map(|(token, token_end)| {
            let span = Span {
                start: token_start,
                end: token_end,
            };
            token_start = token_end;
            Spanned { span, inner: token }
        })
    })
}

fn new_fullmatch_regex(s: &str) -> Regex {
    Regex::new(&("^(".to_owned() + s + ")")).unwrap()
}

/// Function call consisting of a letter or underscore followed by any letters,
/// digits, and/or underscores terminated with a `(`.
const FUNCTION_CALL_PATTERN: &str = r#"[A-Za-z_][A-Za-z_\d]*\("#;

/// A1-style cell reference.
///
/// \$?n?[A-Z]+\$?n?\d+
/// \$?        \$?            optional `$`s
///    n?         n?          optional `n`s
///      [A-Z]+               letters
///                 \d+       digits
const A1_CELL_REFERENCE_PATTERN: &str = r#"\$?n?[A-Z]+\$?n?\d+"#;

/// Floating-point or integer number, without leading sign.
///
/// (\d+(\.\d*)?|\.\d+)([eE][+-]?\d+)?
/// (           |     )                   EITHER
///  \d+                                    integer part
///     (\.\d*)?                            with an optional decimal
/// (           |     )                   OR
///              \.\d+                      decimal part only
///                    ([eE]        )?    optional exponent
///                         [+-]?           with an optional sign
///                              \d+        followed by some digits
const NUMERIC_LITERAL_PATTERN: &str = r#"(\d+(\.\d*)?|\.\d+)([eE][+-]?\d+)?"#;

/// Single-quoted string. Note that like Rust strings, this can span multiple
/// lines.
const SINGLE_QUOTE_STRING_LITERAL_PATTERN: &str = r#"'([^'\\]|\\[\s\S])*'"#;
/// Double-quoted string. Note that like Rust strings, this can span multiple
/// lines.
const DOUBLE_QUOTE_STRING_LITERAL_PATTERN: &str = r#""([^"\\]|\\[\s\S])*""#;
/// Unterminated string literal.
const UNTERMINATED_STRING_LITERAL_PATTERN: &str = r#"["']"#;

/// List of token patterns, arranged roughly from least to most general.
const TOKEN_PATTERNS: &[&str] = &[
    // Comparison operators `==`, `!=`, `<=`, and `>=`.
    r#"[=!<>]="#,
    // Double and triple dot.
    r#"\.\.\.?"#,
    // Line comment.
    r#"//[^\n]*"#,
    // Start of a block comment (block comment has special handling).
    r#"/\*"#,
    // String literal.
    SINGLE_QUOTE_STRING_LITERAL_PATTERN,
    DOUBLE_QUOTE_STRING_LITERAL_PATTERN,
    UNTERMINATED_STRING_LITERAL_PATTERN,
    // Numeric literal.
    NUMERIC_LITERAL_PATTERN,
    // Function call.
    FUNCTION_CALL_PATTERN,
    // Reference to a cell.
    A1_CELL_REFERENCE_PATTERN,
    // Whitespace.
    r#"\s+"#,
    // Any other single Unicode character.
    r#"[\s\S]"#,
];

lazy_static! {
    /// Single regex that matches any token, including comments and strings,
    /// by joining each member of `TOKEN_PATTERNS` with "|".
    pub static ref TOKEN_REGEX: Regex =
        Regex::new(&TOKEN_PATTERNS.join("|")).unwrap();

    /// Regex that matches a valid function call.
    pub static ref FUNCTION_CALL_REGEX: Regex =
        new_fullmatch_regex(FUNCTION_CALL_PATTERN);

    /// Regex that matches a valid A1-style cell reference.
    pub static ref A1_CELL_REFERENCE_REGEX: Regex =
        new_fullmatch_regex(A1_CELL_REFERENCE_PATTERN);

    /// Regex that matches all valid numeric literals and some invalid ones.
    pub static ref NUMERIC_LITERAL_REGEX: Regex =
        new_fullmatch_regex(NUMERIC_LITERAL_PATTERN);

    /// Regex that matches a valid string literal.
    pub static ref STRING_LITERAL_REGEX: Regex =
        new_fullmatch_regex(&[
            SINGLE_QUOTE_STRING_LITERAL_PATTERN,
            DOUBLE_QUOTE_STRING_LITERAL_PATTERN,
        ].join("|"));

    /// Regex that matches an unterminated string literal.
    pub static ref UNTERMINATED_STRING_LITERAL_REGEX: Regex =
        new_fullmatch_regex(UNTERMINATED_STRING_LITERAL_PATTERN);
}

#[derive(Debug, Display, Copy, Clone, PartialEq, Eq)]
pub enum Token {
    // Grouping
    #[strum(to_string = "left paren")]
    LParen,
    #[strum(to_string = "left bracket")]
    LBracket,
    #[strum(to_string = "left brace")]
    LBrace,
    #[strum(to_string = "right paren")]
    RParen,
    #[strum(to_string = "right bracket")]
    RBracket,
    #[strum(to_string = "right brace")]
    RBrace,

    // Separators
    #[strum(to_string = "argument separator (comma)")]
    ArgSep,
    #[strum(to_string = "array row seperator (semicolon)")]
    RowSep,

    // Comparison operators
    #[strum(to_string = "equals comparison")]
    Eql,
    #[strum(to_string = "not-equals comparison")]
    Neq,
    #[strum(to_string = "less-than comparison")]
    Lt,
    #[strum(to_string = "greater-than comparison")]
    Gt,
    #[strum(to_string = "less-than-or-equal comparison")]
    Lte,
    #[strum(to_string = "greater-than-or-equal comparison")]
    Gte,

    // Mathematical operators
    #[strum(to_string = "plus operator")]
    Plus,
    #[strum(to_string = "minus operator")]
    Minus,
    #[strum(to_string = "multiplication operator")]
    Mult,
    #[strum(to_string = "division operator")]
    Div,
    #[strum(to_string = "exponentiation operator")]
    Power, // ^

    // Other operators
    #[strum(to_string = "concatenation operator")]
    Concat, // &
    #[strum(to_string = "numeric range operator")]
    RangeOp, // ..
    #[strum(to_string = "percent operator")]
    Percent, // %
    #[strum(to_string = "cell range operator")]
    CellRangeOp, // :
    #[strum(to_string = "ellipsis")]
    Ellipsis, // ...

    // Comments
    #[strum(to_string = "comment")]
    Comment,
    #[strum(to_string = "unterminated block comment")]
    UnterminatedBlockComment,

    // Other special tokens
    #[strum(to_string = "function call")]
    FunctionCall,
    #[strum(to_string = "string literal")]
    StringLiteral,
    #[strum(to_string = "unterminated string literal")]
    UnterminatedStringLiteral,
    #[strum(to_string = "numeric literal")]
    NumericLiteral,
    #[strum(to_string = "cell reference")]
    CellRef,
    #[strum(to_string = "whitespace")]
    Whitespace,
    #[strum(to_string = "unknown symbol")]
    Unknown,
}
impl Token {
    /// Consumes a token from a given starting index and returns the index of
    /// the next character after the token.
    fn consume_from_input(input_str: &str, start: usize) -> Option<(Self, usize)> {
        // Find next token.
        let m = TOKEN_REGEX.find_at(input_str, start)?;

        let mut end = m.end();

        let token = match m.as_str() {
            "(" => Self::LParen,
            "[" => Self::LBracket,
            "{" => Self::LBrace,
            ")" => Self::RParen,
            "]" => Self::RBracket,
            "}" => Self::RBrace,
            "," => Self::ArgSep,
            ";" => Self::RowSep,
            "=" | "==" => Self::Eql,
            "<>" | "!=" => Self::Neq,
            "<" => Self::Lt,
            ">" => Self::Gt,
            "<=" => Self::Lte,
            ">=" => Self::Gte,
            "+" => Self::Plus,
            "-" => Self::Minus,
            "*" => Self::Mult,
            "/" => Self::Div,
            "^" => Self::Power,
            "&" => Self::Concat,
            ".." => Self::RangeOp,
            "%" => Self::Percent,
            ":" => Self::CellRangeOp,
            "..." => Self::Ellipsis,

            // Match a line comment.
            s if s.starts_with("//") => Self::Comment,

            // Match a block comment.
            s if s.starts_with("/*") => {
                lazy_static! {
                    static ref COMMENT_BOUNDARY_PATTERN: Regex = Regex::new(r"/\*|\*/").unwrap();
                }
                let mut depth = 0;
                let mut comment_len = 0;
                for m in COMMENT_BOUNDARY_PATTERN.find_iter(&input_str[start..]) {
                    comment_len = m.end();
                    match m.as_str() {
                        "/*" => depth += 1,
                        "*/" => depth -= 1,
                        _ => (), // should be impossible
                    }
                    if depth <= 0 {
                        break;
                    }
                }
                if depth == 0 {
                    end = start + comment_len;
                    Self::Comment
                } else {
                    Self::UnterminatedBlockComment
                }
            }

            // Match anything else.
            s if FUNCTION_CALL_REGEX.is_match(s) => Self::FunctionCall,
            s if STRING_LITERAL_REGEX.is_match(s) => Self::StringLiteral,
            s if UNTERMINATED_STRING_LITERAL_REGEX.is_match(s) => Self::StringLiteral,
            s if NUMERIC_LITERAL_REGEX.is_match(s) => Self::NumericLiteral,
            s if A1_CELL_REFERENCE_REGEX.is_match(s) => Self::CellRef,
            s if s.trim().is_empty() => Self::Whitespace,

            // Give up.
            _ => Self::Unknown,
        };

<<<<<<< HEAD
                // Match anything else.
                s if FUNCTION_CALL_REGEX.is_match(s) => Self::FunctionCall,
                s if STRING_LITERAL_REGEX.is_match(s) => Self::StringLiteral,
                s if UNTERMINATED_STRING_LITERAL_REGEX.is_match(s) => {
                    Self::UnterminatedStringLiteral
                }
                s if NUMERIC_LITERAL_REGEX.is_match(s) => Self::NumericLiteral,
                s if A1_CELL_REFERENCE_REGEX.is_match(s) => Self::CellRef,
                s if s.trim().is_empty() => Self::Whitespace,
=======
        let rest_of_input = &input_str[end..];
>>>>>>> 532be9c3

        // Special workaround for `<integer>..<number>`. This fails on `1...5`,
        // which is ambiguous between `1 .. .5` and `1. .. 5`.
        if token == Self::NumericLiteral
            && m.as_str().ends_with('.')
            && rest_of_input.starts_with('.')
        {
            end -= 1;
        }

        Some((token, end))
    }

    /// Returns whether this token is a comment or whitespace that should be
    /// skipped most of the time when parsing.
    pub fn is_skip(self) -> bool {
        matches!(self, Self::Comment | Self::Whitespace)
    }
}

#[cfg(test)]
mod tests {
    use itertools::Itertools;

    use super::*;

    #[test]
    fn test_lex_block_comment() {
        test_block_comment(true, "/* basic */");
        test_block_comment(true, "/* line1 \n line2 */");
        test_block_comment(true, "/* */");
        test_block_comment(true, "/**/");
        test_block_comment(true, "/***/");
        test_block_comment(true, "/****/");
        test_block_comment(true, "/** spooky * scary\n ** block *** comments **/");
        test_block_comment(true, "/* nested /*/ oh my! ***/*/");

        test_block_comment(false, "/* /*");
        test_block_comment(false, "/*/");
    }
    fn test_block_comment(expected_to_end: bool, s: &str) {
        let tokens = tokenize(s).collect_vec();
        if expected_to_end {
            assert_eq!(1, tokens.len(), "Too many tokens: {:?}", tokens);
        }
        let expected = if expected_to_end {
            Token::Comment
        } else {
            Token::UnterminatedBlockComment
        };
        assert_eq!(
            expected,
            tokens[0].inner,
            "Token is: {:?}",
            tokens[0].span.of_str(s),
        );
    }
}<|MERGE_RESOLUTION|>--- conflicted
+++ resolved
@@ -264,7 +264,7 @@
             // Match anything else.
             s if FUNCTION_CALL_REGEX.is_match(s) => Self::FunctionCall,
             s if STRING_LITERAL_REGEX.is_match(s) => Self::StringLiteral,
-            s if UNTERMINATED_STRING_LITERAL_REGEX.is_match(s) => Self::StringLiteral,
+            s if UNTERMINATED_STRING_LITERAL_REGEX.is_match(s) => Self::UnterminatedStringLiteral,
             s if NUMERIC_LITERAL_REGEX.is_match(s) => Self::NumericLiteral,
             s if A1_CELL_REFERENCE_REGEX.is_match(s) => Self::CellRef,
             s if s.trim().is_empty() => Self::Whitespace,
@@ -273,19 +273,7 @@
             _ => Self::Unknown,
         };
 
-<<<<<<< HEAD
-                // Match anything else.
-                s if FUNCTION_CALL_REGEX.is_match(s) => Self::FunctionCall,
-                s if STRING_LITERAL_REGEX.is_match(s) => Self::StringLiteral,
-                s if UNTERMINATED_STRING_LITERAL_REGEX.is_match(s) => {
-                    Self::UnterminatedStringLiteral
-                }
-                s if NUMERIC_LITERAL_REGEX.is_match(s) => Self::NumericLiteral,
-                s if A1_CELL_REFERENCE_REGEX.is_match(s) => Self::CellRef,
-                s if s.trim().is_empty() => Self::Whitespace,
-=======
         let rest_of_input = &input_str[end..];
->>>>>>> 532be9c3
 
         // Special workaround for `<integer>..<number>`. This fails on `1...5`,
         // which is ambiguous between `1 .. .5` and `1. .. 5`.
