use itertools::Itertools;
use smallvec::{smallvec, SmallVec};

use super::*;
use crate::{
    grid::{CellsAccessed, Grid, GridBounds},
    Array, CellValue, CodeResult, CodeResultExt, Pos, RunErrorMsg, SheetPos, SheetRect, Span,
    Spanned, Value, UNBOUNDED,
};

/// Formula execution context.
#[derive(Debug)]
pub struct Ctx<'ctx> {
    /// Grid file to access cells from.
    pub grid: &'ctx Grid,
    /// Position in the grid from which the formula is being evaluated.
    pub sheet_pos: SheetPos,
    /// Cells that have been accessed in evaluating the formula.
    pub cells_accessed: CellsAccessed,

    /// Whether to only parse, skipping expensive computations.
    pub skip_computation: bool,
}
impl<'ctx> Ctx<'ctx> {
    /// Constructs a context for evaluating a formula at `pos` in `grid`.
    pub fn new(grid: &'ctx Grid, sheet_pos: SheetPos) -> Self {
        Ctx {
            grid,
            sheet_pos,
            cells_accessed: Default::default(),
            skip_computation: false,
        }
    }

    /// Constructs a context for checking the syntax and some basic types of a
    /// formula in `grid`. Expensive computations are skipped, so the value
    /// returned by "evaluating" the formula will be nonsense (probably blank).
    pub fn new_for_syntax_check(grid: &'ctx Grid) -> Self {
        Ctx {
            grid,
            sheet_pos: Pos::ORIGIN.to_sheet_pos(grid.sheets()[0].id),
            cells_accessed: Default::default(),
            skip_computation: true,
        }
    }

    /// Resolves a cell reference relative to `self.sheet_pos`.
    pub fn resolve_ref(&self, ref_pos: &CellRef, span: Span) -> CodeResult<Spanned<SheetPos>> {
        let sheet = match &ref_pos.sheet {
            Some(sheet_name) => self
                .grid
                .try_sheet_from_name(sheet_name.clone())
                .ok_or(RunErrorMsg::BadCellReference.with_span(span))?,
            None => self
                .grid
                .try_sheet(self.sheet_pos.sheet_id)
                .ok_or(RunErrorMsg::BadCellReference.with_span(span))?,
        };
        let ref_pos = ref_pos.resolve_from(self.sheet_pos.into());
        Ok(ref_pos.to_sheet_pos(sheet.id)).with_span(span)
    }
    /// Resolves a cell range reference relative to `self.sheet_pos`.
    pub fn resolve_range_ref(
        &self,
        range: &RangeRef,
        span: Span,
    ) -> CodeResult<Spanned<SheetRect>> {
        match range {
            RangeRef::RowRange { .. } => {
                Err(RunErrorMsg::Unimplemented("row range".into()).with_span(span))
            }
            RangeRef::ColRange { .. } => {
                Err(RunErrorMsg::Unimplemented("column range".into()).with_span(span))
            }
            RangeRef::CellRange { start, end } => {
                let sheet_pos_start = self.resolve_ref(start, span)?.inner;
                let sheet_pos_end = self.resolve_ref(end, span)?.inner;
                Ok(SheetRect::new_pos_span(
                    sheet_pos_start.into(),
                    sheet_pos_end.into(),
                    sheet_pos_start.sheet_id,
                ))
                .with_span(span)
            }
            RangeRef::Cell { pos } => {
                let sheet_pos = self.resolve_ref(pos, span)?.inner;
                Ok(SheetRect::single_sheet_pos(sheet_pos)).with_span(span)
            }
        }
    }

    /// Fetches the contents of the cell at `pos` evaluated at `self.sheet_pos`,
<<<<<<< HEAD
    /// or returns an error in the case of a circular reference.
=======
    /// or returns an error in the case of a circular reference. If
    /// add_cells_accessed is true, it will add the cell reference to
    /// cells_accessed. Otherwise, it needs to be added manually.
>>>>>>> 04eae175
    pub fn get_cell(
        &mut self,
        pos: SheetPos,
        span: Span,
<<<<<<< HEAD
        add_to_cells_accessed: bool,
=======
        add_cells_accessed: bool,
>>>>>>> 04eae175
    ) -> Spanned<CellValue> {
        if self.skip_computation {
            let value = CellValue::Blank;
            return Spanned { span, inner: value };
        }

        let error_value = |e: RunErrorMsg| {
            let value = CellValue::Error(Box::new(e.with_span(span)));
            Spanned { inner: value, span }
        };

        let Some(sheet) = self.grid.try_sheet(pos.sheet_id) else {
            return error_value(RunErrorMsg::BadCellReference);
        };
        if pos == self.sheet_pos {
            return error_value(RunErrorMsg::CircularReference);
        }

<<<<<<< HEAD
        if add_to_cells_accessed {
=======
        if add_cells_accessed {
>>>>>>> 04eae175
            self.cells_accessed.add_sheet_pos(pos);
        }

        let value = sheet.get_cell_for_formula(pos.into());
        Spanned { inner: value, span }
    }

    /// Fetches the contents of the cell array at `rect`, or returns an error in
    /// the case of a circular reference.
    pub fn get_cell_array(
        &mut self,
        rect: SheetRect,
        span: Span,
        bounds: Option<GridBounds>,
    ) -> CodeResult<Spanned<Array>> {
        if self.skip_computation {
            return Ok(CellValue::Blank.into()).with_span(span);
        }
        self.cells_accessed.add_sheet_rect(rect);

        let mut bounded_rect = rect;

        // convert unbounded values to the data bounds of the sheet
        if let Some(bounds) = bounds {
            if bounded_rect.min.x == UNBOUNDED {
                bounded_rect.min.x = bounds.first_column().unwrap_or(0);
            }
            if bounded_rect.max.x == UNBOUNDED {
                bounded_rect.max.x = bounds.last_column().unwrap_or(0);
            }
            if bounded_rect.min.y == UNBOUNDED {
                bounded_rect.min.y = bounds.first_row().unwrap_or(0);
            }
            if bounded_rect.max.y == UNBOUNDED {
                bounded_rect.max.y = bounds.last_row().unwrap_or(0);
            }
        }

        let sheet_id = bounded_rect.sheet_id;
        let array_size = bounded_rect.size();

        // TODO(ddimaria): removed b/c this should be enforced across all languages
        // remove this comment and the code below once implemented elsewhere
        //
        // if std::cmp::max(array_size.w, array_size.h).get() > crate::limits::CELL_RANGE_LIMIT {
        //     return Err(RunErrorMsg::ArrayTooBig.with_span(span));
        // }

        let mut flat_array = smallvec![];
        // Reuse the same `CellRef` object so that we don't have to
        // clone `sheet_name.`
        for y in bounded_rect.y_range() {
            for x in bounded_rect.x_range() {
<<<<<<< HEAD
=======
                // TODO: record array dependency instead of many individual cell dependencies
>>>>>>> 04eae175
                flat_array.push(
                    self.get_cell(SheetPos { x, y, sheet_id }, span, false)
                        .inner,
                );
            }
        }

        Ok(Array::new_row_major(array_size, flat_array)?).with_span(span)
    }

    /// Evaluates a function once for each corresponding set of values from
    /// `arrays`.
    ///
    /// Many functions, including basic operators such as `+`, work on arrays by
    /// zipping the arrays and then mapping the function across corresponding
    /// sets of inputs. For example `{1,2,3} + {10,20,30}` results in
    /// `{11,22,33}`. If any argument is not an array, it is expanded into an
    /// array with the same size as other arguments. This also works
    /// 2-dimensionally: if one argument is a 1x3 array and the other argument
    /// is a 3x1 array, then both arguments are first expanded to 3x3 arrays. If
    /// arrays cannot be expanded like this, then an error is returned.
    pub fn zip_map<'a, I: Copy + IntoIterator<Item = &'a Spanned<Value>>>(
        &mut self,
        arrays: I,
        f: impl for<'b> Fn(&'b mut Ctx<'_>, &[Spanned<&CellValue>]) -> CodeResult<CellValue>,
    ) -> CodeResult<Value>
    where
        I::IntoIter: ExactSizeIterator,
    {
        if self.skip_computation {
            return Ok(CellValue::Blank.into());
        }

        let size = Value::common_array_size(arrays)?;

        let mut args_buffer = Vec::with_capacity(arrays.into_iter().len());

        // If the result is a single value, return that value instead of a 1x1
        // array. This isn't just an optimization; it's important for Excel
        // compatibility.
        if size.len() == 1 {
            for array in arrays {
                args_buffer.push(array.cell_value()?);
            }
            return Ok(Value::Single(f(self, &args_buffer)?));
        }

        let mut values = SmallVec::with_capacity(size.len());
        for (x, y) in size.iter() {
            args_buffer.clear();
            for array in arrays {
                args_buffer.push(array.get(x, y)?);
            }

            values.push(f(self, &args_buffer)?);
        }

        let result = Array::new_row_major(size, values)?;
        Ok(Value::Array(result))
    }

    /// Parses a sequence of `eval_range` and `criteria` arguments from `args`,
    /// then runs [`Ctx::zip_map()`] over the criteria arrays.
    ///
    /// This is useful for implementing functions that take multiple criteria,
    /// like `SUMIFS`, `COUNTIFS`, etc.
    pub fn zip_map_eval_ranges_and_criteria_from_args(
        &mut self,
        eval_range1: Spanned<Array>,
        criteria1: Spanned<Value>,
        mut remaining_args: FormulaFnArgs,
        f: impl for<'b> Fn(
            &'b mut Ctx<'_>,
            Vec<(&'b Spanned<Array>, Criterion)>,
        ) -> CodeResult<CellValue>,
    ) -> CodeResult<Value> {
        // Handle arguments.
        let mut i = 1;
        let mut eval_ranges = vec![eval_range1];
        let mut criteria = vec![criteria1];
        while let Some(eval_range) = remaining_args.take_next_optional() {
            i += 1;
            eval_ranges.push(eval_range.into_array()?);
            criteria.push(remaining_args.take_next_required(format!("criteria{i}"))?);
        }

        // Evaluate.
        self.zip_map(&criteria, |ctx, criteria| {
            let eval_ranges_and_criteria: Vec<(&Spanned<Array>, Criterion)> = eval_ranges
                .iter()
                .zip(criteria)
                .map(|(eval_range, &criterion_value)| {
                    CodeResult::Ok((eval_range, Criterion::try_from(criterion_value)?))
                })
                .try_collect()?;
            f(ctx, eval_ranges_and_criteria)
        })
    }
}<|MERGE_RESOLUTION|>--- conflicted
+++ resolved
@@ -90,22 +90,14 @@
     }
 
     /// Fetches the contents of the cell at `pos` evaluated at `self.sheet_pos`,
-<<<<<<< HEAD
-    /// or returns an error in the case of a circular reference.
-=======
     /// or returns an error in the case of a circular reference. If
     /// add_cells_accessed is true, it will add the cell reference to
     /// cells_accessed. Otherwise, it needs to be added manually.
->>>>>>> 04eae175
     pub fn get_cell(
         &mut self,
         pos: SheetPos,
         span: Span,
-<<<<<<< HEAD
-        add_to_cells_accessed: bool,
-=======
         add_cells_accessed: bool,
->>>>>>> 04eae175
     ) -> Spanned<CellValue> {
         if self.skip_computation {
             let value = CellValue::Blank;
@@ -124,11 +116,7 @@
             return error_value(RunErrorMsg::CircularReference);
         }
 
-<<<<<<< HEAD
-        if add_to_cells_accessed {
-=======
         if add_cells_accessed {
->>>>>>> 04eae175
             self.cells_accessed.add_sheet_pos(pos);
         }
 
@@ -182,10 +170,6 @@
         // clone `sheet_name.`
         for y in bounded_rect.y_range() {
             for x in bounded_rect.x_range() {
-<<<<<<< HEAD
-=======
-                // TODO: record array dependency instead of many individual cell dependencies
->>>>>>> 04eae175
                 flat_array.push(
                     self.get_cell(SheetPos { x, y, sheet_id }, span, false)
                         .inner,
