--- conflicted
+++ resolved
@@ -257,8 +257,6 @@
 }
 
 #[test]
-<<<<<<< HEAD
-=======
 fn test_formula_omit_required_argument() {
     let g = &mut NoGrid;
     assert!(eval_to_string(g, "ATAN2(,1)").starts_with("1.57"));
@@ -286,7 +284,6 @@
 }
 
 #[test]
->>>>>>> 92f69038
 fn test_find_cell_references() {
     use CellRefCoord::{Absolute, Relative};
 
