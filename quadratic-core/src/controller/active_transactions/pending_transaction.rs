//! This module provides a pending transaction
//!
//! It is responsible for:
//! * tracking the state of a pending transaction
//! * converting pending transaction to a completed transaction

use std::collections::{HashMap, HashSet, VecDeque};

use uuid::Uuid;

use crate::{
    Instant, Pos, SheetPos, SheetRect,
    a1::{A1Context, A1Selection},
    controller::{
        execution::TransactionSource, operations::operation::Operation, transaction::Transaction,
    },
    grid::{
        CellsAccessed, CodeCellValue, Sheet, SheetId, js_types::JsValidationWarning,
        sheet::validations::validation::Validation,
    },
    renderer_constants::{CELL_SHEET_HEIGHT, CELL_SHEET_WIDTH},
};

use super::transaction_name::TransactionName;

// validations warnings for a sheet (pos -> JsValidationWarning)
type SheetValidationsWarnings = HashMap<Pos, JsValidationWarning>;

// offsets modified ((column, row) -> new_size)
type SheetOffsets = HashMap<(Option<i64>, Option<i64>), f64>;

// todo: add sheet bounds to this list

#[derive(Debug, Clone, PartialEq)]
pub struct PendingTransaction {
    pub id: Uuid,

    /// a name for the transaction for user display purposes
    pub transaction_name: TransactionName,

    /// Previous selection, represented as a serialized `` cursor sent as part of this transaction
    pub cursor: Option<String>,

    pub source: TransactionSource,

    /// pending operations
    pub operations: VecDeque<Operation>,

    /// undo operations
    pub reverse_operations: Vec<Operation>,

    /// list of operations to share with other players
    pub forward_operations: Vec<Operation>,

    /// tracks whether there are any async calls (which changes how the transaction is finalized)
    pub has_async: i64,

    /// used by Code Cell execution to track dependencies
    pub cells_accessed: CellsAccessed,

    /// save code_cell info for async calls
    pub current_sheet_pos: Option<SheetPos>,

    /// whether we are awaiting an async call
    pub waiting_for_async: Option<CodeCellValue>,

    /// whether transaction is complete
    pub complete: bool,

    /// whether to generate a thumbnail after transaction completes
    pub generate_thumbnail: bool,

    /// cursor saved for an Undo or Redo
    pub cursor_undo_redo: Option<String>,

    /// track last time when updates were sent to client
    pub last_client_update: Option<Instant>,

    /// sheets w/updated validations
    pub validations: HashSet<SheetId>,

    /// sheets w/updated validations warnings
    pub validations_warnings: HashMap<SheetId, SheetValidationsWarnings>,

    /// sheets w/updated rows to resize
    pub resize_rows: HashMap<SheetId, HashSet<i64>>,

    /// which hashes are dirty
    pub dirty_hashes: HashMap<SheetId, HashSet<Pos>>,

    /// sheets with updated borders
    pub sheet_borders: HashSet<SheetId>,

    /// code cells to update in a1_context
    pub code_cells_a1_context: HashMap<SheetId, HashSet<Pos>>,

    /// code cells to update
    pub code_cells: HashMap<SheetId, HashSet<Pos>>,

    /// html cells to update
    pub html_cells: HashMap<SheetId, HashSet<Pos>>,

    /// image cells to update
    pub image_cells: HashMap<SheetId, HashSet<Pos>>,

    /// sheets w/updated fill cells
    pub fill_cells: HashSet<SheetId>,

    /// sheets w/updated info
    pub sheet_info: HashSet<SheetId>,

    // offsets modified (sheet_id -> SheetOffsets)
    pub offsets_modified: HashMap<SheetId, SheetOffsets>,

    pub offsets_reloaded: HashSet<SheetId>,

    // update selection after transaction completes
    pub update_selection: Option<String>,
}

impl Default for PendingTransaction {
    fn default() -> Self {
        PendingTransaction {
            id: Uuid::new_v4(),
            transaction_name: TransactionName::Unknown,
            source: TransactionSource::User,
            cursor: None,
            operations: VecDeque::new(),
            reverse_operations: Vec::new(),
            forward_operations: Vec::new(),
            has_async: 0,
            cells_accessed: Default::default(),
            current_sheet_pos: None,
            waiting_for_async: None,
            complete: false,
            generate_thumbnail: false,
            cursor_undo_redo: None,
            last_client_update: None,
            validations: HashSet::new(),
            validations_warnings: HashMap::new(),
            resize_rows: HashMap::new(),
            dirty_hashes: HashMap::new(),
            sheet_borders: HashSet::new(),
            code_cells_a1_context: HashMap::new(),
            code_cells: HashMap::new(),
            html_cells: HashMap::new(),
            image_cells: HashMap::new(),
            fill_cells: HashSet::new(),
            sheet_info: HashSet::new(),
            offsets_modified: HashMap::new(),
            offsets_reloaded: HashSet::new(),
            update_selection: None,
        }
    }
}

impl PendingTransaction {
    pub fn to_transaction(&self, sequence_num: Option<u64>) -> Transaction {
        Transaction {
            id: self.id,
            sequence_num,
            operations: self.operations.clone().into(),
            cursor: self.cursor.clone(),
        }
    }

    /// Creates a transaction to share in multiplayer
    pub fn to_forward_transaction(&self) -> Transaction {
        Transaction {
            id: self.id,
            sequence_num: None,
            operations: self.forward_operations.clone(),
            cursor: None,
        }
    }

    /// Creates a transaction to save to the Undo/Redo stack
    pub fn to_undo_transaction(&self) -> Transaction {
        let mut operations = self.reverse_operations.clone();
        operations.reverse();

        Transaction {
            id: self.id,
            sequence_num: None,
            operations,
            cursor: self.cursor.clone(),
        }
    }

    /// Sends the transaction to the multiplayer server (if needed)
    pub fn send_transaction(&self) {
        if self.complete && self.is_user_undo_redo() && (cfg!(target_family = "wasm") || cfg!(test))
        {
            let transaction_id = self.id.to_string();

            match Transaction::serialize_and_compress(&self.forward_operations) {
                Ok(ops) => {
                    crate::wasm_bindings::js::jsSendTransaction(transaction_id, ops);
                }
                Err(e) => {
                    dbgjs!(&self.forward_operations);
                    dbgjs!(format!("Failed to serialize forward operations: {}", e));
                }
            };

            if self.is_undo_redo() {
                if let Some(cursor) = &self.cursor_undo_redo {
                    crate::wasm_bindings::js::jsSetCursor(cursor.clone());
                }
            }

            if self.generate_thumbnail {
                crate::wasm_bindings::js::jsGenerateThumbnail();
            }
        }
    }

    /// Returns whether the transaction is from the server.
    pub fn is_server(&self) -> bool {
        self.source == TransactionSource::Server
    }

    /// Returns whether the transaction is from an action directly performed by
    /// the local user; i.e., whether it is `User` or `Unsaved`. This does not
    /// include undo/redo.
    pub fn is_user(&self) -> bool {
        self.source == TransactionSource::User || self.source == TransactionSource::Unsaved
    }

    pub fn is_undo(&self) -> bool {
        self.source == TransactionSource::Undo
    }

    pub fn is_redo(&self) -> bool {
        self.source == TransactionSource::Redo
    }

    /// Returns whether the transaction is from an undo/redo.
    pub fn is_undo_redo(&self) -> bool {
        self.is_undo() || self.is_redo()
    }

    /// Returns whether the transaction is from the local user, including
    /// undo/redo.
    pub fn is_user_undo_redo(&self) -> bool {
        self.is_user() || self.is_undo_redo()
    }

    /// Returns whether the transaction is from another multiplayer user.
    pub fn is_multiplayer(&self) -> bool {
        self.source == TransactionSource::Multiplayer
    }

    pub fn add_dirty_hashes_from_sheet_cell_positions(
        &mut self,
        sheet_id: SheetId,
        positions: HashSet<Pos>,
    ) {
        if !(cfg!(target_family = "wasm") || cfg!(test)) || self.is_server() {
            return;
        }

        let mut hashes = HashSet::new();
        positions.iter().for_each(|pos| {
            let quadrant = pos.quadrant();
            hashes.insert(Pos {
                x: quadrant.0,
                y: quadrant.1,
            });
        });

        let dirty_hashes = self.dirty_hashes.entry(sheet_id).or_default();
        dirty_hashes.extend(hashes);
    }

    pub fn add_dirty_hashes_from_sheet_rect(&mut self, sheet_rect: SheetRect) {
        if !(cfg!(target_family = "wasm") || cfg!(test)) || self.is_server() {
            return;
        }

        let hashes = sheet_rect.to_hashes();
        let dirty_hashes = self.dirty_hashes.entry(sheet_rect.sheet_id).or_default();
        dirty_hashes.extend(hashes);
    }

    // Adds dirty hashes for all hashes from col_start to col_end (goes to sheet bounds if not provided)
    pub fn add_dirty_hashes_from_sheet_columns(
        &mut self,
        sheet: &Sheet,
        col_start: i64,
        col_end: Option<i64>,
    ) {
        if !(cfg!(target_family = "wasm") || cfg!(test)) || self.is_server() {
            return;
        }

        let col_end = col_end.unwrap_or(sheet.bounds(true).last_column().unwrap_or(col_start));
        let dirty_hashes = self.dirty_hashes.entry(sheet.id).or_default();
        for col in col_start..=col_end {
            if let Some((start, end)) = sheet.column_bounds(col, false) {
                // round down to the nearest hash y
                let start = start.div_euclid(CELL_SHEET_HEIGHT as _) * CELL_SHEET_HEIGHT as i64;
                for y in (start..=end).step_by(CELL_SHEET_HEIGHT as usize) {
                    let mut pos = Pos { x: col, y };
                    pos.to_quadrant();
                    dirty_hashes.insert(pos);
                }
            }
        }
    }

    // Adds dirty hashes for all hashes from row_start to row_end (goes to sheet bounds if not provided)
    pub fn add_dirty_hashes_from_sheet_rows(
        &mut self,
        sheet: &Sheet,
        row_start: i64,
        row_end: Option<i64>,
    ) {
        if !(cfg!(target_family = "wasm") || cfg!(test)) || self.is_server() {
            return;
        }

        let row_end = row_end.unwrap_or(sheet.bounds(true).last_row().unwrap_or(row_start));
        let dirty_hashes = self.dirty_hashes.entry(sheet.id).or_default();
        for row in row_start..=row_end {
            if let Some((start, end)) = sheet.row_bounds(row, true) {
                // round down to the nearest hash x
                let start = start.div_euclid(CELL_SHEET_WIDTH as _) * CELL_SHEET_WIDTH as i64;
                for x in (start..=end).step_by(CELL_SHEET_WIDTH as usize) {
                    let mut pos = Pos { x, y: row };
                    pos.to_quadrant();
                    dirty_hashes.insert(pos);
                }
            }
        }
    }

    /// Adds dirty hashes for all hashes from a list of selections.
    pub fn add_dirty_hashes_from_selections(
        &mut self,
        sheet: &Sheet,
        a1_context: &A1Context,
        selections: Vec<A1Selection>,
    ) {
        if !(cfg!(target_family = "wasm") || cfg!(test)) || self.is_server() {
            return;
        }

        selections.iter().for_each(|selection| {
            let dirty_hashes = selection.rects_to_hashes(sheet, a1_context);
            self.dirty_hashes
                .entry(sheet.id)
                .or_default()
                .extend(dirty_hashes);
        });
    }

    /// Adds a code cell, html cell and image cell to the transaction from a
    /// CodeRun. If the code_cell no longer exists, then it sends the empty code
    /// cell so the client can remove it.
    pub fn add_from_code_run(
        &mut self,
        sheet_id: SheetId,
        pos: Pos,
        is_image: bool,
        is_html: bool,
    ) {
        self.add_code_cell(sheet_id, pos);

        if !(cfg!(target_family = "wasm") || cfg!(test)) || self.is_server() {
            return;
        }

        if is_html {
            self.add_html_cell(sheet_id, pos);
        }

        if is_image {
            self.add_image_cell(sheet_id, pos);
        }
    }

    /// Adds a code cell to the transaction
    pub fn add_code_cell(&mut self, sheet_id: SheetId, pos: Pos) {
        self.code_cells_a1_context
            .entry(sheet_id)
            .or_default()
            .insert(pos);

        self.code_cells.entry(sheet_id).or_default().insert(pos);
    }

    /// Adds an html cell to the transaction
    pub fn add_html_cell(&mut self, sheet_id: SheetId, pos: Pos) {
        if !(cfg!(target_family = "wasm") || cfg!(test)) || self.is_server() {
            return;
        }

        self.html_cells.entry(sheet_id).or_default().insert(pos);
    }

    /// Adds an image cell to the transaction
    pub fn add_image_cell(&mut self, sheet_id: SheetId, pos: Pos) {
        if !(cfg!(target_family = "wasm") || cfg!(test)) || self.is_server() {
            return;
        }

        self.image_cells.entry(sheet_id).or_default().insert(pos);
    }

    /// Inserts the changed validations into PendingTransaction. Also returns an
    /// A1Selection that can be used to insert changed hashes (we cannot do that
    /// here b/c we need &Sheet, and cannot borrow &Sheet and Sheet.validations
    /// at the same time).
    pub fn validation_changed(
        &mut self,
        sheet_id: SheetId,
        validation: &Validation,
        changed_selection: Option<&A1Selection>,
    ) -> Vec<A1Selection> {
        if !(cfg!(target_family = "wasm") || cfg!(test)) || self.is_server() {
            return vec![];
        }

        let mut changed_selections = Vec::new();
        self.validations.insert(sheet_id);
        if validation.render_special().is_some() {
            changed_selections.push(validation.selection.clone());
            if let Some(changed_selection) = changed_selection {
                changed_selections.push(changed_selection.clone());
            }
        }
        changed_selections
    }

    pub fn validation_warning_added(&mut self, sheet_id: SheetId, warning: JsValidationWarning) {
        if !(cfg!(target_family = "wasm") || cfg!(test)) || self.is_server() {
            return;
        }

        self.validations_warnings
            .entry(sheet_id)
            .or_default()
            .insert(warning.pos, warning);
    }

    pub fn validation_warning_deleted(&mut self, sheet_id: SheetId, pos: Pos) {
        if !(cfg!(target_family = "wasm") || cfg!(test)) || self.is_server() {
            return;
        }

        self.validations_warnings
            .entry(sheet_id)
            .or_default()
            .insert(
                pos,
                JsValidationWarning {
                    pos,
                    style: None,
                    validation: None,
                },
            );
    }

    /// Updates the offsets modified for a column or row.
    pub fn offsets_modified(
        &mut self,
        sheet_id: SheetId,
        column: Option<i64>,
        row: Option<i64>,
        size: Option<f64>,
    ) {
        if !(cfg!(target_family = "wasm") || cfg!(test)) || self.is_server() {
            return;
        }

        let offsets_modified = self.offsets_modified.entry(sheet_id).or_default();
        if let Some(column) = column {
            offsets_modified.insert((Some(column), None), size.unwrap_or(0.0));
        }
        if let Some(row) = row {
            offsets_modified.insert((None, Some(row)), size.unwrap_or(0.0));
        }
    }

    /// Adds an updated selection to the transaction
    pub fn add_update_selection(&mut self, selection: A1Selection) {
        if !(cfg!(target_family = "wasm") || cfg!(test)) || self.is_server() {
            return;
        }

        if let Ok(json) = serde_json::to_string(&selection) {
            self.update_selection = Some(json);
        }
    }

<<<<<<< HEAD
    pub fn add_updates_from_transaction(&mut self, transaction: PendingTransaction) {
        if !(cfg!(target_family = "wasm") || cfg!(test)) || self.is_server() {
            return;
        }

        self.generate_thumbnail |= transaction.generate_thumbnail;

        self.validations.extend(transaction.validations);

        for (sheet_id, dirty_hashes) in transaction.dirty_hashes {
            self.dirty_hashes
                .entry(sheet_id)
                .or_default()
                .extend(dirty_hashes);
        }

        self.sheet_borders.extend(transaction.sheet_borders);

        for (sheet_id, code_cells) in transaction.code_cells {
            self.code_cells
                .entry(sheet_id)
                .or_default()
                .extend(code_cells);
        }

        for (sheet_id, code_cells) in transaction.code_cells_a1_context {
            self.code_cells_a1_context
                .entry(sheet_id)
                .or_default()
                .extend(code_cells);
        }

        for (sheet_id, html_cells) in transaction.html_cells {
            self.html_cells
                .entry(sheet_id)
                .or_default()
                .extend(html_cells);
        }

        for (sheet_id, image_cells) in transaction.image_cells {
            self.image_cells
                .entry(sheet_id)
                .or_default()
                .extend(image_cells);
        }

        self.fill_cells.extend(transaction.fill_cells);

        self.sheet_info.extend(transaction.sheet_info);

        for (sheet_id, offsets_modified) in transaction.offsets_modified {
            self.offsets_modified
                .entry(sheet_id)
                .or_default()
                .extend(offsets_modified);
        }
    }

=======
>>>>>>> f3dc62e6
    /// Adds a sheet id to the fill cells set.
    pub fn add_fill_cells(&mut self, sheet_id: SheetId) {
        if !(cfg!(target_family = "wasm") || cfg!(test)) || self.is_server() {
            return;
        }

        self.fill_cells.insert(sheet_id);
    }

    /// Adds a sheet id to the borders set.
    pub fn add_borders(&mut self, sheet_id: SheetId) {
        if !(cfg!(target_family = "wasm") || cfg!(test)) || self.is_server() {
            return;
        }

        self.sheet_borders.insert(sheet_id);
    }
}

#[cfg(test)]
mod tests {
    use crate::{
        CellValue, Value,
        controller::operations::operation::Operation,
        grid::{CodeCellLanguage, CodeRun, DataTable, DataTableKind, Sheet, SheetId},
    };

    use super::*;

    #[test]
    fn test_to_transaction() {
        let sheet_id = SheetId::new();
        let name = "Sheet1".to_string();

        let mut transaction = PendingTransaction::default();
        let forward_operations = vec![
            Operation::SetSheetName {
                sheet_id,
                name: "new name".to_string(),
            },
            Operation::SetSheetColor {
                sheet_id,
                color: Some("red".to_string()),
            },
        ];
        transaction
            .forward_operations
            .clone_from(&forward_operations);
        let reverse_operations = vec![
            Operation::SetSheetName { sheet_id, name },
            Operation::SetSheetColor {
                sheet_id,
                color: None,
            },
        ];
        transaction
            .reverse_operations
            .clone_from(&reverse_operations);
        transaction.reverse_operations.reverse();
        let forward_transaction = transaction.to_forward_transaction();
        assert_eq!(forward_transaction.id, transaction.id);
        assert_eq!(forward_transaction.operations, forward_operations);
        assert_eq!(forward_transaction.sequence_num, None);

        let reverse_transaction = transaction.to_undo_transaction();
        assert_eq!(reverse_transaction.id, transaction.id);
        assert_eq!(reverse_transaction.operations, reverse_operations);
        assert_eq!(reverse_transaction.sequence_num, None);
    }

    #[test]
    fn is_user() {
        let transaction = PendingTransaction {
            source: TransactionSource::User,
            ..Default::default()
        };
        assert!(transaction.is_user());

        let transaction = PendingTransaction {
            source: TransactionSource::Unsaved,
            ..Default::default()
        };
        assert!(transaction.is_user());

        let transaction = PendingTransaction {
            source: TransactionSource::Server,
            ..Default::default()
        };
        assert!(!transaction.is_user());
    }

    #[test]
    fn test_add_dirty_hashes_from_sheet_cell_positions() {
        let sheet_id = SheetId::new();
        let positions: HashSet<Pos> = vec![Pos { x: 1, y: 1 }, Pos { x: 16, y: 2 }]
            .into_iter()
            .collect();
        let mut transaction = PendingTransaction::default();
        transaction.add_dirty_hashes_from_sheet_cell_positions(sheet_id, positions);
        assert_eq!(transaction.dirty_hashes.len(), 1);
        assert_eq!(transaction.dirty_hashes.get(&sheet_id).unwrap().len(), 2);
        assert!(
            transaction
                .dirty_hashes
                .get(&sheet_id)
                .unwrap()
                .contains(&Pos { x: 0, y: 0 })
        );
        assert!(
            transaction
                .dirty_hashes
                .get(&sheet_id)
                .unwrap()
                .contains(&Pos { x: 1, y: 0 })
        );
    }

    #[test]
    fn test_add_dirty_hashes_from_sheet_rect() {
        let sheet_rect = SheetRect::single_pos(Pos { x: 0, y: 0 }, SheetId::new());
        let mut transaction = PendingTransaction::default();
        transaction.add_dirty_hashes_from_sheet_rect(sheet_rect);
        assert_eq!(transaction.dirty_hashes.len(), 1);
        assert_eq!(
            transaction
                .dirty_hashes
                .get(&sheet_rect.sheet_id)
                .unwrap()
                .len(),
            1
        );
        assert!(
            transaction
                .dirty_hashes
                .get(&sheet_rect.sheet_id)
                .unwrap()
                .contains(&Pos { x: 0, y: 0 }),
        );
    }

    #[test]
    fn test_add_from_code_run() {
        let mut transaction = PendingTransaction::default();
        let sheet_id = SheetId::new();
        let pos = Pos { x: 0, y: 0 };

        transaction.add_from_code_run(sheet_id, pos, false, false);
        assert_eq!(transaction.code_cells.len(), 1);
        assert_eq!(transaction.html_cells.len(), 0);
        assert_eq!(transaction.image_cells.len(), 0);

        let code_run = CodeRun {
            language: CodeCellLanguage::Python,
            code: "".to_string(),
            std_out: None,
            std_err: None,
            cells_accessed: Default::default(),
            error: None,
            return_type: None,
            line_number: None,
            output_type: None,
        };

        let data_table = DataTable::new(
            DataTableKind::CodeRun(code_run),
            "Table 1",
            Value::Single(CellValue::Html("html".to_string())),
            false,
            false,
            Some(true),
            Some(true),
            None,
        );
        transaction.add_from_code_run(sheet_id, pos, data_table.is_image(), data_table.is_html());
        assert_eq!(transaction.code_cells.len(), 1);
        assert_eq!(transaction.html_cells.len(), 1);
        assert_eq!(transaction.image_cells.len(), 0);

        let code_run = CodeRun {
            language: CodeCellLanguage::Javascript,
            code: "".to_string(),
            std_out: None,
            std_err: None,
            cells_accessed: Default::default(),
            error: None,
            return_type: None,
            line_number: None,
            output_type: None,
        };

        let data_table = DataTable::new(
            DataTableKind::CodeRun(code_run),
            "Table 1",
            Value::Single(CellValue::Image("image".to_string())),
            false,
            false,
            Some(true),
            Some(true),
            None,
        );
        transaction.add_from_code_run(sheet_id, pos, data_table.is_image(), data_table.is_html());
        assert_eq!(transaction.code_cells.len(), 1);
        assert_eq!(transaction.html_cells.len(), 1);
        assert_eq!(transaction.image_cells.len(), 1);
    }

    #[test]
    fn test_add_code_cell() {
        let mut transaction = PendingTransaction::default();
        let sheet_id = SheetId::new();
        let pos = Pos { x: 0, y: 0 };
        transaction.add_code_cell(sheet_id, pos);
        assert_eq!(transaction.code_cells.len(), 1);
        assert_eq!(transaction.code_cells[&sheet_id].len(), 1);
        assert!(transaction.code_cells[&sheet_id].contains(&pos));
    }

    #[test]
    fn test_add_html_cell() {
        let mut transaction = PendingTransaction::default();
        let sheet_id = SheetId::new();
        let pos = Pos { x: 0, y: 0 };
        transaction.add_html_cell(sheet_id, pos);
        assert_eq!(transaction.html_cells.len(), 1);
        assert_eq!(transaction.html_cells[&sheet_id].len(), 1);
        assert!(transaction.html_cells[&sheet_id].contains(&pos));
    }

    #[test]
    fn test_add_image_cell() {
        let mut transaction = PendingTransaction::default();
        let sheet_id = SheetId::new();
        let pos = Pos { x: 0, y: 0 };
        transaction.add_image_cell(sheet_id, pos);
        assert_eq!(transaction.image_cells.len(), 1);
        assert_eq!(transaction.image_cells[&sheet_id].len(), 1);
    }

    #[test]
    fn test_offsets_modified() {
        let mut transaction = PendingTransaction::default();
        let sheet_id = SheetId::new();
        transaction.offsets_modified(sheet_id, Some(1), None, Some(10.0));
        assert_eq!(transaction.offsets_modified.len(), 1);
        assert_eq!(transaction.offsets_modified[&sheet_id].len(), 1);
        assert_eq!(
            transaction.offsets_modified[&sheet_id][&(Some(1), None)],
            10.0
        );
        transaction.offsets_modified(sheet_id, None, Some(1), Some(10.0));
        assert_eq!(transaction.offsets_modified[&sheet_id].len(), 2);
        assert_eq!(
            transaction.offsets_modified[&sheet_id][&(None, Some(1))],
            10.0
        );
    }

    #[test]
    fn test_add_dirty_hashes_from_sheet_columns() {
        let mut sheet = Sheet::test();
        sheet.set_cell_value(Pos::new(1, 1), "A1".to_string());
        let a1_context = sheet.make_a1_context();
        sheet.recalculate_bounds(&a1_context);

        let mut transaction = PendingTransaction::default();
        transaction.add_dirty_hashes_from_sheet_columns(&sheet, 1, None);

        let dirty_hashes = transaction.dirty_hashes.get(&sheet.id).unwrap();
        assert!(dirty_hashes.contains(&Pos { x: 0, y: 0 }));
        assert_eq!(dirty_hashes.len(), 1);
    }

    #[test]
    fn test_add_dirty_hashes_from_sheet_rows() {
        let mut sheet = Sheet::test();
        sheet.set_cell_value(Pos::new(1, 1), "A1".to_string());
        let a1_context = sheet.make_a1_context();
        sheet.recalculate_bounds(&a1_context);

        let mut transaction = PendingTransaction::default();
        transaction.add_dirty_hashes_from_sheet_rows(&sheet, 1, None);

        let dirty_hashes = transaction.dirty_hashes.get(&sheet.id).unwrap();
        assert!(dirty_hashes.contains(&Pos { x: 0, y: 0 }));
        assert_eq!(dirty_hashes.len(), 1);
    }

    #[test]
    fn test_add_update_selection() {
        let mut transaction = PendingTransaction::default();
        let selection = A1Selection::test_a1("A1:B2");
        transaction.add_update_selection(selection.clone());
        assert_eq!(
            transaction.update_selection,
            Some(serde_json::to_string(&selection).unwrap())
        );
    }

    #[test]
    fn test_add_fill_cells() {
        let mut transaction = PendingTransaction::default();
        let sheet_id = SheetId::new();
        transaction.add_fill_cells(sheet_id);
        assert!(transaction.fill_cells.contains(&sheet_id));
    }

    #[test]
    fn test_add_borders() {
        let mut transaction = PendingTransaction::default();
        let sheet_id = SheetId::new();
        transaction.add_borders(sheet_id);
        assert!(transaction.sheet_borders.contains(&sheet_id));
    }
}<|MERGE_RESOLUTION|>--- conflicted
+++ resolved
@@ -494,67 +494,6 @@
         }
     }
 
-<<<<<<< HEAD
-    pub fn add_updates_from_transaction(&mut self, transaction: PendingTransaction) {
-        if !(cfg!(target_family = "wasm") || cfg!(test)) || self.is_server() {
-            return;
-        }
-
-        self.generate_thumbnail |= transaction.generate_thumbnail;
-
-        self.validations.extend(transaction.validations);
-
-        for (sheet_id, dirty_hashes) in transaction.dirty_hashes {
-            self.dirty_hashes
-                .entry(sheet_id)
-                .or_default()
-                .extend(dirty_hashes);
-        }
-
-        self.sheet_borders.extend(transaction.sheet_borders);
-
-        for (sheet_id, code_cells) in transaction.code_cells {
-            self.code_cells
-                .entry(sheet_id)
-                .or_default()
-                .extend(code_cells);
-        }
-
-        for (sheet_id, code_cells) in transaction.code_cells_a1_context {
-            self.code_cells_a1_context
-                .entry(sheet_id)
-                .or_default()
-                .extend(code_cells);
-        }
-
-        for (sheet_id, html_cells) in transaction.html_cells {
-            self.html_cells
-                .entry(sheet_id)
-                .or_default()
-                .extend(html_cells);
-        }
-
-        for (sheet_id, image_cells) in transaction.image_cells {
-            self.image_cells
-                .entry(sheet_id)
-                .or_default()
-                .extend(image_cells);
-        }
-
-        self.fill_cells.extend(transaction.fill_cells);
-
-        self.sheet_info.extend(transaction.sheet_info);
-
-        for (sheet_id, offsets_modified) in transaction.offsets_modified {
-            self.offsets_modified
-                .entry(sheet_id)
-                .or_default()
-                .extend(offsets_modified);
-        }
-    }
-
-=======
->>>>>>> f3dc62e6
     /// Adds a sheet id to the fill cells set.
     pub fn add_fill_cells(&mut self, sheet_id: SheetId) {
         if !(cfg!(target_family = "wasm") || cfg!(test)) || self.is_server() {
