//! This module provides a pending transaction
//!
//! It is responsible for:
//! * tracking the state of a pending transaction
//! * converting pending transaction to a completed transaction

use std::collections::{HashMap, HashSet, VecDeque};

use uuid::Uuid;

use crate::{
    controller::{
        execution::TransactionType, operations::operation::Operation, transaction::Transaction,
    },
    grid::{CodeCellLanguage, SheetId},
    SheetPos, SheetRect,
};

use super::transaction_name::TransactionName;

#[derive(Debug, Clone, PartialEq)]
pub struct PendingTransaction {
    pub id: Uuid,

    // a name for the transaction for user display purposes
    pub transaction_name: TransactionName,

    // cursor sent as part of this transaction
    pub cursor: Option<String>,

    pub transaction_type: TransactionType,

    // pending operations
    pub operations: VecDeque<Operation>,

    // undo operations
    pub reverse_operations: Vec<Operation>,

    // list of operations to share with other players
    pub forward_operations: Vec<Operation>,

    // tracks whether there are any async calls (which changes how the transaction is finalized)
    pub has_async: i64,

    // used by Code Cell execution to track dependencies
    pub cells_accessed: HashSet<SheetRect>,

    // save code_cell info for async calls
    pub current_sheet_pos: Option<SheetPos>,

    // whether we are awaiting an async call
    pub waiting_for_async: Option<CodeCellLanguage>,

    // whether transaction is complete
    pub complete: bool,

    // whether to generate a thumbnail after transaction completes
    pub generate_thumbnail: bool,

    // cursor saved for an Undo or Redo
    pub cursor_undo_redo: Option<String>,

<<<<<<< HEAD
    // whether to resend the validations after the transaction completes
    pub send_validations: HashSet<SheetId>,
=======
    pub resize_rows: HashMap<SheetId, HashSet<i64>>,
>>>>>>> b08df4e0
}

impl Default for PendingTransaction {
    fn default() -> Self {
        PendingTransaction {
            id: Uuid::new_v4(),
            transaction_name: TransactionName::Unknown,
            // sheet_id: None,
            // rect: None,
            cursor: None,
            transaction_type: TransactionType::User,
            operations: VecDeque::new(),
            reverse_operations: Vec::new(),
            forward_operations: Vec::new(),
            has_async: 0,
            cells_accessed: HashSet::new(),
            current_sheet_pos: None,
            waiting_for_async: None,
            complete: false,
            generate_thumbnail: false,
            cursor_undo_redo: None,
<<<<<<< HEAD
            send_validations: HashSet::new(),
=======
            resize_rows: HashMap::new(),
>>>>>>> b08df4e0
        }
    }
}

impl PendingTransaction {
    pub fn to_transaction(&self, sequence_num: Option<u64>) -> Transaction {
        Transaction {
            id: self.id,
            sequence_num,
            operations: self.operations.clone().into(),
            cursor: self.cursor.clone(),
        }
    }

    /// Creates a transaction to share in multiplayer
    pub fn to_forward_transaction(&self) -> Transaction {
        Transaction {
            id: self.id,
            sequence_num: None,
            operations: self.forward_operations.clone(),
            cursor: None,
        }
    }

    /// Creates a transaction to save to the Undo/Redo stack
    pub fn to_undo_transaction(&self) -> Transaction {
        let mut operations = self.reverse_operations.clone();
        operations.reverse();

        Transaction {
            id: self.id,
            sequence_num: None,
            operations,
            cursor: self.cursor.clone(),
        }
    }

    /// Sends the transaction to the multiplayer server (if needed)
    pub fn send_transaction(&self) {
        if self.complete
            && self.is_user_undo_redo()
            && (cfg!(target_family = "wasm") || cfg!(test))
            && !self.is_server()
        {
            let transaction_id = self.id.to_string();
            match serde_json::to_string(&self.forward_operations) {
                Ok(ops) => {
                    crate::wasm_bindings::js::jsSendTransaction(transaction_id, ops);
                }
                Err(e) => {
                    dbgjs!(format!("Failed to serialize forward operations: {}", e));
                }
            };

            if self.is_undo_redo() {
                if let Some(cursor) = &self.cursor_undo_redo {
                    crate::wasm_bindings::js::jsSetCursor(cursor.clone());
                }
            }

            if self.generate_thumbnail {
                crate::wasm_bindings::js::jsGenerateThumbnail();
            }
        }
    }

    pub fn is_server(&self) -> bool {
        matches!(self.transaction_type, TransactionType::Server)
    }

    pub fn is_user(&self) -> bool {
        matches!(self.transaction_type, TransactionType::User)
            || matches!(self.transaction_type, TransactionType::Unsaved)
    }

    pub fn is_undo_redo(&self) -> bool {
        matches!(self.transaction_type, TransactionType::Undo)
            || matches!(self.transaction_type, TransactionType::Redo)
    }

    pub fn is_user_undo_redo(&self) -> bool {
        self.is_user() || self.is_undo_redo()
    }

    pub fn is_multiplayer(&self) -> bool {
        matches!(self.transaction_type, TransactionType::Multiplayer)
    }
}

#[cfg(test)]
mod tests {
    use crate::{controller::operations::operation::Operation, grid::SheetId};

    use super::*;
    use serial_test::parallel;

    #[test]
    #[parallel]
    fn test_to_transaction() {
        let sheet_id = SheetId::new();
        let name = "Sheet 1".to_string();

        let mut transaction = PendingTransaction::default();
        let forward_operations = vec![
            Operation::SetSheetName {
                sheet_id,
                name: "new name".to_string(),
            },
            Operation::SetSheetColor {
                sheet_id,
                color: Some("red".to_string()),
            },
        ];
        transaction
            .forward_operations
            .clone_from(&forward_operations);
        let reverse_operations = vec![
            Operation::SetSheetName { sheet_id, name },
            Operation::SetSheetColor {
                sheet_id,
                color: None,
            },
        ];
        transaction
            .reverse_operations
            .clone_from(&reverse_operations);
        transaction.reverse_operations.reverse();
        let forward_transaction = transaction.to_forward_transaction();
        assert_eq!(forward_transaction.id, transaction.id);
        assert_eq!(forward_transaction.operations, forward_operations);
        assert_eq!(forward_transaction.sequence_num, None);

        let reverse_transaction = transaction.to_undo_transaction();
        assert_eq!(reverse_transaction.id, transaction.id);
        assert_eq!(reverse_transaction.operations, reverse_operations);
        assert_eq!(reverse_transaction.sequence_num, None);
    }

    #[test]
    fn is_user() {
        let transaction = PendingTransaction {
            transaction_type: TransactionType::User,
            ..Default::default()
        };
        assert!(transaction.is_user());

        let transaction = PendingTransaction {
            transaction_type: TransactionType::Unsaved,
            ..Default::default()
        };
        assert!(transaction.is_user());

        let transaction = PendingTransaction {
            transaction_type: TransactionType::Server,
            ..Default::default()
        };
        assert!(!transaction.is_user());
    }
}<|MERGE_RESOLUTION|>--- conflicted
+++ resolved
@@ -60,12 +60,10 @@
     // cursor saved for an Undo or Redo
     pub cursor_undo_redo: Option<String>,
 
-<<<<<<< HEAD
     // whether to resend the validations after the transaction completes
     pub send_validations: HashSet<SheetId>,
-=======
+
     pub resize_rows: HashMap<SheetId, HashSet<i64>>,
->>>>>>> b08df4e0
 }
 
 impl Default for PendingTransaction {
@@ -87,11 +85,8 @@
             complete: false,
             generate_thumbnail: false,
             cursor_undo_redo: None,
-<<<<<<< HEAD
             send_validations: HashSet::new(),
-=======
             resize_rows: HashMap::new(),
->>>>>>> b08df4e0
         }
     }
 }
