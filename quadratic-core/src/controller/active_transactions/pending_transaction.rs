//! This module provides a pending transaction
//!
//! It is responsible for:
//! * tracking the state of a pending transaction
//! * converting pending transaction to a completed transaction

use std::collections::{HashMap, HashSet, VecDeque};

use uuid::Uuid;

use crate::{
    a1::A1Selection,
    controller::{
        execution::TransactionSource, operations::operation::Operation, transaction::Transaction,
    },
    grid::{
        js_types::JsValidationWarning, sheet::validations::validation::Validation, CellsAccessed,
        CodeCellLanguage, Sheet, SheetId,
    },
    renderer_constants::{CELL_SHEET_HEIGHT, CELL_SHEET_WIDTH},
    Pos, SheetPos, SheetRect,
};

use super::transaction_name::TransactionName;

// validations warnings for a sheet (pos -> JsValidationWarning)
type SheetValidationsWarnings = HashMap<Pos, JsValidationWarning>;

// offsets modified ((column, row) -> new_size)
type SheetOffsets = HashMap<(Option<i64>, Option<i64>), f64>;

// todo: add sheet bounds to this list

#[derive(Debug, Clone, PartialEq)]
pub struct PendingTransaction {
    pub id: Uuid,

    /// a name for the transaction for user display purposes
    pub transaction_name: TransactionName,

    /// Previous selection, represented as a serialized `` cursor sent as part of this transaction
    pub cursor: Option<String>,

    pub source: TransactionSource,

    /// pending operations
    pub operations: VecDeque<Operation>,

    /// undo operations
    pub reverse_operations: Vec<Operation>,

    /// list of operations to share with other players
    pub forward_operations: Vec<Operation>,

    /// tracks whether there are any async calls (which changes how the transaction is finalized)
    pub has_async: i64,

    /// used by Code Cell execution to track dependencies
    pub cells_accessed: CellsAccessed,

    /// save code_cell info for async calls
    pub current_sheet_pos: Option<SheetPos>,

    /// whether we are awaiting an async call
    pub waiting_for_async: Option<CodeCellLanguage>,

    /// whether transaction is complete
    pub complete: bool,

    /// whether to generate a thumbnail after transaction completes
    pub generate_thumbnail: bool,

    /// cursor saved for an Undo or Redo
    pub cursor_undo_redo: Option<String>,

    /// sheets w/updated validations
    pub validations: HashSet<SheetId>,

    /// sheets w/updated validations warnings
    pub validations_warnings: HashMap<SheetId, SheetValidationsWarnings>,

    /// sheets w/updated rows to resize
    pub resize_rows: HashMap<SheetId, HashSet<i64>>,

    /// which hashes are dirty
    pub dirty_hashes: HashMap<SheetId, HashSet<Pos>>,

    /// sheets with updated borders
    pub sheet_borders: HashSet<SheetId>,

    /// code cells to update
    pub code_cells: HashMap<SheetId, HashSet<Pos>>,

    /// html cells to update
    pub html_cells: HashMap<SheetId, HashSet<Pos>>,

    /// image cells to update
    pub image_cells: HashMap<SheetId, HashSet<Pos>>,

    /// sheets w/updated fill cells
    pub fill_cells: HashSet<SheetId>,

    /// sheets w/updated offsets
    pub sheet_info: HashSet<SheetId>,

    // offsets modified (sheet_id -> SheetOffsets)
    pub offsets_modified: HashMap<SheetId, SheetOffsets>,

<<<<<<< HEAD
    // ai researcher requests
    pub pending_ai_researchers: HashSet<SheetPos>,

    // ai researcher requests that are currently running
    pub running_ai_researchers: HashSet<SheetPos>,
=======
    // update selection after transaction completes
    pub update_selection: Option<String>,
>>>>>>> 8e4ef72f
}

impl Default for PendingTransaction {
    fn default() -> Self {
        PendingTransaction {
            id: Uuid::new_v4(),
            transaction_name: TransactionName::Unknown,
            source: TransactionSource::User,
            cursor: None,
            operations: VecDeque::new(),
            reverse_operations: Vec::new(),
            forward_operations: Vec::new(),
            has_async: 0,
            cells_accessed: Default::default(),
            current_sheet_pos: None,
            waiting_for_async: None,
            complete: false,
            generate_thumbnail: false,
            cursor_undo_redo: None,
            validations: HashSet::new(),
            validations_warnings: HashMap::new(),
            resize_rows: HashMap::new(),
            dirty_hashes: HashMap::new(),
            sheet_borders: HashSet::new(),
            code_cells: HashMap::new(),
            html_cells: HashMap::new(),
            image_cells: HashMap::new(),
            fill_cells: HashSet::new(),
            sheet_info: HashSet::new(),
            offsets_modified: HashMap::new(),
<<<<<<< HEAD
            pending_ai_researchers: HashSet::new(),
            running_ai_researchers: HashSet::new(),
=======
            update_selection: None,
>>>>>>> 8e4ef72f
        }
    }
}

impl PendingTransaction {
    pub fn to_transaction(&self, sequence_num: Option<u64>) -> Transaction {
        Transaction {
            id: self.id,
            sequence_num,
            operations: self.operations.clone().into(),
            cursor: self.cursor.clone(),
        }
    }

    /// Creates a transaction to share in multiplayer
    pub fn to_forward_transaction(&self) -> Transaction {
        Transaction {
            id: self.id,
            sequence_num: None,
            operations: self.forward_operations.clone(),
            cursor: None,
        }
    }

    /// Creates a transaction to save to the Undo/Redo stack
    pub fn to_undo_transaction(&self) -> Transaction {
        let mut operations = self.reverse_operations.clone();
        operations.reverse();

        Transaction {
            id: self.id,
            sequence_num: None,
            operations,
            cursor: self.cursor.clone(),
        }
    }

    /// Sends the transaction to the multiplayer server (if needed)
    pub fn send_transaction(&self) {
        if self.complete
            && self.is_user_undo_redo()
            && (cfg!(target_family = "wasm") || cfg!(test))
            && !self.is_server()
        {
            let transaction_id = self.id.to_string();

            match Transaction::serialize_and_compress(&self.forward_operations) {
                Ok(ops) => {
                    crate::wasm_bindings::js::jsSendTransaction(transaction_id, ops);
                }
                Err(e) => {
                    dbgjs!(&self.forward_operations);
                    dbgjs!(format!("Failed to serialize forward operations: {}", e));
                }
            };

            if self.is_undo_redo() {
                if let Some(cursor) = &self.cursor_undo_redo {
                    crate::wasm_bindings::js::jsSetCursor(cursor.clone());
                }
            }

            if self.generate_thumbnail {
                crate::wasm_bindings::js::jsGenerateThumbnail();
            }
        }
    }

    /// Returns whether the transaction is from the server.
    pub fn is_server(&self) -> bool {
        self.source == TransactionSource::Server
    }

    /// Returns whether the transaction is from an action directly performed by
    /// the local user; i.e., whether it is `User` or `Unsaved`. This does not
    /// include undo/redo.
    pub fn is_user(&self) -> bool {
        self.source == TransactionSource::User || self.source == TransactionSource::Unsaved
    }

    /// Returns whether the transaction is from an undo/redo.
    pub fn is_undo_redo(&self) -> bool {
        self.source == TransactionSource::Undo || self.source == TransactionSource::Redo
    }

    /// Returns whether the transaction is from the local user, including
    /// undo/redo.
    pub fn is_user_undo_redo(&self) -> bool {
        self.is_user() || self.is_undo_redo()
    }

    /// Returns whether the transaction is from another multiplayer user.
    pub fn is_multiplayer(&self) -> bool {
        self.source == TransactionSource::Multiplayer
    }

    pub fn add_dirty_hashes_from_sheet_cell_positions(
        &mut self,
        sheet_id: SheetId,
        positions: HashSet<Pos>,
    ) {
        let mut hashes = HashSet::new();
        positions.iter().for_each(|pos| {
            let quadrant = pos.quadrant();
            hashes.insert(Pos {
                x: quadrant.0,
                y: quadrant.1,
            });
        });

        let dirty_hashes = self.dirty_hashes.entry(sheet_id).or_default();
        dirty_hashes.extend(hashes);
    }

    pub fn add_dirty_hashes_from_sheet_rect(&mut self, sheet_rect: SheetRect) {
        let hashes = sheet_rect.to_hashes();
        let dirty_hashes = self.dirty_hashes.entry(sheet_rect.sheet_id).or_default();
        dirty_hashes.extend(hashes);
    }

    // Adds dirty hashes for all hashes from col_start to col_end (goes to sheet bounds if not provided)
    pub fn add_dirty_hashes_from_sheet_columns(
        &mut self,
        sheet: &Sheet,
        col_start: i64,
        col_end: Option<i64>,
    ) {
        let col_end = col_end.unwrap_or(sheet.bounds(true).last_column().unwrap_or(col_start));
        let dirty_hashes = self.dirty_hashes.entry(sheet.id).or_default();
        for col in col_start..=col_end {
            if let Some((start, end)) = sheet.column_bounds(col, false) {
                // round down to the nearest hash y
                let start = start.div_euclid(CELL_SHEET_HEIGHT as _) * CELL_SHEET_HEIGHT as i64;
                for y in (start..=end).step_by(CELL_SHEET_HEIGHT as usize) {
                    let mut pos = Pos { x: col, y };
                    pos.to_quadrant();
                    dirty_hashes.insert(pos);
                }
            }
        }
    }

    // Adds dirty hashes for all hashes from row_start to row_end (goes to sheet bounds if not provided)
    pub fn add_dirty_hashes_from_sheet_rows(
        &mut self,
        sheet: &Sheet,
        row_start: i64,
        row_end: Option<i64>,
    ) {
        let row_end = row_end.unwrap_or(sheet.bounds(true).last_row().unwrap_or(row_start));
        let dirty_hashes = self.dirty_hashes.entry(sheet.id).or_default();
        for row in row_start..=row_end {
            if let Some((start, end)) = sheet.row_bounds(row, true) {
                // round down to the nearest hash x
                let start = start.div_euclid(CELL_SHEET_WIDTH as _) * CELL_SHEET_WIDTH as i64;
                for x in (start..=end).step_by(CELL_SHEET_WIDTH as usize) {
                    let mut pos = Pos { x, y: row };
                    pos.to_quadrant();
                    dirty_hashes.insert(pos);
                }
            }
        }
    }

    /// Adds a code cell, html cell and image cell to the transaction from a
    /// CodeRun. If the code_cell no longer exists, then it sends the empty code
    /// cell so the client can remove it.
    pub fn add_from_code_run(
        &mut self,
        sheet_id: SheetId,
        pos: Pos,
        is_image: bool,
        is_html: bool,
    ) {
        self.add_code_cell(sheet_id, pos);

        if is_html {
            self.add_html_cell(sheet_id, pos);
        }

        if is_image {
            self.add_image_cell(sheet_id, pos);
        }
    }

    /// Adds a code cell to the transaction
    pub fn add_code_cell(&mut self, sheet_id: SheetId, pos: Pos) {
        self.code_cells.entry(sheet_id).or_default().insert(pos);
    }

    /// Adds an html cell to the transaction
    pub fn add_html_cell(&mut self, sheet_id: SheetId, pos: Pos) {
        self.html_cells.entry(sheet_id).or_default().insert(pos);
    }

    /// Adds an image cell to the transaction
    pub fn add_image_cell(&mut self, sheet_id: SheetId, pos: Pos) {
        self.image_cells.entry(sheet_id).or_default().insert(pos);
    }

    /// Adds dirty hashes for all hashes from a list of selections.
    pub fn add_dirty_hashes_from_selections(
        &mut self,
        sheet: &Sheet,
        selections: Vec<A1Selection>,
    ) {
        let context = sheet.a1_context();
        selections.iter().for_each(|selection| {
            let dirty_hashes = selection.rects_to_hashes(sheet, &context);
            self.dirty_hashes
                .entry(sheet.id)
                .or_default()
                .extend(dirty_hashes);
        });
    }

    /// Inserts the changed validations into PendingTransaction. Also returns an
    /// A1Selection that can be used to insert changed hashes (we cannot do that
    /// here b/c we need &Sheet, and cannot borrow &Sheet and Sheet.validations
    /// at the same time).
    pub fn validation_changed(
        &mut self,
        sheet_id: SheetId,
        validation: &Validation,
        changed_selection: Option<&A1Selection>,
    ) -> Vec<A1Selection> {
        let mut changed_selections = Vec::new();
        self.validations.insert(sheet_id);
        if validation.render_special().is_some() {
            changed_selections.push(validation.selection.clone());
            if let Some(changed_selection) = changed_selection {
                changed_selections.push(changed_selection.clone());
            }
        }
        changed_selections
    }

    pub fn validation_warning_added(&mut self, sheet_id: SheetId, warning: JsValidationWarning) {
        self.validations_warnings
            .entry(sheet_id)
            .or_default()
            .insert(
                Pos {
                    x: warning.x,
                    y: warning.y,
                },
                warning,
            );
    }

    pub fn validation_warning_deleted(&mut self, sheet_id: SheetId, pos: Pos) {
        self.validations_warnings
            .entry(sheet_id)
            .or_default()
            .insert(
                pos,
                JsValidationWarning {
                    x: pos.x,
                    y: pos.y,
                    style: None,
                    validation: None,
                },
            );
    }

    /// Updates the offsets modified for a column or row.
    pub fn offsets_modified(
        &mut self,
        sheet_id: SheetId,
        column: Option<i64>,
        row: Option<i64>,
        size: Option<f64>,
    ) {
        let offsets_modified = self.offsets_modified.entry(sheet_id).or_default();
        if let Some(column) = column {
            offsets_modified.insert((Some(column), None), size.unwrap_or(0.0));
        }
        if let Some(row) = row {
            offsets_modified.insert((None, Some(row)), size.unwrap_or(0.0));
        }
    }

    /// Adds an updated selection to the transaction
    pub fn add_update_selection(&mut self, selection: A1Selection) {
        if let Ok(json) = serde_json::to_string(&selection) {
            self.update_selection = Some(json);
        }
    }

    pub fn add_updates_from_transaction(&mut self, transaction: PendingTransaction) {
        self.generate_thumbnail |= transaction.generate_thumbnail;

        self.validations.extend(transaction.validations);

        for (sheet_id, dirty_hashes) in transaction.dirty_hashes {
            self.dirty_hashes
                .entry(sheet_id)
                .or_default()
                .extend(dirty_hashes);
        }

        self.sheet_borders.extend(transaction.sheet_borders);

        for (sheet_id, code_cells) in transaction.code_cells {
            self.code_cells
                .entry(sheet_id)
                .or_default()
                .extend(code_cells);
        }

        for (sheet_id, html_cells) in transaction.html_cells {
            self.html_cells
                .entry(sheet_id)
                .or_default()
                .extend(html_cells);
        }

        for (sheet_id, image_cells) in transaction.image_cells {
            self.image_cells
                .entry(sheet_id)
                .or_default()
                .extend(image_cells);
        }

        self.fill_cells.extend(transaction.fill_cells);

        self.sheet_info.extend(transaction.sheet_info);

        for (sheet_id, offsets_modified) in transaction.offsets_modified {
            self.offsets_modified
                .entry(sheet_id)
                .or_default()
                .extend(offsets_modified);
        }
    }

    /// Adds a sheet id to the fill cells set.
    pub fn add_fill_cells(&mut self, sheet_id: SheetId) {
        self.fill_cells.insert(sheet_id);
    }

    /// Adds a sheet id to the borders set.
    pub fn add_borders(&mut self, sheet_id: SheetId) {
        self.sheet_borders.insert(sheet_id);
    }
}

#[cfg(test)]
#[serial_test::parallel]
mod tests {
    use crate::{
        controller::operations::operation::Operation,
        grid::{CodeRun, DataTable, DataTableKind, Sheet, SheetId},
        CellValue, Value,
    };

    use super::*;

    #[test]
    fn test_to_transaction() {
        let sheet_id = SheetId::new();
        let name = "Sheet1".to_string();

        let mut transaction = PendingTransaction::default();
        let forward_operations = vec![
            Operation::SetSheetName {
                sheet_id,
                name: "new name".to_string(),
            },
            Operation::SetSheetColor {
                sheet_id,
                color: Some("red".to_string()),
            },
        ];
        transaction
            .forward_operations
            .clone_from(&forward_operations);
        let reverse_operations = vec![
            Operation::SetSheetName { sheet_id, name },
            Operation::SetSheetColor {
                sheet_id,
                color: None,
            },
        ];
        transaction
            .reverse_operations
            .clone_from(&reverse_operations);
        transaction.reverse_operations.reverse();
        let forward_transaction = transaction.to_forward_transaction();
        assert_eq!(forward_transaction.id, transaction.id);
        assert_eq!(forward_transaction.operations, forward_operations);
        assert_eq!(forward_transaction.sequence_num, None);

        let reverse_transaction = transaction.to_undo_transaction();
        assert_eq!(reverse_transaction.id, transaction.id);
        assert_eq!(reverse_transaction.operations, reverse_operations);
        assert_eq!(reverse_transaction.sequence_num, None);
    }

    #[test]
    fn is_user() {
        let transaction = PendingTransaction {
            source: TransactionSource::User,
            ..Default::default()
        };
        assert!(transaction.is_user());

        let transaction = PendingTransaction {
            source: TransactionSource::Unsaved,
            ..Default::default()
        };
        assert!(transaction.is_user());

        let transaction = PendingTransaction {
            source: TransactionSource::Server,
            ..Default::default()
        };
        assert!(!transaction.is_user());
    }

    #[test]
    fn test_add_dirty_hashes_from_sheet_cell_positions() {
        let sheet_id = SheetId::new();
        let positions: HashSet<Pos> = vec![Pos { x: 1, y: 1 }, Pos { x: 16, y: 2 }]
            .into_iter()
            .collect();
        let mut transaction = PendingTransaction::default();
        transaction.add_dirty_hashes_from_sheet_cell_positions(sheet_id, positions);
        assert_eq!(transaction.dirty_hashes.len(), 1);
        assert_eq!(transaction.dirty_hashes.get(&sheet_id).unwrap().len(), 2);
        assert!(transaction
            .dirty_hashes
            .get(&sheet_id)
            .unwrap()
            .contains(&Pos { x: 0, y: 0 }));
        assert!(transaction
            .dirty_hashes
            .get(&sheet_id)
            .unwrap()
            .contains(&Pos { x: 1, y: 0 }));
    }

    #[test]
    fn test_add_dirty_hashes_from_sheet_rect() {
        let sheet_rect = SheetRect::single_pos(Pos { x: 0, y: 0 }, SheetId::new());
        let mut transaction = PendingTransaction::default();
        transaction.add_dirty_hashes_from_sheet_rect(sheet_rect);
        assert_eq!(transaction.dirty_hashes.len(), 1);
        assert_eq!(
            transaction
                .dirty_hashes
                .get(&sheet_rect.sheet_id)
                .unwrap()
                .len(),
            1
        );
        assert!(transaction
            .dirty_hashes
            .get(&sheet_rect.sheet_id)
            .unwrap()
            .contains(&Pos { x: 0, y: 0 }),);
    }

    #[test]
    fn test_add_from_code_run() {
        let mut transaction = PendingTransaction::default();
        let sheet_id = SheetId::new();
        let pos = Pos { x: 0, y: 0 };

        transaction.add_from_code_run(sheet_id, pos, false, false);
        assert_eq!(transaction.code_cells.len(), 1);
        assert_eq!(transaction.html_cells.len(), 0);
        assert_eq!(transaction.image_cells.len(), 0);

        let code_run = CodeRun {
            std_out: None,
            std_err: None,
            cells_accessed: Default::default(),
            error: None,
            return_type: None,
            line_number: None,
            output_type: None,
        };

        let data_table = DataTable::new(
            DataTableKind::CodeRun(code_run),
            "Table 1",
            Value::Single(CellValue::Html("html".to_string())),
            false,
            false,
            true,
            None,
        );
        transaction.add_from_code_run(sheet_id, pos, data_table.is_image(), data_table.is_html());
        assert_eq!(transaction.code_cells.len(), 1);
        assert_eq!(transaction.html_cells.len(), 1);
        assert_eq!(transaction.image_cells.len(), 0);

        let code_run = CodeRun {
            std_out: None,
            std_err: None,
            cells_accessed: Default::default(),
            error: None,
            return_type: None,
            line_number: None,
            output_type: None,
        };

        let data_table = DataTable::new(
            DataTableKind::CodeRun(code_run),
            "Table 1",
            Value::Single(CellValue::Image("image".to_string())),
            false,
            false,
            true,
            None,
        );
        transaction.add_from_code_run(sheet_id, pos, data_table.is_image(), data_table.is_html());
        assert_eq!(transaction.code_cells.len(), 1);
        assert_eq!(transaction.html_cells.len(), 1);
        assert_eq!(transaction.image_cells.len(), 1);
    }

    #[test]
    fn test_add_code_cell() {
        let mut transaction = PendingTransaction::default();
        let sheet_id = SheetId::new();
        let pos = Pos { x: 0, y: 0 };
        transaction.add_code_cell(sheet_id, pos);
        assert_eq!(transaction.code_cells.len(), 1);
        assert_eq!(transaction.code_cells[&sheet_id].len(), 1);
        assert!(transaction.code_cells[&sheet_id].contains(&pos));
    }

    #[test]
    fn test_add_html_cell() {
        let mut transaction = PendingTransaction::default();
        let sheet_id = SheetId::new();
        let pos = Pos { x: 0, y: 0 };
        transaction.add_html_cell(sheet_id, pos);
        assert_eq!(transaction.html_cells.len(), 1);
        assert_eq!(transaction.html_cells[&sheet_id].len(), 1);
        assert!(transaction.html_cells[&sheet_id].contains(&pos));
    }

    #[test]
    fn test_add_image_cell() {
        let mut transaction = PendingTransaction::default();
        let sheet_id = SheetId::new();
        let pos = Pos { x: 0, y: 0 };
        transaction.add_image_cell(sheet_id, pos);
        assert_eq!(transaction.image_cells.len(), 1);
        assert_eq!(transaction.image_cells[&sheet_id].len(), 1);
    }

    #[test]
    fn test_offsets_modified() {
        let mut transaction = PendingTransaction::default();
        let sheet_id = SheetId::new();
        transaction.offsets_modified(sheet_id, Some(1), None, Some(10.0));
        assert_eq!(transaction.offsets_modified.len(), 1);
        assert_eq!(transaction.offsets_modified[&sheet_id].len(), 1);
        assert_eq!(
            transaction.offsets_modified[&sheet_id][&(Some(1), None)],
            10.0
        );
        transaction.offsets_modified(sheet_id, None, Some(1), Some(10.0));
        assert_eq!(transaction.offsets_modified[&sheet_id].len(), 2);
        assert_eq!(
            transaction.offsets_modified[&sheet_id][&(None, Some(1))],
            10.0
        );
    }

    #[test]
    fn test_add_dirty_hashes_from_sheet_columns() {
        let mut sheet = Sheet::test();
        sheet.set_cell_value(Pos::new(1, 1), "A1".to_string());
        sheet.recalculate_bounds();

        let mut transaction = PendingTransaction::default();
        transaction.add_dirty_hashes_from_sheet_columns(&sheet, 1, None);

        let dirty_hashes = transaction.dirty_hashes.get(&sheet.id).unwrap();
        assert!(dirty_hashes.contains(&Pos { x: 0, y: 0 }));
        assert_eq!(dirty_hashes.len(), 1);
    }

    #[test]
    fn test_add_dirty_hashes_from_sheet_rows() {
        let mut sheet = Sheet::test();
        sheet.set_cell_value(Pos::new(1, 1), "A1".to_string());
        sheet.recalculate_bounds();

        let mut transaction = PendingTransaction::default();
        transaction.add_dirty_hashes_from_sheet_rows(&sheet, 1, None);

        let dirty_hashes = transaction.dirty_hashes.get(&sheet.id).unwrap();
        assert!(dirty_hashes.contains(&Pos { x: 0, y: 0 }));
        assert_eq!(dirty_hashes.len(), 1);
    }

    #[test]
    fn test_add_update_selection() {
        let mut transaction = PendingTransaction::default();
        let selection = A1Selection::test_a1("A1:B2");
        transaction.add_update_selection(selection.clone());
        assert_eq!(
            transaction.update_selection,
            Some(serde_json::to_string(&selection).unwrap())
        );
    }

    #[test]
    fn test_add_fill_cells() {
        let mut transaction = PendingTransaction::default();
        let sheet_id = SheetId::new();
        transaction.add_fill_cells(sheet_id);
        assert!(transaction.fill_cells.contains(&sheet_id));
    }

    #[test]
    fn test_add_borders() {
        let mut transaction = PendingTransaction::default();
        let sheet_id = SheetId::new();
        transaction.add_borders(sheet_id);
        assert!(transaction.sheet_borders.contains(&sheet_id));
    }
}<|MERGE_RESOLUTION|>--- conflicted
+++ resolved
@@ -106,16 +106,14 @@
     // offsets modified (sheet_id -> SheetOffsets)
     pub offsets_modified: HashMap<SheetId, SheetOffsets>,
 
-<<<<<<< HEAD
+    // update selection after transaction completes
+    pub update_selection: Option<String>,
+
     // ai researcher requests
     pub pending_ai_researchers: HashSet<SheetPos>,
 
     // ai researcher requests that are currently running
     pub running_ai_researchers: HashSet<SheetPos>,
-=======
-    // update selection after transaction completes
-    pub update_selection: Option<String>,
->>>>>>> 8e4ef72f
 }
 
 impl Default for PendingTransaction {
@@ -146,12 +144,9 @@
             fill_cells: HashSet::new(),
             sheet_info: HashSet::new(),
             offsets_modified: HashMap::new(),
-<<<<<<< HEAD
+            update_selection: None,
             pending_ai_researchers: HashSet::new(),
             running_ai_researchers: HashSet::new(),
-=======
-            update_selection: None,
->>>>>>> 8e4ef72f
         }
     }
 }
