--- conflicted
+++ resolved
@@ -189,13 +189,9 @@
                 color: Some("red".to_string()),
             },
         ];
-<<<<<<< HEAD
-        transaction.forward_operations.clone_from(&forward_operations);
-=======
         transaction
             .forward_operations
             .clone_from(&forward_operations);
->>>>>>> 3259c42b
         let reverse_operations = vec![
             Operation::SetSheetName { sheet_id, name },
             Operation::SetSheetColor {
@@ -203,13 +199,9 @@
                 color: None,
             },
         ];
-<<<<<<< HEAD
-        transaction.reverse_operations.clone_from(&reverse_operations);
-=======
         transaction
             .reverse_operations
             .clone_from(&reverse_operations);
->>>>>>> 3259c42b
         let forward_transaction = transaction.to_forward_transaction();
         assert_eq!(forward_transaction.id, transaction.id);
         assert_eq!(forward_transaction.operations, forward_operations);
