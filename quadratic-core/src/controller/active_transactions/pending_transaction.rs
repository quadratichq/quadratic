//! This module provides a pending transaction
//!
//! It is responsible for:
//! * tracking the state of a pending transaction
//! * converting pending transaction to a completed transaction

use std::collections::{HashMap, HashSet, VecDeque};

use uuid::Uuid;

use crate::{
    Pos, Rect, SheetPos, SheetRect,
    a1::{A1Context, A1Selection},
    controller::{
        execution::TransactionSource, operations::operation::Operation, transaction::Transaction,
    },
    grid::{
        CellsAccessed, Sheet, SheetId, js_types::JsValidationWarning,
        sheet::validations::validation::Validation,
    },
    renderer_constants::{CELL_SHEET_HEIGHT, CELL_SHEET_WIDTH},
};

use super::transaction_name::TransactionName;

// validations warnings for a sheet (pos -> JsValidationWarning)
type SheetValidationsWarnings = HashMap<Pos, JsValidationWarning>;

// offsets modified ((column, row) -> new_size)
type SheetOffsets = HashMap<(Option<i64>, Option<i64>), f64>;

#[derive(Debug, Clone, PartialEq)]
pub struct PendingTransaction {
    pub(crate) id: Uuid,

    /// a name for the transaction for user display purposes
    pub(crate) transaction_name: TransactionName,

    /// Previous selection, represented as a serialized `` cursor sent as part of this transaction
    pub(crate) cursor: Option<String>,

    pub(crate) source: TransactionSource,

    /// pending operations
    pub(crate) operations: VecDeque<Operation>,

    /// undo operations
    pub(crate) reverse_operations: Vec<Operation>,

    /// list of operations to share with other players
    pub(crate) forward_operations: Vec<Operation>,

    /// tracks whether there are any async calls (which changes how the transaction is finalized)
    pub(crate) has_async: i64,

    /// used by Code Cell execution to track dependencies
    pub(crate) cells_accessed: CellsAccessed,

    /// save code_cell info for async calls
    pub(crate) current_sheet_pos: Option<SheetPos>,

<<<<<<< HEAD
    /// whether we are awaiting an async call
    pub waiting_for_async: bool,
=======
    /// whether we are awaiting an async call for a code cell
    pub(crate) waiting_for_async_code_cell: bool,
>>>>>>> 010222b6

    /// whether transaction is complete
    pub(crate) complete: bool,

    /// whether to generate a thumbnail after transaction completes
    pub(crate) generate_thumbnail: bool,

    /// cursor saved for an Undo or Redo
    pub(crate) cursor_undo_redo: Option<String>,

    /// sheets w/updated validations
    pub(crate) validations: HashSet<SheetId>,

    /// sheets w/updated validations warnings
    pub(crate) validations_warnings: HashMap<SheetId, SheetValidationsWarnings>,

    /// sheets w/updated rows to resize
    pub(crate) resize_rows: HashMap<SheetId, HashSet<i64>>,

    /// which hashes are dirty
    pub(crate) dirty_hashes: HashMap<SheetId, HashSet<Pos>>,

    /// sheets with updated borders
    pub(crate) sheet_borders: HashSet<SheetId>,

    /// code cells to update in a1_context
    pub(crate) code_cells_a1_context: HashMap<SheetId, HashSet<Pos>>,

    /// code cells to update
    pub(crate) code_cells: HashMap<SheetId, HashSet<Pos>>,

    /// html cells to update
    pub(crate) html_cells: HashMap<SheetId, HashSet<Pos>>,

    /// image cells to update
    pub(crate) image_cells: HashMap<SheetId, HashSet<Pos>>,

    /// sheets w/updated fill cells
    pub(crate) fill_cells: HashSet<SheetId>,

    /// sheets w/updated info
    pub(crate) sheet_info: HashSet<SheetId>,

    // offsets modified (sheet_id -> SheetOffsets)
    pub(crate) offsets_modified: HashMap<SheetId, SheetOffsets>,

    pub(crate) offsets_reloaded: HashSet<SheetId>,

    // update selection after transaction completes
    pub(crate) update_selection: Option<String>,

    // updates to the content cache per sheet
    pub(crate) sheet_content_cache: HashSet<SheetId>,

    /// sheets that need updated SheetDataTablesCache
    pub(crate) sheet_data_tables_cache: HashSet<SheetId>,
}

impl Default for PendingTransaction {
    fn default() -> Self {
        PendingTransaction {
            id: Uuid::new_v4(),
            transaction_name: TransactionName::Unknown,
            source: TransactionSource::User,
            cursor: None,
            operations: VecDeque::new(),
            reverse_operations: Vec::new(),
            forward_operations: Vec::new(),
            has_async: 0,
            cells_accessed: Default::default(),
            current_sheet_pos: None,
<<<<<<< HEAD
            waiting_for_async: false,
=======
            waiting_for_async_code_cell: false,
>>>>>>> 010222b6
            complete: false,
            generate_thumbnail: false,
            cursor_undo_redo: None,
            validations: HashSet::new(),
            validations_warnings: HashMap::new(),
            resize_rows: HashMap::new(),
            dirty_hashes: HashMap::new(),
            sheet_borders: HashSet::new(),
            code_cells_a1_context: HashMap::new(),
            code_cells: HashMap::new(),
            html_cells: HashMap::new(),
            image_cells: HashMap::new(),
            fill_cells: HashSet::new(),
            sheet_info: HashSet::new(),
            offsets_modified: HashMap::new(),
            offsets_reloaded: HashSet::new(),
            update_selection: None,
            sheet_content_cache: HashSet::new(),
            sheet_data_tables_cache: HashSet::new(),
        }
    }
}

impl PendingTransaction {
    pub fn to_transaction(&self, sequence_num: Option<u64>) -> Transaction {
        Transaction {
            id: self.id,
            sequence_num,
            operations: self.operations.clone().into(),
            cursor: self.cursor.clone(),
        }
    }

    /// Creates a transaction to share in multiplayer
    pub fn to_forward_transaction(&self) -> Transaction {
        Transaction {
            id: self.id,
            sequence_num: None,
            operations: self.forward_operations.clone(),
            cursor: None,
        }
    }

    /// Creates a transaction to save to the Undo/Redo stack
    pub fn to_undo_transaction(&self) -> Transaction {
        let mut operations = self.reverse_operations.clone();
        operations.reverse();

        Transaction {
            id: self.id,
            sequence_num: None,
            operations,
            cursor: self.cursor.clone(),
        }
    }

    /// Sends the transaction to the multiplayer server (if needed)
    pub fn send_transaction(&self) {
        if self.complete
            && self.is_user_ai_undo_redo()
            && (cfg!(target_family = "wasm") || cfg!(test))
        {
            let transaction_id = self.id.to_string();

            match Transaction::serialize_and_compress(&self.forward_operations) {
                Ok(ops) => {
                    crate::wasm_bindings::js::jsSendTransaction(transaction_id, ops);
                }
                Err(e) => {
                    dbgjs!(&self.forward_operations);
                    dbgjs!(format!("Failed to serialize forward operations: {}", e));
                }
            };

            if self.is_undo_redo()
                && let Some(cursor) = &self.cursor_undo_redo
            {
                crate::wasm_bindings::js::jsSetCursor(cursor.clone());
            }

            if self.generate_thumbnail {
                crate::wasm_bindings::js::jsGenerateThumbnail();
            }
        }
    }

    /// Returns whether the transaction is from the server.
    pub fn is_server(&self) -> bool {
        self.source == TransactionSource::Server
    }

    /// Returns whether the transaction is from an action directly performed by
    /// the local user; i.e., whether it is `User` or `Unsaved`. This does not
    /// include undo/redo.
    fn is_user(&self) -> bool {
        self.source == TransactionSource::User || self.source == TransactionSource::Unsaved
    }

    pub fn is_undo(&self) -> bool {
        self.source == TransactionSource::Undo || self.source == TransactionSource::UndoAI
    }

    pub fn is_redo(&self) -> bool {
        self.source == TransactionSource::Redo || self.source == TransactionSource::RedoAI
    }

    fn is_ai(&self) -> bool {
        self.source == TransactionSource::AI
    }

    pub fn is_user_ai(&self) -> bool {
        self.is_user() || self.is_ai()
    }

    /// Returns whether the transaction is from an undo/redo.
    pub fn is_undo_redo(&self) -> bool {
        self.is_undo() || self.is_redo()
    }

    /// Returns whether the transaction is from the local user, including
    /// undo/redo.
    pub fn is_user_ai_undo_redo(&self) -> bool {
        self.is_user_ai() || self.is_undo_redo()
    }

    /// Returns whether the transaction is from another multiplayer user.
    pub fn is_multiplayer(&self) -> bool {
        self.source == TransactionSource::Multiplayer
    }

    pub fn add_dirty_hashes_from_sheet_cell_positions(
        &mut self,
        sheet_id: SheetId,
        positions: HashSet<Pos>,
    ) {
        if !(cfg!(target_family = "wasm") || cfg!(test)) || self.is_server() {
            return;
        }

        let mut hashes = HashSet::new();
        positions.iter().for_each(|pos| {
            let quadrant = pos.quadrant();
            hashes.insert(Pos {
                x: quadrant.0,
                y: quadrant.1,
            });
        });

        let dirty_hashes = self.dirty_hashes.entry(sheet_id).or_default();
        dirty_hashes.extend(hashes);

        self.add_content_cache(sheet_id);
    }

    pub fn add_dirty_hashes_from_sheet_rect(&mut self, sheet_rect: SheetRect) {
        if !(cfg!(target_family = "wasm") || cfg!(test)) || self.is_server() {
            return;
        }

        let hashes = sheet_rect.to_hashes();
        let dirty_hashes = self.dirty_hashes.entry(sheet_rect.sheet_id).or_default();
        dirty_hashes.extend(hashes);

        self.add_content_cache(sheet_rect.sheet_id);
    }

    pub fn add_dirty_hashes_from_dirty_code_rects(
        &mut self,
        sheet: &Sheet,
        dirty_rects: HashSet<Rect>,
    ) {
        if !(cfg!(target_family = "wasm") || cfg!(test)) || self.is_server() {
            return;
        }

        for dirty_rect in dirty_rects {
            self.add_dirty_hashes_from_sheet_rect(dirty_rect.to_sheet_rect(sheet.id));
            if let Some(dt) = sheet.data_table_at(&dirty_rect.min) {
                dt.add_dirty_fills_and_borders(self, sheet.id);
                self.add_from_code_run(sheet.id, dirty_rect.min, dt.is_image(), dt.is_html());
            } else {
                self.add_code_cell(sheet.id, dirty_rect.min);
            }
        }
    }

    // Adds dirty hashes for all hashes from col_start to col_end (goes to sheet bounds if not provided)
    pub fn add_dirty_hashes_from_sheet_columns(
        &mut self,
        sheet: &Sheet,
        col_start: i64,
        col_end: Option<i64>,
    ) {
        if !(cfg!(target_family = "wasm") || cfg!(test)) || self.is_server() {
            return;
        }

        let col_end = col_end.unwrap_or(sheet.bounds(true).last_column().unwrap_or(col_start));
        let dirty_hashes = self.dirty_hashes.entry(sheet.id).or_default();
        for col in col_start..=col_end {
            if let Some((start, end)) = sheet.column_bounds(col, false) {
                // round down to the nearest hash y
                let start = start.div_euclid(CELL_SHEET_HEIGHT as _) * CELL_SHEET_HEIGHT as i64;
                for y in (start..=end).step_by(CELL_SHEET_HEIGHT as usize) {
                    let mut pos = Pos { x: col, y };
                    pos.to_quadrant();
                    dirty_hashes.insert(pos);
                }
            }
        }

        self.add_content_cache(sheet.id);
    }

    // Adds dirty hashes for all hashes from row_start to row_end (goes to sheet bounds if not provided)
    pub fn add_dirty_hashes_from_sheet_rows(
        &mut self,
        sheet: &Sheet,
        row_start: i64,
        row_end: Option<i64>,
    ) {
        if !(cfg!(target_family = "wasm") || cfg!(test)) || self.is_server() {
            return;
        }

        let row_end = row_end.unwrap_or(sheet.bounds(true).last_row().unwrap_or(row_start));
        let dirty_hashes = self.dirty_hashes.entry(sheet.id).or_default();
        for row in row_start..=row_end {
            if let Some((start, end)) = sheet.row_bounds(row, true) {
                // round down to the nearest hash x
                let start = start.div_euclid(CELL_SHEET_WIDTH as _) * CELL_SHEET_WIDTH as i64;
                for x in (start..=end).step_by(CELL_SHEET_WIDTH as usize) {
                    let mut pos = Pos { x, y: row };
                    pos.to_quadrant();
                    dirty_hashes.insert(pos);
                }
            }
        }

        self.add_content_cache(sheet.id);
    }

    /// Adds dirty hashes for all hashes from a list of selections.
    pub fn add_dirty_hashes_from_selections(
        &mut self,
        sheet: &Sheet,
        a1_context: &A1Context,
        selections: Vec<A1Selection>,
    ) {
        if !(cfg!(target_family = "wasm") || cfg!(test)) || self.is_server() {
            return;
        }

        selections.iter().for_each(|selection| {
            let dirty_hashes = selection.rects_to_hashes(sheet, a1_context);
            self.dirty_hashes
                .entry(sheet.id)
                .or_default()
                .extend(dirty_hashes);
        });
    }

    /// Adds a code cell to the transaction
    pub fn add_code_cell(&mut self, sheet_id: SheetId, pos: Pos) {
        self.code_cells_a1_context
            .entry(sheet_id)
            .or_default()
            .insert(pos);

        if !(cfg!(target_family = "wasm") || cfg!(test)) || self.is_server() {
            return;
        }

        self.sheet_data_tables_cache.insert(sheet_id);

        self.code_cells.entry(sheet_id).or_default().insert(pos);
    }

    /// Adds a code cell, html cell and image cell to the transaction from a
    /// CodeRun. If the code_cell no longer exists, then it sends the empty code
    /// cell so the client can remove it.
    pub fn add_from_code_run(
        &mut self,
        sheet_id: SheetId,
        pos: Pos,
        is_image: bool,
        is_html: bool,
    ) {
        self.add_code_cell(sheet_id, pos);

        if !(cfg!(target_family = "wasm") || cfg!(test)) || self.is_server() {
            return;
        }

        if is_html {
            self.html_cells.entry(sheet_id).or_default().insert(pos);
        }

        if is_image {
            self.image_cells.entry(sheet_id).or_default().insert(pos);
        }
    }

    /// Inserts the changed validations into PendingTransaction. Also returns an
    /// A1Selection that can be used to insert changed hashes (we cannot do that
    /// here b/c we need &Sheet, and cannot borrow &Sheet and Sheet.validations
    /// at the same time).
    pub fn validation_changed(
        &mut self,
        sheet_id: SheetId,
        validation: &Validation,
        changed_selection: Option<&A1Selection>,
    ) -> Vec<A1Selection> {
        if !(cfg!(target_family = "wasm") || cfg!(test)) || self.is_server() {
            return vec![];
        }

        let mut changed_selections = Vec::new();
        self.validations.insert(sheet_id);
        if validation.render_special().is_some() {
            changed_selections.push(validation.selection.clone());
            if let Some(changed_selection) = changed_selection {
                changed_selections.push(changed_selection.clone());
            }
        }
        changed_selections
    }

    pub fn validation_warning_added(&mut self, sheet_id: SheetId, warning: JsValidationWarning) {
        if !(cfg!(target_family = "wasm") || cfg!(test)) || self.is_server() {
            return;
        }

        self.validations_warnings
            .entry(sheet_id)
            .or_default()
            .insert(warning.pos, warning);
    }

    pub fn validation_warning_deleted(&mut self, sheet_id: SheetId, pos: Pos) {
        if !(cfg!(target_family = "wasm") || cfg!(test)) || self.is_server() {
            return;
        }

        self.validations_warnings
            .entry(sheet_id)
            .or_default()
            .insert(
                pos,
                JsValidationWarning {
                    pos,
                    style: None,
                    validation: None,
                },
            );
    }

    /// Updates the offsets modified for a column or row.
    pub fn offsets_modified(
        &mut self,
        sheet_id: SheetId,
        column: Option<i64>,
        row: Option<i64>,
        size: Option<f64>,
    ) {
        if !(cfg!(target_family = "wasm") || cfg!(test)) || self.is_server() {
            return;
        }

        let offsets_modified = self.offsets_modified.entry(sheet_id).or_default();
        if let Some(column) = column {
            offsets_modified.insert((Some(column), None), size.unwrap_or(0.0));
        }
        if let Some(row) = row {
            offsets_modified.insert((None, Some(row)), size.unwrap_or(0.0));
        }
    }

    /// Adds an updated selection to the transaction
    pub fn add_update_selection(&mut self, selection: A1Selection) {
        if !(cfg!(target_family = "wasm") || cfg!(test)) || self.is_server() {
            return;
        }

        if let Ok(json) = serde_json::to_string(&selection) {
            self.update_selection = Some(json);
        }
    }

    /// Adds a sheet id to the fill cells set.
    pub fn add_fill_cells(&mut self, sheet_id: SheetId) {
        if !(cfg!(target_family = "wasm") || cfg!(test)) || self.is_server() {
            return;
        }

        self.fill_cells.insert(sheet_id);
    }

    /// Adds a sheet id to the borders set.
    pub fn add_borders(&mut self, sheet_id: SheetId) {
        if !(cfg!(target_family = "wasm") || cfg!(test)) || self.is_server() {
            return;
        }

        self.sheet_borders.insert(sheet_id);
    }

    pub fn add_content_cache(&mut self, sheet_id: SheetId) {
        if !(cfg!(target_family = "wasm") || cfg!(test)) || self.is_server() {
            return;
        }

        self.sheet_content_cache.insert(sheet_id);
    }
}

#[cfg(test)]
mod tests {
    use crate::{
        CellValue, Value,
        controller::operations::operation::Operation,
        grid::{CodeCellLanguage, CodeRun, DataTable, DataTableKind, Sheet, SheetId},
    };

    use super::*;

    #[test]
    fn test_to_transaction() {
        let sheet_id = SheetId::new();
        let name = "Sheet1".to_string();

        let mut transaction = PendingTransaction::default();
        let forward_operations = vec![
            Operation::SetSheetName {
                sheet_id,
                name: "new name".to_string(),
                old_sheet_name: None,
            },
            Operation::SetSheetColor {
                sheet_id,
                color: Some("red".to_string()),
            },
        ];
        transaction
            .forward_operations
            .clone_from(&forward_operations);
        let reverse_operations = vec![
            Operation::SetSheetName {
                sheet_id,
                name,
                old_sheet_name: None,
            },
            Operation::SetSheetColor {
                sheet_id,
                color: None,
            },
        ];
        transaction
            .reverse_operations
            .clone_from(&reverse_operations);
        transaction.reverse_operations.reverse();
        let forward_transaction = transaction.to_forward_transaction();
        assert_eq!(forward_transaction.id, transaction.id);
        assert_eq!(forward_transaction.operations, forward_operations);
        assert_eq!(forward_transaction.sequence_num, None);

        let reverse_transaction = transaction.to_undo_transaction();
        assert_eq!(reverse_transaction.id, transaction.id);
        assert_eq!(reverse_transaction.operations, reverse_operations);
        assert_eq!(reverse_transaction.sequence_num, None);
    }

    #[test]
    fn is_user() {
        let transaction = PendingTransaction {
            source: TransactionSource::User,
            ..Default::default()
        };
        assert!(transaction.is_user());

        let transaction = PendingTransaction {
            source: TransactionSource::Unsaved,
            ..Default::default()
        };
        assert!(transaction.is_user());

        let transaction = PendingTransaction {
            source: TransactionSource::Server,
            ..Default::default()
        };
        assert!(!transaction.is_user());
    }

    #[test]
    fn is_ai() {
        let transaction = PendingTransaction {
            source: TransactionSource::AI,
            ..Default::default()
        };
        assert!(transaction.is_ai());

        let transaction = PendingTransaction {
            source: TransactionSource::User,
            ..Default::default()
        };
        assert!(!transaction.is_ai());
    }

    #[test]
    fn test_add_dirty_hashes_from_sheet_cell_positions() {
        let sheet_id = SheetId::new();
        let positions: HashSet<Pos> = vec![Pos { x: 1, y: 1 }, Pos { x: 16, y: 2 }]
            .into_iter()
            .collect();
        let mut transaction = PendingTransaction::default();
        transaction.add_dirty_hashes_from_sheet_cell_positions(sheet_id, positions);
        assert_eq!(transaction.dirty_hashes.len(), 1);
        assert_eq!(transaction.dirty_hashes.get(&sheet_id).unwrap().len(), 2);
        assert!(
            transaction
                .dirty_hashes
                .get(&sheet_id)
                .unwrap()
                .contains(&Pos { x: 0, y: 0 })
        );
        assert!(
            transaction
                .dirty_hashes
                .get(&sheet_id)
                .unwrap()
                .contains(&Pos { x: 1, y: 0 })
        );
    }

    #[test]
    fn test_add_dirty_hashes_from_sheet_rect() {
        let sheet_rect = SheetRect::single_pos(Pos { x: 0, y: 0 }, SheetId::new());
        let mut transaction = PendingTransaction::default();
        transaction.add_dirty_hashes_from_sheet_rect(sheet_rect);
        assert_eq!(transaction.dirty_hashes.len(), 1);
        assert_eq!(
            transaction
                .dirty_hashes
                .get(&sheet_rect.sheet_id)
                .unwrap()
                .len(),
            1
        );
        assert!(
            transaction
                .dirty_hashes
                .get(&sheet_rect.sheet_id)
                .unwrap()
                .contains(&Pos { x: 0, y: 0 }),
        );
    }

    #[test]
    fn test_add_from_code_run() {
        let mut transaction = PendingTransaction::default();
        let sheet_id = SheetId::new();
        let pos = Pos { x: 0, y: 0 };

        transaction.add_from_code_run(sheet_id, pos, false, false);
        assert_eq!(transaction.code_cells.len(), 1);
        assert_eq!(transaction.html_cells.len(), 0);
        assert_eq!(transaction.image_cells.len(), 0);

        let code_run = CodeRun {
            language: CodeCellLanguage::Python,
            code: "".to_string(),
            std_out: None,
            std_err: None,
            cells_accessed: Default::default(),
            error: None,
            return_type: None,
            line_number: None,
            output_type: None,
        };

        let data_table = DataTable::new(
            DataTableKind::CodeRun(code_run),
            "Table 1",
            Value::Single(CellValue::Html("html".to_string())),
            false,
            Some(true),
            Some(true),
            None,
        );
        transaction.add_from_code_run(sheet_id, pos, data_table.is_image(), data_table.is_html());
        assert_eq!(transaction.code_cells.len(), 1);
        assert_eq!(transaction.html_cells.len(), 1);
        assert_eq!(transaction.image_cells.len(), 0);

        let code_run = CodeRun {
            language: CodeCellLanguage::Javascript,
            code: "".to_string(),
            std_out: None,
            std_err: None,
            cells_accessed: Default::default(),
            error: None,
            return_type: None,
            line_number: None,
            output_type: None,
        };

        let data_table = DataTable::new(
            DataTableKind::CodeRun(code_run),
            "Table 1",
            Value::Single(CellValue::Image("image".to_string())),
            false,
            Some(true),
            Some(true),
            None,
        );
        transaction.add_from_code_run(sheet_id, pos, data_table.is_image(), data_table.is_html());
        assert_eq!(transaction.code_cells.len(), 1);
        assert_eq!(transaction.html_cells.len(), 1);
        assert_eq!(transaction.image_cells.len(), 1);
    }

    #[test]
    fn test_add_code_cell() {
        let mut transaction = PendingTransaction::default();
        let sheet_id = SheetId::new();
        let pos = Pos { x: 0, y: 0 };
        transaction.add_code_cell(sheet_id, pos);
        assert_eq!(transaction.code_cells.len(), 1);
        assert_eq!(transaction.code_cells[&sheet_id].len(), 1);
        assert!(transaction.code_cells[&sheet_id].contains(&pos));
    }

    #[test]
    fn test_offsets_modified() {
        let mut transaction = PendingTransaction::default();
        let sheet_id = SheetId::new();
        transaction.offsets_modified(sheet_id, Some(1), None, Some(10.0));
        assert_eq!(transaction.offsets_modified.len(), 1);
        assert_eq!(transaction.offsets_modified[&sheet_id].len(), 1);
        assert_eq!(
            transaction.offsets_modified[&sheet_id][&(Some(1), None)],
            10.0
        );
        transaction.offsets_modified(sheet_id, None, Some(1), Some(10.0));
        assert_eq!(transaction.offsets_modified[&sheet_id].len(), 2);
        assert_eq!(
            transaction.offsets_modified[&sheet_id][&(None, Some(1))],
            10.0
        );
    }

    #[test]
    fn test_add_dirty_hashes_from_sheet_columns() {
        let mut sheet = Sheet::test();
        sheet.set_value(pos![1, 1], "A1".to_string());
        let a1_context = sheet.expensive_make_a1_context();
        sheet.recalculate_bounds(&a1_context);

        let mut transaction = PendingTransaction::default();
        transaction.add_dirty_hashes_from_sheet_columns(&sheet, 1, None);

        let dirty_hashes = transaction.dirty_hashes.get(&sheet.id).unwrap();
        assert!(dirty_hashes.contains(&Pos { x: 0, y: 0 }));
        assert_eq!(dirty_hashes.len(), 1);
    }

    #[test]
    fn test_add_dirty_hashes_from_sheet_rows() {
        let mut sheet = Sheet::test();
        sheet.set_value(pos![1, 1], "A1".to_string());
        let a1_context = sheet.expensive_make_a1_context();
        sheet.recalculate_bounds(&a1_context);

        let mut transaction = PendingTransaction::default();
        transaction.add_dirty_hashes_from_sheet_rows(&sheet, 1, None);

        let dirty_hashes = transaction.dirty_hashes.get(&sheet.id).unwrap();
        assert!(dirty_hashes.contains(&Pos { x: 0, y: 0 }));
        assert_eq!(dirty_hashes.len(), 1);
    }

    #[test]
    fn test_add_update_selection() {
        let mut transaction = PendingTransaction::default();
        let selection = A1Selection::test_a1("A1:B2");
        transaction.add_update_selection(selection.clone());
        assert_eq!(
            transaction.update_selection,
            Some(serde_json::to_string(&selection).unwrap())
        );
    }

    #[test]
    fn test_add_fill_cells() {
        let mut transaction = PendingTransaction::default();
        let sheet_id = SheetId::new();
        transaction.add_fill_cells(sheet_id);
        assert!(transaction.fill_cells.contains(&sheet_id));
    }

    #[test]
    fn test_add_borders() {
        let mut transaction = PendingTransaction::default();
        let sheet_id = SheetId::new();
        transaction.add_borders(sheet_id);
        assert!(transaction.sheet_borders.contains(&sheet_id));
    }
}<|MERGE_RESOLUTION|>--- conflicted
+++ resolved
@@ -59,13 +59,8 @@
     /// save code_cell info for async calls
     pub(crate) current_sheet_pos: Option<SheetPos>,
 
-<<<<<<< HEAD
-    /// whether we are awaiting an async call
-    pub waiting_for_async: bool,
-=======
     /// whether we are awaiting an async call for a code cell
     pub(crate) waiting_for_async_code_cell: bool,
->>>>>>> 010222b6
 
     /// whether transaction is complete
     pub(crate) complete: bool,
@@ -137,11 +132,7 @@
             has_async: 0,
             cells_accessed: Default::default(),
             current_sheet_pos: None,
-<<<<<<< HEAD
-            waiting_for_async: false,
-=======
             waiting_for_async_code_cell: false,
->>>>>>> 010222b6
             complete: false,
             generate_thumbnail: false,
             cursor_undo_redo: None,
