--- conflicted
+++ resolved
@@ -131,23 +131,12 @@
                 };
                 summary
                     .cell_sheets_modified
-<<<<<<< HEAD
                     .insert(CellSheetsModified::new(sheet.id, pos));
-                if let Some(cells_to_compute) = cells_to_compute {
-                    cells_to_compute.insert(CellRef {
-                        sheet: sheet.id,
-                        column: column_id,
-                        row: row_id,
-                    });
-                }
-=======
-                    .insert(CellSheetsModified::new(sheet.id, pos.into()));
                 cells_to_compute.insert(CellRef {
                     sheet: sheet.id,
                     column: column_id,
                     row: row_id,
                 });
->>>>>>> ac23392e
             }
         }
     }
@@ -169,23 +158,12 @@
                 };
                 summary
                     .cell_sheets_modified
-<<<<<<< HEAD
                     .insert(CellSheetsModified::new(sheet.id, pos));
-                if let Some(cells_to_compute) = cells_to_compute {
-                    cells_to_compute.insert(CellRef {
-                        sheet: sheet.id,
-                        column: column_id,
-                        row: row_id,
-                    });
-                }
-=======
-                    .insert(CellSheetsModified::new(sheet.id, pos.into()));
                 cells_to_compute.insert(CellRef {
                     sheet: sheet.id,
                     column: column_id,
                     row: row_id,
                 });
->>>>>>> ac23392e
             }
         }
     }
