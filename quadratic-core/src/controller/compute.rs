use super::{
    code_cell_value::update_code_cell_value,
    operations::Operation,
    transaction_summary::{OperationSummary, TransactionSummary},
    GridController,
};
use crate::{
    grid::{
        js_types::CellForArray, CodeCellLanguage, CodeCellRunOutput, CodeCellRunResult,
        CodeCellValue, SheetId,
    },
    wasm_bindings::{js::runPython, JsComputeResult},
    Pos, Value,
};

use serde::{Deserialize, Serialize};
use std::{fmt, ops::Range};

impl GridController {
    /// Given `cell` and `dependencies` adds a new node to the graph.
    /// Returns the old dependencies of the node.
    pub async fn compute(
        &mut self,
        cell_values_modified: Vec<SheetPos>,
        summary: &mut TransactionSummary,
    ) -> Vec<Operation> {
        let mut reverse_operations = vec![];
        let mut cells_to_compute = cell_values_modified.clone(); // start with all updated cells

        while let Some(pos) = cells_to_compute.pop() {
            // find which cells have formulas. Run the formulas and update the cells.
            // add the updated cells to the cells_to_compute

            let sheet = self.grid.sheet_mut_from_id(pos.sheet_id);

            let mut summary_set = vec![];

            if let Some(code_cell) = sheet.get_code_cell(pos.into()) {
                let code_string = code_cell.code_string.clone();
                let language = code_cell.language;

                let mut code_cell_result = None;
                let mut cells_accessed = vec![];
                let mut cells_accessed_code_cell = vec![];
                match language {
                    CodeCellLanguage::Python => {
                        let mut cells = None;
                        let mut complete = false;

                        // loop through runPython handling either get-cells or complete results
                        while !complete {
                            let result = runPython(code_string.clone(), cells.clone()).await;
                            let compute_result =
                                serde_wasm_bindgen::from_value::<JsComputeResult>(result);

                            match compute_result {
                                Ok(compute_result) => {
                                    if compute_result.complete {
                                        if let Some(result) = compute_result.result {
                                            code_cell_result = Some(result);
                                        }
                                        complete = true;
                                    } else {
                                        // set cells to the requested get-cells for the next while loop
                                        let sheet_name = compute_result.sheet_id;
                                        let sheet = if let Some(sheet_name) = sheet_name {
                                            if let Some(sheet_from_name) =
                                                self.grid.sheet_from_name(sheet_name)
                                            {
                                                sheet_from_name
                                            } else {
                                                // TODO: handle if sheet doesn't exist
                                                self.grid.sheet_mut_from_id(pos.sheet_id)
                                            }
                                        } else {
                                            self.grid.sheet_mut_from_id(pos.sheet_id)
                                        };
                                        if let Some(rect) = compute_result.rect {
                                            let array = sheet.cell_array(rect);
                                            cells_accessed.push(SheetRect {
                                                min: rect.min,
                                                max: rect.max,
                                                sheet_id: sheet.id,
                                            });
                                            for y in rect.y_range() {
                                                for x in rect.x_range() {
                                                    if let Some(cell_ref) =
                                                        sheet.try_get_cell_ref(Pos { x, y })
                                                    {
                                                        cells_accessed_code_cell.push(cell_ref);
                                                    }
                                                }
                                            }
                                            // place results of get-cells into cells for next runPython call
                                            let to_string =
                                                serde_json::to_string::<[CellForArray]>(&array);
                                            match to_string {
                                                Ok(cell_for_array) => {
                                                    cells = Some(cell_for_array);
                                                }
                                                Err(_) => cells = None,
                                            }
                                        } else {
                                            cells = None;
                                        }
                                    }
                                }
                                Err(e) => {
                                    // todo: better handling of error to ensure grid is not locked
                                    crate::util::dbgjs(&format!("compute_result error, {}", e));
                                    complete = true;
                                }
                            }
                        }
                    }
                    _ => {
                        crate::util::dbgjs(&format!(
                            "Compute language {} not supported in compute.rs",
                            language
                        ));
                    }
                }
                let sheet = self.grid.sheet_mut_from_id(pos.sheet_id);
                let code_cell = match code_cell_result {
                    Some(code_cell_result) => Some(CodeCellValue {
                        language,
                        code_string,
                        formatted_code_string: code_cell_result.formatted_code,
                        output: Some(CodeCellRunOutput {
                            std_out: code_cell_result.input_python_std_out,
                            std_err: code_cell_result.error_msg,
                            result: CodeCellRunResult::Ok {
                                output_value: if let Some(array_output) =
                                    code_cell_result.array_output
                                {
                                    Value::Array(array_output.into())
                                } else {
                                    code_cell_result.output_value.into()
                                },
                                cells_accessed: cells_accessed_code_cell,
                            },
                        }),

                        // todo: figure out how to handle modified dates in cells
                        last_modified: String::new(),
                    }),
                    None => None,
                };
<<<<<<< HEAD
                let old_code_cell_value = sheet.set_code_cell_value(pos.into(), code_cell.clone());
                if let Some(code_cell) = code_cell {
                    if let Some(output) = code_cell.output {
                        if let Some(output_value) = output.result.output_value() {
                            match output_value {
                                Value::Array(array) => {
                                    for y in 0..array.size().h.into() {
                                        for x in 0..array.size().w.into() {
                                            // add all but the first cell to the compute cycle
                                            if x != 0 && y != 0 {
                                                cells_to_compute.push(SheetPos {
                                                    x: pos.x + x as i64,
                                                    y: pos.y + y as i64,
                                                    sheet_id: sheet.id,
                                                });
                                            }
                                            if let Ok(value) = array.get(x, y) {
                                                let entry_pos = Pos {
                                                    x: pos.x + x as i64,
                                                    y: pos.y + y as i64,
                                                };
                                                let (numeric_format, numeric_decimals) =
                                                    sheet.cell_numeric_info(entry_pos);
                                                summary_set.push(JsRenderCellUpdate {
                                                    x: pos.x + x as i64,
                                                    y: pos.y + y as i64,
                                                    update: JsRenderCellUpdateEnum::Value(Some(
                                                        value.to_display(
                                                            numeric_format,
                                                            numeric_decimals,
                                                        ),
                                                    )),
                                                });
                                            }
                                        }
                                    }
                                }
                                Value::Single(value) => {
                                    let (numeric_format, numeric_decimals) =
                                        sheet.cell_numeric_info(pos.into());
                                    summary_set.push(JsRenderCellUpdate {
                                        x: pos.x,
                                        y: pos.y,
                                        update: JsRenderCellUpdateEnum::Value(Some(
                                            value.to_display(numeric_format, numeric_decimals),
                                        )),
                                    });
                                }
                            };
                        }
                    }
                }
=======
                let old_code_cell_value = update_code_cell_value(
                    sheet,
                    pos,
                    code_cell,
                    &mut summary_set,
                    &mut cells_to_compute,
                );
>>>>>>> aa30dbfa
                reverse_operations.push(Operation::SetCellCode {
                    cell_ref: sheet.get_or_create_cell_ref(pos.into()),
                    code_cell_value: old_code_cell_value,
                });
                if !summary_set.is_empty() {
                    summary.operations.push(OperationSummary::SetCellValues(
                        sheet.id.to_string(),
                        summary_set,
                    ));
                }
                summary.code_cells_modified.insert(sheet.id);
                self.grid.set_dependencies(pos, Some(cells_accessed));
            }

            // add all dependent cells to the cells_to_compute
            let dependent_cells = self.grid.get_dependent_cells(pos);

            // add to cells_to_compute
            cells_to_compute.extend(dependent_cells);
        }
        reverse_operations
    }
}

/// Used for referencing a range during computation.
#[derive(Serialize, Deserialize, Debug, Copy, Clone, PartialEq, Eq, Hash)]
pub struct SheetRect {
    /// Upper-left corner.
    pub min: Pos,
    /// Lower-right corner.
    pub max: Pos,
    /// The sheet that this region is on.
    pub sheet_id: SheetId,
}

impl SheetRect {
    /// Constructs a new rectangle containing only a single cell.
    pub fn single_pos(pos: SheetPos) -> SheetRect {
        SheetRect {
            sheet_id: pos.sheet_id,
            min: Pos { x: pos.x, y: pos.y },
            max: Pos { x: pos.x, y: pos.y },
        }
    }
    /// Returns whether a position is contained within the rectangle.
    pub fn contains(self, pos: SheetPos) -> bool {
        self.sheet_id == pos.sheet_id
            && self.x_range().contains(&pos.x)
            && self.y_range().contains(&pos.y)
    }
    /// Returns whether a rectangle intersects with the rectangle.
    pub fn intersects(self, other: SheetRect) -> bool {
        // https://en.wikipedia.org/wiki/Hyperplane_separation_theorem#:~:text=the%20following%20form%3A-,Separating%20axis%20theorem,-%E2%80%94%C2%A0Two%20closed
        self.sheet_id == other.sheet_id
            && !(other.max.x < self.min.x
                || other.min.x > self.max.x
                || other.max.y < self.min.y
                || other.min.y > self.max.y)
    }
    /// Returns the range of X values in the rectangle.
    pub fn x_range(self) -> Range<i64> {
        self.min.x..self.max.x + 1
    }
    /// Returns the range of Y values in the rectangle.
    pub fn y_range(self) -> Range<i64> {
        self.min.y..self.max.y + 1
    }
}
impl fmt::Display for SheetRect {
    fn fmt(&self, f: &mut fmt::Formatter<'_>) -> fmt::Result {
        write!(
            f,
            "Sheet: {}, Min: {}, Max: {}",
            self.sheet_id, self.min, self.max,
        )
    }
}

/// Used for referencing a pos during computation.
#[derive(Serialize, Deserialize, Debug, Copy, Clone, PartialEq, Eq, Hash)]
pub struct SheetPos {
    pub x: i64,
    pub y: i64,
    pub sheet_id: SheetId,
}
impl fmt::Display for SheetPos {
    fn fmt(&self, f: &mut fmt::Formatter<'_>) -> fmt::Result {
        write!(f, "{} ({}, {})", self.sheet_id, self.x, self.y)
    }
}

#[cfg(test)]
mod test {
    use crate::controller::GridController;

    use super::{SheetPos, SheetRect};

    #[tokio::test]
    async fn test_graph() {
        let mut gc = GridController::new();
        let sheet_id = gc.sheet_ids()[0];

        gc.grid.set_dependencies(
            SheetPos {
                sheet_id,
                x: 0,
                y: 1,
            },
            Some(vec![SheetRect::single_pos(SheetPos {
                sheet_id,
                x: 0,
                y: 0,
            })]),
        );
        gc.grid.set_dependencies(
            SheetPos {
                sheet_id,
                x: 1,
                y: 1,
            },
            Some(vec![SheetRect::single_pos(SheetPos {
                sheet_id,
                x: 0,
                y: 0,
            })]),
        );
        gc.grid.set_dependencies(
            SheetPos {
                sheet_id,
                x: 0,
                y: 2,
            },
            Some(vec![
                SheetRect::single_pos(SheetPos {
                    sheet_id,
                    x: 0,
                    y: 1,
                }),
                SheetRect::single_pos(SheetPos {
                    sheet_id,
                    x: 1,
                    y: 1,
                }),
            ]),
        );
        gc.grid.set_dependencies(
            SheetPos {
                sheet_id,
                x: 1,
                y: 2,
            },
            Some(vec![
                SheetRect::single_pos(SheetPos {
                    sheet_id,
                    x: 0,
                    y: 0,
                }),
                SheetRect::single_pos(SheetPos {
                    sheet_id,
                    x: 1,
                    y: 1,
                }),
            ]),
        );

        // todo...
        // gc.compute(
        //     vec![SheetPos {
        //         sheet_id,
        //         x: 0,
        //         y: 0,
        //     }],
        //     TransactionSummary::default(),
        // )
        // .await;
    }
}<|MERGE_RESOLUTION|>--- conflicted
+++ resolved
@@ -146,60 +146,6 @@
                     }),
                     None => None,
                 };
-<<<<<<< HEAD
-                let old_code_cell_value = sheet.set_code_cell_value(pos.into(), code_cell.clone());
-                if let Some(code_cell) = code_cell {
-                    if let Some(output) = code_cell.output {
-                        if let Some(output_value) = output.result.output_value() {
-                            match output_value {
-                                Value::Array(array) => {
-                                    for y in 0..array.size().h.into() {
-                                        for x in 0..array.size().w.into() {
-                                            // add all but the first cell to the compute cycle
-                                            if x != 0 && y != 0 {
-                                                cells_to_compute.push(SheetPos {
-                                                    x: pos.x + x as i64,
-                                                    y: pos.y + y as i64,
-                                                    sheet_id: sheet.id,
-                                                });
-                                            }
-                                            if let Ok(value) = array.get(x, y) {
-                                                let entry_pos = Pos {
-                                                    x: pos.x + x as i64,
-                                                    y: pos.y + y as i64,
-                                                };
-                                                let (numeric_format, numeric_decimals) =
-                                                    sheet.cell_numeric_info(entry_pos);
-                                                summary_set.push(JsRenderCellUpdate {
-                                                    x: pos.x + x as i64,
-                                                    y: pos.y + y as i64,
-                                                    update: JsRenderCellUpdateEnum::Value(Some(
-                                                        value.to_display(
-                                                            numeric_format,
-                                                            numeric_decimals,
-                                                        ),
-                                                    )),
-                                                });
-                                            }
-                                        }
-                                    }
-                                }
-                                Value::Single(value) => {
-                                    let (numeric_format, numeric_decimals) =
-                                        sheet.cell_numeric_info(pos.into());
-                                    summary_set.push(JsRenderCellUpdate {
-                                        x: pos.x,
-                                        y: pos.y,
-                                        update: JsRenderCellUpdateEnum::Value(Some(
-                                            value.to_display(numeric_format, numeric_decimals),
-                                        )),
-                                    });
-                                }
-                            };
-                        }
-                    }
-                }
-=======
                 let old_code_cell_value = update_code_cell_value(
                     sheet,
                     pos,
@@ -207,7 +153,6 @@
                     &mut summary_set,
                     &mut cells_to_compute,
                 );
->>>>>>> aa30dbfa
                 reverse_operations.push(Operation::SetCellCode {
                     cell_ref: sheet.get_or_create_cell_ref(pos.into()),
                     code_cell_value: old_code_cell_value,
