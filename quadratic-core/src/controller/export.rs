use std::collections::HashMap;

use anyhow::{Context, Result, anyhow, bail};
use csv::Writer;
use itertools::PeekingNext;
use lazy_static::lazy_static;
use rust_decimal::{Decimal, prelude::ToPrimitive};
use rust_xlsxwriter::{
    Format, FormatAlign, FormatBorder, FormatPattern, FormatUnderline, Workbook, XlsxError,
    worksheet::Worksheet,
};

use super::GridController;
use crate::{
    CellValue, Pos, Value,
    a1::{A1Selection, CellRefRange},
    color::Rgba,
    controller::operations::import::{COLUMN_WIDTH_MULTIPLIER, ROW_HEIGHT_MULTIPLIER},
    date_time::{DEFAULT_DATE_FORMAT, DEFAULT_DATE_TIME_FORMAT, DEFAULT_TIME_FORMAT},
    grid::{
        CellAlign, CellVerticalAlign, CellWrap, CodeCellLanguage, GridBounds, NumericFormatKind,
        Sheet, sheet::borders::CellBorderLine,
    },
};

lazy_static! {
    static ref CHRONO_TO_EXCEL_MAPPING: HashMap<&'static str, &'static str> = {
        let mut mapping = HashMap::new();

        mapping.insert("%Y", "yyyy"); // Full year (e.g., 2025)
        mapping.insert("%y", "yy"); // Two-digit year (e.g., 25)
        mapping.insert("%m", "mm"); // Month number (01-12)
        mapping.insert("%b", "mmm"); // Abbreviated month name (e.g., Jul)
        mapping.insert("%h", "mmm"); // Alternative abbreviated month name
        mapping.insert("%B", "mmmm"); // Full month name (e.g., July)
        mapping.insert("%d", "dd"); // Day of the month (01-31)
        mapping.insert("%e", "d"); // Day of the month (1-31), space-padded
        mapping.insert("%H", "hh"); // Hour (00-23)
        mapping.insert("%I", "hh"); // Hour (01-12) - Note: Excel doesn't distinguish, needs AM/PM
        mapping.insert("%M", "mm"); // Minute (00-59)
        mapping.insert("%S", "ss"); // Second (00-59)
        mapping.insert("%F", "yyyy-mm-dd"); // ISO 8601 date format
        mapping.insert("%T", "hh:mm:ss"); // 24-hour time format
        mapping.insert("%p", "AM/PM"); // AM/PM indicator
        mapping.insert("%P", "am/pm"); // am/pm indicator (lowercase)

        mapping
    };
}

const MAX_EXCEL_ROW: i64 = 1048576;
const MAX_EXCEL_COL: i64 = 16384;

impl GridController {
    /// exports a CSV string from a selection on the grid.
    ///
    /// Returns a [`String`].
    pub fn export_csv_selection(&self, selection: &mut A1Selection) -> Result<String> {
        let sheet = self
            .grid
            .try_sheet(selection.sheet_id)
            .context("Sheet not found")?;

        if let Some(CellRefRange::Table { range }) = selection.ranges.first_mut() {
            range.headers = true;
        }

        let bounds = sheet
            .selection_bounds(selection, false, false, true, &self.a1_context)
            .context("No values")?;

        let values = sheet.selection_sorted_vec(selection, false, true, &self.a1_context);
        let mut writer = Writer::from_writer(vec![]);
        let mut iter = values.iter();
        let context = self.a1_context();
        for y in bounds.min.y..=bounds.max.y {
            let mut line = vec![];
            for x in bounds.min.x..=bounds.max.x {
                // we need to ignore unselected columns or rows
                if selection.might_contain_pos(Pos { x, y }, context) {
                    if let Some((_, value)) = iter.peeking_next(|(pos, _)| pos.x == x && pos.y == y)
                    {
                        line.push(value.to_string());
                    } else {
                        line.push("".to_string());
                    }
                }
            }

            if !line.is_empty() {
                writer.write_record(line)?;
            }
        }
        let output = String::from_utf8(writer.into_inner()?)?;

        Ok(output)
    }

    /// Exports an excel file from the grid.
    /// Only preserves formulas, everything else is flattened.
    ///
    /// Returns a [`Vec<u8>`].
    pub fn export_excel(&self) -> Result<Vec<u8>> {
        let mut workbook = Workbook::new();
        let error = |e: XlsxError| anyhow!("Error exporting excel file: {}", e);

        for sheet in self.sheets() {
            // add the sheet to the workbook and set the name
            let worksheet = workbook.add_worksheet();
            worksheet
                .set_name(sheet.name.to_string())
                .map_err(|e| anyhow!("Error creating excel sheet: {}", e))?;

            // column widths
            let custom_column_widths: Vec<(i64, f64)> =
                sheet.offsets.iter_column_widths().collect();

            for (col, width) in custom_column_widths {
                let excel_col = (col - 1) as u16;
                // convert from pixels to Excel column width units
                let excel_width = width / COLUMN_WIDTH_MULTIPLIER;

                worksheet
                    .set_column_width(excel_col, excel_width)
                    .map_err(error)?;
            }

            // row heights
            let custom_row_heights: Vec<(i64, f64)> = sheet.offsets.iter_row_heights().collect();

            for (row, height) in custom_row_heights {
                let excel_row = (row - 1) as u32;
                // convert from pixels to Excel row height units
                let excel_height = height / ROW_HEIGHT_MULTIPLIER;

                worksheet
                    .set_row_height(excel_row, excel_height)
                    .map_err(error)?;
            }

            // add grid values to the worksheet
            match sheet.all_bounds() {
                GridBounds::Empty => continue,
                GridBounds::NonEmpty(mut rect) => {
                    rect.max.x = rect.max.x.min(MAX_EXCEL_COL);
                    rect.max.y = rect.max.y.min(MAX_EXCEL_ROW);
                    for pos in rect.iter() {
                        let (col, row) = (pos.x as u16 - 1, pos.y as u32 - 1);
                        let mut is_formula_output = false;

                        // data table output
                        if let Some((_pos, data_table)) = sheet.data_tables.get_contains(pos)
<<<<<<< HEAD
                            && let Some(code_cell_value) = data_table.code_run()
=======
                            && let Some(CellValue::Code(code_cell_value)) = sheet.cell_value(pos)
>>>>>>> f28fba73
                        {
                            let is_formula = code_cell_value.language == CodeCellLanguage::Formula;

                            is_formula_output =
                                data_table.get_language() == CodeCellLanguage::Formula;

                            // we currently only care about formulas
                            // skip spill and error formulas
                            if is_formula && !data_table.has_spill() && !data_table.has_error() {
                                let code = code_cell_value.code.as_str();
                                let display_value = data_table.display_value(false)?;

                                match display_value {
                                    Value::Single(value) => {
                                        worksheet
                                            .write_formula(row, col, code)
                                            .map_err(error)?
                                            .set_formula_result(row, col, value.to_string());
                                    }
                                    Value::Array(array) => {
                                        let size = array.size();
                                        let last_row = row + size.h.get() - 1;
                                        let last_col = col + size.w.get() as u16 - 1;

                                        worksheet
                                            .write_array_formula(row, col, last_row, last_col, code)
                                            .map_err(error)?;
                                    }
                                    // we don't expect tuples
                                    _ => bail!("Unexpected value type"),
                                }
                            }
                        }

                        // flatten all non-formula data
                        if !is_formula_output {
                            write_excel_value(worksheet, pos, col, row, sheet)?;
                        }
                    }
                }
            }
        }

        let buffer = workbook
            .save_to_buffer()
            .map_err(|e| anyhow!("Error writing excel file: {}", e))?;

        Ok(buffer)
    }
}

/// Writes a value to an excel worksheet and sets the format.
fn write_excel_value(
    worksheet: &mut Worksheet,
    pos: Pos,
    col: u16,
    row: u32,
    sheet: &Sheet,
) -> Result<()> {
    let format;

    if let Some(cell_value) = sheet.display_value(pos) {
        format = get_excel_formats(Some(&cell_value), pos, sheet);

        if !cell_value.is_html() && !cell_value.is_image() {
            match &cell_value {
                CellValue::Number(n) => worksheet.write_number(row, col, n.to_f64().unwrap_or(0.0)),
                CellValue::Text(s) => worksheet.write_string(row, col, s),
                CellValue::Date(d) => worksheet.write_datetime(row, col, d),
                CellValue::Time(t) => worksheet.write_datetime(row, col, t),
                CellValue::DateTime(dt) => worksheet.write_datetime(row, col, dt),
                CellValue::Logical(b) => worksheet.write_boolean(row, col, *b),
                _ => worksheet.write_string(row, col, cell_value.to_string()),
            }
            .map(|_| ())
            .map_err(|e| anyhow!("Error writing excel value: {}", e))?;
        }

        adjust_cell_value_for_excel(cell_value, pos, sheet);
    } else {
        format = get_excel_formats(None, pos, sheet);
    }

    worksheet.set_cell_format(row, col, &format)?;

    Ok(())
}

/// Gets the excel formats for a cell value.
fn get_excel_formats(v: Option<&CellValue>, pos: Pos, sheet: &Sheet) -> Format {
    let mut format = Format::new();
    let cell_format = sheet.cell_format(pos);
    let bold = cell_format.bold.unwrap_or(false);
    let italic = cell_format.italic.unwrap_or(false);
    let underline = cell_format.underline.unwrap_or(false);
    let strike_through = cell_format.strike_through.unwrap_or(false);
    let date_time_format = cell_format.date_time;

    if bold {
        format = format.set_bold();
    }

    if italic {
        format = format.set_italic();
    }

    if underline {
        format = format.set_underline(FormatUnderline::Single);
    }

    if strike_through {
        format = format.set_font_strikethrough();
    }

    if let Some(text_color) = cell_format.text_color
        && let Ok(color) = Rgba::try_from(text_color.as_str())
    {
        format = format.set_font_color(color.as_rgb_hex().as_str());
    }

    if let Some(fill_color) = cell_format.fill_color
        && let Ok(color) = Rgba::try_from(fill_color.as_str())
    {
        format = format.set_pattern(FormatPattern::Solid);
        format = format.set_background_color(color.as_rgb_hex().as_str());
    }

    if let Some(align) = cell_format.align {
        let align = match align {
            CellAlign::Left => FormatAlign::Left,
            CellAlign::Center => FormatAlign::Center,
            CellAlign::Right => FormatAlign::Right,
        };
        format = format.set_align(align);
    }

    if let Some(vertical_align) = cell_format.vertical_align {
        let align = match vertical_align {
            CellVerticalAlign::Top => FormatAlign::Top,
            CellVerticalAlign::Middle => FormatAlign::VerticalCenter,
            CellVerticalAlign::Bottom => FormatAlign::Bottom,
        };
        format = format.set_align(align);
    }

    if cell_format.wrap == Some(CellWrap::Wrap) {
        format = format.set_text_wrap();
    }

    let mut num_format = String::new();

    if let Some(numeric_format) = cell_format.numeric_format {
        match numeric_format.kind {
            NumericFormatKind::Percentage => num_format = "0.0%".to_string(),
            NumericFormatKind::Currency => num_format = "$0.00".to_string(),
            NumericFormatKind::Number => {}
            NumericFormatKind::Exponential => num_format = "0.00E+00".to_string(),
        }
    }

    // this needs to be before the numeric decimals
    if let Some(numeric_commas) = cell_format.numeric_commas
        && numeric_commas
    {
        num_format = "#,##0".to_string();
    }

    if let Some(numeric_decimals) = cell_format.numeric_decimals {
        num_format = format!("{num_format}.{}", "0".repeat(numeric_decimals as usize));
    }

    if !num_format.is_empty() {
        format = format.set_num_format(num_format);
    } else if let Some(date_time_format) = date_time_format {
        format = format.set_num_format(chrono_to_excel_format(&date_time_format));
    } else {
        // we need to use default date time format for dates, times, and date times
        // where the format isn't explicitly set
        if let Some(v) = v {
            match v {
                CellValue::Date(_) => {
                    format = format.set_num_format(chrono_to_excel_format(DEFAULT_DATE_FORMAT));
                }
                CellValue::Time(_) => {
                    format = format.set_num_format(chrono_to_excel_format(DEFAULT_TIME_FORMAT));
                }
                CellValue::DateTime(_) => {
                    format =
                        format.set_num_format(chrono_to_excel_format(DEFAULT_DATE_TIME_FORMAT));
                }
                _ => {}
            }
        }
    }

    // borders
    let border_style = sheet.borders.get_style_cell(pos);
    if !border_style.is_empty() {
        // top border
        if let Some(top_border) = border_style.top {
            let style = border_line_to_excel_style(top_border.line);
            if style != FormatBorder::None {
                format = format.set_border_top(style);
                format = format.set_border_top_color(top_border.color.as_rgb_hex().as_str());
            }
        }

        // bottom border
        if let Some(bottom_border) = border_style.bottom {
            let style = border_line_to_excel_style(bottom_border.line);
            if style != FormatBorder::None {
                format = format.set_border_bottom(style);
                format = format.set_border_bottom_color(bottom_border.color.as_rgb_hex().as_str());
            }
        }

        // left border
        if let Some(left_border) = border_style.left {
            let style = border_line_to_excel_style(left_border.line);
            if style != FormatBorder::None {
                format = format.set_border_left(style);
                format = format.set_border_left_color(left_border.color.as_rgb_hex().as_str());
            }
        }

        // right border
        if let Some(right_border) = border_style.right {
            let style = border_line_to_excel_style(right_border.line);
            if style != FormatBorder::None {
                format = format.set_border_right(style);
                format = format.set_border_right_color(right_border.color.as_rgb_hex().as_str());
            }
        }
    }

    format
}

/// Adjusts a cell value for excel.
/// Currently only needs to handle percentages.
fn adjust_cell_value_for_excel(mut v: CellValue, pos: Pos, sheet: &Sheet) {
    let cell_format = sheet.cell_format(pos);

    if let Some(numeric_format) = cell_format.numeric_format
        && numeric_format.kind == NumericFormatKind::Percentage
        && let CellValue::Number(n) = &mut v
    {
        *n = n
            .checked_div(Decimal::try_from(100.0_f64).unwrap_or(Decimal::ZERO))
            .unwrap_or(Decimal::ZERO);
    }
}

/// Converts a chrono format to an excel format.
fn chrono_to_excel_format(chrono_format: &str) -> String {
    let mut result = String::new();
    let mut chars = chrono_format.chars().peekable();
    let mapping = &*CHRONO_TO_EXCEL_MAPPING;

    while let Some(ch) = chars.next() {
        if ch == '%' {
            if let Some(&next_ch) = chars.peek() {
                let specifier = format!("%{next_ch}");

                if let Some(&excel_code) = mapping.get(specifier.as_str()) {
                    result.push_str(excel_code);
                    chars.next(); // consume the next character
                } else {
                    // unknown specifier, keep as-is
                    result.push(ch);
                }
            } else {
                // '%' at end of string, keep as-is
                result.push(ch);
            }
        } else {
            // regular character, keep as-is
            result.push(ch);
        }
    }

    result
}

/// Converts a CellBorderLine to an Excel border style integer.
fn border_line_to_excel_style(line: CellBorderLine) -> FormatBorder {
    match line {
        CellBorderLine::Line1 => FormatBorder::Thin,
        CellBorderLine::Line2 => FormatBorder::Medium,
        CellBorderLine::Line3 => FormatBorder::Thick,
        CellBorderLine::Dotted => FormatBorder::Dotted,
        CellBorderLine::Dashed => FormatBorder::Dashed,
        CellBorderLine::Double => FormatBorder::Double,
        CellBorderLine::Clear => FormatBorder::None,
    }
}

#[cfg(test)]
mod tests {

    use super::*;

    use crate::{
        Array,
        controller::user_actions::import::tests::{assert_flattened_simple_csv, simple_csv},
        grid::sheet::borders::{BorderSelection, BorderStyle, Borders},
    };

    #[test]
    fn exports_a_csv() {
        let mut gc = GridController::test();
        let sheet_id = gc.sheet_ids()[0];

        let mut selected = A1Selection::test_a1("A1:D4");
        let vals = vec![
            vec!["1", "2", "3", "4"],
            vec!["5", "6", "7", "8"],
            vec!["9", "10", "11", "12"],
            vec!["13", "14", "15", "16"],
        ];

        let sheet = gc.sheet_mut(sheet_id);
        sheet.set_cell_values(crate::Rect::new(1, 1, 4, 4), Array::from(vals));

        let result = gc.export_csv_selection(&mut selected).unwrap();
        let expected = "1,2,3,4\n5,6,7,8\n9,10,11,12\n13,14,15,16\n";

        assert_eq!(&result, expected);
    }

    #[test]
    fn exports_a_csv_with_a_data_table() {
        let (mut gc, sheet_id, pos, _) = simple_csv();
        let sheet = gc.sheet_mut(sheet_id);
        sheet
            .modify_data_table_at(&pos, |dt| {
                dt.apply_first_row_as_header();
                Ok(())
            })
            .unwrap();
        let mut selected = A1Selection::test_a1("A1:D13");
        let result = gc.export_csv_selection(&mut selected).unwrap();
        println!("{result}");
    }

    #[test]
    fn exports_excel() {
        let (gc, ..) = simple_csv();
        let file_name = "test.xlsx";
        let excel = gc.export_excel();

        assert!(excel.is_ok());

        let mut gc = GridController::test();
        let sheet_id = gc.sheet_ids()[0];
        // avoid collision with the default sheet
        gc.grid.update_sheet_name(sheet_id, "ignore").unwrap();
        gc.set_cell_value(pos![sheet_id!A1], "ignore".into(), None, false);

        gc.import_excel(&excel.unwrap(), file_name, None, false)
            .unwrap();
        let sheet_id = gc.sheet_ids()[1];
        let pos = Pos { x: 1, y: 1 };

        assert_flattened_simple_csv(&gc, sheet_id, pos, file_name);

        // TODO(ddimaria): test excel file formatting once import formatting is implemented
    }

    #[test]
    fn test_write_excel_value() {
        let mut gc = GridController::test();
        let sheet_id = gc.sheet_ids()[0];
        let sheet = gc.sheet_mut(sheet_id);
        let pos = Pos { x: 1, y: 1 };
        let mut workbook = Workbook::new();
        let worksheet = workbook.add_worksheet();
        write_excel_value(worksheet, pos, 0, 0, sheet).unwrap();
        let buffer = workbook.save_to_buffer();

        assert!(buffer.is_ok());
    }

    #[test]
    fn test_get_excel_formats() {
        let cell_value = CellValue::Number(100.into());
        let pos = Pos { x: 1, y: 1 };
        let sheet = Sheet::test();
        let _format = get_excel_formats(Some(&cell_value), pos, &sheet);

        // TODO(ddimaria): no getters exposed for the Format struct from xlsxwriter
        // so we can't test the format. I may back contribute to the repo to open up
        // the `has_*` members.
    }

    #[test]
    fn test_converts_chrono_format_to_excel_format() {
        let result = chrono_to_excel_format("%Y-%m-%d");
        assert_eq!(result, "yyyy-mm-dd");

        let result = chrono_to_excel_format("%Y-%m-%d %H:%M:%S");
        assert_eq!(result, "yyyy-mm-dd hh:mm:ss");
    }

    #[test]
    fn test_exports_excel_with_borders() {
        let mut gc_1 = GridController::test();
        let sheet_id_1 = gc_1.sheet_ids()[0];
        let pos = Pos { x: 1, y: 1 };

        // Add some data
        gc_1.set_cell_value(
            pos.to_sheet_pos(sheet_id_1),
            "Border Test".to_string(),
            None,
            false,
        );
        assert_eq!(
            gc_1.sheet(sheet_id_1).cell_value(pos),
            Some(CellValue::Text("Border Test".to_string()))
        );

        // Add borders to the cell
        gc_1.set_borders(
            A1Selection::from_single_cell(pos.to_sheet_pos(sheet_id_1)),
            BorderSelection::All,
            Some(BorderStyle {
                color: Rgba::new(255, 0, 0, 255),
                line: CellBorderLine::Line2,
            }),
            None,
            false,
        );

        // Test that export succeeds
        let excel = gc_1.export_excel();
        assert!(excel.is_ok());
        let excel_data = excel.unwrap();

        // Import the excel file into a new grid
        let mut gc_2 = GridController::new_blank();
        gc_2.import_excel(&excel_data, "test.xlsx", None, false)
            .unwrap();
        let sheet_id_2 = gc_2.sheet_ids()[0];

        // Check that the cell value is the same
        assert_eq!(
            gc_2.sheet(sheet_id_2).cell_value(pos),
            Some(CellValue::Text("Border Test".to_string()))
        );

        // Compare the borders of the two sheets
        assert!(Borders::compare_borders(
            &gc_1.sheet(sheet_id_1).borders,
            &gc_2.sheet(sheet_id_2).borders
        ));
    }

    #[test]
    fn test_exports_excel_with_borders_beyond_data() {
        let mut gc_1 = GridController::test();
        let sheet_id_1 = gc_1.sheet_ids()[0];
        let pos = Pos { x: 1, y: 1 };

        // Add some data
        gc_1.set_cell_value(
            pos.to_sheet_pos(sheet_id_1),
            "Border Test".to_string(),
            None,
            false,
        );
        assert_eq!(
            gc_1.sheet(sheet_id_1).cell_value(pos),
            Some(CellValue::Text("Border Test".to_string()))
        );

        // Add borders at positions far from the data
        for x in 5..=10 {
            for y in 5..=10 {
                gc_1.set_borders(
                    A1Selection::from_single_cell(pos![sheet_id_1! x, y]),
                    BorderSelection::Right,
                    Some(BorderStyle {
                        color: Rgba::new(0, 255, 0, 255),
                        line: CellBorderLine::Line1,
                    }),
                    None,
                    false,
                );
            }
        }

        // Test that export succeeds
        let excel = gc_1.export_excel();
        assert!(excel.is_ok());
        let excel_data = excel.unwrap();

        // Import the excel file into a new grid
        let mut gc_2 = GridController::new_blank();
        gc_2.import_excel(&excel_data, "test.xlsx", None, false)
            .unwrap();
        let sheet_id_2 = gc_2.sheet_ids()[0];

        // Check that the cell value is the same
        assert_eq!(
            gc_2.sheet(sheet_id_2).cell_value(pos),
            Some(CellValue::Text("Border Test".to_string()))
        );

        // Compare the borders of the two sheets
        assert!(Borders::compare_borders(
            &gc_1.sheet(sheet_id_1).borders,
            &gc_2.sheet(sheet_id_2).borders
        ));
    }

    #[test]
    fn test_import_export_import_excel_with_styles() {
        let file = include_bytes!("../../test-files/styles.xlsx");

        let mut gc_1 = GridController::new_blank();
        gc_1.import_excel(file.as_ref(), "test.xlsx", None, false)
            .unwrap();
        let sheet_id_1 = gc_1.sheet_ids()[0];

        // Test that export succeeds
        let excel = gc_1.export_excel();
        assert!(excel.is_ok());
        let excel_data = excel.unwrap();

        // Import the excel file into a new grid
        let mut gc_2 = GridController::new_blank();
        gc_2.import_excel(&excel_data, "test.xlsx", None, false)
            .unwrap();
        let sheet_id_2 = gc_2.sheet_ids()[0];

        // Check that the columns are the same
        assert_eq!(
            gc_1.sheet(sheet_id_1).columns,
            gc_2.sheet(sheet_id_2).columns
        );

        // Check that the formats are the same
        assert_eq!(
            gc_1.sheet(sheet_id_1).formats,
            gc_2.sheet(sheet_id_2).formats
        );
    }

    #[test]
    fn test_import_export_import_excel_with_borders() {
        let file = include_bytes!("../../test-files/borders.xlsx");

        let mut gc_1 = GridController::new_blank();
        gc_1.import_excel(file.as_ref(), "test.xlsx", None, false)
            .unwrap();
        let sheet_id_1 = gc_1.sheet_ids()[0];

        // Test that export succeeds
        let excel = gc_1.export_excel();
        assert!(excel.is_ok());
        let excel_data = excel.unwrap();

        // Import the excel file into a new grid
        let mut gc_2 = GridController::new_blank();
        gc_2.import_excel(&excel_data, "test.xlsx", None, false)
            .unwrap();
        let sheet_id_2 = gc_2.sheet_ids()[0];

        // Compare the borders of the two sheets
        assert!(Borders::compare_borders(
            &gc_1.sheet(sheet_id_1).borders,
            &gc_2.sheet(sheet_id_2).borders
        ));
    }
}<|MERGE_RESOLUTION|>--- conflicted
+++ resolved
@@ -150,11 +150,7 @@
 
                         // data table output
                         if let Some((_pos, data_table)) = sheet.data_tables.get_contains(pos)
-<<<<<<< HEAD
                             && let Some(code_cell_value) = data_table.code_run()
-=======
-                            && let Some(CellValue::Code(code_cell_value)) = sheet.cell_value(pos)
->>>>>>> f28fba73
                         {
                             let is_formula = code_cell_value.language == CodeCellLanguage::Formula;
 
