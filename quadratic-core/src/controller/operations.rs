use crate::{
    grid::{
        js_types::{JsRenderCellUpdate, JsRenderCellUpdateEnum},
        *,
    },
    values::IsBlank,
<<<<<<< HEAD
    Array, CellValue, Pos, SheetPos, SheetRect, Value,
=======
    Array, CellValue, Pos,
>>>>>>> cb9128b4
};
use serde::{Deserialize, Serialize};

use super::{
<<<<<<< HEAD
=======
    code_cell_value::update_code_cell_value,
    compute::{SheetPos, SheetRect},
>>>>>>> cb9128b4
    formatting::CellFmtArray,
    transaction_summary::{OperationSummary, TransactionSummary},
    GridController,
};

#[derive(Serialize, Deserialize, Debug, Clone)]
pub enum Operation {
    None,
    SetCellValues {
        region: RegionRef,
        values: Array,
    },
    SetCellDependencies {
        cell: SheetPos,
        dependencies: Option<Vec<SheetRect>>,
    },
    SetCellCode {
        cell_ref: CellRef,
        code_cell_value: Option<CodeCellValue>,
    },
    SetCellFormats {
        region: RegionRef,
        attr: CellFmtArray,
    },
    AddSheet {
        sheet: Sheet,
    },
    DeleteSheet {
        sheet_id: SheetId,
    },
    SetSheetName {
        sheet_id: SheetId,
        name: String,
    },
    SetSheetColor {
        sheet_id: SheetId,
        color: Option<String>,
    },
    ReorderSheet {
        target: SheetId,
        order: String,
    },
    ResizeColumn {
        sheet_id: SheetId,
        column: ColumnId,
        new_size: f64,
    },
    ResizeRow {
        sheet_id: SheetId,
        row: RowId,
        new_size: f64,
    },
}

impl GridController {
    /// Executes the given operation and returns the reverse operation.
    /// The only way to modify the internal state of the grid is through this function, with an operation.
    /// Operations must always return a reverse operation that can be used to undo the operation.
    pub fn execute_operation(
        &mut self,
        op: Operation,
        cells_to_compute: &mut Vec<SheetPos>,
        summary: &mut TransactionSummary,
    ) -> Operation {
        let mut cells_deleted = vec![];

        let operation = match op {
            Operation::None => Operation::None,
            Operation::SetCellValues { region, values } => {
                let mut summary_set = vec![];

                let sheet = self.grid.sheet_mut_from_id(region.sheet);

                let size = region.size().expect("msg: error getting size of region");
                let old_values = region
                    .iter()
                    .zip(values.into_cell_values_vec())
                    .map(|(cell_ref, value)| {
                        let pos = sheet.cell_ref_to_pos(cell_ref)?;

                        if value.is_blank() {
                            cells_deleted.push(pos);
                            summary_set.push(JsRenderCellUpdate {
                                x: pos.x,
                                y: pos.y,
                                update: JsRenderCellUpdateEnum::Value(None),
                            });
                        } else {
                            // need to get numeric formatting to create display value if its type is a number
                            let (numeric_format, numeric_decimals) = match value.clone() {
                                CellValue::Number(_n) => {
                                    let numeric_format =
                                        sheet.get_formatting_value::<NumericFormat>(pos);
                                    let numeric_decimals =
                                        sheet.get_formatting_value::<NumericDecimals>(pos);
                                    (numeric_format, numeric_decimals)
                                }
                                _ => (None, None),
                            };
                            summary_set.push(JsRenderCellUpdate {
                                x: pos.x,
                                y: pos.y,
                                update: JsRenderCellUpdateEnum::Value(Some(
                                    value.to_display(numeric_format, numeric_decimals),
                                )),
                            });
                            cells_to_compute.push(SheetPos {
                                x: pos.x,
                                y: pos.y,
                                sheet_id: sheet.id,
                            });
                        }

                        let response = sheet.set_cell_value(pos, value)?;
                        Some(response.old_value)
                    })
                    .map(|old_value| old_value.unwrap_or(CellValue::Blank))
                    .collect();

                summary.operations.push(OperationSummary::SetCellValues(
                    sheet.id.to_string(),
                    summary_set,
                ));

                let old_values = Array::new_row_major(size, old_values)
                    .expect("error constructing array of old values for SetCells operation");
                // return reverse operation
                Operation::SetCellValues {
                    region,
                    values: old_values,
                }
            }
            Operation::SetCellDependencies { cell, dependencies } => {
                let old_deps = self.grid.set_dependencies(cell, dependencies);

                // return reverse operation
                Operation::SetCellDependencies {
                    cell,
                    dependencies: old_deps,
                }
            }
            Operation::SetCellCode {
                cell_ref,
                code_cell_value,
            } => {
                let sheet = self.grid.sheet_mut_from_id(cell_ref.sheet);
                let mut summary_set = vec![];

                if let Some(pos) = sheet.cell_ref_to_pos(cell_ref) {
                    let sheet_pos = SheetPos {
                        x: pos.x,
                        y: pos.y,
                        sheet_id: sheet.id,
                    };
                    // add cell value to compute queue
                    cells_to_compute.push(sheet_pos);

                    let old_code_cell_value = update_code_cell_value(
                        sheet,
                        sheet_pos,
                        code_cell_value,
                        &mut summary_set,
                        cells_to_compute,
                    );

                    if !summary_set.is_empty() {
                        summary.operations.push(OperationSummary::SetCellValues(
                            sheet.id.to_string(),
                            summary_set,
                        ));
                    }
                    summary.code_cells_modified.insert(sheet.id);
                    Operation::SetCellCode {
                        cell_ref,
                        code_cell_value: old_code_cell_value,
                    }
                } else {
                    // handles case where the CellRef no longer exists
                    Operation::None
                }
            }
            Operation::SetCellFormats { region, attr } => {
                if let CellFmtArray::FillColor(_) = attr {
                    summary.fill_sheets_modified.push(region.sheet);
                }

                let old_attr = match attr {
                    CellFmtArray::Align(align) => {
                        let sheet = self.grid.sheet_from_id(region.sheet);
                        let cells = region
                            .iter()
                            .enumerate()
                            .filter_map(|(i, cell_ref)| {
                                let x = sheet.get_column_index(cell_ref.column);
                                let y = sheet.get_row_index(cell_ref.row);
                                if let (Some(x), Some(y), Some(format)) = (x, y, align.get_at(i)) {
                                    Some(JsRenderCellUpdate {
                                        x,
                                        y,
                                        update: JsRenderCellUpdateEnum::Align(format.to_owned()),
                                    })
                                } else {
                                    None
                                }
                            })
                            .collect();
                        summary.operations.push(OperationSummary::SetCellFormats(
                            region.sheet.to_string(),
                            cells,
                        ));
                        CellFmtArray::Align(
                            self.set_cell_formats_for_type::<CellAlign>(&region, align),
                        )
                    }
                    CellFmtArray::Wrap(wrap) => CellFmtArray::Wrap(
                        self.set_cell_formats_for_type::<CellWrap>(&region, wrap),
                    ),
                    CellFmtArray::NumericFormat(num_fmt) => {
                        // only add a summary for changes that impact value.to_string based on this formatting change
                        let sheet = self.grid.sheet_from_id(region.sheet);
                        let cells = region
                            .iter()
                            .enumerate()
                            .filter_map(|(i, cell_ref)| {
                                let x = sheet.get_column_index(cell_ref.column);
                                let y = sheet.get_row_index(cell_ref.row);
                                if let (Some(x), Some(y), Some(format)) = (x, y, num_fmt.get_at(i))
                                {
                                    sheet.get_cell_value(Pos { x, y }).map(|value| {
                                        let numeric_decimal = sheet
                                            .get_column(x)
                                            .and_then(|column| column.numeric_decimals.get(y));

                                        JsRenderCellUpdate {
                                            x,
                                            y,
                                            update: JsRenderCellUpdateEnum::Value(Some(
                                                value
                                                    .to_display(format.to_owned(), numeric_decimal),
                                            )),
                                        }
                                    })
                                } else {
                                    None
                                }
                            })
                            .collect();
                        summary.operations.push(OperationSummary::SetCellFormats(
                            region.sheet.to_string(),
                            cells,
                        ));
                        CellFmtArray::NumericFormat(
                            self.set_cell_formats_for_type::<NumericFormat>(&region, num_fmt),
                        )
                    }
                    CellFmtArray::NumericDecimals(num_decimals) => {
                        // only add a summary for changes that impact value.to_string based on this formatting change
                        let sheet = self.grid.sheet_from_id(region.sheet);
                        let cells = region
                            .iter()
                            .enumerate()
                            .filter_map(|(i, cell_ref)| {
                                let x = sheet.get_column_index(cell_ref.column);
                                let y = sheet.get_row_index(cell_ref.row);
                                if let (Some(x), Some(y), Some(format)) =
                                    (x, y, num_decimals.get_at(i))
                                {
                                    sheet.get_cell_value(Pos { x, y }).map(|value| {
                                        let numeric_format = sheet
                                            .get_column(x)
                                            .and_then(|column| column.numeric_format.get(y));

                                        JsRenderCellUpdate {
                                            x,
                                            y,
                                            update: JsRenderCellUpdateEnum::Value(Some(
                                                value.to_display(numeric_format, format.to_owned()),
                                            )),
                                        }
                                    })
                                } else {
                                    None
                                }
                            })
                            .collect();
                        summary.operations.push(OperationSummary::SetCellFormats(
                            region.sheet.to_string(),
                            cells,
                        ));
                        CellFmtArray::NumericDecimals(
                            self.set_cell_formats_for_type::<NumericDecimals>(
                                &region,
                                num_decimals,
                            ),
                        )
                    }
                    CellFmtArray::Bold(bold) => {
                        let sheet = self.grid.sheet_from_id(region.sheet);
                        let cells = region
                            .iter()
                            .enumerate()
                            .filter_map(|(i, cell_ref)| {
                                let x = sheet.get_column_index(cell_ref.column);
                                let y = sheet.get_row_index(cell_ref.row);
                                if let (Some(x), Some(y), Some(format)) = (x, y, bold.get_at(i)) {
                                    Some(JsRenderCellUpdate {
                                        x,
                                        y,
                                        update: JsRenderCellUpdateEnum::Bold(format.to_owned()),
                                    })
                                } else {
                                    None
                                }
                            })
                            .collect();

                        summary.operations.push(OperationSummary::SetCellFormats(
                            region.sheet.to_string(),
                            cells,
                        ));
                        CellFmtArray::Bold(self.set_cell_formats_for_type::<Bold>(&region, bold))
                    }
                    CellFmtArray::Italic(italic) => {
                        let sheet = self.grid.sheet_from_id(region.sheet);
                        let cells = region
                            .iter()
                            .enumerate()
                            .filter_map(|(i, cell_ref)| {
                                let x = sheet.get_column_index(cell_ref.column);
                                let y = sheet.get_row_index(cell_ref.row);
                                if let (Some(x), Some(y), Some(format)) = (x, y, italic.get_at(i)) {
                                    Some(JsRenderCellUpdate {
                                        x,
                                        y,
                                        update: JsRenderCellUpdateEnum::Italic(format.to_owned()),
                                    })
                                } else {
                                    None
                                }
                            })
                            .collect();
                        summary.operations.push(OperationSummary::SetCellFormats(
                            region.sheet.to_string(),
                            cells,
                        ));
                        CellFmtArray::Italic(
                            self.set_cell_formats_for_type::<Italic>(&region, italic),
                        )
                    }
                    CellFmtArray::TextColor(text_color) => {
                        let sheet = self.grid.sheet_from_id(region.sheet);
                        let cells = region
                            .iter()
                            .enumerate()
                            .filter_map(|(i, cell_ref)| {
                                let x = sheet.get_column_index(cell_ref.column);
                                let y = sheet.get_row_index(cell_ref.row);
                                if let (Some(x), Some(y), Some(format)) =
                                    (x, y, text_color.get_at(i))
                                {
                                    Some(JsRenderCellUpdate {
                                        x,
                                        y,
                                        update: JsRenderCellUpdateEnum::TextColor(
                                            format.to_owned(),
                                        ),
                                    })
                                } else {
                                    None
                                }
                            })
                            .collect();
                        summary.operations.push(OperationSummary::SetCellFormats(
                            region.sheet.to_string(),
                            cells,
                        ));
                        CellFmtArray::TextColor(
                            self.set_cell_formats_for_type::<TextColor>(&region, text_color),
                        )
                    }
                    CellFmtArray::FillColor(fill_color) => {
                        summary.fill_sheets_modified.push(region.sheet);
                        CellFmtArray::FillColor(
                            self.set_cell_formats_for_type::<FillColor>(&region, fill_color),
                        )
                    }
                };

                // return reverse operation
                Operation::SetCellFormats {
                    region,
                    attr: old_attr,
                }
            }
            Operation::AddSheet { sheet } => {
                // todo: need to handle the case where sheet.order overlaps another sheet order
                // this may happen after (1) delete a sheet; (2) MP update w/an added sheet; and (3) undo the deleted sheet
                let sheet_id = sheet.id;
                self.grid
                    .add_sheet(Some(sheet))
                    .expect("duplicate sheet name");
                summary.sheet_list_modified = true;

                // return reverse operation
                Operation::DeleteSheet { sheet_id }
            }
            Operation::DeleteSheet { sheet_id } => {
                let deleted_sheet = self.grid.remove_sheet(sheet_id);
                summary.sheet_list_modified = true;

                // return reverse operation
                Operation::AddSheet {
                    sheet: deleted_sheet,
                }
            }
            Operation::ReorderSheet { target, order } => {
                let sheet = self.grid.sheet_from_id(target);
                let original_order = sheet.order.clone();
                self.grid.move_sheet(target, order);

                // return reverse operation
                Operation::ReorderSheet {
                    target,
                    order: original_order,
                }
            }
            Operation::SetSheetName { sheet_id, name } => {
                let sheet = self.grid.sheet_mut_from_id(sheet_id);
                let old_name = sheet.name.clone();
                sheet.name = name;
                summary.sheet_list_modified = true;

                // return reverse operation
                Operation::SetSheetName {
                    sheet_id,
                    name: old_name,
                }
            }
            Operation::SetSheetColor { sheet_id, color } => {
                let sheet = self.grid.sheet_mut_from_id(sheet_id);
                let old_color = sheet.color.clone();
                sheet.color = color;
                summary.sheet_list_modified = true;

                // return reverse operation
                Operation::SetSheetColor {
                    sheet_id,
                    color: old_color,
                }
            }

            Operation::ResizeColumn {
                sheet_id,
                column,
                new_size,
            } => {
                let sheet = self.grid.sheet_mut_from_id(sheet_id);
                if let Some(x) = sheet.get_column_index(column) {
                    summary.offsets_modified.push(sheet.id);
                    let old_size = sheet.offsets.set_column_width(x, new_size);
                    Operation::ResizeColumn {
                        sheet_id,
                        column,
                        new_size: old_size,
                    }
                } else {
                    Operation::None
                }
            }

            Operation::ResizeRow {
                sheet_id,
                row,
                new_size,
            } => {
                let sheet = self.grid.sheet_mut_from_id(sheet_id);
                if let Some(y) = sheet.get_row_index(row) {
                    let old_size = sheet.offsets.set_row_height(y, new_size);
                    summary.offsets_modified.push(sheet.id);
                    Operation::ResizeRow {
                        sheet_id,
                        row,
                        new_size: old_size,
                    }
                } else {
                    Operation::None
                }
            }
        };
        operation
    }
}<|MERGE_RESOLUTION|>--- conflicted
+++ resolved
@@ -4,20 +4,12 @@
         *,
     },
     values::IsBlank,
-<<<<<<< HEAD
-    Array, CellValue, Pos, SheetPos, SheetRect, Value,
-=======
-    Array, CellValue, Pos,
->>>>>>> cb9128b4
+    Array, CellValue, Pos, SheetPos, SheetRect,
 };
 use serde::{Deserialize, Serialize};
 
 use super::{
-<<<<<<< HEAD
-=======
     code_cell_value::update_code_cell_value,
-    compute::{SheetPos, SheetRect},
->>>>>>> cb9128b4
     formatting::CellFmtArray,
     transaction_summary::{OperationSummary, TransactionSummary},
     GridController,
