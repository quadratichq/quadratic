--- conflicted
+++ resolved
@@ -93,11 +93,7 @@
 Concord,NH,United States,42605
 "#;
 
-<<<<<<< HEAD
     #[tokio::test]
-=======
-    #[actix_rt::test]
->>>>>>> 41026e82
     async fn imports_a_simple_csv() {
         let mut grid_controller = GridController::new();
         let sheet_id = grid_controller.grid.sheets()[0].id;
@@ -133,7 +129,7 @@
         );
     }
 
-    #[actix_rt::test]
+    #[tokio::test]
     async fn errors_on_an_empty_csv() {
         let mut grid_controller = GridController::new();
         let sheet_id = grid_controller.grid.sheets()[0].id;
