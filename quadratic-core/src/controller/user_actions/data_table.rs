--- conflicted
+++ resolved
@@ -258,8 +258,7 @@
         );
 
         // undo, the value should be a code run data table again
-<<<<<<< HEAD
-        gc.undo(None);
+        gc.undo(1, None, false);
         assert_code_language(
             &gc,
             sheet_pos,
@@ -268,20 +267,12 @@
         );
 
         // redo, the value should be a data table
-        gc.redo(None);
+        gc.redo(1, None, false);
         let data_table = gc.data_table_at(sheet_pos).unwrap();
         assert_eq!(
             data_table.kind,
             DataTableKind::Import(Import::new("".into()))
         );
-=======
-        gc.undo(1, None, false);
-        assert_cell_value(&gc, sheet_id, 1, 1, CellValue::Code(code_cell_value));
-
-        // redo, the value should be a data table
-        gc.redo(1, None, false);
-        assert_cell_value(&gc, sheet_id, 1, 1, CellValue::Import(import));
->>>>>>> f28fba73
     }
 
     #[test]
@@ -474,24 +465,14 @@
         );
         assert_eq!(gc.sheet(sheet_id).data_table_at(&pos).unwrap().width(), 5);
 
-<<<<<<< HEAD
-        gc.undo(None);
-=======
         gc.undo(1, None, false);
-        print_table_in_rect(&gc, sheet_id, Rect::new(1, 1, 5, 15));
->>>>>>> f28fba73
         assert_eq!(
             gc.sheet(sheet_id).data_table_at(&pos).unwrap().height(true),
             11
         );
         assert_eq!(gc.sheet(sheet_id).data_table_at(&pos).unwrap().width(), 4);
 
-<<<<<<< HEAD
-        gc.redo(None);
-=======
         gc.redo(1, None, false);
-        print_table_in_rect(&gc, sheet_id, Rect::new(1, 1, 5, 15));
->>>>>>> f28fba73
         assert_eq!(
             gc.sheet(sheet_id).data_table_at(&pos).unwrap().height(true),
             12
