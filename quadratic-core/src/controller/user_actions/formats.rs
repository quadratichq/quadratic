//! This module contains the implementation for changing formats within the
//! Grid. These functions use the newer Operation::SetCellFormatsSelection,
//! which provide formats for a user-defined selection.

use wasm_bindgen::JsValue;

use crate::a1::{A1Selection, CellRefRange};
use crate::controller::GridController;
use crate::controller::active_transactions::transaction_name::TransactionName;
use crate::controller::operations::operation::Operation;
use crate::grid::formats::{FormatUpdate, SheetFormatUpdates};
use crate::grid::{CellAlign, CellVerticalAlign, CellWrap, NumericFormat, NumericFormatKind};

impl GridController {
    pub(crate) fn clear_format_borders(
        &mut self,
        selection: &A1Selection,
        cursor: Option<String>,
        is_ai: bool,
    ) {
        let ops = self.clear_format_borders_operations(selection, false);
        self.start_user_ai_transaction(ops, cursor, TransactionName::SetFormats, is_ai);
    }

    /// Separately apply sheet and table formats.
    pub(crate) fn format_ops(
        &self,
        selection: &A1Selection,
        format_update: FormatUpdate,
        ignore_tables_having_anchoring_cell_in_selection: bool,
    ) -> Vec<Operation> {
        let mut ops = vec![];

        let Some(sheet) = self.try_sheet(selection.sheet_id) else {
            return ops;
        };

<<<<<<< HEAD
        // Expand selection to include anchor cells for any merged cells
        // This ensures formatting is applied to anchors where data lives
        let expanded_selection = selection.expand_to_include_merge_anchors(&sheet.merge_cells);
=======
        // Expand selection to include full merged cell rects for all format operations
        // This ensures formatting is applied to all cells within merged cells
        let expanded_selection = selection.expand_to_include_merge_rects(&sheet.merge_cells);
>>>>>>> 77497575

        let mut sheet_format_update =
            SheetFormatUpdates::from_selection(&expanded_selection, format_update.clone());

        for range in expanded_selection.ranges.iter() {
            match range {
                CellRefRange::Sheet { range } => {
                    let rect = range.to_rect_unbounded();
                    for (output_rect, intersection_rect, data_table) in
                        sheet.iter_data_tables_intersects_rect(rect)
                    {
                        let data_table_pos = output_rect.min;

                        if ignore_tables_having_anchoring_cell_in_selection
                            && intersection_rect.contains(data_table_pos)
                        {
                            continue;
                        }

                        let table_format_updates = data_table
                            .transfer_formats_from_sheet_format_updates(
                                data_table_pos,
                                intersection_rect,
                                &mut sheet_format_update,
                            );

                        sheet_format_update
                            .set_format_rect(intersection_rect, FormatUpdate::cleared());

                        if let Some(table_format_updates) = table_format_updates
                            && !table_format_updates.is_default()
                        {
                            ops.push(Operation::DataTableFormats {
                                sheet_pos: data_table_pos.to_sheet_pos(expanded_selection.sheet_id),
                                formats: table_format_updates,
                            });
                        }
                    }
                }
                CellRefRange::Table { range } => {
                    let Some(table) = self.a1_context().try_table(&range.table_name) else {
                        continue;
                    };

                    let data_table_pos = table.bounds.min;

                    let Some(data_table) = sheet.data_table_at(&data_table_pos) else {
                        continue;
                    };

                    let y_adjustment = data_table.y_adjustment(true);

                    if let Some(sheet_range) =
                        range.convert_to_ref_range_bounds(true, self.a1_context(), false, true)
                    {
                        let table_range = sheet_range.translate_unchecked(
                            1 - data_table_pos.x,
                            1 - data_table_pos.y - y_adjustment,
                        );

                        let mut format_rect = table_range.to_rect_unbounded();

                        if let Some(column_headers) = &data_table.column_headers {
                            for column_header in column_headers.iter() {
                                if !column_header.display {
                                    let column_index = column_header.value_index as i64;
                                    if column_index < format_rect.min.x {
                                        format_rect.min.x += 1;
                                    }
                                    if column_index < format_rect.max.x {
                                        format_rect.max.x += 1;
                                    }
                                }
                            }
                        }

                        let table_format_updates = SheetFormatUpdates::from_selection(
                            &A1Selection::from_rect(
                                format_rect.to_sheet_rect(expanded_selection.sheet_id),
                            ),
                            format_update.clone(),
                        );

                        if !table_format_updates.is_default() {
                            ops.push(Operation::DataTableFormats {
                                sheet_pos: data_table_pos.to_sheet_pos(expanded_selection.sheet_id),
                                formats: table_format_updates,
                            });
                        }
                    }
                }
            }
        }

        if !sheet_format_update.is_default() {
            ops.push(Operation::SetCellFormatsA1 {
                sheet_id: expanded_selection.sheet_id,
                formats: sheet_format_update,
            });
        }

        ops
    }

    pub(crate) fn set_align(
        &mut self,
        selection: &A1Selection,
        align: CellAlign,
        cursor: Option<String>,
        is_ai: bool,
    ) -> Result<(), JsValue> {
        let format_update = FormatUpdate {
            align: Some(Some(align)),
            ..Default::default()
        };
        let ops = self.format_ops(selection, format_update, false);
        self.start_user_ai_transaction(ops, cursor, TransactionName::SetFormats, is_ai);
        Ok(())
    }

    pub(crate) fn set_vertical_align(
        &mut self,
        selection: &A1Selection,
        vertical_align: CellVerticalAlign,
        cursor: Option<String>,
        is_ai: bool,
    ) -> Result<(), JsValue> {
        let format_update = FormatUpdate {
            vertical_align: Some(Some(vertical_align)),
            ..Default::default()
        };
        let ops = self.format_ops(selection, format_update, false);
        self.start_user_ai_transaction(ops, cursor, TransactionName::SetFormats, is_ai);
        Ok(())
    }

    pub(crate) fn set_bold(
        &mut self,
        selection: &A1Selection,
        bold: Option<bool>,
        cursor: Option<String>,
        is_ai: bool,
    ) -> Result<(), JsValue> {
        let bold = match bold {
            Some(bold) => bold,
            None => {
                let sheet = self
                    .try_sheet(selection.sheet_id)
                    .ok_or(JsValue::UNDEFINED)?;
                let format = sheet.cell_format(selection.cursor);
                !format.bold.unwrap_or(false)
            }
        };

        let format_update = FormatUpdate {
            bold: Some(Some(bold)),
            ..Default::default()
        };
        let ops = self.format_ops(selection, format_update, false);
        self.start_user_ai_transaction(ops, cursor, TransactionName::SetFormats, is_ai);
        Ok(())
    }

    pub(crate) fn set_italic(
        &mut self,
        selection: &A1Selection,
        italic: Option<bool>,
        cursor: Option<String>,
        is_ai: bool,
    ) -> Result<(), JsValue> {
        let italic = match italic {
            Some(italic) => italic,
            None => {
                let sheet = self
                    .try_sheet(selection.sheet_id)
                    .ok_or(JsValue::UNDEFINED)?;
                let format = sheet.cell_format(selection.cursor);
                !format.italic.unwrap_or(false)
            }
        };

        let format_update = FormatUpdate {
            italic: Some(Some(italic)),
            ..Default::default()
        };
        let ops = self.format_ops(selection, format_update, false);
        self.start_user_ai_transaction(ops, cursor, TransactionName::SetFormats, is_ai);
        Ok(())
    }

    pub(crate) fn set_cell_wrap(
        &mut self,
        selection: &A1Selection,
        wrap: CellWrap,
        cursor: Option<String>,
        is_ai: bool,
    ) -> Result<(), JsValue> {
        let format_update = FormatUpdate {
            wrap: Some(Some(wrap)),
            ..Default::default()
        };
        let ops = self.format_ops(selection, format_update, false);
        self.start_user_ai_transaction(ops, cursor, TransactionName::SetFormats, is_ai);
        Ok(())
    }

    /// Changes the Selection to use a currency format and updates the decimals
    /// to 2.
    pub(crate) fn set_currency(
        &mut self,
        selection: &A1Selection,
        symbol: String,
        cursor: Option<String>,
        is_ai: bool,
    ) -> Result<(), JsValue> {
        let Some(sheet) = self.try_sheet(selection.sheet_id) else {
            return Err("Sheet not found".into());
        };
        let format = sheet.format_selection(selection, self.a1_context());
        let (kind, symbol): (NumericFormatKind, Option<String>) = if format
            .numeric_format
            .is_some_and(|f| f.symbol == Some(symbol.clone()))
        {
            (NumericFormatKind::Number, None)
        } else {
            (NumericFormatKind::Currency, Some(symbol))
        };
        let format_update = FormatUpdate {
            numeric_format: Some(Some(NumericFormat { kind, symbol })),
            numeric_decimals: Some(Some(2)),
            ..Default::default()
        };
        let ops = self.format_ops(selection, format_update, false);
        self.start_user_ai_transaction(ops, cursor, TransactionName::SetFormats, is_ai);
        Ok(())
    }

    pub(crate) fn set_numeric_format(
        &mut self,
        selection: &A1Selection,
        kind: NumericFormatKind,
        symbol: Option<String>,
        cursor: Option<String>,
        is_ai: bool,
    ) -> Result<(), JsValue> {
        let Some(sheet) = self.try_sheet(selection.sheet_id) else {
            return Err("Sheet not found".into());
        };
        let format = sheet.format_selection(selection, self.a1_context());
        let kind = if format.numeric_format.is_some_and(|f| f.kind == kind) {
            NumericFormatKind::Number
        } else {
            kind
        };
        let format_update = FormatUpdate {
            numeric_format: Some(Some(NumericFormat { kind, symbol })),
            ..Default::default()
        };
        let ops = self.format_ops(selection, format_update, false);
        self.start_user_ai_transaction(ops, cursor, TransactionName::SetFormats, is_ai);
        Ok(())
    }

    pub(crate) fn set_commas(
        &mut self,
        selection: &A1Selection,
        commas: Option<bool>,
        cursor: Option<String>,
        is_ai: bool,
    ) -> Result<(), JsValue> {
        let commas = match commas {
            Some(commas) => commas,
            None => {
                let sheet = self
                    .try_sheet(selection.sheet_id)
                    .ok_or(JsValue::UNDEFINED)?;
                let format = sheet.cell_format(selection.cursor);
                !format.numeric_commas.unwrap_or(false)
            }
        };

        let format_update = FormatUpdate {
            numeric_commas: Some(Some(commas)),
            ..Default::default()
        };
        let ops = self.format_ops(selection, format_update, false);
        self.start_user_ai_transaction(ops, cursor, TransactionName::SetFormats, is_ai);
        Ok(())
    }

    pub(crate) fn set_text_color(
        &mut self,
        selection: &A1Selection,
        color: Option<String>,
        cursor: Option<String>,
        is_ai: bool,
    ) -> Result<(), JsValue> {
        let format_update = FormatUpdate {
            text_color: Some(color),
            ..Default::default()
        };
        let ops = self.format_ops(selection, format_update, false);
        self.start_user_ai_transaction(ops, cursor, TransactionName::SetFormats, is_ai);
        Ok(())
    }

    pub(crate) fn set_fill_color(
        &mut self,
        selection: &A1Selection,
        color: Option<String>,
        cursor: Option<String>,
        is_ai: bool,
    ) -> Result<(), JsValue> {
        let format_update = FormatUpdate {
            fill_color: Some(color),
            ..Default::default()
        };
        let ops = self.format_ops(selection, format_update, false);
        self.start_user_ai_transaction(ops, cursor, TransactionName::SetFormats, is_ai);
        Ok(())
    }

    pub(crate) fn remove_number_formatting(
        &mut self,
        selection: &A1Selection,
        cursor: Option<String>,
        is_ai: bool,
    ) -> Result<(), JsValue> {
        let format_update = FormatUpdate {
            numeric_format: Some(None),
            ..Default::default()
        };
        let ops = self.format_ops(selection, format_update, false);
        self.start_user_ai_transaction(ops, cursor, TransactionName::SetFormats, is_ai);
        Ok(())
    }

    pub(crate) fn change_decimal_places(
        &mut self,
        selection: &A1Selection,
        delta: i32,
        cursor: Option<String>,
        is_ai: bool,
    ) -> Result<(), JsValue> {
        let Some(sheet) = self.try_sheet(selection.sheet_id) else {
            return Err("Sheet not found".into());
        };
        let kind = sheet.cell_format_numeric_kind(selection.cursor);
        let source_decimals = sheet
            .calculate_decimal_places(selection.cursor, kind)
            .unwrap_or(0);
        let new_precision = i16::max(0, source_decimals + (delta as i16));
        let format_update = FormatUpdate {
            numeric_decimals: Some(Some(new_precision)),
            ..Default::default()
        };
        let ops = self.format_ops(selection, format_update, false);
        self.start_user_ai_transaction(ops, cursor, TransactionName::SetFormats, is_ai);
        Ok(())
    }

    pub(crate) fn set_date_time_format(
        &mut self,
        selection: &A1Selection,
        date_time: Option<String>,
        cursor: Option<String>,
        is_ai: bool,
    ) -> Result<(), JsValue> {
        let format_update = FormatUpdate {
            date_time: Some(date_time),
            ..Default::default()
        };
        let ops = self.format_ops(selection, format_update, false);
        self.start_user_ai_transaction(ops, cursor, TransactionName::SetFormats, is_ai);
        Ok(())
    }

    pub(crate) fn set_underline(
        &mut self,
        selection: &A1Selection,
        underline: Option<bool>,
        cursor: Option<String>,
        is_ai: bool,
    ) -> Result<(), JsValue> {
        let underline = match underline {
            Some(underline) => underline,
            None => {
                let sheet = self
                    .try_sheet(selection.sheet_id)
                    .ok_or(JsValue::UNDEFINED)?;
                let format = sheet.cell_format(selection.cursor);
                !format.underline.unwrap_or(false)
            }
        };

        let format_update = FormatUpdate {
            underline: Some(Some(underline)),
            ..Default::default()
        };
        let ops = self.format_ops(selection, format_update, false);
        self.start_user_ai_transaction(ops, cursor, TransactionName::SetFormats, is_ai);
        Ok(())
    }

    pub(crate) fn set_strike_through(
        &mut self,
        selection: &A1Selection,
        strike_through: Option<bool>,
        cursor: Option<String>,
        is_ai: bool,
    ) -> Result<(), JsValue> {
        let strike_through = match strike_through {
            Some(strike_through) => strike_through,
            None => {
                let sheet = self
                    .try_sheet(selection.sheet_id)
                    .ok_or(JsValue::UNDEFINED)?;
                let format = sheet.cell_format(selection.cursor);
                !format.strike_through.unwrap_or(false)
            }
        };

        let format_update = FormatUpdate {
            strike_through: Some(Some(strike_through)),
            ..Default::default()
        };
        let ops = self.format_ops(selection, format_update, false);
        self.start_user_ai_transaction(ops, cursor, TransactionName::SetFormats, is_ai);
        Ok(())
    }

    pub(crate) fn set_formats(
        &mut self,
        selection: &A1Selection,
        format_update: FormatUpdate,
        cursor: Option<String>,
        is_ai: bool,
    ) {
        let ops = self.format_ops(selection, format_update, false);
        self.start_user_ai_transaction(ops, cursor, TransactionName::SetFormats, is_ai);
    }

    pub(crate) fn merge_cells(
        &mut self,
        selection: A1Selection,
        cursor: Option<String>,
        is_ai: bool,
    ) {
        let ops = self.merge_cells_a1_selection_operations(selection);
        if !ops.is_empty() {
            self.start_user_ai_transaction(ops, cursor, TransactionName::SetMergeCells, is_ai);
        }
    }

    pub(crate) fn unmerge_cells(
        &mut self,
        selection: A1Selection,
        cursor: Option<String>,
        is_ai: bool,
    ) {
        let ops = self.unmerge_cells_a1_selection_operations(selection);
        if !ops.is_empty() {
            self.start_user_ai_transaction(ops, cursor, TransactionName::SetMergeCells, is_ai);
        }
    }
}

#[cfg(test)]
mod test {
    use crate::SheetPos;
    use crate::controller::GridController;
    use crate::controller::active_transactions::transaction_name::TransactionName;
    use crate::controller::operations::operation::Operation;
    use crate::grid::CellWrap;
    use crate::grid::formats::{FormatUpdate, SheetFormatUpdates};
    use crate::test_util::*;
    use crate::{Pos, a1::A1Selection};

    #[test]
    fn test_set_align_selection() {
        let mut gc = GridController::test();
        let sheet_id = gc.sheet_ids()[0];
        gc.set_align(
            &A1Selection::test_a1("A1:B2"),
            crate::grid::CellAlign::Center,
            None,
            false,
        )
        .unwrap();

        let sheet = gc.sheet(sheet_id);
        assert_eq!(
            sheet.formats.try_format(pos![A2]).unwrap_or_default().align,
            Some(crate::grid::CellAlign::Center)
        );
    }

    #[test]
    fn test_set_vertical_align_selection() {
        let mut gc = GridController::test();
        let sheet_id = gc.sheet_ids()[0];
        gc.set_vertical_align(
            &A1Selection::test_a1("A1:B2"),
            crate::grid::CellVerticalAlign::Middle,
            None,
            false,
        )
        .unwrap();

        let sheet = gc.sheet(sheet_id);
        assert_eq!(
            sheet
                .formats
                .try_format(pos![A2])
                .unwrap_or_default()
                .vertical_align,
            Some(crate::grid::CellVerticalAlign::Middle)
        );
    }

    #[test]
    fn test_set_bold() {
        let mut gc = GridController::test();
        let sheet_id = gc.sheet_ids()[0];
        gc.set_bold(&A1Selection::test_a1("A1:B2"), Some(true), None, false)
            .unwrap();

        let sheet = gc.sheet(sheet_id);
        assert_eq!(sheet.formats.format(pos![A2]).bold, Some(true));
    }

    #[test]
    fn test_set_cell_wrap_selection() {
        let mut gc = GridController::test();
        let sheet_id = gc.sheet_ids()[0];
        gc.set_cell_wrap(&A1Selection::test_a1("A1:B2"), CellWrap::Clip, None, false)
            .unwrap();

        let sheet = gc.sheet(sheet_id);
        assert_eq!(
            sheet.formats.try_format(pos![A2]).unwrap_or_default().wrap,
            Some(CellWrap::Clip)
        );
    }

    #[test]
    fn test_set_numeric_format_currency() {
        let mut gc = GridController::test();
        let sheet_id = gc.sheet_ids()[0];
        let selection = A1Selection::from_xy(1, 1, sheet_id);
        gc.set_currency(&selection, "€".to_string(), None, false)
            .unwrap();

        let sheet = gc.sheet(sheet_id);
        assert_eq!(
            sheet
                .formats
                .try_format(Pos { x: 1, y: 1 })
                .unwrap_or_default()
                .numeric_format,
            Some(crate::grid::NumericFormat {
                kind: crate::grid::NumericFormatKind::Currency,
                symbol: Some("€".to_string())
            })
        );
    }

    #[test]
    fn test_set_numeric_format_exponential() {
        let mut gc = GridController::test();
        let sheet_id = gc.sheet_ids()[0];
        gc.set_numeric_format(
            &A1Selection::test_a1("A1:B2"),
            crate::grid::NumericFormatKind::Exponential,
            None,
            None,
            false,
        )
        .unwrap();

        let sheet = gc.sheet(sheet_id);
        assert_eq!(
            sheet
                .formats
                .try_format(pos![A2])
                .unwrap_or_default()
                .numeric_format,
            Some(crate::grid::NumericFormat {
                kind: crate::grid::NumericFormatKind::Exponential,
                symbol: None
            })
        );
    }

    #[test]
    fn test_set_numeric_format_percentage() {
        let mut gc = GridController::test();
        let sheet_id = gc.sheet_ids()[0];
        gc.set_numeric_format(
            &A1Selection::test_a1("A1:B2"),
            crate::grid::NumericFormatKind::Percentage,
            None,
            None,
            false,
        )
        .unwrap();

        let sheet = gc.sheet(sheet_id);
        assert_eq!(
            sheet
                .formats
                .try_format(pos![A2])
                .unwrap_or_default()
                .numeric_format,
            Some(crate::grid::NumericFormat {
                kind: crate::grid::NumericFormatKind::Percentage,
                symbol: None
            })
        );
    }

    #[test]
    fn test_toggle_commas_selection() {
        let mut gc = GridController::test();
        let sheet_id = gc.sheet_ids()[0];
        gc.set_commas(&A1Selection::test_a1("A1:B2"), Some(true), None, false)
            .unwrap();
        let sheet = gc.sheet(sheet_id);
        assert_eq!(
            sheet
                .formats
                .try_format(pos![A2])
                .unwrap_or_default()
                .numeric_commas,
            Some(true)
        );

        gc.set_commas(&A1Selection::test_a1("A1:B2"), Some(false), None, false)
            .unwrap();
        let sheet = gc.sheet(sheet_id);
        assert_eq!(
            sheet
                .formats
                .try_format(pos![A2])
                .unwrap_or_default()
                .numeric_commas,
            Some(false)
        );
    }

    #[test]
    fn test_set_italic_selection() {
        let mut gc = GridController::test();
        let sheet_id = gc.sheet_ids()[0];
        gc.set_italic(&A1Selection::test_a1("A1:B2"), Some(true), None, false)
            .unwrap();

        let sheet = gc.sheet(sheet_id);
        assert_eq!(
            sheet
                .formats
                .try_format(pos![A2])
                .unwrap_or_default()
                .italic,
            Some(true)
        );
    }

    #[test]
    fn test_set_text_color_selection() {
        let mut gc = GridController::test();
        let sheet_id = gc.sheet_ids()[0];
        gc.set_text_color(
            &A1Selection::test_a1("A1:B2"),
            Some("red".to_string()),
            None,
            false,
        )
        .unwrap();

        let sheet = gc.sheet(sheet_id);
        assert_eq!(
            sheet
                .formats
                .try_format(pos![A2])
                .unwrap_or_default()
                .text_color,
            Some("red".to_string())
        );
    }

    #[test]
    fn test_set_fill_color_selection() {
        let mut gc = GridController::test();
        let sheet_id = gc.sheet_ids()[0];
        gc.set_fill_color(
            &A1Selection::test_a1("A1:B2"),
            Some("blue".to_string()),
            None,
            false,
        )
        .unwrap();

        let sheet = gc.sheet(sheet_id);
        assert_eq!(
            sheet
                .formats
                .try_format(pos![A2])
                .unwrap_or_default()
                .fill_color,
            Some("blue".to_string())
        );
    }

    #[test]
    fn test_set_fill_color_merged_cells() {
        let mut gc = GridController::test();
        let sheet_id = gc.sheet_ids()[0];

        // Merge cells A1:C3
        gc.merge_cells(A1Selection::test_a1("A1:C3"), None, false);

        // Set fill color on just the anchor cell (A1)
        gc.set_fill_color(
            &A1Selection::test_a1("A1"),
            Some("green".to_string()),
            None,
            false,
        )
        .unwrap();

        {
            let sheet = gc.sheet(sheet_id);

            // All cells within the merged cell should have the fill color
            assert_eq!(
                sheet
                    .formats
                    .try_format(pos![A1])
                    .unwrap_or_default()
                    .fill_color,
                Some("green".to_string()),
                "A1 should have fill color"
            );
            assert_eq!(
                sheet
                    .formats
                    .try_format(pos![B1])
                    .unwrap_or_default()
                    .fill_color,
                Some("green".to_string()),
                "B1 should have fill color"
            );
            assert_eq!(
                sheet
                    .formats
                    .try_format(pos![C1])
                    .unwrap_or_default()
                    .fill_color,
                Some("green".to_string()),
                "C1 should have fill color"
            );
            assert_eq!(
                sheet
                    .formats
                    .try_format(pos![A2])
                    .unwrap_or_default()
                    .fill_color,
                Some("green".to_string()),
                "A2 should have fill color"
            );
            assert_eq!(
                sheet
                    .formats
                    .try_format(pos![B2])
                    .unwrap_or_default()
                    .fill_color,
                Some("green".to_string()),
                "B2 should have fill color"
            );
            assert_eq!(
                sheet
                    .formats
                    .try_format(pos![C2])
                    .unwrap_or_default()
                    .fill_color,
                Some("green".to_string()),
                "C2 should have fill color"
            );
            assert_eq!(
                sheet
                    .formats
                    .try_format(pos![A3])
                    .unwrap_or_default()
                    .fill_color,
                Some("green".to_string()),
                "A3 should have fill color"
            );
            assert_eq!(
                sheet
                    .formats
                    .try_format(pos![B3])
                    .unwrap_or_default()
                    .fill_color,
                Some("green".to_string()),
                "B3 should have fill color"
            );
            assert_eq!(
                sheet
                    .formats
                    .try_format(pos![C3])
                    .unwrap_or_default()
                    .fill_color,
                Some("green".to_string()),
                "C3 should have fill color"
            );
        }

        // Test with cursor at non-anchor position
        gc.set_fill_color(
            &A1Selection::test_a1("B2"),
            Some("red".to_string()),
            None,
            false,
        )
        .unwrap();

        // All cells should now have red fill color
        let sheet = gc.sheet(sheet_id);
        assert_eq!(
            sheet
                .formats
                .try_format(pos![A1])
                .unwrap_or_default()
                .fill_color,
            Some("red".to_string()),
            "A1 should have red fill color after filling from B2"
        );
        assert_eq!(
            sheet
                .formats
                .try_format(pos![C3])
                .unwrap_or_default()
                .fill_color,
            Some("red".to_string()),
            "C3 should have red fill color after filling from B2"
        );
    }

    #[test]
    fn test_format_operations_merged_cells() {
        let mut gc = GridController::test();
        let sheet_id = gc.sheet_ids()[0];

        // Merge cells A1:C3
        gc.merge_cells(A1Selection::test_a1("A1:C3"), None, false);

        // Test bold formatting
        gc.set_bold(&A1Selection::test_a1("B2"), Some(true), None, false)
            .unwrap();

        {
            let sheet = gc.sheet(sheet_id);
            // All cells within the merged cell should have bold formatting
            assert_eq!(
                sheet.formats.bold.get(pos![A1]),
                Some(true),
                "A1 should be bold"
            );
            assert_eq!(
                sheet.formats.bold.get(pos![B2]),
                Some(true),
                "B2 should be bold"
            );
            assert_eq!(
                sheet.formats.bold.get(pos![C3]),
                Some(true),
                "C3 should be bold"
            );
        }

        // Test text color formatting
        gc.set_text_color(
            &A1Selection::test_a1("A1"),
            Some("blue".to_string()),
            None,
            false,
        )
        .unwrap();

        {
            let sheet = gc.sheet(sheet_id);
            // All cells within the merged cell should have blue text color
            assert_eq!(
                sheet
                    .formats
                    .try_format(pos![A1])
                    .unwrap_or_default()
                    .text_color,
                Some("blue".to_string()),
                "A1 should have blue text color"
            );
            assert_eq!(
                sheet
                    .formats
                    .try_format(pos![B2])
                    .unwrap_or_default()
                    .text_color,
                Some("blue".to_string()),
                "B2 should have blue text color"
            );
            assert_eq!(
                sheet
                    .formats
                    .try_format(pos![C3])
                    .unwrap_or_default()
                    .text_color,
                Some("blue".to_string()),
                "C3 should have blue text color"
            );
        }

        // Test italic formatting
        gc.set_italic(&A1Selection::test_a1("C1"), Some(true), None, false)
            .unwrap();

        {
            let sheet = gc.sheet(sheet_id);
            // All cells within the merged cell should have italic formatting
            assert_eq!(
                sheet.formats.italic.get(pos![A1]),
                Some(true),
                "A1 should be italic"
            );
            assert_eq!(
                sheet.formats.italic.get(pos![B2]),
                Some(true),
                "B2 should be italic"
            );
            assert_eq!(
                sheet.formats.italic.get(pos![C3]),
                Some(true),
                "C3 should be italic"
            );
        }
    }

    #[test]
    fn test_change_decimal_places_selection() {
        let mut gc = GridController::test();
        let sheet_id = gc.sheet_ids()[0];

        // normal case
        gc.change_decimal_places(&A1Selection::test_a1("A1:B2"), 2, None, false)
            .unwrap();

        let sheet = gc.sheet(sheet_id);
        assert_eq!(
            sheet
                .formats
                .try_format(pos![A2])
                .unwrap_or_default()
                .numeric_decimals,
            Some(2)
        );
    }

    #[test]
    fn test_set_underline_selection() {
        let mut gc = GridController::test();
        let sheet_id = gc.sheet_ids()[0];
        gc.set_underline(&A1Selection::test_a1("A1:B2"), Some(true), None, false)
            .unwrap();

        let sheet = gc.sheet(sheet_id);
        assert_eq!(sheet.formats.underline.get(pos![A2]), Some(true));
    }

    #[test]
    fn test_set_strike_through_selection() {
        let mut gc = GridController::test();
        let sheet_id = gc.sheet_ids()[0];
        gc.set_strike_through(&A1Selection::test_a1("A1:B2"), Some(true), None, false)
            .unwrap();

        let sheet = gc.sheet(sheet_id);
        assert_eq!(sheet.formats.strike_through.get(pos![A2]), Some(true));
    }

    #[test]
    fn test_clear_format() {
        let mut gc = GridController::test();
        let sheet_id = gc.sheet_ids()[0];
        gc.set_text_color(
            &A1Selection::test_a1("A1:B2"),
            Some("red".to_string()),
            None,
            false,
        )
        .unwrap();

        let sheet = gc.sheet(sheet_id);
        assert_eq!(
            sheet
                .formats
                .try_format(pos![A1])
                .unwrap_or_default()
                .text_color,
            Some("red".to_string())
        );

        let selection = A1Selection::from_xy(1, 1, sheet_id);
        gc.clear_format_borders(&selection, None, false);

        let sheet = gc.sheet(sheet_id);
        assert_eq!(
            sheet
                .formats
                .try_format(pos![A1])
                .unwrap_or_default()
                .text_color,
            None
        );
    }

    #[test]
    fn test_clear_format_column() {
        let mut gc = GridController::test();
        let sheet_id = gc.sheet_ids()[0];
        gc.set_text_color(
            &A1Selection::test_a1("A"),
            Some("red".to_string()),
            None,
            false,
        )
        .unwrap();

        let sheet = gc.sheet(sheet_id);
        assert_eq!(
            sheet.formats.text_color.get(pos![A1]),
            Some("red".to_string())
        );
        assert_eq!(
            sheet.formats.text_color.get(pos![A100]),
            Some("red".to_string())
        );

        let selection = A1Selection::test_a1("A");
        gc.clear_format_borders(&selection, None, false);

        let sheet = gc.sheet(sheet_id);
        assert_eq!(sheet.formats.text_color.get(pos![A1]), None);
        assert_eq!(sheet.formats.text_color.get(pos![A100]), None);
    }

    #[test]
    fn test_set_format_column_row() {
        let mut gc = GridController::test();
        let sheet_id = gc.sheet_ids()[0];
        gc.set_fill_color(
            &A1Selection::test_a1("1,3,A"),
            Some("red".to_string()),
            None,
            false,
        )
        .unwrap();

        let sheet = gc.sheet(sheet_id);
        assert_eq!(
            sheet.formats.fill_color.get(pos![A1]),
            Some("red".to_string())
        );
        assert_eq!(
            sheet.formats.fill_color.get(pos![D1]),
            Some("red".to_string())
        );
        assert_eq!(
            sheet.formats.fill_color.get(pos![D3]),
            Some("red".to_string())
        );
    }

    #[test]
    fn test_clear_formats() {
        let mut gc = GridController::test();
        let sheet_id = gc.sheet_ids()[0];
        gc.set_text_color(
            &A1Selection::test_a1("A1:B2"),
            Some("red".to_string()),
            None,
            false,
        )
        .unwrap();

        let sheet = gc.sheet(sheet_id);
        assert_eq!(
            sheet.formats.text_color.get(pos![A1]),
            Some("red".to_string())
        );
        assert_eq!(
            sheet.formats.text_color.get(pos![A2]),
            Some("red".to_string())
        );
        assert_eq!(
            sheet.formats.text_color.get(pos![B1]),
            Some("red".to_string())
        );
        assert_eq!(
            sheet.formats.text_color.get(pos![B2]),
            Some("red".to_string())
        );

        gc.clear_format_borders(&A1Selection::test_a1("A1:B2"), None, false);

        let sheet = gc.sheet(sheet_id);
        assert_eq!(sheet.formats.text_color.get(pos![A1]), None);
        assert_eq!(sheet.formats.text_color.get(pos![A2]), None);
        assert_eq!(sheet.formats.text_color.get(pos![B1]), None);
        assert_eq!(sheet.formats.text_color.get(pos![B2]), None);
    }

    #[test]
    fn test_set_date_time_format() {
        let mut gc = GridController::test();
        let sheet_id = gc.sheet_ids()[0];
        gc.set_date_time_format(
            &A1Selection::test_a1("A1:B2"),
            Some("yyyy-mm-dd".to_string()),
            None,
            false,
        )
        .unwrap();

        let sheet = gc.sheet(sheet_id);
        assert_eq!(
            sheet
                .formats
                .try_format(pos![A2])
                .unwrap_or_default()
                .date_time,
            Some("yyyy-mm-dd".to_string())
        );
    }

    #[test]
    fn test_apply_table_formats() {
        let mut gc = GridController::test();
        let sheet_id = gc.sheet_ids()[0];
        gc.test_set_data_table(
            pos!(E5).to_sheet_pos(sheet_id),
            3,
            3,
            false,
            Some(true),
            Some(true),
        );

        let format_update = FormatUpdate {
            bold: Some(Some(true)),
            ..Default::default()
        };
        let ops = gc.format_ops(
            &A1Selection::test_a1_context("Table1", gc.a1_context()),
            format_update.clone(),
            false,
        );
        assert_eq!(ops.len(), 1);

        let formats =
            SheetFormatUpdates::from_selection(&A1Selection::test_a1("A1:"), format_update);

        assert_eq!(
            ops[0],
            Operation::DataTableFormats {
                sheet_pos: SheetPos {
                    x: 5,
                    y: 5,
                    sheet_id
                },
                formats,
            }
        );

        gc.start_user_ai_transaction(ops, None, TransactionName::SetFormats, false);

        let sheet = gc.sheet(sheet_id);
        let format = sheet.cell_format(pos![F7]);
        assert_eq!(format.bold, Some(true));
    }

    #[test]
    fn test_set_formats() {
        let mut gc = test_create_gc();
        let sheet_id = first_sheet_id(&gc);
        let selection = A1Selection::test_a1("A1:B2");

        // Create a format update with multiple changes
        let format_update = FormatUpdate {
            bold: Some(Some(true)),
            italic: Some(Some(true)),
            text_color: Some(Some("red".to_string())),
            fill_color: Some(Some("blue".to_string())),
            align: Some(Some(crate::grid::CellAlign::Center)),
            ..Default::default()
        };

        // Apply the formats
        gc.set_formats(&selection, format_update, None, false);

        // Verify the changes were applied
        let sheet = gc.sheet(sheet_id);
        let format = sheet.cell_format(pos![A1]);
        assert_eq!(format.bold, Some(true));
        assert_eq!(format.italic, Some(true));
        assert_eq!(format.text_color, Some("red".to_string()));
        assert_eq!(format.fill_color, Some("blue".to_string()));
        assert_eq!(format.align, Some(crate::grid::CellAlign::Center));

        // Verify the changes were applied to all cells in the selection
        let format = sheet.cell_format(pos![B2]);
        assert_eq!(format.bold, Some(true));
        assert_eq!(format.italic, Some(true));
        assert_eq!(format.text_color, Some("red".to_string()));
        assert_eq!(format.fill_color, Some("blue".to_string()));
        assert_eq!(format.align, Some(crate::grid::CellAlign::Center));
    }

    #[test]
    fn test_toggle_set_currency() {
        let mut gc = GridController::test();
        let sheet_id = gc.sheet_ids()[0];
        let selection = A1Selection::from_xy(1, 1, sheet_id);

        // First call: set currency format
        gc.set_currency(&selection, "€".to_string(), None, false)
            .unwrap();
        let sheet = gc.sheet(sheet_id);
        assert_eq!(
            sheet
                .formats
                .try_format(Pos { x: 1, y: 1 })
                .unwrap_or_default()
                .numeric_format,
            Some(crate::grid::NumericFormat {
                kind: crate::grid::NumericFormatKind::Currency,
                symbol: Some("€".to_string())
            })
        );

        // Second call: should toggle back to Number format
        gc.set_currency(&selection, "€".to_string(), None, false)
            .unwrap();
        let sheet = gc.sheet(sheet_id);
        assert_eq!(
            sheet
                .formats
                .try_format(Pos { x: 1, y: 1 })
                .unwrap_or_default()
                .numeric_format,
            Some(crate::grid::NumericFormat {
                kind: crate::grid::NumericFormatKind::Number,
                symbol: None
            })
        );

        // Third call: should toggle back to Currency format
        gc.set_currency(&selection, "€".to_string(), None, false)
            .unwrap();
        let sheet = gc.sheet(sheet_id);
        assert_eq!(
            sheet
                .formats
                .try_format(Pos { x: 1, y: 1 })
                .unwrap_or_default()
                .numeric_format,
            Some(crate::grid::NumericFormat {
                kind: crate::grid::NumericFormatKind::Currency,
                symbol: Some("€".to_string())
            })
        );
    }

    #[test]
    fn test_toggle_set_numeric_format() {
        let mut gc = GridController::test();
        let sheet_id = gc.sheet_ids()[0];
        let selection = A1Selection::from_xy(1, 1, sheet_id);

        // First call: set percentage format
        gc.set_numeric_format(
            &selection,
            crate::grid::NumericFormatKind::Percentage,
            None,
            None,
            false,
        )
        .unwrap();
        let sheet = gc.sheet(sheet_id);
        assert_eq!(
            sheet
                .formats
                .try_format(Pos { x: 1, y: 1 })
                .unwrap_or_default()
                .numeric_format,
            Some(crate::grid::NumericFormat {
                kind: crate::grid::NumericFormatKind::Percentage,
                symbol: None
            })
        );

        // Second call: should toggle back to Number format
        gc.set_numeric_format(
            &selection,
            crate::grid::NumericFormatKind::Percentage,
            None,
            None,
            false,
        )
        .unwrap();
        let sheet = gc.sheet(sheet_id);
        assert_eq!(
            sheet
                .formats
                .try_format(Pos { x: 1, y: 1 })
                .unwrap_or_default()
                .numeric_format,
            Some(crate::grid::NumericFormat {
                kind: crate::grid::NumericFormatKind::Number,
                symbol: None
            })
        );

        // Third call: should toggle back to Percentage format
        gc.set_numeric_format(
            &selection,
            crate::grid::NumericFormatKind::Percentage,
            None,
            None,
            false,
        )
        .unwrap();
        let sheet = gc.sheet(sheet_id);
        assert_eq!(
            sheet
                .formats
                .try_format(Pos { x: 1, y: 1 })
                .unwrap_or_default()
                .numeric_format,
            Some(crate::grid::NumericFormat {
                kind: crate::grid::NumericFormatKind::Percentage,
                symbol: None
            })
        );
    }
}<|MERGE_RESOLUTION|>--- conflicted
+++ resolved
@@ -35,15 +35,9 @@
             return ops;
         };
 
-<<<<<<< HEAD
-        // Expand selection to include anchor cells for any merged cells
-        // This ensures formatting is applied to anchors where data lives
-        let expanded_selection = selection.expand_to_include_merge_anchors(&sheet.merge_cells);
-=======
         // Expand selection to include full merged cell rects for all format operations
         // This ensures formatting is applied to all cells within merged cells
         let expanded_selection = selection.expand_to_include_merge_rects(&sheet.merge_cells);
->>>>>>> 77497575
 
         let mut sheet_format_update =
             SheetFormatUpdates::from_selection(&expanded_selection, format_update.clone());
