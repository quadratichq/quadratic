//! This module contains the implementation for changing formats within the
//! Grid. These functions use the newer Operation::SetCellFormatsSelection,
//! which provide formats for a user-defined selection.

use wasm_bindgen::JsValue;

use crate::a1::{A1Selection, CellRefRange};
use crate::controller::GridController;
use crate::controller::active_transactions::transaction_name::TransactionName;
use crate::controller::operations::operation::Operation;
use crate::grid::formats::{FormatUpdate, SheetFormatUpdates};
use crate::grid::{CellAlign, CellVerticalAlign, CellWrap, NumericFormat, NumericFormatKind};

impl GridController {
    pub(crate) fn clear_format_borders(
        &mut self,
        selection: &A1Selection,
        cursor: Option<String>,
        is_ai: bool,
    ) {
        let ops = self.clear_format_borders_operations(selection, false);
        self.start_user_ai_transaction(ops, cursor, TransactionName::SetFormats, is_ai);
    }

    /// Separately apply sheet and table formats.
    pub(crate) fn format_ops(
        &self,
        selection: &A1Selection,
        format_update: FormatUpdate,
        ignore_tables_having_anchoring_cell_in_selection: bool,
    ) -> Vec<Operation> {
        let mut ops = vec![];

        let Some(sheet) = self.try_sheet(selection.sheet_id) else {
            return ops;
        };

        // Expand selection to include full merged cell rects for all format operations
        // This ensures formatting is applied to all cells within merged cells
        let expanded_selection = selection.expand_to_include_merge_rects(&sheet.merge_cells);

        let mut sheet_format_update =
            SheetFormatUpdates::from_selection(&expanded_selection, format_update.clone());

        for range in expanded_selection.ranges.iter() {
            match range {
                CellRefRange::Sheet { range } => {
                    let rect = range.to_rect_unbounded();
                    for (output_rect, intersection_rect, data_table) in
                        sheet.iter_data_tables_intersects_rect(rect)
                    {
                        let data_table_pos = output_rect.min;

                        if ignore_tables_having_anchoring_cell_in_selection
                            && intersection_rect.contains(data_table_pos)
                        {
                            continue;
                        }

                        let table_format_updates = data_table
                            .transfer_formats_from_sheet_format_updates(
                                data_table_pos,
                                intersection_rect,
                                &mut sheet_format_update,
                            );

                        sheet_format_update
                            .set_format_rect(intersection_rect, FormatUpdate::cleared());

                        if let Some(table_format_updates) = table_format_updates
                            && !table_format_updates.is_default()
                        {
                            ops.push(Operation::DataTableFormats {
<<<<<<< HEAD
                                sheet_pos: data_table_pos.to_sheet_pos(expanded_selection.sheet_id),
=======
                                sheet_pos: data_table_pos.to_sheet_pos(selection.sheet_id),
>>>>>>> 50b8a46f
                                formats: table_format_updates,
                            });
                        }
                    }
                }
                CellRefRange::Table { range } => {
                    let Some(table) = self.a1_context().try_table(&range.table_name) else {
                        continue;
                    };

                    let data_table_pos = table.bounds.min;

                    let Some(data_table) = sheet.data_table_at(&data_table_pos) else {
                        continue;
                    };

                    let y_adjustment = data_table.y_adjustment(true);

                    if let Some(sheet_range) =
                        range.convert_to_ref_range_bounds(true, self.a1_context(), false, true)
                    {
                        let table_range = sheet_range.translate_unchecked(
                            1 - data_table_pos.x,
                            1 - data_table_pos.y - y_adjustment,
                        );

                        let mut format_rect = table_range.to_rect_unbounded();

                        if let Some(column_headers) = &data_table.column_headers {
                            for column_header in column_headers.iter() {
                                if !column_header.display {
                                    let column_index = column_header.value_index as i64;
                                    if column_index < format_rect.min.x {
                                        format_rect.min.x += 1;
                                    }
                                    if column_index < format_rect.max.x {
                                        format_rect.max.x += 1;
                                    }
                                }
                            }
                        }

                        let table_format_updates = SheetFormatUpdates::from_selection(
                            &A1Selection::from_rect(
                                format_rect.to_sheet_rect(expanded_selection.sheet_id),
                            ),
                            format_update.clone(),
                        );

                        if !table_format_updates.is_default() {
                            ops.push(Operation::DataTableFormats {
                                sheet_pos: data_table_pos.to_sheet_pos(expanded_selection.sheet_id),
                                formats: table_format_updates,
                            });
                        }
                    }
                }
            }
        }

        if !sheet_format_update.is_default() {
            ops.push(Operation::SetCellFormatsA1 {
                sheet_id: expanded_selection.sheet_id,
                formats: sheet_format_update,
            });
        }

        ops
    }

    pub(crate) fn set_align(
        &mut self,
        selection: &A1Selection,
        align: CellAlign,
        cursor: Option<String>,
        is_ai: bool,
    ) -> Result<(), JsValue> {
        let format_update = FormatUpdate {
            align: Some(Some(align)),
            ..Default::default()
        };
        let ops = self.format_ops(selection, format_update, false);
        self.start_user_ai_transaction(ops, cursor, TransactionName::SetFormats, is_ai);
        Ok(())
    }

    pub(crate) fn set_vertical_align(
        &mut self,
        selection: &A1Selection,
        vertical_align: CellVerticalAlign,
        cursor: Option<String>,
        is_ai: bool,
    ) -> Result<(), JsValue> {
        let format_update = FormatUpdate {
            vertical_align: Some(Some(vertical_align)),
            ..Default::default()
        };
        let ops = self.format_ops(selection, format_update, false);
        self.start_user_ai_transaction(ops, cursor, TransactionName::SetFormats, is_ai);
        Ok(())
    }

    pub(crate) fn set_bold(
        &mut self,
        selection: &A1Selection,
        bold: Option<bool>,
        cursor: Option<String>,
        is_ai: bool,
    ) -> Result<(), JsValue> {
        let bold = match bold {
            Some(bold) => bold,
            None => {
                let sheet = self
                    .try_sheet(selection.sheet_id)
                    .ok_or(JsValue::UNDEFINED)?;
                let format = sheet.cell_format(selection.cursor);
                !format.bold.unwrap_or(false)
            }
        };

        let format_update = FormatUpdate {
            bold: Some(Some(bold)),
            ..Default::default()
        };
        let ops = self.format_ops(selection, format_update, false);
        self.start_user_ai_transaction(ops, cursor, TransactionName::SetFormats, is_ai);
        Ok(())
    }

    pub(crate) fn set_italic(
        &mut self,
        selection: &A1Selection,
        italic: Option<bool>,
        cursor: Option<String>,
        is_ai: bool,
    ) -> Result<(), JsValue> {
        let italic = match italic {
            Some(italic) => italic,
            None => {
                let sheet = self
                    .try_sheet(selection.sheet_id)
                    .ok_or(JsValue::UNDEFINED)?;
                let format = sheet.cell_format(selection.cursor);
                !format.italic.unwrap_or(false)
            }
        };

        let format_update = FormatUpdate {
            italic: Some(Some(italic)),
            ..Default::default()
        };
        let ops = self.format_ops(selection, format_update, false);
        self.start_user_ai_transaction(ops, cursor, TransactionName::SetFormats, is_ai);
        Ok(())
    }

    pub(crate) fn set_font_size(
        &mut self,
        selection: &A1Selection,
        font_size: i16,
        cursor: Option<String>,
        is_ai: bool,
    ) -> Result<(), JsValue> {
        let format_update = FormatUpdate {
            font_size: Some(Some(font_size)),
            ..Default::default()
        };
        let ops = self.format_ops(selection, format_update, false);
        self.start_user_ai_transaction(ops, cursor, TransactionName::SetFormats, is_ai);
        Ok(())
    }

    pub(crate) fn set_cell_wrap(
        &mut self,
        selection: &A1Selection,
        wrap: CellWrap,
        cursor: Option<String>,
        is_ai: bool,
    ) -> Result<(), JsValue> {
        let format_update = FormatUpdate {
            wrap: Some(Some(wrap)),
            ..Default::default()
        };
        let ops = self.format_ops(selection, format_update, false);
        self.start_user_ai_transaction(ops, cursor, TransactionName::SetFormats, is_ai);
        Ok(())
    }

    /// Changes the Selection to use a currency format and updates the decimals
    /// to 2.
    pub(crate) fn set_currency(
        &mut self,
        selection: &A1Selection,
        symbol: String,
        cursor: Option<String>,
        is_ai: bool,
    ) -> Result<(), JsValue> {
        let Some(sheet) = self.try_sheet(selection.sheet_id) else {
            return Err("Sheet not found".into());
        };
        let format = sheet.format_selection(selection, self.a1_context());
        let (kind, symbol): (NumericFormatKind, Option<String>) = if format
            .numeric_format
            .is_some_and(|f| f.symbol == Some(symbol.clone()))
        {
            (NumericFormatKind::Number, None)
        } else {
            (NumericFormatKind::Currency, Some(symbol))
        };
        let format_update = FormatUpdate {
            numeric_format: Some(Some(NumericFormat { kind, symbol })),
            numeric_decimals: Some(Some(2)),
            ..Default::default()
        };
        let ops = self.format_ops(selection, format_update, false);
        self.start_user_ai_transaction(ops, cursor, TransactionName::SetFormats, is_ai);
        Ok(())
    }

    pub(crate) fn set_numeric_format(
        &mut self,
        selection: &A1Selection,
        kind: NumericFormatKind,
        symbol: Option<String>,
        cursor: Option<String>,
        is_ai: bool,
    ) -> Result<(), JsValue> {
        let Some(sheet) = self.try_sheet(selection.sheet_id) else {
            return Err("Sheet not found".into());
        };
        let format = sheet.format_selection(selection, self.a1_context());
        let kind = if format.numeric_format.is_some_and(|f| f.kind == kind) {
            NumericFormatKind::Number
        } else {
            kind
        };
        let format_update = FormatUpdate {
            numeric_format: Some(Some(NumericFormat { kind, symbol })),
            ..Default::default()
        };
        let ops = self.format_ops(selection, format_update, false);
        self.start_user_ai_transaction(ops, cursor, TransactionName::SetFormats, is_ai);
        Ok(())
    }

    pub(crate) fn set_commas(
        &mut self,
        selection: &A1Selection,
        commas: Option<bool>,
        cursor: Option<String>,
        is_ai: bool,
    ) -> Result<(), JsValue> {
        let commas = match commas {
            Some(commas) => commas,
            None => {
                let sheet = self
                    .try_sheet(selection.sheet_id)
                    .ok_or(JsValue::UNDEFINED)?;
                let format = sheet.cell_format(selection.cursor);
                !format.numeric_commas.unwrap_or(false)
            }
        };

        let format_update = FormatUpdate {
            numeric_commas: Some(Some(commas)),
            ..Default::default()
        };
        let ops = self.format_ops(selection, format_update, false);
        self.start_user_ai_transaction(ops, cursor, TransactionName::SetFormats, is_ai);
        Ok(())
    }

    pub(crate) fn set_text_color(
        &mut self,
        selection: &A1Selection,
        color: Option<String>,
        cursor: Option<String>,
        is_ai: bool,
    ) -> Result<(), JsValue> {
        let format_update = FormatUpdate {
            text_color: Some(color),
            ..Default::default()
        };
        let ops = self.format_ops(selection, format_update, false);
        self.start_user_ai_transaction(ops, cursor, TransactionName::SetFormats, is_ai);
        Ok(())
    }

    pub(crate) fn set_fill_color(
        &mut self,
        selection: &A1Selection,
        color: Option<String>,
        cursor: Option<String>,
        is_ai: bool,
    ) -> Result<(), JsValue> {
        let format_update = FormatUpdate {
            fill_color: Some(color),
            ..Default::default()
        };
        let ops = self.format_ops(selection, format_update, false);
        self.start_user_ai_transaction(ops, cursor, TransactionName::SetFormats, is_ai);
        Ok(())
    }

    pub(crate) fn remove_number_formatting(
        &mut self,
        selection: &A1Selection,
        cursor: Option<String>,
        is_ai: bool,
    ) -> Result<(), JsValue> {
        let format_update = FormatUpdate {
            numeric_format: Some(None),
            ..Default::default()
        };
        let ops = self.format_ops(selection, format_update, false);
        self.start_user_ai_transaction(ops, cursor, TransactionName::SetFormats, is_ai);
        Ok(())
    }

    pub(crate) fn change_decimal_places(
        &mut self,
        selection: &A1Selection,
        delta: i32,
        cursor: Option<String>,
        is_ai: bool,
    ) -> Result<(), JsValue> {
        let Some(sheet) = self.try_sheet(selection.sheet_id) else {
            return Err("Sheet not found".into());
        };
        let kind = sheet.cell_format_numeric_kind(selection.cursor);
        let source_decimals = sheet
            .calculate_decimal_places(selection.cursor, kind)
            .unwrap_or(0);
        let new_precision = i16::max(0, source_decimals + (delta as i16));
        let format_update = FormatUpdate {
            numeric_decimals: Some(Some(new_precision)),
            ..Default::default()
        };
        let ops = self.format_ops(selection, format_update, false);
        self.start_user_ai_transaction(ops, cursor, TransactionName::SetFormats, is_ai);
        Ok(())
    }

    pub(crate) fn set_date_time_format(
        &mut self,
        selection: &A1Selection,
        date_time: Option<String>,
        cursor: Option<String>,
        is_ai: bool,
    ) -> Result<(), JsValue> {
        let format_update = FormatUpdate {
            date_time: Some(date_time),
            ..Default::default()
        };
        let ops = self.format_ops(selection, format_update, false);
        self.start_user_ai_transaction(ops, cursor, TransactionName::SetFormats, is_ai);
        Ok(())
    }

    pub(crate) fn set_underline(
        &mut self,
        selection: &A1Selection,
        underline: Option<bool>,
        cursor: Option<String>,
        is_ai: bool,
    ) -> Result<(), JsValue> {
        let underline = match underline {
            Some(underline) => underline,
            None => {
                let sheet = self
                    .try_sheet(selection.sheet_id)
                    .ok_or(JsValue::UNDEFINED)?;
                let format = sheet.cell_format(selection.cursor);
                !format.underline.unwrap_or(false)
            }
        };

        let format_update = FormatUpdate {
            underline: Some(Some(underline)),
            ..Default::default()
        };
        let ops = self.format_ops(selection, format_update, false);
        self.start_user_ai_transaction(ops, cursor, TransactionName::SetFormats, is_ai);
        Ok(())
    }

    pub(crate) fn set_strike_through(
        &mut self,
        selection: &A1Selection,
        strike_through: Option<bool>,
        cursor: Option<String>,
        is_ai: bool,
    ) -> Result<(), JsValue> {
        let strike_through = match strike_through {
            Some(strike_through) => strike_through,
            None => {
                let sheet = self
                    .try_sheet(selection.sheet_id)
                    .ok_or(JsValue::UNDEFINED)?;
                let format = sheet.cell_format(selection.cursor);
                !format.strike_through.unwrap_or(false)
            }
        };

        let format_update = FormatUpdate {
            strike_through: Some(Some(strike_through)),
            ..Default::default()
        };
        let ops = self.format_ops(selection, format_update, false);
        self.start_user_ai_transaction(ops, cursor, TransactionName::SetFormats, is_ai);
        Ok(())
    }

    pub(crate) fn set_formats(
        &mut self,
        selection: &A1Selection,
        format_update: FormatUpdate,
        cursor: Option<String>,
        is_ai: bool,
    ) {
        let ops = self.format_ops(selection, format_update, false);
        self.start_user_ai_transaction(ops, cursor, TransactionName::SetFormats, is_ai);
    }

    pub(crate) fn merge_cells(
        &mut self,
        selection: A1Selection,
        cursor: Option<String>,
        is_ai: bool,
    ) {
        let ops = self.merge_cells_a1_selection_operations(selection);
        if !ops.is_empty() {
            self.start_user_ai_transaction(ops, cursor, TransactionName::SetMergeCells, is_ai);
        }
    }

    pub(crate) fn unmerge_cells(
        &mut self,
        selection: A1Selection,
        cursor: Option<String>,
        is_ai: bool,
    ) {
        let ops = self.unmerge_cells_a1_selection_operations(selection);
        if !ops.is_empty() {
            self.start_user_ai_transaction(ops, cursor, TransactionName::SetMergeCells, is_ai);
        }
    }
}

#[cfg(test)]
mod test {
    use crate::SheetPos;
    use crate::controller::GridController;
    use crate::controller::active_transactions::transaction_name::TransactionName;
    use crate::controller::operations::operation::Operation;
    use crate::grid::CellWrap;
    use crate::grid::formats::{FormatUpdate, SheetFormatUpdates};
    use crate::test_util::*;
    use crate::{Pos, a1::A1Selection};

    #[test]
    fn test_set_align_selection() {
        let mut gc = GridController::test();
        let sheet_id = gc.sheet_ids()[0];
        gc.set_align(
            &A1Selection::test_a1("A1:B2"),
            crate::grid::CellAlign::Center,
            None,
            false,
        )
        .unwrap();

        let sheet = gc.sheet(sheet_id);
        assert_eq!(
            sheet.formats.try_format(pos![A2]).unwrap_or_default().align,
            Some(crate::grid::CellAlign::Center)
        );
    }

    #[test]
    fn test_set_vertical_align_selection() {
        let mut gc = GridController::test();
        let sheet_id = gc.sheet_ids()[0];
        gc.set_vertical_align(
            &A1Selection::test_a1("A1:B2"),
            crate::grid::CellVerticalAlign::Middle,
            None,
            false,
        )
        .unwrap();

        let sheet = gc.sheet(sheet_id);
        assert_eq!(
            sheet
                .formats
                .try_format(pos![A2])
                .unwrap_or_default()
                .vertical_align,
            Some(crate::grid::CellVerticalAlign::Middle)
        );
    }

    #[test]
    fn test_set_bold() {
        let mut gc = GridController::test();
        let sheet_id = gc.sheet_ids()[0];
        gc.set_bold(&A1Selection::test_a1("A1:B2"), Some(true), None, false)
            .unwrap();

        let sheet = gc.sheet(sheet_id);
        assert_eq!(sheet.formats.format(pos![A2]).bold, Some(true));
    }

    #[test]
    fn test_set_cell_wrap_selection() {
        let mut gc = GridController::test();
        let sheet_id = gc.sheet_ids()[0];
        gc.set_cell_wrap(&A1Selection::test_a1("A1:B2"), CellWrap::Clip, None, false)
            .unwrap();

        let sheet = gc.sheet(sheet_id);
        assert_eq!(
            sheet.formats.try_format(pos![A2]).unwrap_or_default().wrap,
            Some(CellWrap::Clip)
        );
    }

    #[test]
    fn test_set_numeric_format_currency() {
        let mut gc = GridController::test();
        let sheet_id = gc.sheet_ids()[0];
        let selection = A1Selection::from_xy(1, 1, sheet_id);
        gc.set_currency(&selection, "€".to_string(), None, false)
            .unwrap();

        let sheet = gc.sheet(sheet_id);
        assert_eq!(
            sheet
                .formats
                .try_format(Pos { x: 1, y: 1 })
                .unwrap_or_default()
                .numeric_format,
            Some(crate::grid::NumericFormat {
                kind: crate::grid::NumericFormatKind::Currency,
                symbol: Some("€".to_string())
            })
        );
    }

    #[test]
    fn test_set_numeric_format_exponential() {
        let mut gc = GridController::test();
        let sheet_id = gc.sheet_ids()[0];
        gc.set_numeric_format(
            &A1Selection::test_a1("A1:B2"),
            crate::grid::NumericFormatKind::Exponential,
            None,
            None,
            false,
        )
        .unwrap();

        let sheet = gc.sheet(sheet_id);
        assert_eq!(
            sheet
                .formats
                .try_format(pos![A2])
                .unwrap_or_default()
                .numeric_format,
            Some(crate::grid::NumericFormat {
                kind: crate::grid::NumericFormatKind::Exponential,
                symbol: None
            })
        );
    }

    #[test]
    fn test_set_numeric_format_percentage() {
        let mut gc = GridController::test();
        let sheet_id = gc.sheet_ids()[0];
        gc.set_numeric_format(
            &A1Selection::test_a1("A1:B2"),
            crate::grid::NumericFormatKind::Percentage,
            None,
            None,
            false,
        )
        .unwrap();

        let sheet = gc.sheet(sheet_id);
        assert_eq!(
            sheet
                .formats
                .try_format(pos![A2])
                .unwrap_or_default()
                .numeric_format,
            Some(crate::grid::NumericFormat {
                kind: crate::grid::NumericFormatKind::Percentage,
                symbol: None
            })
        );
    }

    #[test]
    fn test_toggle_commas_selection() {
        let mut gc = GridController::test();
        let sheet_id = gc.sheet_ids()[0];
        gc.set_commas(&A1Selection::test_a1("A1:B2"), Some(true), None, false)
            .unwrap();
        let sheet = gc.sheet(sheet_id);
        assert_eq!(
            sheet
                .formats
                .try_format(pos![A2])
                .unwrap_or_default()
                .numeric_commas,
            Some(true)
        );

        gc.set_commas(&A1Selection::test_a1("A1:B2"), Some(false), None, false)
            .unwrap();
        let sheet = gc.sheet(sheet_id);
        assert_eq!(
            sheet
                .formats
                .try_format(pos![A2])
                .unwrap_or_default()
                .numeric_commas,
            Some(false)
        );
    }

    #[test]
    fn test_set_italic_selection() {
        let mut gc = GridController::test();
        let sheet_id = gc.sheet_ids()[0];
        gc.set_italic(&A1Selection::test_a1("A1:B2"), Some(true), None, false)
            .unwrap();

        let sheet = gc.sheet(sheet_id);
        assert_eq!(
            sheet
                .formats
                .try_format(pos![A2])
                .unwrap_or_default()
                .italic,
            Some(true)
        );
    }

    #[test]
    fn test_set_text_color_selection() {
        let mut gc = GridController::test();
        let sheet_id = gc.sheet_ids()[0];
        gc.set_text_color(
            &A1Selection::test_a1("A1:B2"),
            Some("red".to_string()),
            None,
            false,
        )
        .unwrap();

        let sheet = gc.sheet(sheet_id);
        assert_eq!(
            sheet
                .formats
                .try_format(pos![A2])
                .unwrap_or_default()
                .text_color,
            Some("red".to_string())
        );
    }

    #[test]
    fn test_set_fill_color_selection() {
        let mut gc = GridController::test();
        let sheet_id = gc.sheet_ids()[0];
        gc.set_fill_color(
            &A1Selection::test_a1("A1:B2"),
            Some("blue".to_string()),
            None,
            false,
        )
        .unwrap();

        let sheet = gc.sheet(sheet_id);
        assert_eq!(
            sheet
                .formats
                .try_format(pos![A2])
                .unwrap_or_default()
                .fill_color,
            Some("blue".to_string())
        );
    }

    #[test]
    fn test_set_fill_color_merged_cells() {
        let mut gc = GridController::test();
        let sheet_id = gc.sheet_ids()[0];

        // Merge cells A1:C3
        gc.merge_cells(A1Selection::test_a1("A1:C3"), None, false);

        // Set fill color on just the anchor cell (A1)
        gc.set_fill_color(
            &A1Selection::test_a1("A1"),
            Some("green".to_string()),
            None,
            false,
        )
        .unwrap();

        {
            let sheet = gc.sheet(sheet_id);

            // All cells within the merged cell should have the fill color
            assert_eq!(
                sheet
                    .formats
                    .try_format(pos![A1])
                    .unwrap_or_default()
                    .fill_color,
                Some("green".to_string()),
                "A1 should have fill color"
            );
            assert_eq!(
                sheet
                    .formats
                    .try_format(pos![B1])
                    .unwrap_or_default()
                    .fill_color,
                Some("green".to_string()),
                "B1 should have fill color"
            );
            assert_eq!(
                sheet
                    .formats
                    .try_format(pos![C1])
                    .unwrap_or_default()
                    .fill_color,
                Some("green".to_string()),
                "C1 should have fill color"
            );
            assert_eq!(
                sheet
                    .formats
                    .try_format(pos![A2])
                    .unwrap_or_default()
                    .fill_color,
                Some("green".to_string()),
                "A2 should have fill color"
            );
            assert_eq!(
                sheet
                    .formats
                    .try_format(pos![B2])
                    .unwrap_or_default()
                    .fill_color,
                Some("green".to_string()),
                "B2 should have fill color"
            );
            assert_eq!(
                sheet
                    .formats
                    .try_format(pos![C2])
                    .unwrap_or_default()
                    .fill_color,
                Some("green".to_string()),
                "C2 should have fill color"
            );
            assert_eq!(
                sheet
                    .formats
                    .try_format(pos![A3])
                    .unwrap_or_default()
                    .fill_color,
                Some("green".to_string()),
                "A3 should have fill color"
            );
            assert_eq!(
                sheet
                    .formats
                    .try_format(pos![B3])
                    .unwrap_or_default()
                    .fill_color,
                Some("green".to_string()),
                "B3 should have fill color"
            );
            assert_eq!(
                sheet
                    .formats
                    .try_format(pos![C3])
                    .unwrap_or_default()
                    .fill_color,
                Some("green".to_string()),
                "C3 should have fill color"
            );
        }

        // Test with cursor at non-anchor position
        gc.set_fill_color(
            &A1Selection::test_a1("B2"),
            Some("red".to_string()),
            None,
            false,
        )
        .unwrap();

        // All cells should now have red fill color
        let sheet = gc.sheet(sheet_id);
        assert_eq!(
            sheet
                .formats
                .try_format(pos![A1])
                .unwrap_or_default()
                .fill_color,
            Some("red".to_string()),
            "A1 should have red fill color after filling from B2"
        );
        assert_eq!(
            sheet
                .formats
                .try_format(pos![C3])
                .unwrap_or_default()
                .fill_color,
            Some("red".to_string()),
            "C3 should have red fill color after filling from B2"
        );
    }

    #[test]
    fn test_format_operations_merged_cells() {
        let mut gc = GridController::test();
        let sheet_id = gc.sheet_ids()[0];

        // Merge cells A1:C3
        gc.merge_cells(A1Selection::test_a1("A1:C3"), None, false);

        // Test bold formatting
        gc.set_bold(&A1Selection::test_a1("B2"), Some(true), None, false)
            .unwrap();

        {
            let sheet = gc.sheet(sheet_id);
            // All cells within the merged cell should have bold formatting
            assert_eq!(
                sheet.formats.bold.get(pos![A1]),
                Some(true),
                "A1 should be bold"
            );
            assert_eq!(
                sheet.formats.bold.get(pos![B2]),
                Some(true),
                "B2 should be bold"
            );
            assert_eq!(
                sheet.formats.bold.get(pos![C3]),
                Some(true),
                "C3 should be bold"
            );
        }

        // Test text color formatting
        gc.set_text_color(
            &A1Selection::test_a1("A1"),
            Some("blue".to_string()),
            None,
            false,
        )
        .unwrap();

        {
            let sheet = gc.sheet(sheet_id);
            // All cells within the merged cell should have blue text color
            assert_eq!(
                sheet
                    .formats
                    .try_format(pos![A1])
                    .unwrap_or_default()
                    .text_color,
                Some("blue".to_string()),
                "A1 should have blue text color"
            );
            assert_eq!(
                sheet
                    .formats
                    .try_format(pos![B2])
                    .unwrap_or_default()
                    .text_color,
                Some("blue".to_string()),
                "B2 should have blue text color"
            );
            assert_eq!(
                sheet
                    .formats
                    .try_format(pos![C3])
                    .unwrap_or_default()
                    .text_color,
                Some("blue".to_string()),
                "C3 should have blue text color"
            );
        }

        // Test italic formatting
        gc.set_italic(&A1Selection::test_a1("C1"), Some(true), None, false)
            .unwrap();

        {
            let sheet = gc.sheet(sheet_id);
            // All cells within the merged cell should have italic formatting
            assert_eq!(
                sheet.formats.italic.get(pos![A1]),
                Some(true),
                "A1 should be italic"
            );
            assert_eq!(
                sheet.formats.italic.get(pos![B2]),
                Some(true),
                "B2 should be italic"
            );
            assert_eq!(
                sheet.formats.italic.get(pos![C3]),
                Some(true),
                "C3 should be italic"
            );
        }
    }

    #[test]
    fn test_change_decimal_places_selection() {
        let mut gc = GridController::test();
        let sheet_id = gc.sheet_ids()[0];

        // normal case
        gc.change_decimal_places(&A1Selection::test_a1("A1:B2"), 2, None, false)
            .unwrap();

        let sheet = gc.sheet(sheet_id);
        assert_eq!(
            sheet
                .formats
                .try_format(pos![A2])
                .unwrap_or_default()
                .numeric_decimals,
            Some(2)
        );
    }

    #[test]
    fn test_set_underline_selection() {
        let mut gc = GridController::test();
        let sheet_id = gc.sheet_ids()[0];
        gc.set_underline(&A1Selection::test_a1("A1:B2"), Some(true), None, false)
            .unwrap();

        let sheet = gc.sheet(sheet_id);
        assert_eq!(sheet.formats.underline.get(pos![A2]), Some(true));
    }

    #[test]
    fn test_set_strike_through_selection() {
        let mut gc = GridController::test();
        let sheet_id = gc.sheet_ids()[0];
        gc.set_strike_through(&A1Selection::test_a1("A1:B2"), Some(true), None, false)
            .unwrap();

        let sheet = gc.sheet(sheet_id);
        assert_eq!(sheet.formats.strike_through.get(pos![A2]), Some(true));
    }

    #[test]
    fn test_clear_format() {
        let mut gc = GridController::test();
        let sheet_id = gc.sheet_ids()[0];
        gc.set_text_color(
            &A1Selection::test_a1("A1:B2"),
            Some("red".to_string()),
            None,
            false,
        )
        .unwrap();

        let sheet = gc.sheet(sheet_id);
        assert_eq!(
            sheet
                .formats
                .try_format(pos![A1])
                .unwrap_or_default()
                .text_color,
            Some("red".to_string())
        );

        let selection = A1Selection::from_xy(1, 1, sheet_id);
        gc.clear_format_borders(&selection, None, false);

        let sheet = gc.sheet(sheet_id);
        assert_eq!(
            sheet
                .formats
                .try_format(pos![A1])
                .unwrap_or_default()
                .text_color,
            None
        );
    }

    #[test]
    fn test_clear_format_column() {
        let mut gc = GridController::test();
        let sheet_id = gc.sheet_ids()[0];
        gc.set_text_color(
            &A1Selection::test_a1("A"),
            Some("red".to_string()),
            None,
            false,
        )
        .unwrap();

        let sheet = gc.sheet(sheet_id);
        assert_eq!(
            sheet.formats.text_color.get(pos![A1]),
            Some("red".to_string())
        );
        assert_eq!(
            sheet.formats.text_color.get(pos![A100]),
            Some("red".to_string())
        );

        let selection = A1Selection::test_a1("A");
        gc.clear_format_borders(&selection, None, false);

        let sheet = gc.sheet(sheet_id);
        assert_eq!(sheet.formats.text_color.get(pos![A1]), None);
        assert_eq!(sheet.formats.text_color.get(pos![A100]), None);
    }

    #[test]
    fn test_set_format_column_row() {
        let mut gc = GridController::test();
        let sheet_id = gc.sheet_ids()[0];
        gc.set_fill_color(
            &A1Selection::test_a1("1,3,A"),
            Some("red".to_string()),
            None,
            false,
        )
        .unwrap();

        let sheet = gc.sheet(sheet_id);
        assert_eq!(
            sheet.formats.fill_color.get(pos![A1]),
            Some("red".to_string())
        );
        assert_eq!(
            sheet.formats.fill_color.get(pos![D1]),
            Some("red".to_string())
        );
        assert_eq!(
            sheet.formats.fill_color.get(pos![D3]),
            Some("red".to_string())
        );
    }

    #[test]
    fn test_clear_formats() {
        let mut gc = GridController::test();
        let sheet_id = gc.sheet_ids()[0];
        gc.set_text_color(
            &A1Selection::test_a1("A1:B2"),
            Some("red".to_string()),
            None,
            false,
        )
        .unwrap();

        let sheet = gc.sheet(sheet_id);
        assert_eq!(
            sheet.formats.text_color.get(pos![A1]),
            Some("red".to_string())
        );
        assert_eq!(
            sheet.formats.text_color.get(pos![A2]),
            Some("red".to_string())
        );
        assert_eq!(
            sheet.formats.text_color.get(pos![B1]),
            Some("red".to_string())
        );
        assert_eq!(
            sheet.formats.text_color.get(pos![B2]),
            Some("red".to_string())
        );

        gc.clear_format_borders(&A1Selection::test_a1("A1:B2"), None, false);

        let sheet = gc.sheet(sheet_id);
        assert_eq!(sheet.formats.text_color.get(pos![A1]), None);
        assert_eq!(sheet.formats.text_color.get(pos![A2]), None);
        assert_eq!(sheet.formats.text_color.get(pos![B1]), None);
        assert_eq!(sheet.formats.text_color.get(pos![B2]), None);
    }

    #[test]
    fn test_set_date_time_format() {
        let mut gc = GridController::test();
        let sheet_id = gc.sheet_ids()[0];
        gc.set_date_time_format(
            &A1Selection::test_a1("A1:B2"),
            Some("yyyy-mm-dd".to_string()),
            None,
            false,
        )
        .unwrap();

        let sheet = gc.sheet(sheet_id);
        assert_eq!(
            sheet
                .formats
                .try_format(pos![A2])
                .unwrap_or_default()
                .date_time,
            Some("yyyy-mm-dd".to_string())
        );
    }

    #[test]
    fn test_apply_table_formats() {
        let mut gc = GridController::test();
        let sheet_id = gc.sheet_ids()[0];
        gc.test_set_data_table(
            pos!(E5).to_sheet_pos(sheet_id),
            3,
            3,
            false,
            Some(true),
            Some(true),
        );

        let format_update = FormatUpdate {
            bold: Some(Some(true)),
            ..Default::default()
        };
        let ops = gc.format_ops(
            &A1Selection::test_a1_context("Table1", gc.a1_context()),
            format_update.clone(),
            false,
        );
        assert_eq!(ops.len(), 1);

        let formats =
            SheetFormatUpdates::from_selection(&A1Selection::test_a1("A1:"), format_update);

        assert_eq!(
            ops[0],
            Operation::DataTableFormats {
                sheet_pos: SheetPos {
                    x: 5,
                    y: 5,
                    sheet_id
                },
                formats,
            }
        );

        gc.start_user_ai_transaction(ops, None, TransactionName::SetFormats, false);

        let sheet = gc.sheet(sheet_id);
        let format = sheet.cell_format(pos![F7]);
        assert_eq!(format.bold, Some(true));
    }

    #[test]
    fn test_set_formats() {
        let mut gc = test_create_gc();
        let sheet_id = first_sheet_id(&gc);
        let selection = A1Selection::test_a1("A1:B2");

        // Create a format update with multiple changes
        let format_update = FormatUpdate {
            bold: Some(Some(true)),
            italic: Some(Some(true)),
            text_color: Some(Some("red".to_string())),
            fill_color: Some(Some("blue".to_string())),
            align: Some(Some(crate::grid::CellAlign::Center)),
            ..Default::default()
        };

        // Apply the formats
        gc.set_formats(&selection, format_update, None, false);

        // Verify the changes were applied
        let sheet = gc.sheet(sheet_id);
        let format = sheet.cell_format(pos![A1]);
        assert_eq!(format.bold, Some(true));
        assert_eq!(format.italic, Some(true));
        assert_eq!(format.text_color, Some("red".to_string()));
        assert_eq!(format.fill_color, Some("blue".to_string()));
        assert_eq!(format.align, Some(crate::grid::CellAlign::Center));

        // Verify the changes were applied to all cells in the selection
        let format = sheet.cell_format(pos![B2]);
        assert_eq!(format.bold, Some(true));
        assert_eq!(format.italic, Some(true));
        assert_eq!(format.text_color, Some("red".to_string()));
        assert_eq!(format.fill_color, Some("blue".to_string()));
        assert_eq!(format.align, Some(crate::grid::CellAlign::Center));
    }

    #[test]
    fn test_toggle_set_currency() {
        let mut gc = GridController::test();
        let sheet_id = gc.sheet_ids()[0];
        let selection = A1Selection::from_xy(1, 1, sheet_id);

        // First call: set currency format
        gc.set_currency(&selection, "€".to_string(), None, false)
            .unwrap();
        let sheet = gc.sheet(sheet_id);
        assert_eq!(
            sheet
                .formats
                .try_format(Pos { x: 1, y: 1 })
                .unwrap_or_default()
                .numeric_format,
            Some(crate::grid::NumericFormat {
                kind: crate::grid::NumericFormatKind::Currency,
                symbol: Some("€".to_string())
            })
        );

        // Second call: should toggle back to Number format
        gc.set_currency(&selection, "€".to_string(), None, false)
            .unwrap();
        let sheet = gc.sheet(sheet_id);
        assert_eq!(
            sheet
                .formats
                .try_format(Pos { x: 1, y: 1 })
                .unwrap_or_default()
                .numeric_format,
            Some(crate::grid::NumericFormat {
                kind: crate::grid::NumericFormatKind::Number,
                symbol: None
            })
        );

        // Third call: should toggle back to Currency format
        gc.set_currency(&selection, "€".to_string(), None, false)
            .unwrap();
        let sheet = gc.sheet(sheet_id);
        assert_eq!(
            sheet
                .formats
                .try_format(Pos { x: 1, y: 1 })
                .unwrap_or_default()
                .numeric_format,
            Some(crate::grid::NumericFormat {
                kind: crate::grid::NumericFormatKind::Currency,
                symbol: Some("€".to_string())
            })
        );
    }

    #[test]
    fn test_toggle_set_numeric_format() {
        let mut gc = GridController::test();
        let sheet_id = gc.sheet_ids()[0];
        let selection = A1Selection::from_xy(1, 1, sheet_id);

        // First call: set percentage format
        gc.set_numeric_format(
            &selection,
            crate::grid::NumericFormatKind::Percentage,
            None,
            None,
            false,
        )
        .unwrap();
        let sheet = gc.sheet(sheet_id);
        assert_eq!(
            sheet
                .formats
                .try_format(Pos { x: 1, y: 1 })
                .unwrap_or_default()
                .numeric_format,
            Some(crate::grid::NumericFormat {
                kind: crate::grid::NumericFormatKind::Percentage,
                symbol: None
            })
        );

        // Second call: should toggle back to Number format
        gc.set_numeric_format(
            &selection,
            crate::grid::NumericFormatKind::Percentage,
            None,
            None,
            false,
        )
        .unwrap();
        let sheet = gc.sheet(sheet_id);
        assert_eq!(
            sheet
                .formats
                .try_format(Pos { x: 1, y: 1 })
                .unwrap_or_default()
                .numeric_format,
            Some(crate::grid::NumericFormat {
                kind: crate::grid::NumericFormatKind::Number,
                symbol: None
            })
        );

        // Third call: should toggle back to Percentage format
        gc.set_numeric_format(
            &selection,
            crate::grid::NumericFormatKind::Percentage,
            None,
            None,
            false,
        )
        .unwrap();
        let sheet = gc.sheet(sheet_id);
        assert_eq!(
            sheet
                .formats
                .try_format(Pos { x: 1, y: 1 })
                .unwrap_or_default()
                .numeric_format,
            Some(crate::grid::NumericFormat {
                kind: crate::grid::NumericFormatKind::Percentage,
                symbol: None
            })
        );
    }
}<|MERGE_RESOLUTION|>--- conflicted
+++ resolved
@@ -71,11 +71,7 @@
                             && !table_format_updates.is_default()
                         {
                             ops.push(Operation::DataTableFormats {
-<<<<<<< HEAD
                                 sheet_pos: data_table_pos.to_sheet_pos(expanded_selection.sheet_id),
-=======
-                                sheet_pos: data_table_pos.to_sheet_pos(selection.sheet_id),
->>>>>>> 50b8a46f
                                 formats: table_format_updates,
                             });
                         }
