--- conflicted
+++ resolved
@@ -142,25 +142,6 @@
 #[cfg(test)]
 mod test {
     use super::*;
-<<<<<<< HEAD
-    use crate::controller::GridController;
-    use crate::grid::formats::format_update::FormatUpdate;
-    use crate::grid::js_types::CellFormatSummary;
-    use crate::grid::{CodeCellLanguage, SheetId};
-    use crate::{CellValue, CodeCellValue, Pos, Rect, SheetPos, SheetRect};
-
-    // fn set_borders(gc: &mut GridController, sheet_id: SheetId) {
-    //     gc.set_borders_selection(
-    //         Selection::sheet_rect(SheetRect::single_pos(Pos { x: 0, y: 0 }, sheet_id)),
-    //         BorderSelection::All,
-    //         Some(BorderStyle {
-    //             color: Rgba::color_from_str("#000000").unwrap(),
-    //             line: CellBorderLine::Line1,
-    //         }),
-    //         None,
-    //     );
-    // }
-=======
     use crate::{
         controller::GridController,
         grid::{
@@ -171,7 +152,6 @@
     };
     use bigdecimal::BigDecimal;
     use serial_test::parallel;
->>>>>>> 5d640c50
 
     fn set_cell_value(gc: &mut GridController, sheet_id: SheetId, value: &str, x: i64, y: i64) {
         gc.set_cell_value(SheetPos { x, y, sheet_id }, value.into(), None);
@@ -243,10 +223,6 @@
             None,
         )
         .unwrap();
-<<<<<<< HEAD
-=======
-
->>>>>>> 5d640c50
         set_cell_value(&mut gc, sheet_id, "underline", 5, 3);
         gc.set_underline_selection(
             Selection::sheet_rect(SheetRect {
@@ -564,13 +540,6 @@
     fn test_copy_borders_to_clipboard() {
         let mut gc = GridController::default();
         let sheet_id = gc.sheet_ids()[0];
-<<<<<<< HEAD
-        let sheet = gc.sheet_mut(sheet_id);
-
-        // todo...
-        // set_borders(&mut gc, sheet_id);
-=======
->>>>>>> 5d640c50
 
         let selection = Selection::rect(
             Rect::new_span(Pos { x: 0, y: 0 }, Pos { x: 0, y: 0 }),
@@ -595,28 +564,11 @@
             None,
         );
 
-<<<<<<< HEAD
-        // todo...
-        // let borders = gc
-        //     .sheet(sheet_id)
-        //     .borders()
-        //     .per_cell
-        //     .borders
-        //     .iter()
-        //     .collect::<Vec<_>>();
-
-        // // compare the border info stored in the block's content
-        // assert_eq!(
-        //     borders[0].1.blocks().next().unwrap().content,
-        //     borders[1].1.blocks().next().unwrap().content
-        // );
-=======
         let sheet = gc.sheet(sheet_id);
         assert_eq!(
             sheet.borders.get(3, 3).top.unwrap().line,
             CellBorderLine::default()
         );
->>>>>>> 5d640c50
     }
 
     #[test]
@@ -625,51 +577,6 @@
         let mut gc = GridController::default();
         let sheet_id = gc.sheet_ids()[0];
 
-<<<<<<< HEAD
-        // let selection = vec![BorderSelection::Outer];
-        // let style = BorderStyle {
-        //     color: Rgba::color_from_str("#000000").unwrap(),
-        //     line: CellBorderLine::Line1,
-        // };
-
-        // todo...
-        // let rect = Rect::new_span(Pos { x: 0, y: 0 }, Pos { x: 4, y: 4 });
-        // let borders = generate_borders(sheet, &rect, selection, Some(style));
-        // set_rect_borders(sheet, &rect, borders);
-
-        // todo....
-        // // weird: can't test them by comparing arrays since the order is seemingly random
-        // let borders = sheet.render_borders();
-        // assert!(borders.horizontal.iter().any(|border| {
-        //     border.x == 0
-        //         && border.y == 0
-        //         && border.w == Some(5)
-        //         && border.h.is_none()
-        //         && border.style == style
-        // }));
-        // assert!(borders.horizontal.iter().any(|border| {
-        //     border.x == 0
-        //         && border.y == 5
-        //         && border.w == Some(5)
-        //         && border.h.is_none()
-        //         && border.style == style
-        // }));
-        // assert!(borders.vertical.iter().any(|border| {
-        //     border.x == 0
-        //         && border.y == 0
-        //         && border.w.is_none()
-        //         && border.h == Some(5)
-        //         && border.style == style
-        // }));
-
-        // assert!(borders.vertical.iter().any(|border| {
-        //     border.x == 5
-        //         && border.y == 0
-        //         && border.w.is_none()
-        //         && border.h == Some(5)
-        //         && border.style == style
-        // }));
-=======
         gc.set_borders_selection(
             Selection::sheet_rect(SheetRect::new(0, 0, 4, 4, sheet_id)),
             BorderSelection::Outer,
@@ -704,7 +611,6 @@
                 && border.height == 5
                 && border.line == CellBorderLine::default()
         }));
->>>>>>> 5d640c50
 
         let (_, html) = sheet
             .copy_to_clipboard(&Selection::rect(
@@ -720,38 +626,6 @@
             None,
         );
 
-<<<<<<< HEAD
-        // let sheet = gc.sheet_mut(sheet_id);
-        // let borders = sheet.render_borders();
-        // assert!(borders.horizontal.iter().any(|border| {
-        //     border.x == 0
-        //         && border.y == 10
-        //         && border.w == Some(5)
-        //         && border.h.is_none()
-        //         && border.style == style
-        // }));
-        // assert!(borders.horizontal.iter().any(|border| {
-        //     border.x == 0
-        //         && border.y == 15
-        //         && border.w == Some(5)
-        //         && border.h.is_none()
-        //         && border.style == style
-        // }));
-        // assert!(borders.vertical.iter().any(|border| {
-        //     border.x == 0
-        //         && border.y == 10
-        //         && border.w.is_none()
-        //         && border.h == Some(5)
-        //         && border.style == style
-        // }));
-        // assert!(borders.vertical.iter().any(|border| {
-        //     border.x == 5
-        //         && border.y == 10
-        //         && border.w.is_none()
-        //         && border.h == Some(5)
-        //         && border.style == style
-        // }));
-=======
         let sheet = gc.sheet(sheet_id);
         let borders = sheet.borders.borders_in_sheet().unwrap();
         assert!(borders.horizontal.as_ref().unwrap().iter().any(|border| {
@@ -779,7 +653,6 @@
                 && border.height == 5
                 && border.line == CellBorderLine::default()
         }));
->>>>>>> 5d640c50
     }
 
     #[test]
