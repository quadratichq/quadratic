use crate::controller::GridController;
use crate::controller::active_transactions::transaction_name::TransactionName;
use crate::controller::operations::clipboard::{Clipboard, PasteSpecial};
use crate::grid::js_types::JsClipboard;
use crate::grid::{GridBounds, SheetId};
use crate::{Pos, Rect, SheetPos, SheetRect, a1::A1Selection};

// To view you clipboard contents, go to https://evercoder.github.io/clipboard-inspector/
// To decode the html, use https://codebeautify.org/html-decode-string

impl GridController {
    /// using a selection, cut the contents on the grid to the clipboard
    pub fn cut_to_clipboard(
        &mut self,
        selection: &A1Selection,
        include_display_values: bool,
        cursor: Option<String>,
    ) -> Result<JsClipboard, String> {
        match self.cut_to_clipboard_operations(selection, include_display_values) {
            Ok((clipboard, ops)) => {
                self.start_user_transaction(ops, cursor, TransactionName::CutClipboard);
                Ok(clipboard.into())
            }
            _ => Err("Failed to cut to clipboard".into()),
        }
    }

    /// using a selection, paste the contents from the clipboard on the grid
    pub fn paste_from_clipboard(
        &mut self,
        selection: &A1Selection,
        js_clipboard: JsClipboard,
        special: PasteSpecial,
        cursor: Option<String>,
    ) {
        let rect = selection.largest_rect_finite(self.a1_context());
        let insert_at = rect.min;
        let end_pos = rect.max;

        // first try html
        if let Ok(clipboard) = Clipboard::decode(&js_clipboard.html) {
            if let Ok((ops, data_table_ops)) =
<<<<<<< HEAD
                self.paste_html_operations(insert_at_pos, end_pos, selection, clipboard, special)
=======
                self.paste_html_operations(insert_at, end_pos, selection, html, special)
>>>>>>> 68390c45
            {
                self.start_user_transaction(ops, cursor.clone(), TransactionName::PasteClipboard);

                if !data_table_ops.is_empty() {
                    self.start_user_transaction(
                        data_table_ops,
                        cursor,
                        TransactionName::PasteClipboard,
                    );
                }

                return;
            }
        }

        // if not quadratic html, then use the plain text
<<<<<<< HEAD
        if let Ok(ops) = self.paste_plain_text_operations(
            insert_at,
            end_pos,
            selection,
            js_clipboard.plain_text,
            special,
        ) {
            self.start_user_transaction(ops, cursor, TransactionName::PasteClipboard);
=======
        if let Some(plain_text) = plain_text {
            if let Ok(ops) = self.paste_plain_text_operations(
                insert_at.to_sheet_pos(selection.sheet_id),
                end_pos,
                selection,
                plain_text,
                special,
            ) {
                self.start_user_transaction(ops, cursor, TransactionName::PasteClipboard);
            }
>>>>>>> 68390c45
        }
    }

    /// move cells from source to dest
    /// columns and rows are optional, if true, then the cells will be moved horizontally or vertically
    pub fn move_cells(
        &mut self,
        source: SheetRect,
        dest: SheetPos,
        columns: bool,
        rows: bool,
        cursor: Option<String>,
    ) {
        let ops = self.move_cells_operations(source, dest, columns, rows);
        self.start_user_transaction(ops, cursor, TransactionName::MoveCells);
    }

    /// move a code cell vertically
    /// sheet_end is true if the code cell is at the end of the sheet
    /// reverse is true if the code cell should be moved up
    pub fn move_code_cell_vertically(
        &mut self,
        sheet_id: SheetId,
        x: i64,
        y: i64,
        sheet_end: bool,
        reverse: bool,
        cursor: Option<String>,
    ) -> Option<Pos> {
        let sheet = self.try_sheet(sheet_id)?;
        let source = SheetRect::from_numbers(x, y, 1, 1, sheet_id);
        let mut dest = SheetPos::new(sheet_id, x, y);
        let code_cell = sheet.get_render_code_cell((x, y).into())?;
        if sheet_end {
            if let GridBounds::NonEmpty(rect) = sheet.bounds(true) {
                dest = if reverse {
                    SheetPos::new(
                        sheet_id,
                        x,
                        rect.min.y.saturating_sub(code_cell.h as i64).max(1),
                    )
                } else {
                    SheetPos::new(sheet_id, x, rect.max.y + 1)
                };
            }
        } else {
            let rect = Rect::from_numbers(
                code_cell.x as i64,
                code_cell.y as i64,
                code_cell.w as i64,
                code_cell.h as i64,
            );
            let row = sheet
                .find_next_row_for_rect(y + if reverse { -1 } else { 1 }, x, reverse, rect)
                .max(1);
            dest = SheetPos::new(sheet_id, x, row);
        }
        let ops = self.move_cells_operations(source, dest, false, false);
        self.start_user_transaction(ops, cursor, TransactionName::MoveCells);
        Some(dest.into())
    }

    /// move a code cell horizontally
    /// sheet_end is true if the code cell is at the end of the sheet
    /// reverse is true if the code cell should be moved left
    pub fn move_code_cell_horizontally(
        &mut self,
        sheet_id: SheetId,
        x: i64,
        y: i64,
        sheet_end: bool,
        reverse: bool,
        cursor: Option<String>,
    ) -> Option<Pos> {
        let sheet = self.try_sheet(sheet_id)?;
        let source = SheetRect::from_numbers(x, y, 1, 1, sheet_id);
        let mut dest = SheetPos::new(sheet_id, x, y);
        let code_cell = sheet.get_render_code_cell((x, y).into())?;
        if sheet_end {
            if let GridBounds::NonEmpty(rect) = sheet.bounds(true) {
                dest = if reverse {
                    SheetPos::new(
                        sheet_id,
                        rect.min.x.saturating_sub(code_cell.w as i64).max(1),
                        y,
                    )
                } else {
                    SheetPos::new(sheet_id, rect.max.x + 1, y)
                }
            }
        } else {
            let rect = Rect::from_numbers(
                code_cell.x as i64,
                code_cell.y as i64,
                code_cell.w as i64,
                code_cell.h as i64,
            );
            let col = sheet
                .find_next_column_for_rect(x + if reverse { -1 } else { 1 }, y, reverse, rect)
                .max(1);
            dest = SheetPos::new(sheet_id, col, y);
        }
        let ops = self.move_cells_operations(source, dest, false, false);
        self.start_user_transaction(ops, cursor, TransactionName::MoveCells);
        Some(dest.into())
    }
}

#[cfg(test)]
mod test {
    use super::*;
    use crate::controller::operations::clipboard::ClipboardOperation;
    use crate::controller::user_actions::import::tests::simple_csv_at;
    use crate::grid::js_types::JsClipboard;
    use crate::grid::sheet::borders::{BorderSelection, BorderSide, BorderStyle, CellBorderLine};
    use crate::grid::sort::SortDirection;
    use crate::test_util::{assert_code_cell_value, assert_display_cell_value};
    use crate::{Array, assert_cell_value, print_table_in_rect};
    use crate::{
        CellValue, Pos, SheetPos, SheetRect,
        controller::GridController,
        grid::{CodeCellLanguage, CodeCellValue, SheetId, js_types::CellFormatSummary},
    };

    #[track_caller]
    fn set_cell_value(gc: &mut GridController, sheet_id: SheetId, value: &str, x: i64, y: i64) {
        gc.set_cell_value(SheetPos { x, y, sheet_id }, value.into(), None);
    }

    #[track_caller]
    fn set_code_cell(
        gc: &mut GridController,
        sheet_id: SheetId,
        language: CodeCellLanguage,
        code: &str,
        x: i64,
        y: i64,
    ) {
        gc.set_code_cell(
            SheetPos { x, y, sheet_id },
            language,
            code.into(),
            None,
            None,
        );
    }

    #[track_caller]
    fn set_formula_code_cell(
        gc: &mut GridController,
        sheet_id: SheetId,
        code: &str,
        x: i64,
        y: i64,
    ) {
        set_code_cell(gc, sheet_id, CodeCellLanguage::Formula, code, x, y);
    }

    #[track_caller]
    fn assert_cell_values(gc: &GridController, sheet_id: SheetId, values: &[(i64, i64, i64)]) {
        let sheet = gc.sheet(sheet_id);
        for &(x, y, expected) in values {
            assert_eq!(
                sheet.display_value(Pos { x, y }),
                Some(CellValue::Number(expected.into())),
                "wrong cell value at ({x}, {y})"
            );
        }
    }

    #[track_caller]
    fn assert_empty_cells(gc: &GridController, sheet_id: SheetId, cells: &[(i64, i64)]) {
        let sheet = gc.sheet(sheet_id);
        for &(x, y) in cells {
            assert_eq!(sheet.display_value(Pos { x, y }), None);
        }
    }

    #[test]
    fn test_copy_to_clipboard() {
        let mut gc = GridController::test();
        let sheet_id = gc.sheet_ids()[0];

        set_cell_value(&mut gc, sheet_id, "2, 2", 2, 2);
        gc.set_bold(&A1Selection::test_a1("B2"), Some(true), None)
            .unwrap();
        set_cell_value(&mut gc, sheet_id, "12", 4, 3);
        gc.set_italic(&A1Selection::test_a1("D3"), Some(true), None)
            .unwrap();
        set_cell_value(&mut gc, sheet_id, "underline", 6, 4);
        gc.set_underline(&A1Selection::test_a1("F4"), Some(true), None)
            .unwrap();
        set_cell_value(&mut gc, sheet_id, "strike through", 8, 5);
        gc.set_strike_through(&A1Selection::test_a1("H5"), Some(true), None)
            .unwrap();

        let selection = A1Selection::from_rect(SheetRect::new(2, 2, 8, 5, sheet_id));
        let sheet = gc.sheet(sheet_id);
        let JsClipboard { plain_text, .. } = sheet
            .copy_to_clipboard(&selection, gc.a1_context(), ClipboardOperation::Copy, true)
            .into();
        assert_eq!(
            plain_text,
            String::from(
                "2, 2\t\t\t\t\t\t\n\t\t12\t\t\t\t\n\t\t\t\tunderline\t\t\n\t\t\t\t\t\tstrike through"
            )
        );

        let selection = A1Selection::from_rect(SheetRect::new(1, 1, 8, 6, sheet_id));
        let js_clipboard: JsClipboard = sheet
            .copy_to_clipboard(&selection, gc.a1_context(), ClipboardOperation::Copy, true)
            .into();

        print_table_in_rect(&gc, sheet_id, Rect::from_numbers(0, 0, 8, 11));

        // paste using plain_text
        let mut gc = GridController::default();
        let sheet_id = gc.sheet_ids()[0];
        gc.paste_from_clipboard(
            &A1Selection::from_xy(1, 1, sheet_id),
            js_clipboard.clone(),
            PasteSpecial::None,
            None,
        );

        print_table_in_rect(&gc, sheet_id, Rect::from_numbers(0, 0, 8, 11));

        let sheet = gc.sheet(sheet_id);
        assert_eq!(
            sheet.display_value(Pos { x: 2, y: 2 }),
            Some(CellValue::Text(String::from("2, 2")))
        );
        assert_eq!(
            sheet.display_value(Pos { x: 4, y: 3 }),
            Some(CellValue::Number(12.into()))
        );

        // paste using html
        let mut gc = GridController::default();
        let sheet_id = gc.sheet_ids()[0];
        gc.paste_from_clipboard(
            &A1Selection::from_xy(1, 1, sheet_id),
            js_clipboard,
            PasteSpecial::None,
            None,
        );
        let sheet = gc.sheet(sheet_id);
        assert_eq!(
            sheet.display_value(Pos { x: 2, y: 2 }),
            Some(CellValue::Text(String::from("2, 2")))
        );
        assert_eq!(
            sheet.cell_format_summary(Pos { x: 2, y: 2 }),
            CellFormatSummary {
                bold: Some(true),
                ..Default::default()
            }
        );
        assert_eq!(
            sheet.display_value(Pos { x: 4, y: 3 }),
            Some(CellValue::Number(12.into()))
        );
        assert_eq!(
            sheet.cell_format_summary(Pos { x: 4, y: 3 }),
            CellFormatSummary {
                italic: Some(true),
                ..Default::default()
            }
        );
        assert_eq!(
            sheet.display_value(Pos { x: 6, y: 4 }),
            Some(CellValue::Text(String::from("underline")))
        );
        assert_eq!(
            sheet.cell_format_summary(Pos { x: 6, y: 4 }),
            CellFormatSummary {
                underline: Some(true),
                ..Default::default()
            }
        );
        assert_eq!(
            sheet.display_value(Pos { x: 8, y: 5 }),
            Some(CellValue::Text(String::from("strike through")))
        );
        assert_eq!(
            sheet.cell_format_summary(Pos { x: 8, y: 5 }),
            CellFormatSummary {
                strike_through: Some(true),
                ..Default::default()
            }
        );
    }

    #[test]
    fn test_copy_code_to_clipboard() {
        let mut gc = GridController::default();
        let sheet_id = gc.sheet_ids()[0];

        set_formula_code_cell(&mut gc, sheet_id, "1 + 1", 1, 1);

        assert_eq!(gc.undo_stack.len(), 1);
        let sheet = gc.sheet(sheet_id);
        assert_eq!(
            sheet.display_value(Pos { x: 1, y: 1 }),
            Some(CellValue::Number(2.into()))
        );

        let selection = A1Selection::from_rect(SheetRect::new(1, 1, 1, 1, sheet_id));
        let js_clipboard: JsClipboard = sheet
            .copy_to_clipboard(&selection, gc.a1_context(), ClipboardOperation::Copy, true)
            .into();

        // paste using html on a new grid controller
        let mut gc = GridController::default();
        let sheet_id = gc.sheet_ids()[0];

        // ensure the grid controller is empty
        assert_eq!(gc.undo_stack.len(), 0);

        gc.paste_from_clipboard(
            &A1Selection::from_xy(1, 1, sheet_id),
            js_clipboard.clone(),
            PasteSpecial::None,
            None,
        );
        let sheet = gc.sheet(sheet_id);
        assert_eq!(
            sheet.display_value(Pos { x: 1, y: 1 }),
            Some(CellValue::Number(2.into()))
        );
        gc.undo(None);
        let sheet = gc.sheet(sheet_id);
        assert_eq!(sheet.display_value(Pos { x: 1, y: 1 }), None);

        // prepare a cell to be overwritten
        set_formula_code_cell(&mut gc, sheet_id, "2 + 2", 1, 1);

        assert_eq!(gc.undo_stack.len(), 1);

        let sheet = gc.sheet(sheet_id);
        assert_eq!(
            sheet.display_value(Pos { x: 1, y: 1 }),
            Some(CellValue::Number(4.into()))
        );

        gc.paste_from_clipboard(
            &A1Selection::from_xy(1, 1, sheet_id),
            js_clipboard,
            PasteSpecial::None,
            None,
        );
        let sheet = gc.sheet(sheet_id);
        assert_eq!(
            sheet.display_value(Pos { x: 1, y: 1 }),
            Some(CellValue::Number(2.into()))
        );

        assert_eq!(gc.undo_stack.len(), 2);

        // undo to original code cell value
        gc.undo(None);

        let sheet = gc.sheet(sheet_id);
        assert_eq!(
            sheet.display_value(Pos { x: 1, y: 1 }),
            Some(CellValue::Number(4.into()))
        );

        assert_eq!(gc.undo_stack.len(), 1);

        // empty code cell
        gc.undo(None);
        let sheet = gc.sheet(sheet_id);
        assert_eq!(sheet.display_value(Pos { x: 1, y: 1 }), None);

        assert_eq!(gc.undo_stack.len(), 0);
    }

    #[test]
    fn test_copy_code_to_clipboard_with_array_output() {
        let mut gc = GridController::default();
        let sheet_id = gc.sheet_ids()[0];

        set_formula_code_cell(&mut gc, sheet_id, "{1, 2, 3}", 1, 1);

        assert_eq!(gc.undo_stack.len(), 1);
        let sheet = gc.sheet(sheet_id);
        assert_eq!(
            sheet.display_value(Pos { x: 1, y: 1 }),
            Some(CellValue::Number(1.into()))
        );
        assert_eq!(
            sheet.display_value(Pos { x: 2, y: 1 }),
            Some(CellValue::Number(2.into()))
        );
        assert_eq!(
            sheet.display_value(Pos { x: 3, y: 1 }),
            Some(CellValue::Number(3.into()))
        );
        let selection = A1Selection::from_rect(SheetRect::new(1, 1, 3, 1, sheet_id));
        let js_clipboard = sheet
            .copy_to_clipboard(&selection, gc.a1_context(), ClipboardOperation::Copy, true)
            .into();

        // paste using html on a new grid controller
        let mut gc = GridController::default();
        let sheet_id = gc.sheet_ids()[0];

        // ensure the grid controller is empty
        assert_eq!(gc.undo_stack.len(), 0);

        gc.paste_from_clipboard(
            &A1Selection::from_xy(1, 1, sheet_id),
            js_clipboard,
            PasteSpecial::None,
            None,
        );
        let sheet = gc.sheet(sheet_id);
        assert_eq!(
            sheet.display_value(Pos { x: 1, y: 1 }),
            Some(CellValue::Number(1.into()))
        );
        assert_eq!(
            sheet.display_value(Pos { x: 2, y: 1 }),
            Some(CellValue::Number(2.into()))
        );
        assert_eq!(
            sheet.display_value(Pos { x: 3, y: 1 }),
            Some(CellValue::Number(3.into()))
        );

        gc.undo(None);
        let sheet = gc.sheet(sheet_id);
        assert_eq!(sheet.display_value(Pos { x: 1, y: 1 }), None);
        assert_eq!(sheet.display_value(Pos { x: 2, y: 1 }), None);
        assert_eq!(sheet.display_value(Pos { x: 3, y: 1 }), None);
    }

    #[test]
    fn test_copy_borders_to_clipboard() {
        let mut gc = GridController::test();
        let sheet_id = gc.sheet_ids()[0];
        let selection = A1Selection::from_rect(SheetRect::new(1, 1, 1, 1, sheet_id));

        gc.set_borders(
            selection.clone(),
            BorderSelection::All,
            Some(BorderStyle::default()),
            None,
        );

        let sheet = gc.sheet(sheet_id);
        let js_clipboard = sheet
            .copy_to_clipboard(&selection, gc.a1_context(), ClipboardOperation::Copy, true)
            .into();

        gc.paste_from_clipboard(
            &A1Selection::from_xy(3, 3, sheet_id),
            js_clipboard,
            PasteSpecial::None,
            None,
        );

        let sheet = gc.sheet(sheet_id);
        assert_eq!(
            sheet
                .borders
                .get(BorderSide::Top, Pos { x: 3, y: 3 })
                .unwrap()
                .line,
            CellBorderLine::default()
        );
    }

    #[test]
    fn test_copy_borders_inside() {
        let mut gc = GridController::test();
        let sheet_id_1 = gc.sheet_ids()[0];

        gc.add_sheet(None);
        let sheet_id_2 = gc.sheet_ids()[1];

        gc.set_borders(
            A1Selection::from_rect(SheetRect::new(1, 1, 5, 5, sheet_id_1)),
            BorderSelection::Outer,
            Some(BorderStyle::default()),
            None,
        );

        let sheet = gc.sheet(sheet_id_1);
        let borders = sheet.borders_in_sheet();
        let mut horizontal_borders = borders.horizontal.as_ref().unwrap().iter();
        let mut vertical_borders = borders.vertical.as_ref().unwrap().iter();

        let border = horizontal_borders.next().unwrap();
        assert_eq!(border.x, 1);
        assert_eq!(border.y, 1);
        assert_eq!(border.width, Some(5));
        assert_eq!(border.line, CellBorderLine::default());

        let border = horizontal_borders.next().unwrap();
        assert_eq!(border.x, 1);
        assert_eq!(border.y, 6);
        assert_eq!(border.width, Some(5));
        assert_eq!(border.line, CellBorderLine::default());

        let border = vertical_borders.next().unwrap();
        assert_eq!(border.x, 1);
        assert_eq!(border.y, 1);
        assert_eq!(border.height, Some(5));
        assert_eq!(border.line, CellBorderLine::default());

        let border = vertical_borders.next().unwrap();
        assert_eq!(border.x, 6);
        assert_eq!(border.y, 1);
        assert_eq!(border.height, Some(5));
        assert_eq!(border.line, CellBorderLine::default());

        let selection = A1Selection::from_rect(SheetRect::new(1, 1, 5, 5, sheet_id_1));
        let js_clipboard = sheet
            .copy_to_clipboard(&selection, gc.a1_context(), ClipboardOperation::Copy, true)
            .into();
        gc.paste_from_clipboard(
            &A1Selection::from_xy(1, 11, sheet_id_2),
            js_clipboard,
            PasteSpecial::None,
            None,
        );

        let sheet = gc.sheet(sheet_id_2);
        let borders = sheet.borders_in_sheet();
        let mut horizontal_borders = borders.horizontal.as_ref().unwrap().iter();
        let mut vertical_borders = borders.vertical.as_ref().unwrap().iter();

        let border = horizontal_borders.next().unwrap();
        assert_eq!(border.x, 1);
        assert_eq!(border.y, 11);
        assert_eq!(border.width, Some(5));
        assert_eq!(border.line, CellBorderLine::default());

        let border = horizontal_borders.next().unwrap();
        assert_eq!(border.x, 1);
        assert_eq!(border.y, 16);
        assert_eq!(border.width, Some(5));
        assert_eq!(border.line, CellBorderLine::default());

        let border = vertical_borders.next().unwrap();
        assert_eq!(border.x, 1);
        assert_eq!(border.y, 11);
        assert_eq!(border.height, Some(5));
        assert_eq!(border.line, CellBorderLine::default());

        let border = vertical_borders.next().unwrap();
        assert_eq!(border.x, 6);
        assert_eq!(border.y, 11);
        assert_eq!(border.height, Some(5));
        assert_eq!(border.line, CellBorderLine::default());
    }

    #[test]
    fn test_paste_from_quadratic_clipboard() {
        let mut gc = GridController::test();
        let sheet_id = gc.sheet_ids()[0];

        set_cell_value(&mut gc, sheet_id, "1, 1", 1, 1);
        gc.set_bold(&A1Selection::test_a1("A1"), Some(true), None)
            .unwrap();
        set_cell_value(&mut gc, sheet_id, "12", 3, 2);
        gc.set_italic(&A1Selection::test_a1("C2"), Some(true), None)
            .unwrap();

        let sheet = gc.sheet(sheet_id);
        let selection = A1Selection::from_rect(SheetRect::new(1, 1, 3, 2, sheet_id));
        let JsClipboard { plain_text, .. } = sheet
            .copy_to_clipboard(&selection, gc.a1_context(), ClipboardOperation::Copy, true)
            .into();
        assert_eq!(plain_text, String::from("1, 1\t\t\n\t\t12"));

        let selection = A1Selection::from_rect(SheetRect::new(0, 0, 3, 2, sheet_id));
        let js_clipboard = sheet
            .copy_to_clipboard(&selection, gc.a1_context(), ClipboardOperation::Copy, true)
            .into();

        gc.paste_from_clipboard(
            &A1Selection::from_xy(1, 2, sheet_id),
            js_clipboard,
            PasteSpecial::None,
            None,
        );

        let sheet = gc.sheet(sheet_id);
        let cell11 = sheet.display_value(Pos { x: 2, y: 3 });
        assert_eq!(cell11.unwrap(), CellValue::Text(String::from("1, 1")));
        let cell21 = sheet.display_value(Pos { x: 4, y: 4 });
        assert_eq!(cell21.unwrap(), CellValue::Number(12.into()));
    }

    // | 1 | A1           |
    // | 2 | [paste here] |
    //
    // paste the code cell (2,1) => A1 from the clipboard to (2,2),
    // expect value to change to 2
    #[test]
    fn test_paste_relative_code_from_quadratic_clipboard() {
        let mut gc = GridController::default();
        let sheet_id = gc.sheet_ids()[0];
        let src_pos: Pos = (2, 1).into();

        set_formula_code_cell(&mut gc, sheet_id, "SUM(A1)", src_pos.x, src_pos.y);
        set_cell_value(&mut gc, sheet_id, "1", 1, 1);
        set_cell_value(&mut gc, sheet_id, "2", 1, 2);
        set_cell_value(&mut gc, sheet_id, "3", 1, 3);

        // generate the html from the values above
        let sheet = gc.sheet(sheet_id);
        let selection = A1Selection::from_rect(SheetRect::single_pos(src_pos, sheet_id));
        let js_clipboard: JsClipboard = sheet
            .copy_to_clipboard(&selection, gc.a1_context(), ClipboardOperation::Copy, true)
            .into();

        let get_value = |gc: &GridController, x, y| {
            let sheet = gc.sheet(sheet_id);
            let cell_value = sheet.cell_value(Pos { x, y });
            let display_value = sheet.display_value(Pos { x, y });
            (cell_value, display_value)
        };

        let assert_code_cell =
            |gc: &mut GridController, dest_pos: SheetPos, code: &str, value: i32| {
                gc.paste_from_clipboard(
                    &A1Selection::from_xy(dest_pos.x, dest_pos.y, sheet_id),
                    js_clipboard.clone(),
                    PasteSpecial::None,
                    None,
                );

                let cell_value = get_value(gc, dest_pos.x, dest_pos.y);
                let expected_cell_value = Some(CellValue::Code(CodeCellValue {
                    language: CodeCellLanguage::Formula,
                    code: code.into(),
                }));
                let expected_display_value = Some(CellValue::Number(value.into()));

                assert_eq!(cell_value, (expected_cell_value, expected_display_value));
            };

        // paste code cell (2,1) from the clipboard to (2,2)
        let dest_pos: SheetPos = (2, 2, sheet_id).into();
        assert_code_cell(&mut gc, dest_pos, "SUM(A2)", 2);

        // paste code cell (2,1) from the clipboard to (2,3)
        let dest_pos: SheetPos = (2, 3, sheet_id).into();
        assert_code_cell(&mut gc, dest_pos, "SUM(A3)", 3);
    }

    #[test]
    fn test_paste_with_range_selection() {
        let mut gc = GridController::test();
        let sheet_id = gc.sheet_ids()[0];
        let pos = Pos::new(1, 1);

        set_cell_value(&mut gc, sheet_id, "1", pos.x, pos.y);
        set_cell_value(&mut gc, sheet_id, "2", pos.x, pos.y + 1);

        let selection = A1Selection::from_rect(SheetRect::from_numbers(
            pos.x,
            pos.y,
            pos.x,
            pos.y + 1,
            sheet_id,
        ));
        let js_clipboard: JsClipboard = gc
            .sheet(sheet_id)
            .copy_to_clipboard(&selection, gc.a1_context(), ClipboardOperation::Copy, true)
            .into();
        let paste_rect = SheetRect::new(pos.x + 1, pos.y, pos.x + 2, pos.y + 4, sheet_id);

        let assert_range_paste = |gc: &GridController| {
            print_table_in_rect(gc, sheet_id, Rect::new_span(pos, paste_rect.max));

            assert_cell_value(gc, sheet_id, 2, 1, 1.into());
            assert_cell_value(gc, sheet_id, 2, 2, 2.into());
            assert_cell_value(gc, sheet_id, 2, 3, 1.into());
            assert_cell_value(gc, sheet_id, 2, 4, 2.into());
            assert_cell_value(gc, sheet_id, 3, 1, 1.into());
            assert_cell_value(gc, sheet_id, 3, 2, 2.into());
            assert_cell_value(gc, sheet_id, 3, 3, 1.into());
            assert_cell_value(gc, sheet_id, 3, 4, 2.into());
        };

        // paste as html
        let paste_selection = A1Selection::from_rect(paste_rect);
        gc.paste_from_clipboard(
            &paste_selection,
            js_clipboard.clone(),
            PasteSpecial::None,
            None,
        );
        assert_range_paste(&gc);

        // undo the paste and paste again as plain text
        gc.undo(None);
        gc.paste_from_clipboard(&paste_selection, js_clipboard, PasteSpecial::None, None);
        assert_range_paste(&gc);
    }

    #[test]
    fn test_paste_formula_with_range_selection() {
        let mut gc = GridController::test();
        let sheet_id = gc.sheet_ids()[0];
        let pos = Pos::new(1, 1);

        set_cell_value(&mut gc, sheet_id, "1", 1, 1);
        set_cell_value(&mut gc, sheet_id, "2", 1, 2);
        set_cell_value(&mut gc, sheet_id, "3", 1, 3);
        set_formula_code_cell(&mut gc, sheet_id, "A1 + 1", 2, 1);

        let selection = A1Selection::from_xy(2, 1, sheet_id);
        let js_clipboard = gc
            .sheet(sheet_id)
            .copy_to_clipboard(&selection, gc.a1_context(), ClipboardOperation::Copy, true)
            .into();
        let paste_rect = SheetRect::new(2, 2, 3, 3, sheet_id);

        // paste as html
        let paste_selection = A1Selection::from_rect(paste_rect);
        gc.paste_from_clipboard(&paste_selection, js_clipboard, PasteSpecial::None, None);

        print_table_in_rect(&gc, sheet_id, Rect::new_span(pos, paste_rect.max));
        assert_code_cell_value(&gc, sheet_id, 2, 2, "A2 + 1");
        assert_code_cell_value(&gc, sheet_id, 2, 3, "A3 + 1");
        assert_code_cell_value(&gc, sheet_id, 3, 2, "B2 + 1");
        assert_code_cell_value(&gc, sheet_id, 3, 3, "B3 + 1");
    }

    #[test]
    fn paste_special_values() {
        let mut gc = GridController::default();
        let sheet_id = gc.sheet_ids()[0];

        set_formula_code_cell(&mut gc, sheet_id, "{1, 2, 3}", 1, 1);

        let sheet = gc.sheet(sheet_id);
        assert_eq!(
            sheet.display_value(Pos { x: 1, y: 1 }),
            Some(CellValue::Number(1.into()))
        );
        assert_eq!(
            sheet.display_value(Pos { x: 3, y: 1 }),
            Some(CellValue::Number(3.into()))
        );

        let sheet = gc.sheet(sheet_id);
        let selection = A1Selection::from_rect(SheetRect::new(1, 1, 3, 1, sheet_id));
        let js_clipboard = sheet
            .copy_to_clipboard(&selection, gc.a1_context(), ClipboardOperation::Copy, true)
            .into();

        gc.paste_from_clipboard(
            &A1Selection::from_xy(0, 2, sheet_id),
            js_clipboard,
            PasteSpecial::Values,
            None,
        );

        let sheet = gc.sheet(sheet_id);
        assert_eq!(
            sheet.cell_value(Pos { x: 0, y: 2 }),
            Some(CellValue::Number(1.into()))
        );
        assert_eq!(
            sheet.cell_value(Pos { x: 1, y: 2 }),
            Some(CellValue::Number(2.into()))
        );
        assert_eq!(
            sheet.cell_value(Pos { x: 2, y: 2 }),
            Some(CellValue::Number(3.into()))
        );
    }

    #[test]
    fn paste_special_formats() {
        let mut gc = GridController::test();
        let sheet_id = gc.sheet_ids()[0];

        set_cell_value(&mut gc, sheet_id, "1", 2, 2);
        gc.set_bold(&A1Selection::test_a1("B2"), Some(true), None)
            .unwrap();

        set_cell_value(&mut gc, sheet_id, "12", 3, 3);
        gc.set_italic(&A1Selection::test_a1("C3"), Some(true), None)
            .unwrap();

        let sheet = gc.sheet(sheet_id);
        let selection = A1Selection::from_rect(SheetRect::new(1, 1, 3, 3, sheet_id));
        let js_clipboard: JsClipboard = sheet
            .copy_to_clipboard(&selection, gc.a1_context(), ClipboardOperation::Copy, true)
            .into();
        assert_eq!(&js_clipboard.plain_text, "\t\t\n\t1\t\n\t\t12");

        let mut gc = GridController::default();
        let sheet_id = gc.sheet_ids()[0];
        gc.paste_from_clipboard(
            &A1Selection::from_xy(1, 1, sheet_id),
            js_clipboard,
            PasteSpecial::Formats,
            None,
        );
        let sheet = gc.sheet(sheet_id);
        assert_eq!(sheet.display_value(Pos { x: 2, y: 2 }), None);
        assert_eq!(sheet.display_value(Pos { x: 3, y: 3 }), None);
        assert_eq!(
            sheet.cell_format_summary(Pos { x: 2, y: 2 }),
            CellFormatSummary {
                bold: Some(true),
                ..Default::default()
            }
        );
        assert_eq!(
            sheet.cell_format_summary(Pos { x: 3, y: 3 }),
            CellFormatSummary {
                italic: Some(true),
                ..Default::default()
            }
        );
    }

    #[test]
    fn copy_part_of_code_run() {
        let mut gc = GridController::default();
        let sheet_id = gc.sheet_ids()[0];

        set_formula_code_cell(&mut gc, sheet_id, "{1, 2, 3; 4, 5, 6}", 1, 1);

        let sheet = gc.sheet(sheet_id);
        assert_eq!(
            sheet.display_value(Pos { x: 1, y: 1 }),
            Some(CellValue::Number(1.into()))
        );

        // don't copy the origin point
        let sheet = gc.sheet(sheet_id);
        let selection = A1Selection::from_rect(SheetRect::new(2, 1, 3, 2, sheet_id));
        let js_clipboard = sheet
            .copy_to_clipboard(&selection, gc.a1_context(), ClipboardOperation::Copy, true)
            .into();

        // paste using html on a new grid controller
        let mut gc = GridController::default();
        let sheet_id = gc.sheet_ids()[0];

        // ensure the grid controller is empty
        assert_eq!(gc.undo_stack.len(), 0);

        gc.paste_from_clipboard(
            &A1Selection::from_xy(0, 0, sheet_id),
            js_clipboard,
            PasteSpecial::None,
            None,
        );
        let sheet = gc.sheet(sheet_id);
        assert_eq!(
            sheet.display_value(Pos { x: 0, y: 0 }),
            Some(CellValue::Number(2.into()))
        );

        gc.undo(None);
        let sheet = gc.sheet(sheet_id);
        assert_eq!(sheet.display_value(Pos { x: 0, y: 0 }), None);
    }

    #[test]
    fn move_cells() {
        let mut gc = GridController::default();
        let sheet_id = gc.sheet_ids()[0];

        set_formula_code_cell(&mut gc, sheet_id, "{1, 2, 3; 4, 5, 6}", 1, 1);
        set_cell_value(&mut gc, sheet_id, "100", 1, 3);

        gc.move_cells(
            SheetRect::new_pos_span(Pos { x: 1, y: 1 }, Pos { x: 3, y: 3 }, sheet_id),
            (11, 11, sheet_id).into(),
            false,
            false,
            None,
        );

        let sheet = gc.sheet(sheet_id);
        assert_eq!(
            sheet.display_value((11, 11).into()),
            Some(CellValue::Number(1.into()))
        );
        assert_eq!(
            sheet.display_value((11, 13).into()),
            Some(CellValue::Number(100.into()))
        );
        assert_eq!(sheet.display_value((1, 1).into()), None);
        assert_eq!(sheet.display_value((1, 3).into()), None);

        gc.undo(None);

        let sheet = gc.sheet(sheet_id);
        assert_eq!(sheet.display_value((11, 11).into()), None);
        assert_eq!(sheet.display_value((11, 13).into()), None);
        assert_eq!(
            sheet.display_value((1, 1).into()),
            Some(CellValue::Number(1.into()))
        );
        assert_eq!(
            sheet.display_value((1, 3).into()),
            Some(CellValue::Number(100.into()))
        );
    }

    #[test]
    fn copy_cell_formats() {
        let mut gc = GridController::test();
        let sheet_id = gc.sheet_ids()[0];
        let sheet = gc.sheet_mut(sheet_id);
        sheet.formats.bold.set(Pos { x: 2, y: 3 }, Some(true));
        sheet
            .formats
            .fill_color
            .set(Pos { x: 4, y: 5 }, Some("red".to_string()));
        let selection = A1Selection::from_rect(SheetRect::new(1, 1, 5, 6, sheet_id));
        let sheet = gc.sheet(sheet_id);
        let js_clipboard = sheet
            .copy_to_clipboard(&selection, gc.a1_context(), ClipboardOperation::Copy, true)
            .into();

        let mut gc = GridController::test();
        let sheet_id = gc.sheet_ids()[0];
        gc.paste_from_clipboard(
            &A1Selection::from_xy(1, 1, sheet_id),
            js_clipboard,
            PasteSpecial::None,
            None,
        );

        let sheet = gc.sheet(sheet_id);
        assert_eq!(
            sheet.cell_format_summary(Pos { x: 2, y: 3 }),
            CellFormatSummary {
                bold: Some(true),
                ..Default::default()
            }
        );
        assert_eq!(
            sheet.cell_format_summary(Pos { x: 4, y: 5 }),
            CellFormatSummary {
                fill_color: Some("red".to_string()),
                ..Default::default()
            }
        );
    }

    #[test]
    fn test_move_code_cell_vertically() {
        let mut gc = GridController::default();
        let sheet_id = gc.sheet_ids()[0];

        // Set up a code cell
        set_formula_code_cell(&mut gc, sheet_id, "{1; 2; 3}", 1, 1);
        assert_cell_values(&gc, sheet_id, &[(1, 1, 1), (1, 2, 2), (1, 3, 3)]);

        // Move down
        let result = gc.move_code_cell_vertically(sheet_id, 1, 1, false, false, None);
        assert_eq!(result, Some(Pos { x: 1, y: 4 }));
        assert_cell_values(&gc, sheet_id, &[(1, 4, 1), (1, 5, 2), (1, 6, 3)]);
        assert_empty_cells(&gc, sheet_id, &[(1, 1), (1, 2), (1, 3)]);

        // Move up
        let result = gc.move_code_cell_vertically(sheet_id, 1, 4, false, true, None);
        assert_eq!(result, Some(Pos { x: 1, y: 1 }));
        assert_cell_values(&gc, sheet_id, &[(1, 1, 1), (1, 2, 2), (1, 3, 3)]);
        assert_empty_cells(&gc, sheet_id, &[(1, 4), (1, 5), (1, 6)]);

        // Move to sheet end (down)
        set_cell_value(&mut gc, sheet_id, "obstacle", 1, 10);
        let result = gc.move_code_cell_vertically(sheet_id, 1, 1, true, false, None);
        assert_eq!(result, Some(Pos { x: 1, y: 11 }));
        assert_cell_values(&gc, sheet_id, &[(1, 11, 1), (1, 12, 2), (1, 13, 3)]);
        assert_empty_cells(&gc, sheet_id, &[(1, 1), (1, 2), (1, 3)]);

        // Move to sheet start (up)
        set_cell_value(&mut gc, sheet_id, "obstacle1", 1, 3);
        let result = gc.move_code_cell_vertically(sheet_id, 1, 11, true, true, None);
        assert_eq!(result, Some(Pos { x: 1, y: 1 }));
        // Spill error!
        // assert_cell_values(&gc, sheet_id, &[(1, 1, 1), (1, 2, 3)]);
        // assert_empty_cells(&gc, sheet_id, &[(1, 11), (1, 12), (1, 13)]);

        // Move when there's no code cell
        let result = gc.move_code_cell_vertically(sheet_id, 20, 20, false, false, None);
        assert_eq!(result, None);

        // Move down with obstacles
        set_cell_value(&mut gc, sheet_id, "obstacle2", 1, 4);
        set_cell_value(&mut gc, sheet_id, "obstacle3", 1, 5);
        let result = gc.move_code_cell_vertically(sheet_id, 1, 1, false, false, None);
        assert_eq!(result, Some(Pos { x: 1, y: 6 }));
        assert_cell_values(&gc, sheet_id, &[(1, 6, 1), (1, 7, 2), (1, 8, 3)]);

        // Move up with obstacles
        let result = gc.move_code_cell_vertically(sheet_id, 1, 6, false, true, None);
        assert_eq!(result, Some(Pos { x: 1, y: 1 }));
        // Spill error!
        // assert_cell_values(&gc, sheet_id, &[(1, 1, 1), (1, 2, 2), (1, 3, 3)]);

        // Move a single-cell code output
        set_formula_code_cell(&mut gc, sheet_id, "42", 1, 15);
        let result = gc.move_code_cell_vertically(sheet_id, 1, 15, false, false, None);
        assert_eq!(result, Some(Pos { x: 1, y: 16 }));
        assert_cell_values(&gc, sheet_id, &[(1, 16, 42)]);
        assert_empty_cells(&gc, sheet_id, &[(1, 15)]);

        // Undo and redo
        gc.undo(None);
        assert_cell_values(&gc, sheet_id, &[(1, 15, 42)]);
        gc.redo(None);
        assert_cell_values(&gc, sheet_id, &[(1, result.unwrap().y, 42)]);
    }

    #[test]
    fn test_move_code_cell_horizontally() {
        let mut gc = GridController::default();
        let sheet_id = gc.sheet_ids()[0];

        // Set up a code cell
        set_formula_code_cell(&mut gc, sheet_id, "{1, 2, 3}", 1, 1);
        assert_cell_values(&gc, sheet_id, &[(1, 1, 1), (2, 1, 2), (3, 1, 3)]);

        // Move right
        let result = gc.move_code_cell_horizontally(sheet_id, 1, 1, false, false, None);
        assert_eq!(result, Some(Pos { x: 4, y: 1 }));
        assert_cell_values(&gc, sheet_id, &[(4, 1, 1), (5, 1, 2), (6, 1, 3)]);
        assert_empty_cells(&gc, sheet_id, &[(1, 1), (2, 1), (3, 1)]);

        // Move left
        let result = gc.move_code_cell_horizontally(sheet_id, 4, 1, false, true, None);
        assert_eq!(result, Some(Pos { x: 1, y: 1 }));
        assert_cell_values(&gc, sheet_id, &[(1, 1, 1), (2, 1, 2), (3, 1, 3)]);
        assert_empty_cells(&gc, sheet_id, &[(4, 1), (5, 1), (6, 1)]);

        // Move to sheet end (right)
        set_cell_value(&mut gc, sheet_id, "obstacle", 10, 1);
        let result = gc.move_code_cell_horizontally(sheet_id, 1, 1, true, false, None);
        assert_eq!(result, Some(Pos { x: 11, y: 1 }));
        assert_cell_values(&gc, sheet_id, &[(11, 1, 1), (12, 1, 2), (13, 1, 3)]);
        assert_empty_cells(&gc, sheet_id, &[(1, 1), (2, 1), (3, 1)]);

        // Move to sheet start (left)
        set_cell_value(&mut gc, sheet_id, "obstacle1", 3, 1);
        let result = gc.move_code_cell_horizontally(sheet_id, 11, 1, true, true, None);
        assert_eq!(result, Some(Pos { x: 1, y: 1 }));
        // Spill error!
        // assert_cell_values(&gc, sheet_id, &[(1, 1, 1), (2, 1, 2), (3, 1, 3)]);
        // assert_empty_cells(&gc, sheet_id, &[(11, 1), (12, 1), (13, 1)]);

        // Move when there's no code cell
        let result = gc.move_code_cell_horizontally(sheet_id, 20, 20, false, false, None);
        assert_eq!(result, None);

        // Move right with obstacles
        set_cell_value(&mut gc, sheet_id, "obstacle2", 4, 1);
        set_cell_value(&mut gc, sheet_id, "obstacle3", 5, 1);
        let result = gc.move_code_cell_horizontally(sheet_id, 1, 1, false, false, None);
        assert_eq!(result, Some(Pos { x: 6, y: 1 }));
        assert_cell_values(&gc, sheet_id, &[(6, 1, 1), (7, 1, 2), (8, 1, 3)]);

        // Move left with obstacles
        let result = gc.move_code_cell_horizontally(sheet_id, 6, 1, false, true, None);
        assert_eq!(result, Some(Pos { x: 1, y: 1 }));
        // Spill error!
        // assert_cell_values(&gc, sheet_id, &[(1, 1, 1), (2, 1, 2), (3, 1, 3)]);

        // Move a single-cell code output
        set_formula_code_cell(&mut gc, sheet_id, "42", 15, 1);
        let result = gc.move_code_cell_horizontally(sheet_id, 15, 1, false, false, None);
        assert_eq!(result, Some(Pos { x: 16, y: 1 }));
        assert_cell_values(&gc, sheet_id, &[(16, 1, 42)]);
        assert_empty_cells(&gc, sheet_id, &[(15, 1)]);

        // Undo and redo
        gc.undo(None);
        assert_cell_values(&gc, sheet_id, &[(15, 1, 42)]);
        gc.redo(None);
        assert_cell_values(&gc, sheet_id, &[(result.unwrap().x, 1, 42)]);
    }

    #[test]
    fn test_translate_code_cell_references_on_cut() {
        let mut gc = GridController::default();
        let sheet_id = gc.sheet_ids()[0];

        set_cell_value(&mut gc, sheet_id, "1", 1, 1);
        set_formula_code_cell(&mut gc, sheet_id, "A1", 2, 1);
        assert_cell_values(&gc, sheet_id, &[(1, 1, 1)]);
        assert_cell_values(&gc, sheet_id, &[(2, 1, 1)]);

        gc.set_code_cell(
            pos![C1].to_sheet_pos(sheet_id),
            CodeCellLanguage::Python,
            r#"q.cells("A1")"#.to_string(),
            None,
            None,
        );

        gc.set_code_cell(
            pos![D1].to_sheet_pos(sheet_id),
            CodeCellLanguage::Javascript,
            r#"return q.cells("A1");"#.to_string(),
            None,
            None,
        );

        let sheet = gc.sheet(sheet_id);
        let selection = A1Selection::from_rect(SheetRect::new(2, 1, 4, 1, sheet_id));
        let js_clipboard = sheet
            .copy_to_clipboard(&selection, gc.a1_context(), ClipboardOperation::Cut, true)
            .into();

        gc.paste_from_clipboard(
            &A1Selection::from_xy(2, 2, sheet_id),
            js_clipboard,
            PasteSpecial::None,
            None,
        );

        assert_cell_values(&gc, sheet_id, &[(2, 2, 1)]);
        assert_code_cell_value(&gc, sheet_id, 2, 2, "A1");
        assert_code_cell_value(&gc, sheet_id, 3, 2, r#"q.cells("A1")"#);
        assert_code_cell_value(&gc, sheet_id, 4, 2, r#"return q.cells("A1");"#);
    }

    #[test]
    fn test_translate_code_cell_references_on_copy() {
        let mut gc = GridController::default();
        let sheet_id = gc.sheet_ids()[0];

        set_cell_value(&mut gc, sheet_id, "1", 1, 1);
        set_formula_code_cell(&mut gc, sheet_id, "A1", 2, 1);
        assert_cell_values(&gc, sheet_id, &[(1, 1, 1)]);
        assert_cell_values(&gc, sheet_id, &[(2, 1, 1)]);

        gc.set_code_cell(
            pos![C1].to_sheet_pos(sheet_id),
            CodeCellLanguage::Python,
            r#"q.cells("A1")"#.to_string(),
            None,
            None,
        );

        gc.set_code_cell(
            pos![D1].to_sheet_pos(sheet_id),
            CodeCellLanguage::Javascript,
            r#"return q.cells("A1");"#.to_string(),
            None,
            None,
        );

        let sheet = gc.sheet(sheet_id);
        let selection = A1Selection::from_rect(SheetRect::new(2, 1, 4, 1, sheet_id));
        let js_clipboard: JsClipboard = sheet
            .copy_to_clipboard(&selection, gc.a1_context(), ClipboardOperation::Copy, true)
            .into();

        gc.paste_from_clipboard(
            &A1Selection::from_xy(2, 2, sheet_id),
            js_clipboard.clone(),
            PasteSpecial::None,
            None,
        );

        assert_display_cell_value(&gc, sheet_id, 2, 2, "");
        assert_code_cell_value(&gc, sheet_id, 2, 2, "A2");
        assert_code_cell_value(&gc, sheet_id, 3, 2, r#"q.cells("A2")"#);
        assert_code_cell_value(&gc, sheet_id, 4, 2, r#"return q.cells("A2");"#);

        gc.paste_from_clipboard(
            &A1Selection::from_xy(1, 1, sheet_id),
            js_clipboard,
            PasteSpecial::None,
            None,
        );

        assert_display_cell_value(&gc, sheet_id, 1, 1, "Bad cell reference");
        assert_code_cell_value(&gc, sheet_id, 1, 1, "#REF!");
        assert_code_cell_value(&gc, sheet_id, 2, 1, r##"q.cells("#REF!")"##);
        assert_code_cell_value(&gc, sheet_id, 3, 1, r##"return q.cells("#REF!");"##);
    }

    #[test]
    fn test_paste_in_data_table() {
        let (mut gc, sheet_id, pos, _) = simple_csv_at(pos!(E2));

        let sheet = gc.sheet_mut(sheet_id);
        let values = vec![vec!["value".to_string(); 2]; 2];
        sheet.set_cell_values(Rect::from_numbers(1, 1, 2, 2), Array::from(values));

        let selection = A1Selection::from_rect(SheetRect::new(1, 1, 2, 2, sheet_id));
        let sheet = gc.sheet(sheet_id);
        let js_clipboard: JsClipboard = sheet
            .copy_to_clipboard(&selection, gc.a1_context(), ClipboardOperation::Copy, true)
            .into();

        gc.paste_from_clipboard(
            &A1Selection::test_a1_sheet_id("F5", sheet_id),
            js_clipboard.clone(),
            PasteSpecial::None,
            None,
        );

        let sheet = gc.sheet_mut(sheet_id);
        let data_table = sheet.data_table_at(&pos).unwrap();
        assert_eq!(
            sheet.display_value(pos![F5]).unwrap(),
            CellValue::Text("value".to_string())
        );
        assert_eq!(
            sheet.display_value(pos![G6]).unwrap(),
            CellValue::Text("value".to_string())
        );
        assert_eq!(
            data_table.value.get(1, 2).unwrap(),
            &CellValue::Text("value".to_string())
        );
        assert_eq!(
            data_table.value.get(2, 3).unwrap(),
            &CellValue::Text("value".to_string())
        );

        // first row is not header
        gc.sheet_mut(sheet_id)
            .modify_data_table_at(&pos, |dt| {
                dt.header_is_first_row = false;
                Ok(())
            })
            .unwrap();

        gc.paste_from_clipboard(
            &A1Selection::test_a1_sheet_id("G10", sheet_id),
            js_clipboard.clone(),
            PasteSpecial::None,
            None,
        );

        let sheet = gc.sheet_mut(sheet_id);
        let data_table = sheet.data_table_at(&pos).unwrap();
        assert_eq!(
            sheet.display_value(pos![G10]).unwrap(),
            CellValue::Text("value".to_string())
        );
        assert_eq!(
            sheet.display_value(pos![H11]).unwrap(),
            CellValue::Text("value".to_string())
        );
        assert_eq!(
            data_table.value.get(2, 6).unwrap(),
            &CellValue::Text("value".to_string())
        );
        assert_eq!(
            data_table.value.get(3, 7).unwrap(),
            &CellValue::Text("value".to_string())
        );

        // first row is not header
        gc.sheet_mut(sheet_id)
            .modify_data_table_at(&pos, |dt| {
                dt.show_name = Some(false);
                dt.show_columns = Some(false);
                Ok(())
            })
            .unwrap();

        gc.paste_from_clipboard(
            &A1Selection::test_a1_sheet_id("E11", sheet_id),
            js_clipboard,
            PasteSpecial::None,
            None,
        );

        let sheet = gc.sheet_mut(sheet_id);
        let data_table = sheet.data_table_at(&pos).unwrap();
        assert_eq!(
            sheet.display_value(pos![E11]).unwrap(),
            CellValue::Text("value".to_string())
        );
        assert_eq!(
            sheet.display_value(pos![F12]).unwrap(),
            CellValue::Text("value".to_string())
        );
        assert_eq!(
            data_table.value.get(0, 9).unwrap(),
            &CellValue::Text("value".to_string())
        );
        assert_eq!(
            data_table.value.get(1, 10).unwrap(),
            &CellValue::Text("value".to_string())
        );
    }

    #[test]
    fn test_paste_in_data_table_with_sort() {
        let (mut gc, sheet_id, pos, _) = simple_csv_at(pos!(E2));

        // sort column 3 descending
        let sheet = gc.sheet_mut(sheet_id);
        sheet
            .modify_data_table_at(&pos, |dt| {
                dt.sort_column(3, SortDirection::Descending).unwrap();
                Ok(())
            })
            .unwrap();

        let sheet = gc.sheet_mut(sheet_id);
        let values = vec![vec!["value".to_string(); 2]; 2];
        sheet.set_cell_values(Rect::from_numbers(1, 1, 2, 2), Array::from(values));

        let selection = A1Selection::from_rect(SheetRect::new(1, 1, 2, 2, sheet_id));
        let sheet = gc.sheet(sheet_id);
        let js_clipboard = sheet
            .copy_to_clipboard(&selection, gc.a1_context(), ClipboardOperation::Copy, true)
            .into();

        gc.paste_from_clipboard(
            &A1Selection::test_a1_sheet_id("F5", sheet_id),
            js_clipboard,
            PasteSpecial::None,
            None,
        );

        let sheet = gc.sheet_mut(sheet_id);
        let data_table = sheet.data_table_at(&pos).unwrap();

        assert_eq!(
            sheet.display_value(pos![F5]).unwrap(),
            CellValue::Text("value".to_string())
        );
        assert_eq!(
            sheet.display_value(pos![G6]).unwrap(),
            CellValue::Text("value".to_string())
        );
        assert_eq!(
            data_table.value.get(1, 6).unwrap(),
            &CellValue::Text("value".to_string())
        );
        assert_eq!(
            data_table.value.get(2, 8).unwrap(),
            &CellValue::Text("value".to_string())
        );
    }

    #[test]
    fn test_paste_in_data_table_with_hidden_column() {
        let (mut gc, sheet_id, pos, _) = simple_csv_at(pos!(E2));

        // hide first column
        gc.sheet_mut(sheet_id)
            .modify_data_table_at(&pos, |dt| {
                let column_headers = dt.column_headers.as_mut().unwrap();
                column_headers[2].display = false;
                Ok(())
            })
            .unwrap();

        let sheet = gc.sheet_mut(sheet_id);
        let values = vec![vec!["value".to_string(); 2]; 2];
        sheet.set_cell_values(Rect::from_numbers(1, 1, 2, 2), Array::from(values));

        let selection = A1Selection::from_rect(SheetRect::new(1, 1, 2, 2, sheet_id));
        let sheet = gc.sheet(sheet_id);
        let js_clipboard = sheet
            .copy_to_clipboard(&selection, gc.a1_context(), ClipboardOperation::Copy, true)
            .into();

        gc.paste_from_clipboard(
            &A1Selection::test_a1_sheet_id("F5", sheet_id),
            js_clipboard,
            PasteSpecial::None,
            None,
        );

        let sheet = gc.sheet_mut(sheet_id);
        let data_table = sheet.data_table_at(&pos).unwrap();

        assert_eq!(
            sheet.display_value(pos![F5]).unwrap(),
            CellValue::Text("value".to_string())
        );
        assert_eq!(
            sheet.display_value(pos![G6]).unwrap(),
            CellValue::Text("value".to_string())
        );
        assert_eq!(
            data_table.value.get(1, 2).unwrap(),
            &CellValue::Text("value".to_string())
        );
        assert_eq!(
            data_table.value.get(3, 3).unwrap(),
            &CellValue::Text("value".to_string())
        );
    }
}<|MERGE_RESOLUTION|>--- conflicted
+++ resolved
@@ -40,11 +40,7 @@
         // first try html
         if let Ok(clipboard) = Clipboard::decode(&js_clipboard.html) {
             if let Ok((ops, data_table_ops)) =
-<<<<<<< HEAD
-                self.paste_html_operations(insert_at_pos, end_pos, selection, clipboard, special)
-=======
-                self.paste_html_operations(insert_at, end_pos, selection, html, special)
->>>>>>> 68390c45
+                self.paste_html_operations(insert_at, end_pos, selection, clipboard, special)
             {
                 self.start_user_transaction(ops, cursor.clone(), TransactionName::PasteClipboard);
 
@@ -61,27 +57,14 @@
         }
 
         // if not quadratic html, then use the plain text
-<<<<<<< HEAD
         if let Ok(ops) = self.paste_plain_text_operations(
-            insert_at,
+            insert_at.to_sheet_pos(selection.sheet_id),
             end_pos,
             selection,
             js_clipboard.plain_text,
             special,
         ) {
             self.start_user_transaction(ops, cursor, TransactionName::PasteClipboard);
-=======
-        if let Some(plain_text) = plain_text {
-            if let Ok(ops) = self.paste_plain_text_operations(
-                insert_at.to_sheet_pos(selection.sheet_id),
-                end_pos,
-                selection,
-                plain_text,
-                special,
-            ) {
-                self.start_user_transaction(ops, cursor, TransactionName::PasteClipboard);
-            }
->>>>>>> 68390c45
         }
     }
 
