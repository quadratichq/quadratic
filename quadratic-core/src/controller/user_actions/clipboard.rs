--- conflicted
+++ resolved
@@ -44,15 +44,6 @@
             && let Ok((ops, data_table_ops)) =
                 self.paste_html_operations(insert_at, end_pos, selection, clipboard, special)
         {
-<<<<<<< HEAD
-            self.start_user_transaction(ops, cursor.clone(), TransactionName::PasteClipboard);
-
-            if !data_table_ops.is_empty() {
-                self.start_user_transaction(
-                    data_table_ops,
-                    cursor,
-                    TransactionName::PasteClipboard,
-=======
             self.start_user_ai_transaction(
                 ops,
                 cursor.clone(),
@@ -66,7 +57,6 @@
                     cursor,
                     TransactionName::PasteClipboard,
                     is_ai,
->>>>>>> f28fba73
                 );
             }
 
@@ -413,18 +403,9 @@
             None,
             false,
         );
-<<<<<<< HEAD
         assert_display(&gc, pos![sheet_id!A1], "2");
 
-        gc.undo(None);
-=======
-        let sheet = gc.sheet(sheet_id);
-        assert_eq!(
-            sheet.display_value(Pos { x: 1, y: 1 }),
-            Some(CellValue::Number(2.into()))
-        );
         gc.undo(1, None, false);
->>>>>>> f28fba73
         let sheet = gc.sheet(sheet_id);
         assert_eq!(sheet.display_value(pos![A1]), None);
 
@@ -458,14 +439,8 @@
         assert_eq!(gc.undo_stack.len(), 1);
 
         // empty code cell
-<<<<<<< HEAD
-        gc.undo(None);
+        gc.undo(1, None, false);
         assert_display(&gc, pos![sheet_id!A1], "");
-=======
-        gc.undo(1, None, false);
-        let sheet = gc.sheet(sheet_id);
-        assert_eq!(sheet.display_value(Pos { x: 1, y: 1 }), None);
->>>>>>> f28fba73
 
         assert!(gc.sheet(sheet_id).data_tables.is_empty());
         assert_eq!(gc.undo_stack.len(), 0);
@@ -805,15 +780,16 @@
         let mut gc = test_create_gc();
         let sheet_id = first_sheet_id(&gc);
 
-        gc.set_cell_value(pos![sheet_id!A1], "1".into(), None);
-        gc.set_cell_value(pos![sheet_id!A2], "2".into(), None);
-        gc.set_cell_value(pos![sheet_id!A3], "3".into(), None);
+        gc.set_cell_value(pos![sheet_id!A1], "1".into(), None, false);
+        gc.set_cell_value(pos![sheet_id!A2], "2".into(), None, false);
+        gc.set_cell_value(pos![sheet_id!A3], "3".into(), None, false);
         gc.set_code_cell(
             pos![sheet_id!B1],
             CodeCellLanguage::Formula,
             "A1 + 1".to_string(),
             None,
             None,
+            false,
         );
 
         let selection = A1Selection::test_a1("B1");
@@ -823,11 +799,7 @@
             .into();
 
         // paste as html
-<<<<<<< HEAD
         let paste_selection = A1Selection::test_a1("B2:C3");
-        gc.paste_from_clipboard(&paste_selection, js_clipboard, PasteSpecial::None, None);
-=======
-        let paste_selection = A1Selection::from_rect(paste_rect);
         gc.paste_from_clipboard(
             &paste_selection,
             js_clipboard,
@@ -835,7 +807,6 @@
             None,
             false,
         );
->>>>>>> f28fba73
 
         assert_code(&gc, pos![sheet_id!B2], "A2 + 1");
         assert_code(&gc, pos![sheet_id!B3], "A3 + 1");
