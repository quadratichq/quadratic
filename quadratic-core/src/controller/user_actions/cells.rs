--- conflicted
+++ resolved
@@ -58,15 +58,9 @@
         a1::A1Selection,
         controller::{GridController, user_actions::import::tests::simple_csv_at},
         grid::{NumericFormat, SheetId, sort::SortDirection},
-<<<<<<< HEAD
         test_util::{
             assert_cell_value_col, assert_cell_value_row, assert_display_cell_value_pos,
             print_sheet, print_table_in_rect, str_vec_to_string_vec,
-=======
-        test_util::gc::{
-            assert_data_table_cell_value_column, assert_data_table_cell_value_row,
-            assert_display_cell_value_pos, print_table, str_vec_to_string_vec,
->>>>>>> 6af503c7
         },
     };
     use std::str::FromStr;
