--- conflicted
+++ resolved
@@ -50,7 +50,6 @@
 
 #[cfg(test)]
 mod test {
-<<<<<<< HEAD
     use crate::{
         color::Rgba,
         controller::GridController,
@@ -62,11 +61,7 @@
         CellValue, SheetPos, SheetRect,
     };
     use bigdecimal::BigDecimal;
-    use serial_test::serial;
-=======
-    use crate::{controller::GridController, grid::SheetId};
-    use serial_test::parallel;
->>>>>>> 2f4af34c
+    use serial_test::{parallel, serial};
 
     #[test]
     #[parallel]
@@ -211,30 +206,7 @@
     }
 
     #[test]
-<<<<<<< HEAD
-=======
-    #[parallel]
-    fn test_duplicate_sheet() {
-        let mut g = GridController::test();
-        let old_sheet_ids = g.sheet_ids();
-        let s1 = old_sheet_ids[0];
-
-        g.set_sheet_name(s1, String::from("Nice Name"), None);
-        g.duplicate_sheet(s1, None);
-        let sheet_ids = g.sheet_ids();
-        let s2 = sheet_ids[1];
-
-        let sheet1 = g.sheet(s1);
-        let sheet2 = g.sheet(s2);
-
-        assert_eq!(sheet2.name, format!("{} Copy", sheet1.name));
-
-        g.duplicate_sheet(SheetId::new(), None);
-    }
-
-    #[test]
-    #[parallel]
->>>>>>> 2f4af34c
+    #[parallel]
     fn test_delete_last_sheet() {
         let mut g = GridController::test();
         let sheet_ids = g.sheet_ids();
