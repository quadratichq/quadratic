--- conflicted
+++ resolved
@@ -91,13 +91,7 @@
     use crate::{
         CellValue, Rect, RunError, RunErrorMsg, Span,
         grid::{CodeCellLanguage, CodeCellValue},
-<<<<<<< HEAD
         test_util::{assert_cell_value_row, print_table_at, print_table_in_rect},
-=======
-        test_util::gc::{
-            assert_cell_value_row, assert_data_table_cell_value_row, print_data_table, print_table,
-        },
->>>>>>> 6af503c7
         wasm_bindings::js::clear_js_calls,
     };
 
@@ -338,13 +332,8 @@
     fn import_all_excel_functions() {
         let mut gc = GridController::new_blank();
         let file: Vec<u8> = std::fs::read(EXCEL_FUNCTIONS_FILE).expect("Failed to read file");
-<<<<<<< HEAD
-        let _ = gc.import_excel(file, "all_excel_functions.xlsx", None);
+        let _ = gc.import_excel(&file, "all_excel_functions.xlsx", None);
         let sheet_id = gc.grid.sheets()[0].id;
-=======
-        let _ = grid_controller.import_excel(&file, "all_excel_functions.xlsx", None);
-        let sheet_id = grid_controller.grid.sheets()[0].id;
->>>>>>> 6af503c7
 
         print_table_at(&gc, sheet_id, pos![A1]);
 
