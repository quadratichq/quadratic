use anyhow::Result;

use crate::Pos;
use crate::controller::GridController;
use crate::controller::active_transactions::transaction_name::TransactionName;
use crate::grid::SheetId;

impl GridController {
    /// Imports a CSV file into the grid.
    ///
    /// Using `cursor` here also as a flag to denote import into new / existing file.
    #[allow(clippy::too_many_arguments)]
    pub fn import_csv(
        &mut self,
        sheet_id: SheetId,
        file: Vec<u8>,
        file_name: &str,
        insert_at: Pos,
        cursor: Option<String>,
        delimiter: Option<u8>,
        header_is_first_row: Option<bool>,
    ) -> Result<()> {
        let ops = self.import_csv_operations(
            sheet_id,
            file,
            file_name,
            insert_at,
            delimiter,
            header_is_first_row,
        )?;
        if cursor.is_some() {
            self.start_user_transaction(ops, cursor, TransactionName::Import);
        } else {
            self.server_apply_transaction(ops, Some(TransactionName::Import));
        }

        Ok(())
    }

    /// Imports an Excel file into the grid.
    ///
    /// Using `cursor` here also as a flag to denote import into new / existing file.
    #[function_timer::function_timer]
    pub fn import_excel(
        &mut self,
        file: &[u8],
        file_name: &str,
        cursor: Option<String>,
    ) -> Result<()> {
        let ops = self.import_excel_operations(file, file_name)?;
        if cursor.is_some() {
            self.start_user_transaction(ops, cursor, TransactionName::Import);
        } else {
            self.server_apply_transaction(ops, Some(TransactionName::Import));
        }

        Ok(())
    }

    /// Imports a Parquet file into the grid.
    ///
    /// Using `cursor` here also as a flag to denote import into new / existing file.
    pub fn import_parquet(
        &mut self,
        sheet_id: SheetId,
        file: Vec<u8>,
        file_name: &str,
        insert_at: Pos,
        cursor: Option<String>,
        updater: Option<impl Fn(&str, u32, u32)>,
    ) -> Result<()> {
        let ops = self.import_parquet_operations(sheet_id, file, file_name, insert_at, updater)?;
        if cursor.is_some() {
            self.start_user_transaction(ops, cursor, TransactionName::Import);
        } else {
            self.server_apply_transaction(ops, Some(TransactionName::Import));
        }

        Ok(())
    }
}

#[cfg(test)]
pub(crate) mod tests {
    use super::*;
    use std::str::FromStr;

    use crate::{
        CellValue, Rect, RunError, RunErrorMsg, Span,
        grid::{CodeCellLanguage, CodeCellValue},
        test_util::*,
        wasm_bindings::js::clear_js_calls,
    };

    use bigdecimal::BigDecimal;
    use chrono::{NaiveDate, NaiveDateTime};

    use crate::wasm_bindings::js::expect_js_call_count;

    fn read_test_csv_file(file_name: &str) -> Vec<u8> {
        let path = format!("../quadratic-rust-shared/data/csv/{file_name}");
        std::fs::read(path).unwrap_or_else(|_| panic!("test csv file not found {}", file_name))
    }

    // const EXCEL_FILE: &str = "../quadratic-rust-shared/data/excel/temperature.xlsx";
    const EXCEL_FILE: &str = "../quadratic-rust-shared/data/excel/basic.xlsx";
    const EXCEL_FUNCTIONS_FILE: &str =
        "../quadratic-rust-shared/data/excel/all_excel_functions.xlsx";
    // const EXCEL_FILE: &str = "../quadratic-rust-shared/data/excel/financial_sample.xlsx";
    const PARQUET_FILE: &str = "../quadratic-rust-shared/data/parquet/all_supported_types.parquet";
    // const SIMPLE_PARQUET_FILE: &str = "../quadratic-rust-shared/data/parquet/simple.parquet";
    // const MEDIUM_PARQUET_FILE: &str = "../quadratic-rust-shared/data/parquet/lineitem.parquet";
    // const LARGE_PARQUET_FILE: &str =
    // "../quadratic-rust-shared/data/parquet/flights_1m.parquet";

    pub(crate) fn simple_csv() -> (GridController, SheetId, Pos, &'static str) {
        simple_csv_at(Pos { x: 1, y: 1 })
    }

    pub(crate) fn simple_csv_at(pos: Pos) -> (GridController, SheetId, Pos, &'static str) {
        let csv_file = read_test_csv_file("simple.csv");
        let mut gc = GridController::test();
        let sheet_id = gc.grid.sheets()[0].id;
        let file_name = "simple.csv";

        gc.import_csv(
            sheet_id,
            csv_file.as_slice().to_vec(),
            file_name,
            pos,
            None,
            Some(b','),
            Some(true),
        )
        .unwrap();

        (gc, sheet_id, pos, file_name)
    }

    #[track_caller]
    pub(crate) fn assert_simple_csv<'a>(
        gc: &'a GridController,
        sheet_id: SheetId,
        pos: Pos,
        file_name: &'a str,
    ) -> (&'a GridController, SheetId, Pos, &'a str) {
        // data table should be at `pos`
        assert_eq!(
            gc.sheet(sheet_id)
                .data_table_pos_that_contains(pos)
                .unwrap(),
            pos
        );

        let first_row = vec!["city", "region", "country", "population"];
        assert_cell_value_row(gc, sheet_id, pos.x, pos.x + 3, pos.y + 1, first_row);

        let last_row = vec!["Concord", "NH", "United States", "42605"];
        assert_cell_value_row(gc, sheet_id, pos.x, pos.x + 3, pos.y + 11, last_row);

        (gc, sheet_id, pos, file_name)
    }

    #[test]
    fn imports_a_simple_csv() {
        let (gc, sheet_id, pos, file_name) = simple_csv();

        assert_simple_csv(&gc, sheet_id, pos, file_name);
    }

    #[test]
    fn errors_on_an_empty_csv() {
        let mut grid_controller = GridController::test();
        let sheet_id = grid_controller.grid.sheets()[0].id;
        let pos = Pos { x: 0, y: 0 };

        let result = grid_controller.import_csv(
            sheet_id,
            "".as_bytes().to_vec(),
            "smallpop.csv",
            pos,
            None,
            Some(b','),
            Some(false),
        );
        assert!(result.is_err());
    }

    #[test]
    fn import_large_csv() {
        clear_js_calls();

        let mut gc = GridController::test();
        let mut csv = String::new();

        for _ in 0..10000 {
            for x in 0..10 {
                csv.push_str(&format!("{},", x));
            }
            csv.push_str("done,\n");
        }

        gc.import_csv(
            gc.grid.sheets()[0].id,
            csv.as_bytes().to_vec(),
            "large.csv",
            Pos { x: 0, y: 0 },
            None,
            Some(b','),
            Some(false),
        )
        .unwrap();

        expect_js_call_count("jsImportProgress", 1, true);
    }

    #[test]
    fn import_problematic_line() {
        let mut gc = GridController::test();
        let csv = "980E92207901934";
        let ops = gc
            .import_csv_operations(
                gc.grid.sheets()[0].id,
                csv.as_bytes().to_vec(),
                "bad line",
                Pos { x: 0, y: 0 },
                Some(b','),
                Some(false),
            )
            .unwrap();
        let op = &ops[0];
        serde_json::to_string(op).unwrap();
    }

    #[test]
    fn imports_a_simple_excel_file() {
        let mut gc = GridController::new_blank();
        let file: Vec<u8> = std::fs::read(EXCEL_FILE).expect("Failed to read file");
        let _ = gc.import_excel(&file, "basic.xlsx", Some("".to_string()));
        let sheet_id = gc.grid.sheets()[0].id;

        assert_cell_value_row(
            &gc,
            sheet_id,
            1,
            11,
            1,
            vec![
                "Empty",
                "String",
                "DateTimeIso",
                "DurationIso",
                "Float",
                "DateTime",
                "Int",
                "Error",
                "Bool",
                "Bold",
                "Red",
            ],
        );

        let sheet = gc.sheet(sheet_id);
        assert_eq!(
            sheet.cell_value((2, 2).into()).unwrap(),
            CellValue::Text("Hello".into())
        );
        assert_eq!(
            sheet.cell_value((3, 2).into()).unwrap(),
            CellValue::Date(NaiveDate::parse_from_str("2016-10-20", "%Y-%m-%d").unwrap())
        );
        assert_eq!(
            sheet.cell_value((5, 2).into()).unwrap(),
            CellValue::Number(BigDecimal::from_str("1.1").unwrap())
        );
        assert_eq!(
            sheet.cell_value((6, 2).into()).unwrap(),
            CellValue::DateTime(
                NaiveDateTime::parse_from_str("2024-01-01 13:00", "%Y-%m-%d %H:%M").unwrap()
            )
        );
        assert_eq!(
            sheet.cell_value((7, 2).into()).unwrap(),
            CellValue::Number(BigDecimal::from_str("1").unwrap())
        );
        assert_eq!(
            sheet.cell_value((8, 2).into()).unwrap(),
            CellValue::Code(CodeCellValue {
                language: CodeCellLanguage::Formula,
                code: "0/0".to_string()
            })
        );
        assert_eq!(
            sheet.display_value((8, 2).into()).unwrap(),
            CellValue::Error(Box::new(RunError {
                msg: RunErrorMsg::DivideByZero,
                span: Some(Span { start: 0, end: 3 })
            }))
        );
        assert_eq!(
            sheet.cell_value((9, 2).into()).unwrap(),
            CellValue::Logical(true)
        );
        assert_eq!(
            sheet.cell_value((10, 2).into()).unwrap(),
            CellValue::Text("Hello Bold".into())
        );
        assert_eq!(
            sheet.cell_value((11, 2).into()).unwrap(),
            CellValue::Text("Hello Red".into())
        );

        expect_js_call_count("jsTransactionStart", 4, false);
        expect_js_call_count("jsTransactionEnd", 4, false);

        // doesn't appear to import the bold or red formatting yet
        // assert_eq!(
        //     sheet.format_cell(9, 2, false),
        //     Format {
        //         bold: Some(true),
        //         ..Default::default()
        //     }
        // );
        // assert_eq!(
        //     sheet.format_cell(10, 2, false),
        //     Format {
        //         text_color: Some("red".to_string()),
        //         ..Default::default()
        //     }
        // );
    }

    #[test]
    fn import_all_excel_functions() {
        let mut gc = GridController::new_blank();
        let file: Vec<u8> = std::fs::read(EXCEL_FUNCTIONS_FILE).expect("Failed to read file");
        let _ = gc.import_excel(&file, "all_excel_functions.xlsx", None);
        let sheet_id = gc.grid.sheets()[0].id;

        print_table_at(&gc, sheet_id, pos![A1]);

        let sheet = gc.grid.try_sheet(sheet_id).unwrap();
        let (y_start, y_end) = sheet.column_bounds(1, true).unwrap();
        assert_eq!(y_start, 1);
        assert_eq!(y_end, 512);
        for y in y_start..=y_end {
            let pos = Pos { x: 1, y };
            // all cells should be formula code cells
            let code_cell = sheet.cell_value(pos).unwrap();
            match &code_cell {
                CellValue::Code(code_cell_value) => {
                    assert_eq!(code_cell_value.language, CodeCellLanguage::Formula);
                }
                _ => panic!("expected code cell"),
            }

            // all code cells should have valid function names,
            // valid functions may not be implemented yet
            let code_run = sheet.data_table_at(&pos).unwrap().code_run().unwrap();
            if let Some(error) = &code_run.error {
                if error.msg == RunErrorMsg::BadFunctionName {
                    panic!("expected valid function name")
                }
            }
        }
    }

    #[test]
    fn imports_a_simple_parquet() {
        let mut grid_controller = GridController::test();
        let sheet_id = grid_controller.grid.sheets()[0].id;
        let pos = pos![A1];
        let file_name = "alltypes_plain.parquet";
        let file: Vec<u8> = std::fs::read(PARQUET_FILE).expect("Failed to read file");
        let _result = grid_controller.import_parquet(
            sheet_id,
            file,
            file_name,
            pos,
            None,
            None::<fn(&str, u32, u32)>,
        );

        assert_cell_value_row(
            &grid_controller,
            sheet_id,
            1,
            23,
            2,
            vec![
                "id",
                "text",
                "varchar",
                "char",
                "name",
                "bool",
                "bytea",
                "int2",
                "int4",
                "int8",
                "float4",
                "float8",
                "numeric",
                "timestamp",
                "timestamptz",
                "date",
                "time",
                "timetz",
                "interval",
                "uuid",
                "json",
                "jsonb",
                "xml",
            ],
        );

        assert_cell_value_row(
            &grid_controller,
            sheet_id,
            1,
            23,
            3,
            vec![
                "1",                                    // id
                "a",                                    // text
                "b",                                    // varchar
                "c",                                    // char
                "d",                                    // name
                "TRUE",                                 // bool
                "",                                     // bytea
                "1",                                    // int2
                "2",                                    // int4
                "3",                                    // int8
                "1.1",                                  // float4
                "2.2",                                  // float8
                "3.3",                                  // numeric
                "2024-05-08 19:49:07.236",              // timestamp
                "2024-05-08 19:49:07.236",              // timestamptz
                "2024-05-08",                           // date
                "19:49:07",                             // time
                "19:49:07",                             // timetz
                "",                                     // interval
                "4599689c-7048-47dc-abf7-f7e9ee636578", // uuid
                "{\"a\":\"b\"}",                        // json
                "{\"a\":\"b\"}",                        // jsonb
                "",                                     // xml
            ],
        );
    }

    // The following tests run too slowly to be included in the test suite:

    // #[test]    // fn imports_a_medium_parquet() {
    //     let mut grid_controller = GridController::test();
    //     let sheet_id = grid_controller.grid.sheets()[0].id;
    //     let pos = Pos { x: 0, y: 0 };
    //     let mut file = File::open(MEDIUM_PARQUET_FILE).unwrap();
    //     let metadata = std::fs::metadata(MEDIUM_PARQUET_FILE).expect("unable to read metadata");
    //     let mut buffer = vec![0; metadata.len() as usize];
    //     file.read_exact(&mut buffer).expect("buffer overflow");

    //     let _ = grid_controller.import_parquet(sheet_id, buffer, "lineitem.parquet", pos, None);

    //      print_table(
    //          &grid_controller,
    //          sheet_id,
    //          Rect::new_span(Pos { x: 8, y: 0 }, Pos { x: 15, y: 10 }),
    //      );

    //     expect_js_call_count("jsHashesRenderCells", 33026, true);
    // }

    #[test]
    fn should_import_with_title_header_only() {
        let file_name = "title_row.csv";
        let csv_file = read_test_csv_file(file_name);
        let mut gc = GridController::test();
        let sheet_id = gc.grid.sheets()[0].id;
        let pos = pos![A1];

        gc.import_csv(
            sheet_id,
            csv_file.as_slice().to_vec(),
            file_name,
            pos,
            None,
            Some(b','),
            Some(false),
        )
        .unwrap();

        print_first_sheet(&gc);

        let sheet = gc.sheet(sheet_id);
        assert_eq!(sheet.rendered_value(pos![A1]).unwrap(), "Sample report");
        assert_eq!(sheet.rendered_value(pos![A3]).unwrap(), "c1");
        assert_eq!(sheet.rendered_value(pos![B3]).unwrap(), " c2");
        assert_eq!(sheet.rendered_value(pos![C3]).unwrap(), " Sample column3");
    }

    #[test]
    fn should_import_with_title_header_and_empty_first_row() {
        let file_name = "title_row_empty_first.csv";
        let csv_file = read_test_csv_file(file_name);
        let mut gc = GridController::test();
        let sheet_id = gc.grid.sheets()[0].id;
<<<<<<< HEAD
        let pos = Pos { x: 2, y: 2 };
=======
        let pos = Pos { x: 1, y: 1 };
>>>>>>> 68303697

        gc.import_csv(
            sheet_id,
            csv_file.as_slice().to_vec(),
            file_name,
            pos,
            None,
            Some(b','),
            Some(false),
        )
        .unwrap();

        print_first_sheet(&gc);

<<<<<<< HEAD
        assert_cell_value_row(&gc, sheet_id, 2, 4, 4, vec!["Sample report ", "", ""]);
        assert_cell_value_row(&gc, sheet_id, 2, 4, 6, vec!["c1", " c2", " Sample column3"]);
        assert_cell_value_row(&gc, sheet_id, 2, 4, 9, vec!["7", "8", "9"]);
=======
        assert_cell_value_row(&gc, sheet_id, 1, 3, 1, vec!["Sample report ", "", ""]);
        assert_cell_value_row(&gc, sheet_id, 1, 3, 3, vec!["c1", " c2", " Sample column3"]);
        assert_cell_value_row(&gc, sheet_id, 1, 3, 6, vec!["7", "8", "9"]);
>>>>>>> 68303697
    }

    #[test]
    fn should_import_utf16_with_invalid_characters() {
        let file_name = "encoding_issue.csv";
        let csv_file = read_test_csv_file(file_name);

        let mut gc = GridController::test();
        let sheet_id = gc.grid.sheets()[0].id;
        let pos = Pos { x: 1, y: 1 };

        gc.import_csv(
            sheet_id,
            csv_file.as_slice().to_vec(),
            file_name,
            pos,
            None,
            Some(b','),
            None,
        )
        .unwrap();

        print_first_sheet(&gc);

        assert_cell_value_row(
            &gc,
            sheet_id,
            1,
            3,
            4,
            vec!["issue", " test", " value\u{feff}"],
        );
        assert_cell_value_row(
            &gc,
            sheet_id,
            1,
            3,
            5,
            vec!["0", "1", " Inv\u{feff}alid\u{feff}"],
        );
        assert_cell_value_row(&gc, sheet_id, 1, 3, 6, vec!["0", "2", " Valid"]);
    }

    // #[test]    // fn imports_a_large_parquet() {
    //     let mut grid_controller = GridController::test();
    //     let sheet_id = grid_controller.grid.sheets()[0].id;
    //     let pos = Pos { x: 0, y: 0 };
    //     let mut file = File::open(LARGE_PARQUET_FILE).unwrap();
    //     let metadata = std::fs::metadata(LARGE_PARQUET_FILE).expect("unable to read metadata");
    //     let mut buffer = vec![0; metadata.len() as usize];
    //     file.read(&mut buffer).expect("buffer overflow");

    //     let _ = grid_controller.import_parquet(sheet_id, buffer, "flights_1m.parquet", pos, None);

    //     print_table(
    //         &grid_controller,
    //         sheet_id,
    //         Rect::new_span(pos, Pos { x: 6, y: 10 }),
    //     );
    // }

    #[test]
    fn test_import_kaggle_csv() {
        let file_name = "kaggle_top_100_dataset.csv";
        let csv_file = read_test_csv_file(file_name);

        let mut gc = test_create_gc();
        let sheet_id = first_sheet_id(&gc);

        gc.import_csv(sheet_id, csv_file, file_name, pos![A1], None, None, None)
            .unwrap();
        assert_display_cell_value(&gc, sheet_id, 1, 2, "Dataset_Name");
        assert_display_cell_value(&gc, sheet_id, 1, 101, "Pima Indians Diabetes Database");
    }

    #[test]
    fn test_csv_special_chars() {
        let file_name = "test-special-character$.csv";
        let csv_file = read_test_csv_file(file_name);

        let mut gc = test_create_gc();
        let sheet_id = first_sheet_id(&gc);

        gc.import_csv(sheet_id, csv_file, file_name, pos![A1], None, None, None)
            .unwrap();
        assert_display_cell_value(&gc, sheet_id, 1, 1, "test_special_character_.csv");
        assert_cell_value_row(
            &gc,
            sheet_id,
            1,
            3,
            2,
            vec!["test-1", "$HERE!", "now--this!"],
        );
    }

    #[test]
    fn imports_a_parquet_with_multiple_batches() {
        let mut gc = GridController::test();
        let sheet_id = gc.grid.sheets()[0].id;
        let pos = pos![A1];
        let file_name = "luke-1027.parquet";
        let parquet_file: &str = "../quadratic-rust-shared/data/parquet/luke-1027.parquet";
        let file: Vec<u8> = std::fs::read(parquet_file).expect("Failed to read file");
        let _result = gc.import_parquet(
            sheet_id,
            file,
            file_name,
            pos,
            None,
            None::<fn(&str, u32, u32)>,
        );

        print_table_from_grid(
            &gc,
            sheet_id,
            Rect::new_span(Pos { x: 1, y: 2 }, Pos { x: 5, y: 7 }),
        );

        assert_display_cell_value(&gc, sheet_id, 1, 6, "82");
        assert_display_cell_value(&gc, sheet_id, 1, 1029, "8140");
    }
}<|MERGE_RESOLUTION|>--- conflicted
+++ resolved
@@ -504,11 +504,7 @@
         let csv_file = read_test_csv_file(file_name);
         let mut gc = GridController::test();
         let sheet_id = gc.grid.sheets()[0].id;
-<<<<<<< HEAD
-        let pos = Pos { x: 2, y: 2 };
-=======
         let pos = Pos { x: 1, y: 1 };
->>>>>>> 68303697
 
         gc.import_csv(
             sheet_id,
@@ -523,15 +519,9 @@
 
         print_first_sheet(&gc);
 
-<<<<<<< HEAD
-        assert_cell_value_row(&gc, sheet_id, 2, 4, 4, vec!["Sample report ", "", ""]);
-        assert_cell_value_row(&gc, sheet_id, 2, 4, 6, vec!["c1", " c2", " Sample column3"]);
-        assert_cell_value_row(&gc, sheet_id, 2, 4, 9, vec!["7", "8", "9"]);
-=======
         assert_cell_value_row(&gc, sheet_id, 1, 3, 1, vec!["Sample report ", "", ""]);
         assert_cell_value_row(&gc, sheet_id, 1, 3, 3, vec!["c1", " c2", " Sample column3"]);
         assert_cell_value_row(&gc, sheet_id, 1, 3, 6, vec!["7", "8", "9"]);
->>>>>>> 68303697
     }
 
     #[test]
@@ -561,7 +551,7 @@
             sheet_id,
             1,
             3,
-            4,
+            2,
             vec!["issue", " test", " value\u{feff}"],
         );
         assert_cell_value_row(
@@ -569,10 +559,10 @@
             sheet_id,
             1,
             3,
-            5,
+            3,
             vec!["0", "1", " Inv\u{feff}alid\u{feff}"],
         );
-        assert_cell_value_row(&gc, sheet_id, 1, 3, 6, vec!["0", "2", " Valid"]);
+        assert_cell_value_row(&gc, sheet_id, 1, 3, 4, vec!["0", "2", " Valid"]);
     }
 
     // #[test]    // fn imports_a_large_parquet() {
