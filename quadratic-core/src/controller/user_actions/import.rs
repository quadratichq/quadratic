--- conflicted
+++ resolved
@@ -220,9 +220,7 @@
     }
 
     #[test]
-<<<<<<< HEAD
-    #[parallel]
-=======
+    #[parallel]
     fn import_all_excel_functions() {
         let mut grid_controller = GridController::test_blank();
         let pos = Pos { x: 0, y: 0 };
@@ -263,7 +261,7 @@
     }
 
     #[test]
->>>>>>> f1e07026
+    #[parallel]
     fn imports_a_simple_parquet() {
         let mut grid_controller = GridController::test();
         let sheet_id = grid_controller.grid.sheets()[0].id;
