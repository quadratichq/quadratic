use anyhow::Result;

use crate::controller::active_transactions::transaction_name::TransactionName;
use crate::controller::GridController;
use crate::grid::SheetId;
use crate::Pos;

impl GridController {
    /// Imports a CSV file into the grid.
    ///
    /// Using `cursor` here also as a flag to denote import into new / existing file.
    pub fn import_csv(
        &mut self,
        sheet_id: SheetId,
        file: Vec<u8>,
        file_name: &str,
        insert_at: Pos,
        cursor: Option<String>,
        delimiter: Option<u8>,
    ) -> Result<()> {
        let ops = self.import_csv_operations(sheet_id, file, file_name, insert_at, delimiter)?;
        if cursor.is_some() {
            self.start_user_transaction(ops, cursor, TransactionName::Import);
        } else {
            self.server_apply_transaction(ops, Some(TransactionName::Import));
        }

        Ok(())
    }

    /// Imports an Excel file into the grid.
    ///
    /// Using `cursor` here also as a flag to denote import into new / existing file.
    pub fn import_excel(
        &mut self,
        file: Vec<u8>,
        file_name: &str,
        cursor: Option<String>,
    ) -> Result<()> {
        let ops = self.import_excel_operations(file, file_name)?;
        if cursor.is_some() {
            self.start_user_transaction(ops, cursor, TransactionName::Import);
        } else {
            self.server_apply_transaction(ops, Some(TransactionName::Import));
        }

        // Rerun all code cells after importing Excel file
        // This is required to run compute cells in order
        let code_rerun_ops = self.rerun_all_code_cells_operations();
        self.server_apply_transaction(code_rerun_ops, None);
        Ok(())
    }

    /// Imports a Parquet file into the grid.
    ///
    /// Using `cursor` here also as a flag to denote import into new / existing file.
    pub fn import_parquet(
        &mut self,
        sheet_id: SheetId,
        file: Vec<u8>,
        file_name: &str,
        insert_at: Pos,
        cursor: Option<String>,
    ) -> Result<()> {
        let ops = self.import_parquet_operations(sheet_id, file, file_name, insert_at)?;
        if cursor.is_some() {
            self.start_user_transaction(ops, cursor, TransactionName::Import);
        } else {
            self.server_apply_transaction(ops, Some(TransactionName::Import));
        }

        Ok(())
    }
}

#[cfg(test)]
pub(crate) mod tests {
    use super::*;
    use std::str::FromStr;

    use crate::{
        grid::{CodeCellLanguage, CodeCellValue},
        test_util::{
            assert_cell_value_row, assert_data_table_cell_value_row, print_data_table, print_table,
        },
        wasm_bindings::js::clear_js_calls,
        CellValue, Rect, RunError, RunErrorMsg, Span,
    };

    use bigdecimal::BigDecimal;
    use chrono::{NaiveDate, NaiveDateTime};
    use serial_test::{parallel, serial};

    use crate::wasm_bindings::js::expect_js_call_count;

    fn read_test_csv_file(file_name: &str) -> Vec<u8> {
        let path = format!("../quadratic-rust-shared/data/csv/{file_name}");
        std::fs::read(path).unwrap_or_else(|_| panic!("test csv file not found {}", file_name))
    }

    // const EXCEL_FILE: &str = "../quadratic-rust-shared/data/excel/temperature.xlsx";
    const EXCEL_FILE: &str = "../quadratic-rust-shared/data/excel/basic.xlsx";
    const EXCEL_FUNCTIONS_FILE: &str =
        "../quadratic-rust-shared/data/excel/all_excel_functions.xlsx";
    // const EXCEL_FILE: &str = "../quadratic-rust-shared/data/excel/financial_sample.xlsx";
    const PARQUET_FILE: &str = "../quadratic-rust-shared/data/parquet/all_supported_types.parquet";
    // const SIMPLE_PARQUET_FILE: &str = "../quadratic-rust-shared/data/parquet/simple.parquet";
    // const MEDIUM_PARQUET_FILE: &str = "../quadratic-rust-shared/data/parquet/lineitem.parquet";
    // const LARGE_PARQUET_FILE: &str =
    // "../quadratic-rust-shared/data/parquet/flights_1m.parquet";

    pub(crate) fn simple_csv() -> (GridController, SheetId, Pos, &'static str) {
        simple_csv_at(Pos { x: 0, y: 0 })
    }

<<<<<<< HEAD
        let _ = grid_controller.import_csv(
            sheet_id,
            scv_file.as_slice().to_vec(),
            "smallpop.csv",
            pos,
            None,
            Some(b','),
        );
=======
    pub(crate) fn simple_csv_at(pos: Pos) -> (GridController, SheetId, Pos, &'static str) {
        let csv_file = read_test_csv_file("simple.csv");
        let mut gc = GridController::test();
        let sheet_id = gc.grid.sheets()[0].id;
        let file_name = "simple.csv";
>>>>>>> 23593a0a

        gc.import_csv(sheet_id, csv_file.as_slice().to_vec(), file_name, pos, None)
            .unwrap();

        let sheet = gc.sheet_mut(sheet_id);
        let data_table_pos = sheet.first_data_table_within(pos).unwrap();
        let data_table = sheet.data_table_mut(data_table_pos).unwrap();
        data_table.apply_first_row_as_header();

        (gc, sheet_id, pos, file_name)
    }

    #[track_caller]
    pub(crate) fn assert_simple_csv<'a>(
        gc: &'a GridController,
        sheet_id: SheetId,
        pos: Pos,
        file_name: &'a str,
    ) -> (&'a GridController, SheetId, Pos, &'a str) {
        // data table should be at `pos`
        assert_eq!(
            gc.sheet(sheet_id).first_data_table_within(pos).unwrap(),
            pos
        );

        let first_row = vec!["city", "region", "country", "population"];
        assert_data_table_cell_value_row(gc, sheet_id, 0, 3, 0, first_row);

        let last_row = vec!["Concord", "NH", "United States", "42605"];
        assert_data_table_cell_value_row(gc, sheet_id, 0, 3, 10, last_row);

        (gc, sheet_id, pos, file_name)
    }

    #[test]
    #[parallel]
    fn imports_a_simple_csv() {
        let (gc, sheet_id, pos, file_name) = simple_csv();

        assert_simple_csv(&gc, sheet_id, pos, file_name);
    }

    #[test]
    #[parallel]
    fn errors_on_an_empty_csv() {
        let mut grid_controller = GridController::test();
        let sheet_id = grid_controller.grid.sheets()[0].id;
        let pos = Pos { x: 0, y: 0 };

        let result = grid_controller.import_csv(
            sheet_id,
            "".as_bytes().to_vec(),
            "smallpop.csv",
            pos,
            None,
            Some(b','),
        );
        assert!(result.is_err());
    }

    #[test]
    #[serial]
    fn import_large_csv() {
        clear_js_calls();
        let mut gc = GridController::test();
        let mut csv = String::new();

        for _ in 0..10000 {
            for x in 0..10 {
                csv.push_str(&format!("{},", x));
            }
            csv.push_str("done,\n");
        }

        gc.import_csv(
            gc.grid.sheets()[0].id,
            csv.as_bytes().to_vec(),
            "large.csv",
            Pos { x: 0, y: 0 },
            None,
<<<<<<< HEAD
            Some(b','),
        );
        assert!(result.is_ok());
=======
        )
        .unwrap();

>>>>>>> 23593a0a
        expect_js_call_count("jsImportProgress", 1, true);
    }

    #[test]
    #[parallel]
    fn import_problematic_line() {
        let mut gc = GridController::test();
        let csv = "980E92207901934";
        let ops = gc
            .import_csv_operations(
                gc.grid.sheets()[0].id,
                csv.as_bytes().to_vec(),
                "bad line",
                Pos { x: 0, y: 0 },
                Some(b','),
            )
            .unwrap();
        let op = &ops[0];
        serde_json::to_string(op).unwrap();
    }

    #[test]
    #[parallel]
    fn imports_a_simple_excel_file() {
        let mut gc = GridController::new_blank();
        let file: Vec<u8> = std::fs::read(EXCEL_FILE).expect("Failed to read file");
        let _ = gc.import_excel(file, "basic.xlsx", None);
        let sheet_id = gc.grid.sheets()[0].id;

        assert_cell_value_row(
            &gc,
            sheet_id,
            1,
            11,
            1,
            vec![
                "Empty",
                "String",
                "DateTimeIso",
                "DurationIso",
                "Float",
                "DateTime",
                "Int",
                "Error",
                "Bool",
                "Bold",
                "Red",
            ],
        );

        let sheet = gc.sheet(sheet_id);
        assert_eq!(
            sheet.cell_value((2, 2).into()).unwrap(),
            CellValue::Text("Hello".into())
        );
        assert_eq!(
            sheet.cell_value((3, 2).into()).unwrap(),
            CellValue::Date(NaiveDate::parse_from_str("2016-10-20", "%Y-%m-%d").unwrap())
        );
        assert_eq!(
            sheet.cell_value((5, 2).into()).unwrap(),
            CellValue::Number(BigDecimal::from_str("1.1").unwrap())
        );
        assert_eq!(
            sheet.cell_value((6, 2).into()).unwrap(),
            CellValue::DateTime(
                NaiveDateTime::parse_from_str("2024-01-01 13:00", "%Y-%m-%d %H:%M").unwrap()
            )
        );
        assert_eq!(
            sheet.cell_value((7, 2).into()).unwrap(),
            CellValue::Number(BigDecimal::from_str("1").unwrap())
        );
        assert_eq!(
            sheet.cell_value((8, 2).into()).unwrap(),
            CellValue::Code(CodeCellValue {
                language: CodeCellLanguage::Formula,
                code: "0/0".to_string()
            })
        );
        assert_eq!(
            sheet.display_value((8, 2).into()).unwrap(),
            CellValue::Error(Box::new(RunError {
                msg: RunErrorMsg::DivideByZero,
                span: Some(Span { start: 0, end: 3 })
            }))
        );
        assert_eq!(
            sheet.cell_value((9, 2).into()).unwrap(),
            CellValue::Logical(true)
        );
        assert_eq!(
            sheet.cell_value((10, 2).into()).unwrap(),
            CellValue::Text("Hello Bold".into())
        );
        assert_eq!(
            sheet.cell_value((11, 2).into()).unwrap(),
            CellValue::Text("Hello Red".into())
        );

        // doesn't appear to import the bold or red formatting yet
        // assert_eq!(
        //     sheet.format_cell(9, 2, false),
        //     Format {
        //         bold: Some(true),
        //         ..Default::default()
        //     }
        // );
        // assert_eq!(
        //     sheet.format_cell(10, 2, false),
        //     Format {
        //         text_color: Some("red".to_string()),
        //         ..Default::default()
        //     }
        // );
    }

    #[test]
    #[parallel]
    fn import_all_excel_functions() {
        let mut grid_controller = GridController::new_blank();
        let pos = pos![A1];
        let file: Vec<u8> = std::fs::read(EXCEL_FUNCTIONS_FILE).expect("Failed to read file");
        let _ = grid_controller.import_excel(file, "all_excel_functions.xlsx", None);
        let sheet_id = grid_controller.grid.sheets()[0].id;

        print_table(
            &grid_controller,
            sheet_id,
            Rect::new_span(pos, Pos { x: 10, y: 10 }),
        );

        let sheet = grid_controller.grid.try_sheet(sheet_id).unwrap();
        let (y_start, y_end) = sheet.column_bounds(1, true).unwrap();
        assert_eq!(y_start, 1);
        assert_eq!(y_end, 512);
        for y in y_start..=y_end {
            let pos = Pos { x: 1, y };
            // all cells should be formula code cells
            let code_cell = sheet.cell_value(pos).unwrap();
            match &code_cell {
                CellValue::Code(code_cell_value) => {
                    assert_eq!(code_cell_value.language, CodeCellLanguage::Formula);
                }
                _ => panic!("expected code cell"),
            }

            // all code cells should have valid function names,
            // valid functions may not be implemented yet
            let code_run = sheet.data_table(pos).unwrap().code_run().unwrap();
            if let Some(error) = &code_run.error {
                if error.msg == RunErrorMsg::BadFunctionName {
                    panic!("expected valid function name")
                }
            }
        }
    }

    #[test]
    #[parallel]
    fn imports_a_simple_parquet() {
        let mut grid_controller = GridController::test();
        let sheet_id = grid_controller.grid.sheets()[0].id;
        let pos = pos![A1];
        let file_name = "alltypes_plain.parquet";
        let file: Vec<u8> = std::fs::read(PARQUET_FILE).expect("Failed to read file");
        let _result = grid_controller.import_parquet(sheet_id, file, file_name, pos, None);

        assert_data_table_cell_value_row(
            &grid_controller,
            sheet_id,
            1,
            23,
            1,
            vec![
                "id",
                "text",
                "varchar",
                "char",
                "name",
                "bool",
                "bytea",
                "int2",
                "int4",
                "int8",
                "float4",
                "float8",
                "numeric",
                "timestamp",
                "timestamptz",
                "date",
                "time",
                "timetz",
                "interval",
                "uuid",
                "json",
                "jsonb",
                "xml",
            ],
        );

        assert_cell_value_row(
            &grid_controller,
            sheet_id,
            1,
            23,
            2,
            vec![
                "1",                                    // id
                "a",                                    // text
                "b",                                    // varchar
                "c",                                    // char
                "d",                                    // name
                "TRUE",                                 // bool
                "",                                     // bytea
                "1",                                    // int2
                "2",                                    // int4
                "3",                                    // int8
                "1.1",                                  // float4
                "2.2",                                  // float8
                "3.3",                                  // numeric
                "2024-05-08 19:49:07.236",              // timestamp
                "2024-05-08 19:49:07.236",              // timestamptz
                "2024-05-08",                           // date
                "19:49:07",                             // time
                "19:49:07",                             // timetz
                "",                                     // interval
                "4599689c-7048-47dc-abf7-f7e9ee636578", // uuid
                "{\"a\":\"b\"}",                        // json
                "{\"a\":\"b\"}",                        // jsonb
                "",                                     // xml
            ],
        );
    }

    // The following tests run too slowly to be included in the test suite:

    // #[test]#[parallel]
    // fn imports_a_medium_parquet() {
    //     let mut grid_controller = GridController::test();
    //     let sheet_id = grid_controller.grid.sheets()[0].id;
    //     let pos = Pos { x: 0, y: 0 };
    //     let mut file = File::open(MEDIUM_PARQUET_FILE).unwrap();
    //     let metadata = std::fs::metadata(MEDIUM_PARQUET_FILE).expect("unable to read metadata");
    //     let mut buffer = vec![0; metadata.len() as usize];
    //     file.read_exact(&mut buffer).expect("buffer overflow");

    //     let _ = grid_controller.import_parquet(sheet_id, buffer, "lineitem.parquet", pos, None);

    //      print_table(
    //          &grid_controller,
    //          sheet_id,
    //          Rect::new_span(Pos { x: 8, y: 0 }, Pos { x: 15, y: 10 }),
    //      );

    //     expect_js_call_count("jsRenderCellSheets", 33026, true);
    // }

    #[test]
    #[parallel]
    fn should_import_with_title_header_only() {
        let file_name = "title_row.csv";
        let csv_file = read_test_csv_file(file_name);
        let mut gc = GridController::test();
        let sheet_id = gc.grid.sheets()[0].id;
        let pos = Pos { x: 0, y: 0 };

<<<<<<< HEAD
        gc.import_csv(
            sheet_id,
            scv_file.as_slice().to_vec(),
            "test.csv",
            pos,
            None,
            Some(b','),
        )
        .expect("import_csv");
=======
        gc.import_csv(sheet_id, csv_file.as_slice().to_vec(), file_name, pos, None)
            .unwrap();
>>>>>>> 23593a0a

        print_data_table(&gc, sheet_id, Rect::new_span(pos, Pos { x: 3, y: 4 }));

        assert_data_table_cell_value_row(&gc, sheet_id, 0, 2, 0, vec!["Sample report ", "", ""]);
        assert_data_table_cell_value_row(
            &gc,
            sheet_id,
            0,
            2,
            2,
            vec!["c1", " c2", " Sample column3"],
        );
        assert_data_table_cell_value_row(&gc, sheet_id, 0, 2, 5, vec!["7", "8", "9"]);
    }

    #[test]
    #[parallel]
    fn should_import_with_title_header_and_empty_first_row() {
        let file_name = "title_row_empty_first.csv";
        let csv_file = read_test_csv_file(file_name);
        let mut gc = GridController::test();
        let sheet_id = gc.grid.sheets()[0].id;
        let pos = Pos { x: 0, y: 0 };

<<<<<<< HEAD
        gc.import_csv(
            sheet_id,
            scv_file.as_slice().to_vec(),
            "test.csv",
            pos,
            None,
            Some(b','),
        )
        .expect("import_csv");
=======
        gc.import_csv(sheet_id, csv_file.as_slice().to_vec(), file_name, pos, None)
            .unwrap();
>>>>>>> 23593a0a

        print_data_table(&gc, sheet_id, Rect::new_span(pos, Pos { x: 3, y: 4 }));

        assert_data_table_cell_value_row(&gc, sheet_id, 0, 2, 0, vec!["Sample report ", "", ""]);
        assert_data_table_cell_value_row(
            &gc,
            sheet_id,
            0,
            2,
            2,
            vec!["c1", " c2", " Sample column3"],
        );
        assert_data_table_cell_value_row(&gc, sheet_id, 0, 2, 5, vec!["7", "8", "9"]);
    }

    #[test]
    #[parallel]
    fn should_import_utf16_with_invalid_characters() {
        let file_name = "encoding_issue.csv";
        let csv_file = read_test_csv_file(file_name);

        let mut gc = GridController::test();
        let sheet_id = gc.grid.sheets()[0].id;
        let pos = Pos { x: 0, y: 0 };

<<<<<<< HEAD
        gc.import_csv(
            sheet_id,
            scv_file.as_slice().to_vec(),
            "test.csv",
            pos,
            None,
            Some(b','),
        )
        .expect("import_csv");
=======
        gc.import_csv(sheet_id, csv_file.as_slice().to_vec(), file_name, pos, None)
            .unwrap();
>>>>>>> 23593a0a

        print_table(&gc, sheet_id, Rect::new_span(pos, Pos { x: 2, y: 3 }));

        assert_data_table_cell_value_row(&gc, sheet_id, 0, 2, 0, vec!["issue", " test", " value"]);
        assert_data_table_cell_value_row(&gc, sheet_id, 0, 2, 1, vec!["0", " 1", " Invalid"]);
        assert_data_table_cell_value_row(&gc, sheet_id, 0, 2, 2, vec!["0", " 2", " Valid"]);
    }

    // #[test]#[parallel]
    // fn imports_a_large_parquet() {
    //     let mut grid_controller = GridController::test();
    //     let sheet_id = grid_controller.grid.sheets()[0].id;
    //     let pos = Pos { x: 0, y: 0 };
    //     let mut file = File::open(LARGE_PARQUET_FILE).unwrap();
    //     let metadata = std::fs::metadata(LARGE_PARQUET_FILE).expect("unable to read metadata");
    //     let mut buffer = vec![0; metadata.len() as usize];
    //     file.read(&mut buffer).expect("buffer overflow");

    //     let _ = grid_controller.import_parquet(sheet_id, buffer, "flights_1m.parquet", pos, None);

    //     print_table(
    //         &grid_controller,
    //         sheet_id,
    //         Rect::new_span(pos, Pos { x: 6, y: 10 }),
    //     );
    // }
}<|MERGE_RESOLUTION|>--- conflicted
+++ resolved
@@ -113,25 +113,21 @@
         simple_csv_at(Pos { x: 0, y: 0 })
     }
 
-<<<<<<< HEAD
-        let _ = grid_controller.import_csv(
-            sheet_id,
-            scv_file.as_slice().to_vec(),
-            "smallpop.csv",
-            pos,
-            None,
-            Some(b','),
-        );
-=======
     pub(crate) fn simple_csv_at(pos: Pos) -> (GridController, SheetId, Pos, &'static str) {
         let csv_file = read_test_csv_file("simple.csv");
         let mut gc = GridController::test();
         let sheet_id = gc.grid.sheets()[0].id;
         let file_name = "simple.csv";
->>>>>>> 23593a0a
-
-        gc.import_csv(sheet_id, csv_file.as_slice().to_vec(), file_name, pos, None)
-            .unwrap();
+
+        gc.import_csv(
+            sheet_id,
+            csv_file.as_slice().to_vec(),
+            file_name,
+            pos,
+            None,
+            Some(b','),
+        )
+        .unwrap();
 
         let sheet = gc.sheet_mut(sheet_id);
         let data_table_pos = sheet.first_data_table_within(pos).unwrap();
@@ -209,15 +205,10 @@
             "large.csv",
             Pos { x: 0, y: 0 },
             None,
-<<<<<<< HEAD
             Some(b','),
-        );
-        assert!(result.is_ok());
-=======
         )
         .unwrap();
 
->>>>>>> 23593a0a
         expect_js_call_count("jsImportProgress", 1, true);
     }
 
@@ -485,20 +476,15 @@
         let sheet_id = gc.grid.sheets()[0].id;
         let pos = Pos { x: 0, y: 0 };
 
-<<<<<<< HEAD
         gc.import_csv(
             sheet_id,
-            scv_file.as_slice().to_vec(),
-            "test.csv",
+            csv_file.as_slice().to_vec(),
+            file_name,
             pos,
             None,
             Some(b','),
         )
-        .expect("import_csv");
-=======
-        gc.import_csv(sheet_id, csv_file.as_slice().to_vec(), file_name, pos, None)
-            .unwrap();
->>>>>>> 23593a0a
+        .unwrap();
 
         print_data_table(&gc, sheet_id, Rect::new_span(pos, Pos { x: 3, y: 4 }));
 
@@ -523,20 +509,15 @@
         let sheet_id = gc.grid.sheets()[0].id;
         let pos = Pos { x: 0, y: 0 };
 
-<<<<<<< HEAD
         gc.import_csv(
             sheet_id,
-            scv_file.as_slice().to_vec(),
-            "test.csv",
+            csv_file.as_slice().to_vec(),
+            file_name,
             pos,
             None,
             Some(b','),
         )
-        .expect("import_csv");
-=======
-        gc.import_csv(sheet_id, csv_file.as_slice().to_vec(), file_name, pos, None)
-            .unwrap();
->>>>>>> 23593a0a
+        .unwrap();
 
         print_data_table(&gc, sheet_id, Rect::new_span(pos, Pos { x: 3, y: 4 }));
 
@@ -562,20 +543,15 @@
         let sheet_id = gc.grid.sheets()[0].id;
         let pos = Pos { x: 0, y: 0 };
 
-<<<<<<< HEAD
         gc.import_csv(
             sheet_id,
-            scv_file.as_slice().to_vec(),
-            "test.csv",
+            csv_file.as_slice().to_vec(),
+            file_name,
             pos,
             None,
             Some(b','),
         )
-        .expect("import_csv");
-=======
-        gc.import_csv(sheet_id, csv_file.as_slice().to_vec(), file_name, pos, None)
-            .unwrap();
->>>>>>> 23593a0a
+        .unwrap();
 
         print_table(&gc, sheet_id, Rect::new_span(pos, Pos { x: 2, y: 3 }));
 
