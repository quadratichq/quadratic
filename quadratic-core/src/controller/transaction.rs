use anyhow::{Result, bail};
use prost::Message;
use quadratic_rust_shared::protobuf::quadratic::transaction::ReceiveTransaction;
use serde::de::DeserializeOwned;
use serde::{Deserialize, Serialize};
use uuid::Uuid;

use super::GridController;
use super::active_transactions::pending_transaction::PendingTransaction;
use super::execution::TransactionSource;
use super::operations::operation::Operation;
use crate::compression::{
    CompressionFormat, SerializationFormat, add_header, decompress_and_deserialize, deserialize,
    remove_header, serialize, serialize_and_compress,
};

pub static HEADER_SERIALIZATION_FORMAT: SerializationFormat = SerializationFormat::Bincode;

#[derive(Serialize, Deserialize, Debug, Clone)]
pub struct TransactionHeader {
    pub version: String,
}

impl Default for TransactionHeader {
    fn default() -> Self {
        Self::new()
    }
}

impl TransactionHeader {
    pub fn new() -> Self {
        Self {
            version: TransactionVersion::current().header.version,
        }
    }

    pub fn new_serialized() -> Result<Vec<u8>> {
        let transaction_header = TransactionHeader::new();
        serialize(&HEADER_SERIALIZATION_FORMAT, transaction_header)
    }

    pub fn parse(header: &[u8]) -> Result<TransactionHeader> {
        deserialize::<TransactionHeader>(&HEADER_SERIALIZATION_FORMAT, header)
    }

    pub fn parse_version(header: &[u8]) -> Result<String> {
        let transaction_version = Self::parse(header)?;
        Ok(transaction_version.version)
    }
}

impl From<&str> for TransactionHeader {
    fn from(version: &str) -> Self {
        Self {
            version: version.into(),
        }
    }
}

<<<<<<< HEAD
=======
impl From<TransactionHeader> for TransactionVersion {
    fn from(header: TransactionHeader) -> Self {
        match header.version.as_str() {
            "1.0" => TransactionVersion::v1(),
            "2.0" => TransactionVersion::v2(),
            _ => TransactionVersion::current(),
        }
    }
}

>>>>>>> 393a6c30
#[derive(Serialize, Deserialize, Debug, Clone)]
pub struct TransactionVersion {
    pub header: TransactionHeader,
    pub serialized_format: SerializationFormat,
    pub compression_format: CompressionFormat,
}

impl TransactionVersion {
    pub fn current() -> Self {
        Self::v2()
    }

    pub fn v1() -> Self {
        Self {
            header: TransactionHeader::from("1.0"),
            serialized_format: SerializationFormat::Json,
            compression_format: CompressionFormat::Zlib,
        }
    }

    pub fn v2() -> Self {
        Self {
            header: TransactionHeader::from("2.0"),
            serialized_format: SerializationFormat::Json,
            compression_format: CompressionFormat::Zlib,
        }
    }
}

// Transaction created by client
#[derive(Serialize, Deserialize, Debug, Default, Clone, PartialEq)]
pub struct Transaction {
    pub id: Uuid,
    pub sequence_num: Option<u64>,
    pub operations: Vec<Operation>,
    pub cursor: Option<String>,
}

impl Transaction {
    pub fn to_undo_transaction(
        &self,
        transaction_type: TransactionSource,
        cursor: Option<String>,
    ) -> PendingTransaction {
        PendingTransaction {
            id: self.id,
            cursor,
            cursor_undo_redo: self.cursor.clone(),
            source: transaction_type,
            operations: self.operations.clone().into(),
            ..Default::default()
        }
    }

    /// Serializes and compresses the transaction's operations, adding a header with the version
    pub fn add_header(operations: Vec<u8>) -> Result<Vec<u8>> {
        let header = TransactionHeader::new_serialized()?;
        add_header(header, operations)
    }

    pub fn process_incoming(operations: &[u8]) -> Result<TransactionServer> {
        let (header, data) = remove_header(operations)?;
        let version = TransactionHeader::parse(header)?.version;

        match version.as_str() {
            "1.0" => decompress_and_deserialize::<TransactionServer>(
                &TransactionVersion::v1().serialized_format,
                &TransactionVersion::v1().compression_format,
                data,
            ),
            "2.0" => {
                let decoded: ReceiveTransaction =
                    Message::decode(data).map_err(|e| anyhow::anyhow!(e))?;

                Ok(TransactionServer {
                    id: Uuid::parse_str(&decoded.id)?,
                    file_id: Uuid::parse_str(&decoded.file_id)?,
                    operations: decoded.operations,
                    sequence_num: decoded.sequence_num,
                })
            }
            _ => bail!("Invalid transaction version: {version}"),
        }
    }

    /// Serializes and compresses the transaction's operations, adding a header with the version
    pub fn serialize_and_compress<T: Serialize>(operations: T) -> Result<Vec<u8>> {
        let header = TransactionHeader::new_serialized()?;
        let compressed = serialize_and_compress::<T>(
            &TransactionVersion::current().serialized_format,
            &TransactionVersion::current().compression_format,
            operations,
        )?;

        add_header(header, compressed)
    }

    /// Decompress and deserialize the transaction's operations, removing the
    /// version header.
    pub fn decompress_and_deserialize<T: DeserializeOwned>(operations: &[u8]) -> Result<T> {
        let (header, data) = remove_header(operations)?;

        // We're currently not doing anything with the transaction version, but will in
        // the future as we use different serialization and compression methods and/or
        // different operation types.
<<<<<<< HEAD
        let _version = deserialize::<TransactionHeader>(&HEADER_SERIALIZATION_FORMAT, header)?;

        decompress_and_deserialize::<T>(
            &TransactionVersion::current().serialized_format,
            &TransactionVersion::current().compression_format,
=======
        let header = deserialize::<TransactionHeader>(&HEADER_SERIALIZATION_FORMAT, header)?;
        let version = TransactionVersion::from(header);

        decompress_and_deserialize::<T>(
            &version.serialized_format,
            &version.compression_format,
>>>>>>> 393a6c30
            data,
        )
    }
}

// Transaction received from Server
#[derive(Serialize, Deserialize, Debug, PartialEq, Clone)]
pub struct TransactionServer {
    pub id: Uuid,
    pub file_id: Uuid,
    pub operations: Vec<u8>,
    pub sequence_num: u64,
}

// From doesn't work since we don't have file_id
#[allow(clippy::from_over_into)]
impl TryInto<Transaction> for TransactionServer {
    type Error = anyhow::Error;

    fn try_into(self) -> Result<Transaction> {
        let operations = Transaction::decompress_and_deserialize(&self.operations)?;

        Ok(Transaction {
            id: self.id,
            sequence_num: Some(self.sequence_num),
            operations,
            cursor: None,
        })
    }
}

impl GridController {
    /// Marks a transaction as sent by the multiplayer.ts server
    pub fn mark_transaction_sent(&mut self, transaction_id: Uuid) {
        self.transactions.mark_transaction_sent(transaction_id);
    }
}

#[cfg(test)]
mod tests {

    use crate::{
        RunLengthEncoding,
        grid::{SheetId, sheet::borders::borders_old::BorderStyleCellUpdate},
        selection::OldSelection,
    };

    use super::*;

    #[test]
    fn serialize_and_compress_borders_selection() {
        let operations = vec![Operation::SetBordersSelection {
            selection: OldSelection::new_sheet_pos(1, 1, SheetId::TEST),
            borders: RunLengthEncoding::repeat(BorderStyleCellUpdate::clear(false), 1),
        }];

        let compressed = Transaction::serialize_and_compress(operations.clone()).unwrap();
        let decompressed =
            Transaction::decompress_and_deserialize::<Vec<Operation>>(&compressed).unwrap();
        assert_eq!(operations, decompressed);
    }
}<|MERGE_RESOLUTION|>--- conflicted
+++ resolved
@@ -57,8 +57,6 @@
     }
 }
 
-<<<<<<< HEAD
-=======
 impl From<TransactionHeader> for TransactionVersion {
     fn from(header: TransactionHeader) -> Self {
         match header.version.as_str() {
@@ -69,7 +67,6 @@
     }
 }
 
->>>>>>> 393a6c30
 #[derive(Serialize, Deserialize, Debug, Clone)]
 pub struct TransactionVersion {
     pub header: TransactionHeader,
@@ -175,20 +172,12 @@
         // We're currently not doing anything with the transaction version, but will in
         // the future as we use different serialization and compression methods and/or
         // different operation types.
-<<<<<<< HEAD
-        let _version = deserialize::<TransactionHeader>(&HEADER_SERIALIZATION_FORMAT, header)?;
-
-        decompress_and_deserialize::<T>(
-            &TransactionVersion::current().serialized_format,
-            &TransactionVersion::current().compression_format,
-=======
         let header = deserialize::<TransactionHeader>(&HEADER_SERIALIZATION_FORMAT, header)?;
         let version = TransactionVersion::from(header);
 
         decompress_and_deserialize::<T>(
             &version.serialized_format,
             &version.compression_format,
->>>>>>> 393a6c30
             data,
         )
     }
