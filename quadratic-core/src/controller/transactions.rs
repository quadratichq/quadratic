use crate::{grid::*, Array, CellValue, Pos, Rect};
use serde::{Deserialize, Serialize};

use super::{formatting::CellFmtArray, GridController};

impl GridController {
    pub fn transact_forward(&mut self, transaction: Transaction) -> TransactionSummary {
        let (reverse_transaction, summary) = self.transact(transaction);
        self.redo_stack.clear();
        self.undo_stack.push(reverse_transaction);
        summary
    }
    pub fn has_undo(&self) -> bool {
        !self.undo_stack.is_empty()
    }
    pub fn has_redo(&self) -> bool {
        !self.redo_stack.is_empty()
    }
    pub fn undo(&mut self, cursor: Option<String>) -> Option<TransactionSummary> {
        let transaction = self.undo_stack.pop()?;
        let cursor_old = transaction.cursor.clone();
        let (mut reverse_transaction, mut summary) = self.transact(transaction);
        reverse_transaction.cursor = cursor;
        self.redo_stack.push(reverse_transaction);
        summary.cursor = cursor_old;
        Some(summary)
    }
    pub fn redo(&mut self, cursor: Option<String>) -> Option<TransactionSummary> {
        let transaction = self.redo_stack.pop()?;
        let cursor_old = transaction.cursor.clone();
        let (mut reverse_transaction, mut summary) = self.transact(transaction);
        reverse_transaction.cursor = cursor;
        self.undo_stack.push(reverse_transaction);
        summary.cursor = cursor_old;
        Some(summary)
    }

    pub fn transact(&mut self, transaction: Transaction) -> (Transaction, TransactionSummary) {
        let mut rev_ops = vec![];
        let mut sheets_with_changed_bounds = vec![];
        let mut summary = TransactionSummary::default();
        for op in transaction.ops {
            if let Some(new_dirty_sheet) = op.sheet_with_changed_bounds() {
                if !sheets_with_changed_bounds.contains(&new_dirty_sheet) {
                    sheets_with_changed_bounds.push(new_dirty_sheet)
                }
            }
            match op {
                Operation::SetCellValues { region, values } => {
                    summary
                        .cell_regions_modified
                        .extend(self.grid.region_rects(&region));

                    let sheet = self.grid.sheet_mut_from_id(region.sheet);

                    let Some(size) = region.size() else { continue };
                    let old_values = region
                        .iter()
                        .zip(values.into_cell_values_vec())
                        .map(|(cell_ref, value)| {
                            let pos = sheet.cell_ref_to_pos(cell_ref)?;
                            let response = sheet.set_cell_value(pos, value)?;
                            Some(response.old_value)
                        })
                        .map(|old_value| old_value.unwrap_or(CellValue::Blank))
                        .collect();
                    let old_values = Array::new_row_major(size, old_values)
                        .expect("error constructing array of old values for SetCells operation");
                    rev_ops.push(Operation::SetCellValues {
                        region,
                        values: old_values,
                    });
                }

                Operation::SetCellFormats { region, attr } => {
                    match attr {
                        CellFmtArray::FillColor(_) => {
                            summary.fill_sheets_modified.push(region.sheet);
                        }
                        _ => {
                            summary
                                .cell_regions_modified
                                .extend(self.grid.region_rects(&region));
                        }
                    }
                    let old_attr = match attr {
                        CellFmtArray::Align(align) => CellFmtArray::Align(
                            self.set_cell_formats_for_type::<CellAlign>(&region, align),
                        ),
                        CellFmtArray::Wrap(wrap) => CellFmtArray::Wrap(
                            self.set_cell_formats_for_type::<CellWrap>(&region, wrap),
                        ),
                        CellFmtArray::NumericFormat(num_fmt) => CellFmtArray::NumericFormat(
                            self.set_cell_formats_for_type::<NumericFormat>(&region, num_fmt),
                        ),
                        CellFmtArray::NumericDecimals(num_decimals) => {
                            CellFmtArray::NumericDecimals(
                                self.set_cell_formats_for_type::<NumericDecimals>(
                                    &region,
                                    num_decimals,
                                ),
                            )
                        }
                        CellFmtArray::Bold(bold) => CellFmtArray::Bold(
                            self.set_cell_formats_for_type::<Bold>(&region, bold),
                        ),
                        CellFmtArray::Italic(italic) => CellFmtArray::Italic(
                            self.set_cell_formats_for_type::<Italic>(&region, italic),
                        ),
                        CellFmtArray::TextColor(text_color) => CellFmtArray::TextColor(
                            self.set_cell_formats_for_type::<TextColor>(&region, text_color),
                        ),
                        CellFmtArray::FillColor(fill_color) => CellFmtArray::FillColor(
                            self.set_cell_formats_for_type::<FillColor>(&region, fill_color),
                        ),
                    };
                    rev_ops.push(Operation::SetCellFormats {
                        region,
                        attr: old_attr,
                    })
                }

                Operation::AddSheet { sheet } => {
                    // todo: need to handle the case where sheet.order overlaps another sheet order
                    // this may happen after (1) delete a sheet; (2) MP update w/an added sheet; and (3) undo the deleted sheet

                    let sheet_id = sheet.id.clone();
                    self.grid
                        .add_sheet(Some(sheet))
                        .expect("duplicate sheet name");
                    summary.sheet_list_modified = true;
                    rev_ops.push(Operation::DeleteSheet { sheet_id });
                }
                Operation::DeleteSheet { sheet_id } => {
                    let deleted_sheet = self.grid.remove_sheet(sheet_id);
                    if let Some(sheet) = deleted_sheet {
                        summary.sheet_list_modified = true;
                        rev_ops.push(Operation::AddSheet { sheet });
                    }
                }

                Operation::ReorderSheet { target, order } => {
                    let sheet = self.grid.sheet_from_id(target);
                    let original_order = sheet.order.clone();
                    self.grid.move_sheet(target, order);
                    rev_ops.push(Operation::ReorderSheet {
                        target,
                        order: original_order,
                    });
                }

                Operation::SetSheetName { sheet_id, name } => {
                    let sheet = self.grid.sheet_mut_from_id(sheet_id);
                    let old_name = sheet.name.clone();
                    sheet.name = name;
                    rev_ops.push(Operation::SetSheetName {
                        sheet_id,
                        name: old_name,
                    });
                    summary.sheet_list_modified = true;
                }

                Operation::SetSheetColor { sheet_id, color } => {
                    let sheet = self.grid.sheet_mut_from_id(sheet_id);
                    let old_color = sheet.color.clone();
                    sheet.color = color;
                    rev_ops.push(Operation::SetSheetColor {
                        sheet_id,
                        color: old_color,
                    });
                    summary.sheet_list_modified = true;
                }

<<<<<<< HEAD
                Operation::ResizeColumn {
                    sheet_id,
                    column,
                    new_size,
                } => {
                    let old_size = self.resize_column_internal(sheet_id, column, new_size);
                    rev_ops.push(Operation::ResizeColumn {
                        sheet_id,
                        column,
                        new_size: old_size,
                    });
                }
                Operation::ResizeRow {
                    sheet_id,
                    row,
                    new_size,
                } => {
                    let old_size = self.resize_row_internal(sheet_id, row, new_size);
                    rev_ops.push(Operation::ResizeRow {
                        sheet_id,
                        row,
                        new_size: old_size,
                    });
=======
                Operation::SetColumnWidth {
                    sheet_id,
                    column_id,
                    width,
                } => {
                    let sheet = self.grid.sheet_mut_from_id(sheet_id);
                    if let Some(x) = sheet.get_column_index(column_id) {
                        let old_width = sheet.set_column_width(x, width);
                        rev_ops.push(Operation::SetColumnWidth {
                            sheet_id,
                            column_id,
                            width: old_width,
                        })
                    }
                }
                Operation::SetRowHeight {
                    sheet_id,
                    row_id,
                    height,
                } => {
                    let sheet = self.grid.sheet_mut_from_id(sheet_id);
                    if let Some(y) = sheet.get_row_index(row_id) {
                        let old_height = sheet.set_row_height(y, height);
                        rev_ops.push(Operation::SetRowHeight {
                            sheet_id,
                            row_id,
                            height: old_height,
                        })
                    }
>>>>>>> 23f4ea4e
                }
            }
        }
        for dirty_sheet in sheets_with_changed_bounds {
            self.grid
                .sheet_mut_from_id(dirty_sheet)
                .recalculate_bounds();
        }
        rev_ops.reverse();

        let reverse_transaction = Transaction {
            ops: rev_ops,
            cursor: transaction.cursor,
        };

        (reverse_transaction, summary)
    }
}

#[derive(Serialize, Deserialize, Debug, Clone)]
pub struct Transaction {
    pub ops: Vec<Operation>,
    pub cursor: Option<String>,
}

#[derive(Serialize, Deserialize, Debug, Clone)]
pub enum Operation {
    SetCellValues {
        region: RegionRef,
        values: Array,
    },
    SetCellFormats {
        region: RegionRef,
        attr: CellFmtArray,
    },

    AddSheet {
        sheet: Sheet,
    },
    DeleteSheet {
        sheet_id: SheetId,
    },

    SetSheetName {
        sheet_id: SheetId,
        name: String,
    },

    SetSheetColor {
        sheet_id: SheetId,
        color: Option<String>,
    },

    ReorderSheet {
        target: SheetId,
        order: String,
    },

<<<<<<< HEAD
    ResizeColumn {
        sheet_id: SheetId,
        column: i64,
        new_size: Option<f64>,
    },
    ResizeRow {
        sheet_id: SheetId,
        row: i64,
        new_size: Option<f64>,
=======
    SetColumnWidth {
        sheet_id: SheetId,
        column_id: ColumnId,
        width: f32,
    },
    SetRowHeight {
        sheet_id: SheetId,
        row_id: RowId,
        height: f32,
>>>>>>> 23f4ea4e
    },
}
impl Operation {
    pub fn sheet_with_changed_bounds(&self) -> Option<SheetId> {
        match self {
            Operation::SetCellValues { region, .. } => Some(region.sheet),
            Operation::SetCellFormats { region, .. } => Some(region.sheet),

            Operation::AddSheet { .. } => None,
            Operation::DeleteSheet { .. } => None,

            Operation::SetSheetColor { .. } => None,
            Operation::SetSheetName { .. } => None,

            Operation::ReorderSheet { .. } => None,

<<<<<<< HEAD
            Operation::ResizeColumn { .. } => None,
            Operation::ResizeRow { .. } => None,
=======
            Operation::SetColumnWidth { .. } => None,
            Operation::SetRowHeight { .. } => None,
>>>>>>> 23f4ea4e
        }
    }
}

#[derive(Serialize, Deserialize, Debug, Default, Clone, PartialEq, Eq)]
#[cfg_attr(feature = "js", derive(ts_rs::TS))]
pub struct TransactionSummary {
    /// Cell and text formatting regions modified.
    pub cell_regions_modified: Vec<(SheetId, Rect)>,
    /// Sheets where any fills have been modified.
    pub fill_sheets_modified: Vec<SheetId>,
    /// Sheets where any borders have been modified.
    pub border_sheets_modified: Vec<SheetId>,

    /// Locations of code cells that were modified. They may no longer exist.
    pub code_cells_modified: Vec<(SheetId, Pos)>,

    /// Sheet metadata or order was modified.
    pub sheet_list_modified: bool,

    /// Cursor location for undo/redo operation
    pub cursor: Option<String>,
}<|MERGE_RESOLUTION|>--- conflicted
+++ resolved
@@ -171,7 +171,6 @@
                     summary.sheet_list_modified = true;
                 }
 
-<<<<<<< HEAD
                 Operation::ResizeColumn {
                     sheet_id,
                     column,
@@ -195,37 +194,6 @@
                         row,
                         new_size: old_size,
                     });
-=======
-                Operation::SetColumnWidth {
-                    sheet_id,
-                    column_id,
-                    width,
-                } => {
-                    let sheet = self.grid.sheet_mut_from_id(sheet_id);
-                    if let Some(x) = sheet.get_column_index(column_id) {
-                        let old_width = sheet.set_column_width(x, width);
-                        rev_ops.push(Operation::SetColumnWidth {
-                            sheet_id,
-                            column_id,
-                            width: old_width,
-                        })
-                    }
-                }
-                Operation::SetRowHeight {
-                    sheet_id,
-                    row_id,
-                    height,
-                } => {
-                    let sheet = self.grid.sheet_mut_from_id(sheet_id);
-                    if let Some(y) = sheet.get_row_index(row_id) {
-                        let old_height = sheet.set_row_height(y, height);
-                        rev_ops.push(Operation::SetRowHeight {
-                            sheet_id,
-                            row_id,
-                            height: old_height,
-                        })
-                    }
->>>>>>> 23f4ea4e
                 }
             }
         }
@@ -284,17 +252,6 @@
         order: String,
     },
 
-<<<<<<< HEAD
-    ResizeColumn {
-        sheet_id: SheetId,
-        column: i64,
-        new_size: Option<f64>,
-    },
-    ResizeRow {
-        sheet_id: SheetId,
-        row: i64,
-        new_size: Option<f64>,
-=======
     SetColumnWidth {
         sheet_id: SheetId,
         column_id: ColumnId,
@@ -304,7 +261,6 @@
         sheet_id: SheetId,
         row_id: RowId,
         height: f32,
->>>>>>> 23f4ea4e
     },
 }
 impl Operation {
@@ -321,13 +277,8 @@
 
             Operation::ReorderSheet { .. } => None,
 
-<<<<<<< HEAD
-            Operation::ResizeColumn { .. } => None,
-            Operation::ResizeRow { .. } => None,
-=======
             Operation::SetColumnWidth { .. } => None,
             Operation::SetRowHeight { .. } => None,
->>>>>>> 23f4ea4e
         }
     }
 }
