--- conflicted
+++ resolved
@@ -18,15 +18,19 @@
         // make initial changes
         let mut summary = TransactionSummary::default();
 
-<<<<<<< HEAD
         // run computations
         let mut additional_operations = self.compute(cell_values_modified, &mut summary);
-=======
+
+        // filter out None operations
+        operations.retain(|op| match op {
+            Operation::None { .. } => false,
+            _ => true,
+        });
+
         if !operations.is_empty() {
             let mut cell_values_modified: Vec<SheetPos> = vec![];
             let mut reverse_operations =
                 self.transact(operations, &mut cell_values_modified, &mut summary);
->>>>>>> 692c8a6d
 
             // run computations
             let mut additional_operations = self.compute(cell_values_modified, &mut summary).await;
