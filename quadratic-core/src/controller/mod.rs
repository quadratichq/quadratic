--- conflicted
+++ resolved
@@ -1,13 +1,8 @@
 use self::{active_transactions::ActiveTransactions, transaction::Transaction};
 use crate::{
-<<<<<<< HEAD
     MultiPos, Rect,
     a1::A1Context,
-=======
-    Rect, SheetPos,
-    a1::A1Context,
     controller::active_transactions::pending_transaction::PendingTransaction,
->>>>>>> 70f1b6e5
     grid::{CodeCellLanguage, DataTable, Grid, RegionMap, SheetId},
     viewport::ViewportBuffer,
 };
@@ -109,16 +104,8 @@
         &self.cells_accessed_cache
     }
 
-<<<<<<< HEAD
-    pub(crate) fn update_a1_context_table_map(
-        &mut self,
-        code_cells_a1_context: HashMap<SheetId, HashSet<MultiPos>>,
-        sort: bool,
-    ) {
-=======
     pub(crate) fn update_a1_context_table_map(&mut self, transaction: &mut PendingTransaction) {
         let code_cells_a1_context = std::mem::take(&mut transaction.code_cells_a1_context);
->>>>>>> 70f1b6e5
         for (sheet_id, positions) in code_cells_a1_context.into_iter() {
             let Some(sheet) = self.grid.try_sheet(sheet_id) else {
                 self.a1_context.table_map.remove_sheet(sheet_id);
