use self::{active_transactions::ActiveTransactions, transaction::Transaction};
use crate::{
<<<<<<< HEAD
    MultiPos, Rect,
=======
    SheetPos,
>>>>>>> 42853b20
    a1::A1Context,
    controller::active_transactions::pending_transaction::PendingTransaction,
    grid::{DataTable, Grid, RegionMap, SheetId},
    viewport::ViewportBuffer,
};

#[cfg(feature = "js")]
use wasm_bindgen::prelude::*;

pub mod active_transactions;
pub mod dependencies;
pub mod execution;
pub mod export;
pub mod formula;
pub mod operations;
pub mod send_render;
pub mod sheet_offsets;
pub mod sheets;
pub mod test_util;
pub mod thumbnail;
pub mod transaction;
pub mod transaction_types;
pub mod user_actions;

#[derive(Debug, Clone, PartialEq)]
#[cfg_attr(feature = "js", wasm_bindgen)]
pub struct GridController {
    grid: Grid,

    a1_context: A1Context,

    cells_accessed_cache: RegionMap,

    undo_stack: Vec<Transaction>,
    redo_stack: Vec<Transaction>,

    // holds information about transactions in progress
    transactions: ActiveTransactions,

    // the viewport buffer is a shared array buffer that is accessed by the render web worker and the controller
    // contains current viewport position and sheet id, updated by render web worker on viewport change
    viewport_buffer: Option<ViewportBuffer>,
}

impl Default for GridController {
    fn default() -> Self {
        let grid = Grid::default();
        let a1_context = grid.expensive_make_a1_context();
        let cells_accessed_cache = grid.expensive_make_cells_accessed_cache(&a1_context);
        Self {
            grid,
            a1_context,
            cells_accessed_cache,
            undo_stack: Vec::new(),
            redo_stack: Vec::new(),
            transactions: ActiveTransactions::new(0),
            viewport_buffer: None,
        }
    }
}

impl GridController {
    pub fn from_grid(grid: Grid, last_sequence_num: u64) -> Self {
        let a1_context = grid.expensive_make_a1_context();
        let cells_accessed_cache = grid.expensive_make_cells_accessed_cache(&a1_context);
        GridController {
            grid,
            a1_context,
            cells_accessed_cache,
            transactions: ActiveTransactions::new(last_sequence_num),
            ..Default::default()
        }
    }

    pub fn grid(&self) -> &Grid {
        &self.grid
    }

    pub fn grid_mut(&mut self) -> &mut Grid {
        &mut self.grid
    }

    pub fn into_grid(self) -> Grid {
        self.grid
    }

    pub fn new() -> Self {
        Self::from_grid(Grid::new(), 0)
    }

    // get the last active transaction for testing purposes
    pub fn last_transaction(&self) -> Option<&Transaction> {
        self.active_transactions()
            .unsaved_transactions
            .last()
            .map(|t| &t.forward)
    }

    pub fn a1_context(&self) -> &A1Context {
        &self.a1_context
    }

    pub fn cells_accessed(&self) -> &RegionMap {
        &self.cells_accessed_cache
    }

    pub(crate) fn update_a1_context_table_map(&mut self, transaction: &mut PendingTransaction) {
        let code_cells_a1_context = std::mem::take(&mut transaction.code_cells_a1_context);
        for (sheet_id, positions) in code_cells_a1_context.into_iter() {
            let Some(sheet) = self.grid.try_sheet(sheet_id) else {
                self.a1_context.table_map.remove_sheet(sheet_id);
                continue;
            };

            for multi_pos in positions.into_iter() {
                let Some(table) = sheet.data_table_multi_pos(&multi_pos) else {
                    self.a1_context.table_map.remove_at(multi_pos);
                    continue;
                };

                if !self
                    .a1_context()
                    .table_map
                    .contains_name(table.name(), None)
                {
                    self.a1_context.table_map.remove_at(multi_pos);
                }
                if let Some(translated_pos) = multi_pos.translate_pos(sheet) {
                    self.a1_context
                        .table_map
                        .insert_table(multi_pos, translated_pos, table);
                }
            }
        }

        if transaction.complete {
            self.a1_context.table_map.sort();
        }
    }

    pub(crate) fn update_a1_context_sheet_map(&mut self, sheet_id: SheetId) {
        self.a1_context.sheet_map.remove_sheet_id(sheet_id);

        if let Some(sheet) = self.try_sheet(sheet_id) {
            let sheet_name = sheet.name.to_owned();
            self.a1_context
                .sheet_map
                .insert_parts(&sheet_name, sheet_id);
        }
    }

<<<<<<< HEAD
    pub(crate) fn a1_context_sheet_table_bounds(&mut self, sheet_id: SheetId) -> Vec<Rect> {
        self.a1_context()
            .iter_tables()
            .filter(|table| {
                table.sheet_id() == sheet_id && table.language == CodeCellLanguage::Import
            })
            .map(|table| table.bounds)
            .collect::<Vec<_>>()
    }

=======
>>>>>>> 42853b20
    pub(crate) fn update_cells_accessed_cache(
        &mut self,
        multi_pos: MultiPos,
        data_table: &Option<DataTable>,
    ) {
        self.cells_accessed_cache.remove_pos(multi_pos);
        if let Some(code_run) = data_table.as_ref().and_then(|dt| dt.code_run()) {
            for (sheet_id, rect) in code_run
                .cells_accessed
                .iter_rects_unbounded(&self.a1_context)
            {
                self.cells_accessed_cache
                    .insert(multi_pos, (sheet_id, rect));
            }
        }
    }

    /// Creates a grid controller for testing purposes in both Rust and TS
    pub fn test() -> Self {
        Self::from_grid(Grid::test(), 0)
    }

    pub fn new_blank() -> Self {
        Self::from_grid(Grid::new_blank(), 0)
    }
}

impl GridController {
    /// Returns the undo stack for testing purposes
    pub fn undo_stack(&self) -> &Vec<Transaction> {
        &self.undo_stack
    }

    /// Returns the redo stack for testing purposes
    pub fn redo_stack(&self) -> &Vec<Transaction> {
        &self.redo_stack
    }
}<|MERGE_RESOLUTION|>--- conflicted
+++ resolved
@@ -1,10 +1,6 @@
 use self::{active_transactions::ActiveTransactions, transaction::Transaction};
 use crate::{
-<<<<<<< HEAD
-    MultiPos, Rect,
-=======
-    SheetPos,
->>>>>>> 42853b20
+    MultiPos,
     a1::A1Context,
     controller::active_transactions::pending_transaction::PendingTransaction,
     grid::{DataTable, Grid, RegionMap, SheetId},
@@ -156,19 +152,6 @@
         }
     }
 
-<<<<<<< HEAD
-    pub(crate) fn a1_context_sheet_table_bounds(&mut self, sheet_id: SheetId) -> Vec<Rect> {
-        self.a1_context()
-            .iter_tables()
-            .filter(|table| {
-                table.sheet_id() == sheet_id && table.language == CodeCellLanguage::Import
-            })
-            .map(|table| table.bounds)
-            .collect::<Vec<_>>()
-    }
-
-=======
->>>>>>> 42853b20
     pub(crate) fn update_cells_accessed_cache(
         &mut self,
         multi_pos: MultiPos,
