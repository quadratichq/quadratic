use std::collections::{HashMap, HashSet};

use self::{active_transactions::ActiveTransactions, transaction::Transaction};
use crate::{
<<<<<<< HEAD
    Pos, Rect,
    a1::{A1Context, TableMapEntry},
    grid::{CodeCellLanguage, Grid, SheetId},
    util::case_fold_ascii,
=======
    Pos, SheetPos,
    a1::A1Context,
    grid::{DataTable, Grid, RegionMap, SheetId},
>>>>>>> 1c18ba26
    viewport::ViewportBuffer,
};
use wasm_bindgen::prelude::*;
pub mod active_transactions;
pub mod dependencies;
pub mod execution;
pub mod export;
pub mod formula;
pub mod operations;
pub mod send_render;
pub mod sheet_offsets;
pub mod sheets;
pub mod test_util;
pub mod thumbnail;
pub mod transaction;
pub mod transaction_types;
pub mod user_actions;

#[derive(Debug, Clone, PartialEq)]
#[cfg_attr(feature = "js", wasm_bindgen)]
pub struct GridController {
    grid: Grid,

    a1_context: A1Context,

    cells_accessed_cache: RegionMap,

    undo_stack: Vec<Transaction>,
    redo_stack: Vec<Transaction>,

    // holds information about transactions in progress
    transactions: ActiveTransactions,

    // the viewport buffer is a shared array buffer that is accessed by the render web worker and the controller
    // contains current viewport position and sheet id, updated by render web worker on viewport change
    viewport_buffer: Option<ViewportBuffer>,
}

impl Default for GridController {
    fn default() -> Self {
        let grid = Grid::default();
        let a1_context = grid.expensive_make_a1_context();
        let cells_accessed_cache = grid.expensive_make_cells_accessed_cache(&a1_context);
        Self {
            grid,
            a1_context,
            cells_accessed_cache,
            undo_stack: Vec::new(),
            redo_stack: Vec::new(),
            transactions: ActiveTransactions::new(0),
            viewport_buffer: None,
        }
    }
}

impl GridController {
    pub fn from_grid(grid: Grid, last_sequence_num: u64) -> Self {
        let a1_context = grid.expensive_make_a1_context();
        let cells_accessed_cache = grid.expensive_make_cells_accessed_cache(&a1_context);
        GridController {
            grid,
            a1_context,
            cells_accessed_cache,
            transactions: ActiveTransactions::new(last_sequence_num),
            ..Default::default()
        }
    }

    pub fn grid(&self) -> &Grid {
        &self.grid
    }

    pub fn grid_mut(&mut self) -> &mut Grid {
        &mut self.grid
    }

    pub fn into_grid(self) -> Grid {
        self.grid
    }

    pub fn new() -> Self {
        Self::from_grid(Grid::new(), 0)
    }

    // get the last active transaction for testing purposes
    pub fn last_transaction(&self) -> Option<&Transaction> {
        self.active_transactions()
            .unsaved_transactions
            .last()
            .map(|t| &t.forward)
    }

    pub fn a1_context(&self) -> &A1Context {
        &self.a1_context
    }

    pub fn cells_accessed(&self) -> &RegionMap {
        &self.cells_accessed_cache
    }

    pub(crate) fn update_a1_context_table_map(
        &mut self,
        code_cells_a1_context: HashMap<SheetId, HashSet<Pos>>,
        sort: bool,
    ) {
        for (sheet_id, positions) in code_cells_a1_context.into_iter() {
            let Some(sheet) = self.grid.try_sheet(sheet_id) else {
                self.a1_context.table_map.remove_sheet(sheet_id);
                continue;
            };

            for pos in positions.into_iter() {
                let Some(table) = sheet.data_table_at(&pos) else {
                    self.a1_context.table_map.remove_at(sheet_id, pos);
                    continue;
                };

                if !self
                    .a1_context()
                    .table_map
                    .contains_name(table.name(), None)
                {
                    self.a1_context.table_map.remove_at(sheet_id, pos);
                }

                self.a1_context.table_map.insert_table(sheet_id, pos, table);
            }
        }

        if sort {
            self.a1_context.table_map.sort();
        }
    }

    pub(crate) fn update_a1_context_sheet_map(&mut self, sheet_id: SheetId) {
        self.a1_context.sheet_map.remove_sheet_id(sheet_id);

        if let Some(sheet) = self.try_sheet(sheet_id) {
            let sheet_name = sheet.name.to_owned();
            self.a1_context
                .sheet_map
                .insert_parts(&sheet_name, sheet_id);
        }
    }

<<<<<<< HEAD
    pub(crate) fn a1_context_sheet_table_bounds(&mut self, sheet_id: SheetId) -> Vec<Rect> {
        self.a1_context()
            .tables()
            .filter(|table| {
                table.sheet_id == sheet_id && table.language == CodeCellLanguage::Import
            })
            .map(|table| table.bounds)
            .collect::<Vec<_>>()
=======
    pub(crate) fn update_cells_accessed_cache(
        &mut self,
        sheet_pos: SheetPos,
        data_table: &Option<DataTable>,
    ) {
        self.cells_accessed_cache.remove_pos(sheet_pos);
        if let Some(code_run) = data_table.as_ref().and_then(|dt| dt.code_run()) {
            for (sheet_id, rect) in code_run
                .cells_accessed
                .iter_rects_unbounded(&self.a1_context)
            {
                self.cells_accessed_cache
                    .insert(sheet_pos, (sheet_id, rect));
            }
        }
>>>>>>> 1c18ba26
    }

    /// Creates a grid controller for testing purposes in both Rust and TS
    pub fn test() -> Self {
        Self::from_grid(Grid::test(), 0)
    }

    pub fn new_blank() -> Self {
        Self::from_grid(Grid::new_blank(), 0)
    }
}

impl GridController {
    /// Returns the undo stack for testing purposes
    pub fn undo_stack(&self) -> &Vec<Transaction> {
        &self.undo_stack
    }

    /// Returns the redo stack for testing purposes
    pub fn redo_stack(&self) -> &Vec<Transaction> {
        &self.redo_stack
    }
}

#[cfg(test)]
mod tests {
    use super::*;
    use itertools::Itertools;

    #[test]
    fn test_a1_context_sheet_table_bounds() {
        let mut grid_controller = GridController::new();
        let sheet_id = SheetId::TEST;
        grid_controller.a1_context = A1Context::test(
            &[("Sheet1", SheetId::TEST)],
            &[
                ("Table1", &["col1", "col2"], Rect::test_a1("A1:B3")),
                ("Table2", &["col3", "col4"], Rect::test_a1("D1:E3")),
            ],
        );
        let table_bounds = grid_controller.a1_context_sheet_table_bounds(sheet_id);

        assert_eq!(table_bounds.len(), 2);
        // table bounds can be in any order
        let table_bounds_sorted = table_bounds
            .into_iter()
            .sorted_by_key(|rect| rect.min.x)
            .collect::<Vec<_>>();
        assert_eq!(table_bounds_sorted[0], Rect::test_a1("A1:B3"));
        assert_eq!(table_bounds_sorted[1], Rect::test_a1("D1:E3"));
    }
}<|MERGE_RESOLUTION|>--- conflicted
+++ resolved
@@ -2,16 +2,10 @@
 
 use self::{active_transactions::ActiveTransactions, transaction::Transaction};
 use crate::{
-<<<<<<< HEAD
-    Pos, Rect,
-    a1::{A1Context, TableMapEntry},
+    Pos, Rect, SheetPos,
+    a1::A1Context,
     grid::{CodeCellLanguage, Grid, SheetId},
-    util::case_fold_ascii,
-=======
-    Pos, SheetPos,
-    a1::A1Context,
-    grid::{DataTable, Grid, RegionMap, SheetId},
->>>>>>> 1c18ba26
+    grid::{DataTable, RegionMap},
     viewport::ViewportBuffer,
 };
 use wasm_bindgen::prelude::*;
@@ -157,16 +151,16 @@
         }
     }
 
-<<<<<<< HEAD
     pub(crate) fn a1_context_sheet_table_bounds(&mut self, sheet_id: SheetId) -> Vec<Rect> {
         self.a1_context()
-            .tables()
+            .iter_tables()
             .filter(|table| {
                 table.sheet_id == sheet_id && table.language == CodeCellLanguage::Import
             })
             .map(|table| table.bounds)
             .collect::<Vec<_>>()
-=======
+    }
+
     pub(crate) fn update_cells_accessed_cache(
         &mut self,
         sheet_pos: SheetPos,
@@ -182,7 +176,6 @@
                     .insert(sheet_pos, (sheet_id, rect));
             }
         }
->>>>>>> 1c18ba26
     }
 
     /// Creates a grid controller for testing purposes in both Rust and TS
