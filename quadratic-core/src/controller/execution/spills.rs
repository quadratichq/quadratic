--- conflicted
+++ resolved
@@ -64,14 +64,8 @@
     fn test_check_spill_single_value() {
         let mut gc = GridController::test();
         let sheet_id = gc.sheet_ids()[0];
-<<<<<<< HEAD
-        let sheet = gc.grid.try_sheet_mut(sheet_id).unwrap();
-        sheet.set_cell_value(pos![A1], CellValue::Number(1.into()));
-        sheet.set_cell_value(pos![A2], CellValue::Number(2.into()));
-=======
         gc.set_cell_value(pos![sheet_id!A1], "1".to_string(), None, false);
         gc.set_cell_value(pos![sheet_id!A2], "2".to_string(), None, false);
->>>>>>> 010222b6
         gc.set_code_cell(
             pos![sheet_id!B1],
             crate::grid::CodeCellLanguage::Formula,
