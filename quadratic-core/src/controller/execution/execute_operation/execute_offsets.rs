use crate::{
    controller::{
        active_transactions::pending_transaction::PendingTransaction,
        operations::operation::Operation, GridController,
    },
    grid::js_types::JsRowHeight,
    SheetPos,
};

impl GridController {
    pub fn execute_resize_column(&mut self, transaction: &mut PendingTransaction, op: Operation) {
        if let Operation::ResizeColumn {
            sheet_id,
            column,
            new_size,
            client_resized,
        } = op
        {
            let Some(sheet) = self.try_sheet_mut(sheet_id) else {
                // sheet may have been deleted
                return;
            };

            let old_size = sheet.offsets.set_column_width(column, new_size);
            if old_size == new_size {
                return;
            }

            transaction
                .forward_operations
                .push(Operation::ResizeColumn {
                    sheet_id,
                    column,
                    new_size,
                    client_resized,
                });

            transaction
                .reverse_operations
                .push(Operation::ResizeColumn {
                    sheet_id,
                    column,
                    new_size: old_size,
                    client_resized: false,
                });

            if (cfg!(target_family = "wasm") || cfg!(test))
                && (transaction.is_undo_redo()
                    || transaction.is_multiplayer()
                    || (!client_resized && transaction.is_user()))
            {
                crate::wasm_bindings::js::jsOffsetsModified(
                    sheet_id.to_string(),
                    Some(column),
                    None,
                    new_size,
                );
            }

            if let Some((start, end)) = sheet.column_bounds(column, true) {
                self.start_auto_resize_row_heights(transaction, sheet_id, (start..=end).collect());
            }

            if !transaction.is_server() {
                transaction.generate_thumbnail |= self.thumbnail_dirty_sheet_pos(SheetPos {
                    x: column,
                    y: 0,
                    sheet_id,
                });
            }
        }
    }

    pub fn execute_resize_row(&mut self, transaction: &mut PendingTransaction, op: Operation) {
        if let Operation::ResizeRow {
            sheet_id,
            row,
            new_size,
            client_resized,
        } = op
        {
            let Some(sheet) = self.try_sheet_mut(sheet_id) else {
                // sheet may have been deleted
                return;
            };

            let old_size = sheet.offsets.set_row_height(row, new_size);
            if old_size == new_size {
                return;
            }

            transaction.forward_operations.push(Operation::ResizeRow {
                sheet_id,
                row,
                new_size,
                client_resized,
            });
<<<<<<< HEAD

            transaction.reverse_operations.push(Operation::ResizeRow {
                sheet_id,
                row,
                new_size: old_size,
                client_resized: false,
            });
=======

            let old_size = sheet.offsets.set_row_height(row, new_size);
            let old_client_resize = sheet.update_row_resize(row, client_resized);

            transaction.reverse_operations.insert(
                0,
                Operation::ResizeRow {
                    sheet_id,
                    row,
                    new_size: old_size,
                    client_resized: old_client_resize,
                },
            );
>>>>>>> 2f4af34c

            if (cfg!(target_family = "wasm") || cfg!(test))
                && (transaction.is_undo_redo()
                    || transaction.is_multiplayer()
                    || (!client_resized && transaction.is_user()))
            {
                crate::wasm_bindings::js::jsOffsetsModified(
                    sheet_id.to_string(),
                    None,
                    Some(row),
                    new_size,
                );
            }

            if !transaction.is_server() {
                transaction.generate_thumbnail |= self.thumbnail_dirty_sheet_pos(SheetPos {
                    x: 0,
                    y: row,
                    sheet_id,
                });
            }
        }
    }

    pub fn execute_resize_rows(&mut self, transaction: &mut PendingTransaction, op: Operation) {
        if let Operation::ResizeRows {
            sheet_id,
            row_heights,
        } = op
        {
            if row_heights.is_empty() {
                return;
            }
            let Some(sheet) = self.try_sheet_mut(sheet_id) else {
                // sheet may have been deleted
                return;
            };
            transaction.forward_operations.push(Operation::ResizeRows {
                sheet_id,
                row_heights: row_heights.clone(),
            });

            let old_row_heights: Vec<JsRowHeight> = row_heights
                .iter()
                .map(|JsRowHeight { row, height }| {
                    let old_size = sheet.offsets.set_row_height(*row, *height);
                    JsRowHeight {
                        row: *row,
                        height: old_size,
                    }
                })
                .collect();

            transaction.reverse_operations.insert(
                0,
                Operation::ResizeRows {
                    sheet_id,
                    row_heights: old_row_heights,
                },
            );

            if (cfg!(target_family = "wasm") || cfg!(test)) && !transaction.is_server() {
                if let Ok(row_heights_string) = serde_json::to_string(&row_heights) {
                    crate::wasm_bindings::js::jsResizeRowHeights(
                        sheet_id.to_string(),
                        row_heights_string,
                    );
                }
            }

            if !transaction.is_server() {
                row_heights.iter().any(|JsRowHeight { row, .. }| {
                    transaction.generate_thumbnail |= self.thumbnail_dirty_sheet_pos(SheetPos {
                        x: 0,
                        y: *row,
                        sheet_id,
                    });
                    transaction.generate_thumbnail
                });
            }
        }
    }
}

#[cfg(test)]
mod tests {
    use crate::{controller::GridController, wasm_bindings::js::expect_js_call};
    use serial_test::serial;

    // also see tests in sheet_offsets.rs

    #[test]
    #[serial]
    fn test_execute_operation_resize_column() {
        let mut gc = GridController::test();
        let sheet_id = gc.sheet_ids()[0];
        let column = 0;
        let new_size = 120.0;
        gc.commit_single_resize(sheet_id, Some(column), None, new_size, None);
        let column_width = gc
            .grid
            .try_sheet(sheet_id)
            .unwrap()
            .offsets
            .column_width(column as i64);
        assert_eq!(column_width, new_size);

        expect_js_call(
            "jsOffsetsModified",
            format!(
                "{},{:?},{:?},{}",
                sheet_id,
                Some(column),
                None::<i64>,
                new_size
            ),
            true,
        );
    }

    #[test]
    #[serial]
    fn test_execute_operation_resize_row() {
        let mut gc = GridController::test();
        let sheet_id = gc.sheet_ids()[0];
        let row = 0;
        let new_size = 100.0;
        gc.commit_single_resize(sheet_id, None, Some(row), new_size, None);
        let row_height = gc
            .grid
            .try_sheet(sheet_id)
            .unwrap()
            .offsets
            .row_height(row as i64);
        assert_eq!(row_height, new_size);

        expect_js_call(
            "jsOffsetsModified",
            format!(
                "{},{:?},{:?},{}",
                sheet_id,
                None::<i64>,
                Some(row),
                new_size
            ),
            true,
        );
    }
}<|MERGE_RESOLUTION|>--- conflicted
+++ resolved
@@ -85,7 +85,8 @@
             };
 
             let old_size = sheet.offsets.set_row_height(row, new_size);
-            if old_size == new_size {
+            let old_client_resize = sheet.update_row_resize(row, client_resized);
+            if old_size == new_size && old_client_resize == client_resized {
                 return;
             }
 
@@ -95,29 +96,13 @@
                 new_size,
                 client_resized,
             });
-<<<<<<< HEAD
 
             transaction.reverse_operations.push(Operation::ResizeRow {
                 sheet_id,
                 row,
                 new_size: old_size,
-                client_resized: false,
+                client_resized: old_client_resize,
             });
-=======
-
-            let old_size = sheet.offsets.set_row_height(row, new_size);
-            let old_client_resize = sheet.update_row_resize(row, client_resized);
-
-            transaction.reverse_operations.insert(
-                0,
-                Operation::ResizeRow {
-                    sheet_id,
-                    row,
-                    new_size: old_size,
-                    client_resized: old_client_resize,
-                },
-            );
->>>>>>> 2f4af34c
 
             if (cfg!(target_family = "wasm") || cfg!(test))
                 && (transaction.is_undo_redo()
