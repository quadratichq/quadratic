use crate::{
    constants::SHEET_NAME,
    controller::{
        GridController, active_transactions::pending_transaction::PendingTransaction,
        operations::operation::Operation,
    },
    grid::{
        Sheet, SheetId, file::sheet_schema::export_sheet, js_types::JsSnackbarSeverity,
        unique_data_table_name,
    },
};
use anyhow::{Result, bail};
use lexicon_fractional_index::key_between;

impl GridController {
    fn handle_add_sheet(
        &mut self,
        transaction: &mut PendingTransaction,
        sheet: Sheet,
    ) -> Result<()> {
        let sheet_id = self.grid.add_sheet(Some(sheet));
        self.send_add_sheet(transaction, sheet_id);

        let mut context = self.a1_context().to_owned();

        let sheet = self.try_sheet_result(sheet_id)?;

        let data_tables_pos = sheet
            .data_tables
            .expensive_iter()
            .map(|(p, _)| p.to_owned())
            .collect::<Vec<_>>();
        let mut table_names_to_update_in_cell_ref = vec![];

        // update table names in data tables in the new sheet
        let sheet = self.try_sheet_mut_result(sheet_id)?;
        for pos in data_tables_pos.iter() {
            transaction.add_code_cell(sheet_id, *pos);

            sheet.modify_data_table_at(pos, |data_table| {
                let old_name = data_table.name().to_string();
                let unique_name = unique_data_table_name(&old_name, false, None, &context);
                if old_name != unique_name {
                    data_table.name = unique_name.to_owned().into();

                    // update table context for replacing table names in code cells
                    if let Some(old_table_map_entry) = context.table_map.try_table(&old_name) {
                        let mut new_table_map_entry = old_table_map_entry.to_owned();
                        new_table_map_entry.sheet_id = sheet_id;
                        new_table_map_entry.table_name = unique_name.to_owned();
                        context.table_map.insert(new_table_map_entry);
                    }

                    table_names_to_update_in_cell_ref.push((old_name, unique_name));
                }

                Ok(())
            })?;
        }

        for (old_name, unique_name) in table_names_to_update_in_cell_ref.into_iter() {
            // update table names references in code cells in the new sheet
            let sheet = self.try_sheet_mut_result(sheet_id)?;
            for pos in data_tables_pos.iter() {
                sheet.modify_data_table_at(pos, |dt| {
                    if let Some(code) = dt.code_run_mut() {
                        code.replace_table_name_in_cell_references(
                            &context,
                            pos.to_sheet_pos(sheet_id),
                            &old_name,
                            &unique_name,
                        );
                    }
                    Ok(())
                })?;
            }
        }

        if transaction.is_user_ai_undo_redo() {
            transaction.add_fill_cells(sheet_id);
            transaction.sheet_borders.insert(sheet_id);
        }

        Ok(())
    }

    pub(crate) fn execute_add_sheet(
        &mut self,
        transaction: &mut PendingTransaction,
        op: Operation,
    ) -> Result<()> {
        if let Operation::AddSheet { sheet } = op {
            let sheet_id = sheet.id;
            let sheet_name = sheet.name.clone();
            if self.grid.try_sheet(sheet_id).is_some() {
                // sheet already exists (unlikely but possible if this operation is run twice)
                return Ok(());
            }

            // clone only for user/undo/redo transactions
            let forward_sheet = if transaction.is_user_ai_undo_redo() {
                Some(sheet.clone())
            } else {
                None
            };

            self.handle_add_sheet(transaction, *sheet)?;

            if transaction.is_user_ai_undo_redo() {
                transaction.reverse_operations.push(Operation::DeleteSheet {
                    sheet_id,
                    sheet_name: Some(sheet_name),
                });
            }

            if let Some(forward_sheet) = forward_sheet {
                transaction
                    .forward_operations
                    .push(Operation::AddSheetSchema {
                        schema: Box::new(export_sheet(*forward_sheet)),
                    });
            }
        }

        Ok(())
    }

    pub(crate) fn execute_add_sheet_schema(
        &mut self,
        transaction: &mut PendingTransaction,
        op: Operation,
    ) -> Result<()> {
        if let Operation::AddSheetSchema { schema } = op {
            // clone only for user/undo/redo transactions
            let forward_schema = if transaction.is_user_ai_undo_redo() {
                Some(schema.clone())
            } else {
                None
            };

            if let Ok(sheet) = schema.into_latest() {
                let sheet_id = sheet.id;
                let sheet_name = sheet.name.clone();
                if self.grid.try_sheet(sheet_id).is_some() {
                    // sheet already exists (unlikely but possible if this operation is run twice)
                    return Ok(());
                }

                self.handle_add_sheet(transaction, sheet)?;

                if transaction.is_user_ai_undo_redo() {
                    transaction.reverse_operations.push(Operation::DeleteSheet {
                        sheet_id,
                        sheet_name: Some(sheet_name),
                    });
                }
            }

            if let Some(schema) = forward_schema {
                transaction
                    .forward_operations
                    .push(Operation::AddSheetSchema { schema });
            }
        }

        Ok(())
    }

    pub(crate) fn execute_delete_sheet(
        &mut self,
        transaction: &mut PendingTransaction,
        op: Operation,
    ) -> Result<()> {
        if let Operation::DeleteSheet {
            sheet_id,
            sheet_name,
        } = op
        {
            // get code run operations for the sheet
            let code_run_ops = self.rerun_sheet_code_cells_operations(sheet_id);

            let Some(deleted_sheet) = self.grid.remove_sheet(sheet_id) else {
                // sheet was already deleted
                return Ok(());
            };

            if transaction.is_user_ai_undo_redo() {
                transaction.forward_operations.push(Operation::DeleteSheet {
                    sheet_id,
                    sheet_name: Some(sheet_name.unwrap_or(deleted_sheet.name.clone())),
                });

                for op in code_run_ops {
                    transaction.reverse_operations.push(op);
                }

                transaction
                    .reverse_operations
                    .push(Operation::AddSheetSchema {
                        schema: Box::new(export_sheet(deleted_sheet)),
                    });
            }

            // create a sheet if we deleted the last one (only for user actions)
            if transaction.is_user_ai() && self.sheet_ids().is_empty() {
                let new_first_sheet_id = SheetId::new();
                let name = SHEET_NAME.to_owned() + "1";
                let order = self.grid.end_order();
                let new_first_sheet = Sheet::new(new_first_sheet_id, name, order);
                let sheet_name = new_first_sheet.name.clone();
                self.grid.add_sheet(Some(new_first_sheet.clone()));

                if transaction.is_user_ai_undo_redo() {
                    transaction.forward_operations.push(Operation::AddSheet {
                        sheet: Box::new(new_first_sheet),
                    });
                    transaction.reverse_operations.push(Operation::DeleteSheet {
                        sheet_id: new_first_sheet_id,
                        sheet_name: Some(sheet_name),
                    });
                }

                // if that's the last sheet, then we created a new one and we have to let the workers know
                self.send_add_sheet(transaction, new_first_sheet_id);
            }

            // send the delete sheet information to the workers
            self.send_delete_sheet(transaction, sheet_id);

            return Ok(());
        }

        bail!("Expected Operation::DeleteSheet in execute_delete_sheet");
    }

    pub(crate) fn execute_reorder_sheet(
        &mut self,
        transaction: &mut PendingTransaction,
        op: Operation,
    ) {
        if let Operation::ReorderSheet { target, order } = op {
            let old_first = self.grid.first_sheet_id();
            let Some(sheet) = self.try_sheet_mut(target) else {
                // sheet may have been deleted
                return;
            };
            let original_order = sheet.order.clone();
            sheet.order.clone_from(&order);
            self.grid.move_sheet(target, order.clone());

            if transaction.is_user_ai_undo_redo() {
                if old_first != self.grid.first_sheet_id() {
                    transaction.generate_thumbnail = true;
                }

                transaction
                    .forward_operations
                    .push(Operation::ReorderSheet { target, order });

                transaction
                    .reverse_operations
                    .push(Operation::ReorderSheet {
                        target,
                        order: original_order,
                    });
            }

            self.update_a1_context_sheet_map(target);
            transaction.sheet_info.insert(target);
        }
    }

    pub(crate) fn execute_set_sheet_name(
        &mut self,
        transaction: &mut PendingTransaction,
        op: Operation,
    ) -> Result<()> {
        if let Operation::SetSheetName {
            sheet_id,
            name,
            old_sheet_name,
        } = op
        {
            if let Err(e) = Sheet::validate_sheet_name(&name, sheet_id, self.a1_context()) {
                if cfg!(target_family = "wasm") || cfg!(test) {
                    crate::wasm_bindings::js::jsClientMessage(
                        e.to_owned(),
                        JsSnackbarSeverity::Error.to_string(),
                    );
                }
                // clear remaining operations
                transaction.operations.clear();
                bail!(e);
            }

            let old_name = self.grid.update_sheet_name(sheet_id, &name)?;

            if transaction.is_user_ai_undo_redo() {
                transaction
                    .forward_operations
                    .push(Operation::SetSheetName {
                        sheet_id,
                        name: name.clone(),
                        old_sheet_name,
                    });
                transaction
                    .reverse_operations
                    .push(Operation::SetSheetName {
                        sheet_id,
                        name: old_name,
                        old_sheet_name: Some(name),
                    });
            }

            self.update_a1_context_sheet_map(sheet_id);
            transaction.sheet_info.insert(sheet_id);
        }

        Ok(())
    }

    pub(crate) fn execute_set_sheet_color(
        &mut self,
        transaction: &mut PendingTransaction,
        op: Operation,
    ) {
        if let Operation::SetSheetColor { sheet_id, color } = op {
            let Some(sheet) = self.try_sheet_mut(sheet_id) else {
                // sheet may have been deleted
                return;
            };
            let old_color = sheet.color.clone();
            sheet.color.clone_from(&color);

            if transaction.is_user_ai_undo_redo() {
                transaction
                    .forward_operations
                    .push(Operation::SetSheetColor { sheet_id, color });
                transaction
                    .reverse_operations
                    .push(Operation::SetSheetColor {
                        sheet_id,
                        color: old_color,
                    });
            }

            self.update_a1_context_sheet_map(sheet_id);
            transaction.sheet_info.insert(sheet_id);
        }
    }

    pub(crate) fn execute_duplicate_sheet(
        &mut self,
        transaction: &mut PendingTransaction,
        op: Operation,
    ) {
        if let Operation::DuplicateSheet {
            sheet_id,
            new_sheet_id,
        } = op
        {
            let Some(sheet) = self.try_sheet(sheet_id) else {
                // sheet may have been deleted
                return;
            };
            let mut new_sheet = sheet.clone();
            new_sheet.id = new_sheet_id;
            let right = self.grid.next_sheet(sheet_id);
            let right_order = right.map(|right| right.order.clone());
            if let Ok(order) = key_between(Some(&sheet.order), right_order.as_deref()) {
                new_sheet.order = order;
            };
            let name = format!("{} Copy", sheet.name);
            if self.try_sheet_from_name(&name).is_some() {
                new_sheet.name = crate::util::unused_name(&name, &self.sheet_names());
            } else {
                new_sheet.name = name.clone();
            }
            self.grid.add_sheet(Some(new_sheet));

            self.send_add_sheet(transaction, new_sheet_id);

            if transaction.is_user_ai_undo_redo() {
                transaction
                    .forward_operations
                    .push(Operation::DuplicateSheet {
                        sheet_id,
                        new_sheet_id,
                    });
                transaction.reverse_operations.push(Operation::DeleteSheet {
                    sheet_id: new_sheet_id,
                    sheet_name: Some(name),
                });
            }
        }
    }

    pub(crate) fn execute_replace_sheet(
        &mut self,
        transaction: &mut PendingTransaction,
        op: Operation,
    ) -> Result<()> {
        if let Operation::ReplaceSheet {
            sheet_id,
            mut sheet,
        } = op
        {
            // check if new sheet already exists
            let new_sheet_id = sheet.id;
            if self.grid.try_sheet(new_sheet_id).is_some() {
                // sheet already exists (unlikely but possible if this operation is run twice)
                return Ok(());
            }

            // delete sheet
            let Some(deleted_sheet) = self.grid.remove_sheet(sheet_id) else {
                // sheet was already deleted
                return Ok(());
            };

            sheet.order.clone_from(&deleted_sheet.order);

            if transaction.is_user_ai_undo_redo() {
                transaction
                    .reverse_operations
                    .push(Operation::ReplaceSheet {
                        sheet_id: new_sheet_id,
                        sheet: Box::new(deleted_sheet),
                    });
            }

            // clone only for user/undo/redo transactions
            let forward_sheet = if transaction.is_user_ai_undo_redo() {
                Some(sheet.clone())
            } else {
                None
            };

            // add new sheet
            self.handle_add_sheet(transaction, *sheet)?;

            if let Some(forward_sheet) = forward_sheet {
                transaction
                    .forward_operations
                    .push(Operation::ReplaceSheet {
                        sheet_id,
                        sheet: Box::new(*forward_sheet),
                    });
            }

            // send the delete sheet information to the workers
            self.send_delete_sheet(transaction, sheet_id);

            return Ok(());
        }

        bail!("Expected Operation::ReplaceSheet in execute_replace_sheet");
    }
}

#[cfg(test)]
mod tests {
    use crate::{
        CellValue, SheetPos,
        controller::{
            GridController, active_transactions::transaction_name::TransactionName,
            operations::operation::Operation,
        },
<<<<<<< HEAD
        grid::{CodeCellLanguage, SheetId, js_types::JsUpdateCodeCell},
        test_util::*,
=======
        grid::{CodeCellLanguage, CodeCellValue, Sheet, SheetId, js_types::JsUpdateCodeCell},
>>>>>>> f28fba73
        wasm_bindings::{
            controller::sheet_info::SheetInfo,
            js::{clear_js_calls, expect_js_call},
        },
    };

    #[test]
    fn test_add_sheet() {
        let mut gc = GridController::test();
        gc.add_sheet(None, None, None, false);
        assert_eq!(gc.grid.sheets().len(), 2);
        let sheet_id = gc.sheet_ids()[1];
        let sheet = gc.sheet(sheet_id);
        let sheet_info = SheetInfo::from(sheet);
        expect_js_call(
            "jsAddSheet",
            format!("{:?},{}", serde_json::to_vec(&sheet_info).unwrap(), true),
            true,
        );

        // was jsAddSheet called with the right stuff
        gc.undo(1, None, false);
        assert_eq!(gc.grid.sheets().len(), 1);
        expect_js_call("jsDeleteSheet", format!("{},{}", sheet_id, true), true);
    }

    #[test]
    fn test_delete_sheet() {
        let mut gc = GridController::test();
        let sheet_id = gc.sheet_ids()[0];
        gc.delete_sheet(sheet_id, None, false);
        assert_eq!(gc.grid.sheets().len(), 1);
        expect_js_call("jsDeleteSheet", format!("{},{}", sheet_id, true), true);
        let new_sheet_id = gc.sheet_ids()[0];

        gc.undo(1, None, false);
        assert_eq!(gc.grid.sheets().len(), 1);
        assert_eq!(gc.grid.sheets()[0].id, sheet_id);
        let sheet = gc.sheet(sheet_id);
        let sheet_info = SheetInfo::from(sheet);
        expect_js_call(
            "jsAddSheet",
            format!("{:?},{}", serde_json::to_vec(&sheet_info).unwrap(), true),
            false,
        );
        expect_js_call("jsDeleteSheet", format!("{},{}", new_sheet_id, true), true);
    }

    #[test]
    fn test_undo_delete_sheet_code_rerun() {
        let mut gc = GridController::test();
        let sheet_id = gc.sheet_ids()[0];
        gc.set_cell_value(
            SheetPos {
                sheet_id,
                x: 1,
                y: 1,
            },
            "1".to_string(),
            None,
            false,
        );
        gc.set_cell_value(
            SheetPos {
                sheet_id,
                x: 1,
                y: 2,
            },
            "1".to_string(),
            None,
            false,
        );
        let sheet_pos = SheetPos {
            sheet_id,
            x: 2,
            y: 1,
        };
        gc.set_code_cell(
            sheet_pos,
            CodeCellLanguage::Formula,
            "A1 + A2".to_string(),
            None,
            None,
            false,
        );
        assert_eq!(
            gc.sheet(sheet_id).get_code_cell_value((2, 1).into()),
            Some(CellValue::Number(2.into()))
        );
        gc.delete_sheet(sheet_id, None, false);
        assert_eq!(gc.grid.sheets().len(), 1);
        expect_js_call("jsDeleteSheet", format!("{},{}", sheet_id, true), true);

        gc.undo(1, None, false);
        assert_eq!(gc.grid.sheets().len(), 1);
        assert_eq!(gc.grid.sheets()[0].id, sheet_id);
        let sheet = gc.sheet(sheet_id);
        let sheet_info = SheetInfo::from(sheet);
        expect_js_call(
            "jsAddSheet",
            format!("{:?},{}", serde_json::to_vec(&sheet_info).unwrap(), true),
            false,
        );

        // code cells should rerun and send updated code cell

        let update_code_cell = JsUpdateCodeCell {
            sheet_id,
            pos: sheet_pos.into(),
            render_code_cell: sheet.get_render_code_cell(sheet_pos.into()),
        };

        expect_js_call(
            "jsUpdateCodeCells",
            format!("{:?}", serde_json::to_vec(&vec![update_code_cell]).unwrap()),
            true,
        );
    }

    #[test]
    fn test_execute_operation_set_sheet_name() {
        let mut gc = GridController::test();
        let sheet_id = gc.sheet_ids()[0];
        let name = "new name".to_string();
        gc.set_sheet_name(sheet_id, name.clone(), None, false);
        assert_eq!(gc.grid.sheets()[0].name, name);

        let sheet_info = SheetInfo::from(gc.sheet(sheet_id));
        expect_js_call(
            "jsSheetInfoUpdate",
            format!("{:?}", serde_json::to_vec(&sheet_info).unwrap()),
            true,
        );

        gc.undo(1, None, false);
        assert_eq!(gc.grid.sheets()[0].name, "Sheet1".to_string());
        let sheet_info = SheetInfo::from(gc.sheet(sheet_id));
        expect_js_call(
            "jsSheetInfoUpdate",
            format!("{:?}", serde_json::to_vec(&sheet_info).unwrap()),
            true,
        );
    }

    #[test]
    fn test_set_sheet_color() {
        let mut gc = GridController::test();
        let sheet_id = gc.sheet_ids()[0];
        let color = Some("red".to_string());
        gc.set_sheet_color(sheet_id, color.clone(), None, false);
        assert_eq!(gc.grid.sheets()[0].color, color);
        let sheet_info = SheetInfo::from(gc.sheet(sheet_id));
        expect_js_call(
            "jsSheetInfoUpdate",
            format!("{:?}", serde_json::to_vec(&sheet_info).unwrap()),
            true,
        );

        gc.undo(1, None, false);
        assert_eq!(gc.grid.sheets()[0].color, None);
        let sheet_info = SheetInfo::from(gc.sheet(sheet_id));
        expect_js_call(
            "jsSheetInfoUpdate",
            format!("{:?}", serde_json::to_vec(&sheet_info).unwrap()),
            true,
        );
    }

    #[test]
    fn test_sheet_reorder() {
        let mut gc = GridController::test();
        let sheet_id = gc.sheet_ids()[0];

        // Sheet1, Sheet 2
        gc.add_sheet(None, None, None, false);
        assert_eq!(gc.grid.sheets().len(), 2);
        let sheet_id2 = gc.sheet_ids()[1];
        assert_eq!(gc.grid.sheets()[0].id, sheet_id);
        assert_eq!(gc.grid.sheets()[1].id, sheet_id2);

        // Sheet 2, Sheet1
        gc.move_sheet(sheet_id, None, None, false);
        assert_eq!(gc.grid.sheets()[0].id, sheet_id2);
        assert_eq!(gc.grid.sheets()[1].id, sheet_id);

        let sheet_info = SheetInfo::from(gc.sheet(sheet_id));
        expect_js_call(
            "jsSheetInfoUpdate",
            format!("{:?}", serde_json::to_vec(&sheet_info).unwrap()),
            true,
        );

        // Sheet1, Sheet 2
        gc.undo(1, None, false);
        assert_eq!(gc.grid.sheets()[0].id, sheet_id);
        assert_eq!(gc.grid.sheets()[1].id, sheet_id2);
        let sheet_info = SheetInfo::from(gc.sheet(sheet_id));
        expect_js_call(
            "jsSheetInfoUpdate",
            format!("{:?}", serde_json::to_vec(&sheet_info).unwrap()),
            true,
        );

        gc.move_sheet(sheet_id2, Some(sheet_id), None, false);
        assert_eq!(gc.grid.sheets()[0].id, sheet_id2);
        assert_eq!(gc.grid.sheets()[1].id, sheet_id);
        let sheet_info = SheetInfo::from(gc.sheet(sheet_id2));
        expect_js_call(
            "jsSheetInfoUpdate",
            format!("{:?}", serde_json::to_vec(&sheet_info).unwrap()),
            true,
        );

        gc.undo(1, None, false);
        assert_eq!(gc.grid.sheets()[0].id, sheet_id);
        assert_eq!(gc.grid.sheets()[1].id, sheet_id2);
        let sheet_info = SheetInfo::from(gc.sheet(sheet_id2));
        expect_js_call(
            "jsSheetInfoUpdate",
            format!("{:?}", serde_json::to_vec(&sheet_info).unwrap()),
            true,
        );
    }

    #[test]
    fn test_duplicate_sheet() {
        clear_js_calls();

        let mut gc = GridController::test();
        let sheet_id = gc.sheet_ids()[0];

        gc.set_code_cell(
            SheetPos {
                sheet_id,
                x: 1,
                y: 1,
            },
            CodeCellLanguage::Formula,
            "10 + 10".to_string(),
            None,
            None,
            false,
        );

        let op = vec![Operation::DuplicateSheet {
            sheet_id,
            new_sheet_id: SheetId::new(),
        }];
        gc.start_user_ai_transaction(op, None, TransactionName::DuplicateSheet, false);
        assert_eq!(gc.grid.sheets().len(), 2);
        assert_eq!(gc.grid.sheets()[1].name, "Sheet1 Copy");
        let duplicated_sheet_id = gc.grid.sheets()[1].id;
        let sheet_info = SheetInfo::from(gc.sheet(duplicated_sheet_id));
        expect_js_call(
            "jsAddSheet",
            format!("{:?},{}", serde_json::to_vec(&sheet_info).unwrap(), true),
            true,
        );

        gc.undo(1, None, false);
        assert_eq!(gc.grid.sheets().len(), 1);
        expect_js_call(
            "jsDeleteSheet",
            format!("{},{}", duplicated_sheet_id, true),
            true,
        );

        let op = vec![Operation::DuplicateSheet {
            sheet_id,
            new_sheet_id: SheetId::new(),
        }];
        gc.start_user_ai_transaction(op, None, TransactionName::DuplicateSheet, false);
        assert_eq!(gc.grid.sheets().len(), 2);
        let duplicated_sheet_id2 = gc.grid.sheets()[1].id;
        let sheet_info = SheetInfo::from(gc.sheet(duplicated_sheet_id2));
        expect_js_call(
            "jsAddSheet",
            format!("{:?},{}", serde_json::to_vec(&sheet_info).unwrap(), true),
            true,
        );

        let op = vec![Operation::DuplicateSheet {
            sheet_id,
            new_sheet_id: SheetId::new(),
        }];
        gc.start_user_ai_transaction(op, None, TransactionName::DuplicateSheet, false);
        assert_eq!(gc.grid.sheets().len(), 3);
        assert_eq!(gc.grid.sheets()[1].name, "Sheet1 Copy1");
        assert_eq!(gc.grid.sheets()[2].name, "Sheet1 Copy");
        let duplicated_sheet_id3 = gc.grid.sheets()[1].id;
        let sheet_info = SheetInfo::from(gc.sheet(duplicated_sheet_id3));
        expect_js_call(
            "jsAddSheet",
            format!("{:?},{}", serde_json::to_vec(&sheet_info).unwrap(), true),
            true,
        );

        gc.undo(1, None, false);
        assert_eq!(gc.grid.sheets().len(), 2);
        assert_eq!(gc.grid.sheets()[1].name, "Sheet1 Copy");
        expect_js_call(
            "jsDeleteSheet",
            format!("{},{}", duplicated_sheet_id3, true),
            true,
        );

        gc.redo(1, None, false);
        assert_eq!(gc.grid.sheets().len(), 3);
        assert_eq!(gc.grid.sheets()[1].name, "Sheet1 Copy1");
        let sheet_info = SheetInfo::from(gc.sheet(duplicated_sheet_id3));
        expect_js_call(
            "jsAddSheet",
            format!("{:?},{}", serde_json::to_vec(&sheet_info).unwrap(), true),
            true,
        );
    }

    #[test]
    fn test_duplicate_sheet_with_data_table() {
        let mut gc = test_create_gc();
        let sheet_id = first_sheet_id(&gc);

<<<<<<< HEAD
        test_create_data_table(&mut gc, sheet_id, pos![A1], 5, 5);
        test_create_code_table(&mut gc, sheet_id, pos![J10], 2, 2);
        test_create_code_table(&mut gc, sheet_id, pos![T20], 2, 2);
=======
        gc.test_set_code_run_array_2d(sheet_id, 10, 10, 2, 2, vec!["1", "2", "3", "4"]);
        gc.set_code_cell(
            pos![sheet_id!J10],
            CodeCellLanguage::Python,
            format!("q.cells('{file_name}')"),
            None,
            None,
            false,
        );
        assert_eq!(
            gc.sheet(sheet_id).data_table_at(&pos![J10]).unwrap().name(),
            "Table1"
        );

        gc.test_set_code_run_array_2d(sheet_id, 20, 20, 2, 2, vec!["1", "2", "3", "4"]);
        let quoted_sheet = crate::a1::quote_sheet_name(gc.sheet_names()[0]);
        gc.set_code_cell(
            pos![sheet_id!T20],
            CodeCellLanguage::Python,
            format!(r#"q.cells("F5") + q.cells("{quoted_sheet}!Q9")"#),
            None,
            None,
            false,
        );
        assert_eq!(
            gc.sheet(sheet_id).data_table_at(&pos![T20]).unwrap().name(),
            "Table2"
        );
>>>>>>> f28fba73

        let ops = gc.duplicate_sheet_operations(sheet_id, None);
        gc.start_user_ai_transaction(ops, None, TransactionName::DuplicateSheet, false);

        let duplicated_sheet_id = gc.sheet_ids()[1];

        assert_code_language(
            &gc,
            pos![duplicated_sheet_id!J10],
            CodeCellLanguage::Python,
            "code".to_string(),
        );

        assert_data_table_size(&gc, duplicated_sheet_id, pos![A1], 5, 5, false);

        assert_code_language(
            &gc,
            pos![duplicated_sheet_id!J10],
            CodeCellLanguage::Python,
            "code".to_string(),
        );
        assert_code_language(
            &gc,
            pos![duplicated_sheet_id!T20],
            CodeCellLanguage::Python,
            "code".to_string(),
        );
    }

    #[test]
    fn test_replace_sheet() {
        let mut gc = GridController::test();
        let original_sheet_id = gc.sheet_ids()[0];
        let original_sheet_name = "original";
        gc.set_sheet_name(original_sheet_id, original_sheet_name.into(), None, false);
        assert_eq!(gc.grid.sheets()[0].name, original_sheet_name);
        gc.set_cell_value(
            pos![original_sheet_id!A1],
            original_sheet_name.into(),
            None,
            false,
        );
        assert_eq!(
            gc.sheet(original_sheet_id).cell_value(pos![A1]).unwrap(),
            original_sheet_name.into()
        );

        let mut duplicate_sheet =
            Sheet::new(SheetId::new(), "duplicate".to_string(), "a1".to_string());
        duplicate_sheet.set_cell_value(pos![A1], "duplicate".to_string());
        let op = vec![Operation::ReplaceSheet {
            sheet_id: original_sheet_id,
            sheet: Box::new(duplicate_sheet),
        }];
        gc.start_user_ai_transaction(op, None, TransactionName::ReplaceSheet, false);
        assert_eq!(gc.grid.sheets()[0].name, "duplicate");
        assert_eq!(
            gc.grid.sheets()[0].cell_value(pos![A1]).unwrap(),
            "duplicate".into()
        );
        assert_eq!(gc.grid.sheets()[0].order, "a0");
    }
}<|MERGE_RESOLUTION|>--- conflicted
+++ resolved
@@ -466,12 +466,7 @@
             GridController, active_transactions::transaction_name::TransactionName,
             operations::operation::Operation,
         },
-<<<<<<< HEAD
-        grid::{CodeCellLanguage, SheetId, js_types::JsUpdateCodeCell},
-        test_util::*,
-=======
         grid::{CodeCellLanguage, CodeCellValue, Sheet, SheetId, js_types::JsUpdateCodeCell},
->>>>>>> f28fba73
         wasm_bindings::{
             controller::sheet_info::SheetInfo,
             js::{clear_js_calls, expect_js_call},
@@ -794,40 +789,9 @@
         let mut gc = test_create_gc();
         let sheet_id = first_sheet_id(&gc);
 
-<<<<<<< HEAD
         test_create_data_table(&mut gc, sheet_id, pos![A1], 5, 5);
         test_create_code_table(&mut gc, sheet_id, pos![J10], 2, 2);
         test_create_code_table(&mut gc, sheet_id, pos![T20], 2, 2);
-=======
-        gc.test_set_code_run_array_2d(sheet_id, 10, 10, 2, 2, vec!["1", "2", "3", "4"]);
-        gc.set_code_cell(
-            pos![sheet_id!J10],
-            CodeCellLanguage::Python,
-            format!("q.cells('{file_name}')"),
-            None,
-            None,
-            false,
-        );
-        assert_eq!(
-            gc.sheet(sheet_id).data_table_at(&pos![J10]).unwrap().name(),
-            "Table1"
-        );
-
-        gc.test_set_code_run_array_2d(sheet_id, 20, 20, 2, 2, vec!["1", "2", "3", "4"]);
-        let quoted_sheet = crate::a1::quote_sheet_name(gc.sheet_names()[0]);
-        gc.set_code_cell(
-            pos![sheet_id!T20],
-            CodeCellLanguage::Python,
-            format!(r#"q.cells("F5") + q.cells("{quoted_sheet}!Q9")"#),
-            None,
-            None,
-            false,
-        );
-        assert_eq!(
-            gc.sheet(sheet_id).data_table_at(&pos![T20]).unwrap().name(),
-            "Table2"
-        );
->>>>>>> f28fba73
 
         let ops = gc.duplicate_sheet_operations(sheet_id, None);
         gc.start_user_ai_transaction(ops, None, TransactionName::DuplicateSheet, false);
