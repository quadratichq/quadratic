--- conflicted
+++ resolved
@@ -209,17 +209,8 @@
                 transaction.operations.clear();
                 bail!(e);
             }
-<<<<<<< HEAD
 
             let old_name = self.grid.update_sheet_name(sheet_id, &name)?;
-=======
-            let context = self.a1_context().to_owned();
-
-            let sheet = self.try_sheet_result(sheet_id)?;
-            let old_name = sheet.name.to_owned();
-
-            self.grid.update_sheet_name(&old_name, &name, &context);
->>>>>>> 020c85f6
 
             transaction
                 .forward_operations
