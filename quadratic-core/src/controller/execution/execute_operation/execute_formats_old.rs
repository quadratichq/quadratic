--- conflicted
+++ resolved
@@ -13,20 +13,13 @@
     ) {
         if let Some(format) = formats.iter_values().next() {
             if let Some(align) = format.align {
-<<<<<<< HEAD
-                formats_a1
-                    .align
-                    .get_or_insert_default()
-                    .set_rect(x1, y1, x2, y2, Some(align));
-=======
-                a1_formats.align.get_or_insert_default().set_rect(
+                formats_a1.align.get_or_insert_default().set_rect(
                     x1,
                     y1,
                     x2,
                     y2,
                     Some(align.into()),
                 );
->>>>>>> bb8dc717
             }
             if let Some(vertical_align) = format.vertical_align {
                 formats_a1.vertical_align.get_or_insert_default().set_rect(
@@ -74,20 +67,13 @@
                     .set_rect(x1, y1, x2, y2, Some(bold.into()));
             }
             if let Some(italic) = format.italic {
-<<<<<<< HEAD
-                formats_a1
-                    .italic
-                    .get_or_insert_default()
-                    .set_rect(x1, y1, x2, y2, Some(italic));
-=======
-                a1_formats.italic.get_or_insert_default().set_rect(
+                formats_a1.italic.get_or_insert_default().set_rect(
                     x1,
                     y1,
                     x2,
                     y2,
                     Some(italic.into()),
                 );
->>>>>>> bb8dc717
             }
             if let Some(text_color) = &format.text_color {
                 formats_a1.text_color.get_or_insert_default().set_rect(
