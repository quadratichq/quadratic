use crate::{
    SheetPos, SheetRect,
    a1::A1Selection,
    controller::{
        GridController, active_transactions::pending_transaction::PendingTransaction,
        operations::operation::Operation,
    },
    grid::CodeCellLanguage,
    wasm_bindings::controller::code::{CodeOperation, CodeRunningState},
};
use anyhow::Result;
impl GridController {
    /// Adds operations to compute cells that are dependents within a SheetRect
    pub fn add_compute_operations(
        &mut self,
        transaction: &mut PendingTransaction,
        output: SheetRect,
        skip_compute: Option<SheetPos>,
    ) {
        if !transaction.is_user_ai() {
            return;
        }

        // Collect new code cell positions to add
        let mut new_code_cell_positions = Vec::new();
        self.get_dependent_code_cells(output)
            .iter()
            .for_each(|sheet_positions| {
                sheet_positions.iter().for_each(|code_cell_sheet_pos| {
                    if !skip_compute
                        .is_some_and(|skip_compute| skip_compute == *code_cell_sheet_pos)
                    {
                        // only add if there isn't already one pending
                        if !transaction.operations.iter().any(|op| match op {
                            Operation::ComputeCode { sheet_pos } => {
                                code_cell_sheet_pos == sheet_pos
                            }
                            _ => false,
                        }) {
                            new_code_cell_positions.push(*code_cell_sheet_pos);
                        }
                    }
                });
            });

        if new_code_cell_positions.is_empty() {
            return;
        }

        // Collect all existing ComputeCode operations and their positions
        let mut existing_code_positions = Vec::new();
        let mut non_code_operations = Vec::new();

        for op in transaction.operations.iter() {
            match op {
                Operation::ComputeCode { sheet_pos } => {
                    existing_code_positions.push(*sheet_pos);
                }
                _ => {
                    non_code_operations.push(op.clone());
                }
            }
        }

        // Combine existing and new code positions, then reorder based on dependencies
        let mut all_code_positions = existing_code_positions;
        all_code_positions.extend(new_code_cell_positions);

        // Reorder all code operations based on dependencies
        // Use the order_code_cells method from operations/code_cell.rs
        let ordered_positions = self.order_code_cells(all_code_positions);

        // Rebuild the operations queue:
        // 1. Add all non-code operations first (they maintain their relative order)
        // 2. Add all code operations in dependency order after non-code operations
        let mut new_operations = std::collections::VecDeque::new();

        // Add non-code operations first
        for op in non_code_operations {
            new_operations.push_back(op);
        }

        // Add code operations in dependency order after non-code operations
        for pos in ordered_positions {
            new_operations.push_back(Operation::ComputeCode { sheet_pos: pos });
        }

        transaction.operations = new_operations;
    }

    /// **Deprecated** and replaced with SetChartCellSize
    pub(super) fn execute_set_chart_size(
        &mut self,
        transaction: &mut PendingTransaction,
        op: Operation,
    ) -> Result<()> {
        if let Operation::SetChartSize {
            sheet_pos,
            pixel_width,
            pixel_height,
        } = op
        {
            let sheet_id = sheet_pos.sheet_id;
            let sheet = self.try_sheet_mut_result(sheet_id)?;
            let data_table_pos = sheet.data_table_pos_that_contains_result(sheet_pos.into())?;
            let original = sheet.data_table_result(&data_table_pos)?.chart_pixel_output;
            let (data_table, dirty_rects) = sheet.modify_data_table_at(&data_table_pos, |dt| {
                dt.chart_pixel_output = Some((pixel_width, pixel_height));
                Ok(())
            })?;

            transaction.add_update_selection(A1Selection::table(sheet_pos, data_table.name()));

            transaction.forward_operations.push(op);
            transaction
                .reverse_operations
                .push(Operation::SetChartSize {
                    sheet_pos,
                    pixel_width: original
                        .map(|(pixel_width, _)| pixel_width)
                        .unwrap_or(pixel_width),
                    pixel_height: original
                        .map(|(_, pixel_height)| pixel_height)
                        .unwrap_or(pixel_height),
                });

            transaction.add_from_code_run(
                sheet_pos.sheet_id,
                sheet_pos.into(),
                data_table.is_image(),
                data_table.is_html(),
            );

            let sheet = self.try_sheet_result(sheet_id)?;
            transaction.add_dirty_hashes_from_dirty_code_rects(sheet, dirty_rects);
        }

        Ok(())
    }

    pub(super) fn execute_set_chart_cell_size(
        &mut self,
        transaction: &mut PendingTransaction,
        op: Operation,
    ) -> Result<()> {
        if let Operation::SetChartCellSize { sheet_pos, w, h } = op {
            let sheet_id = sheet_pos.sheet_id;
            let sheet = self.try_sheet_mut_result(sheet_id)?;
            let data_table_pos = sheet.data_table_pos_that_contains_result(sheet_pos.into())?;
            let original = sheet.data_table_result(&data_table_pos)?.chart_output;
            let (data_table, dirty_rects) = sheet.modify_data_table_at(&data_table_pos, |dt| {
                dt.chart_output = Some((w, h));
                Ok(())
            })?;

            transaction.add_update_selection(A1Selection::table(sheet_pos, data_table.name()));

            transaction.add_from_code_run(
                sheet_pos.sheet_id,
                sheet_pos.into(),
                data_table.is_image(),
                data_table.is_html(),
            );

            let sheet = self.try_sheet_result(sheet_id)?;
            transaction.add_dirty_hashes_from_dirty_code_rects(sheet, dirty_rects);
            self.thumbnail_dirty_sheet_rect(
                transaction,
                SheetRect::from_numbers(
                    sheet_pos.x,
                    sheet_pos.y,
                    w as i64,
                    h as i64,
                    sheet_pos.sheet_id,
                ),
            );
            if transaction.is_user_ai_undo_redo() {
                transaction.forward_operations.push(op);

                transaction
                    .reverse_operations
                    .push(Operation::SetChartCellSize {
                        sheet_pos,
                        w: original.map(|(w, _)| w).unwrap_or(w),
                        h: original.map(|(_, h)| h).unwrap_or(h),
                    });
            }
        }

        Ok(())
    }

    pub(super) fn execute_compute_code(
        &mut self,
        transaction: &mut PendingTransaction,
        op: Operation,
    ) {
        if let Operation::ComputeCode { sheet_pos } = op {
            if !transaction.is_user_ai_undo_redo() && !transaction.is_server() {
                dbgjs!("Only user / undo / redo / server transaction should have a ComputeCode");
                return;
            }

            let Some(sheet) = self.try_sheet(sheet_pos.sheet_id) else {
                // sheet may have been deleted in a multiplayer operation
                return;
            };

            let (language, code) = match sheet.code_run_at(&sheet_pos.into()) {
                Some(code_run) => (code_run.language.to_owned(), code_run.code.to_owned()),
                None => {
                    dbgjs!(format!("No code run found at {sheet_pos:?}"));
                    return;
                }
            };

            // Clone for notification
            let language_for_notify = language.clone();
            let code_for_notify = code.clone();

            // Send the current operation
            match language {
                CodeCellLanguage::Python => {
                    self.run_python(transaction, sheet_pos, code);
                    // Notify client about all code operations (current + pending)
                    self.notify_code_running_state(
                        transaction,
                        Some((sheet_pos, language_for_notify, code_for_notify)),
                    );
                }
                CodeCellLanguage::Formula => {
                    // Formulas execute synchronously, so notification happens before execution
                    // via notify_next_operation_if_code in the control loop
                    self.run_formula(transaction, sheet_pos, code);
                }
                CodeCellLanguage::Connection { kind, id } => {
                    // Notify client about all code operations (current + pending) BEFORE starting execution
                    // This ensures the UI is updated before the connection operation starts executing
                    self.notify_code_running_state(
                        transaction,
                        Some((sheet_pos, language_for_notify, code_for_notify)),
                    );
                    self.run_connection(transaction, sheet_pos, code, kind, id);
                }
                CodeCellLanguage::Javascript => {
                    self.run_javascript(transaction, sheet_pos, code);
                    // Notify client about all code operations (current + pending)
                    self.notify_code_running_state(
                        transaction,
                        Some((sheet_pos, language_for_notify, code_for_notify)),
                    );
                }
                CodeCellLanguage::Import => {
                    dbgjs!(format!("Import code run found at {sheet_pos:?}"));
                    // no-op
                }
            }
        }
    }

<<<<<<< HEAD
    pub(super) fn execute_compute_code_selection(
        &mut self,
        transaction: &mut PendingTransaction,
        op: Operation,
    ) {
        if let Operation::ComputeCodeSelection { selection } = op {
            let mut new_ops = Vec::new();

            if let Some(selection) = selection {
                let sheet_id = selection.sheet_id;
                let Some(sheet) = self.try_sheet(sheet_id) else {
                    // sheet may have been deleted in a multiplayer operation
                    return;
                };

                // Use the cache to efficiently find all code runs in the selection
                for rect in selection.rects_unbounded(self.a1_context()) {
                    sheet
                        .data_tables
                        .get_code_runs_in_rect(rect, false)
                        .for_each(|(_, pos, _)| {
                            new_ops.push(Operation::ComputeCode {
                                sheet_pos: pos.to_sheet_pos(sheet_id),
                            });
                        });
                }
            } else {
                // Recompute all code cells in all sheets
                let sheets = self.sheets();
                for sheet in sheets {
                    if let Some(bounds) = sheet.data_tables.finite_bounds() {
                        sheet
                            .data_tables
                            .get_code_runs_in_rect(bounds, false)
                            .for_each(|(_, pos, _)| {
                                new_ops.push(Operation::ComputeCode {
                                    sheet_pos: pos.to_sheet_pos(sheet.id),
                                });
                            });
                    }
                }
            }
            transaction.operations.extend(new_ops);
=======
    /// Notifies the client about all code operations (currently executing + pending)
    /// If current is None, all operations are pending. If current is Some, that operation is running.
    pub(crate) fn notify_code_running_state(
        &self,
        transaction: &PendingTransaction,
        current: Option<(SheetPos, CodeCellLanguage, String)>,
    ) {
        if (cfg!(target_family = "wasm") || cfg!(test)) && !transaction.is_server() {
            // Store reference to current for later use
            let current_ref = current.as_ref();

            // Serialize current operation if present
            let current_op = current_ref.map(|(sheet_pos, language, _code)| {
                let language_str = language.as_string();
                CodeOperation {
                    x: sheet_pos.x as i32,
                    y: sheet_pos.y as i32,
                    sheet_id: sheet_pos.sheet_id.to_string(),
                    language: language_str,
                }
            });

            // Collect all pending operations
            let mut pending_ops = Vec::new();
            for pending_op in transaction.operations.iter() {
                if let Operation::ComputeCode {
                    sheet_pos: pending_sheet_pos,
                } = pending_op
                {
                    // Skip the currently executing operation if present
                    if let Some((current_sheet_pos, _, _)) = current_ref
                        && *pending_sheet_pos == *current_sheet_pos
                    {
                        continue;
                    }

                    if let Some(pending_sheet) = self.try_sheet(pending_sheet_pos.sheet_id) {
                        let pos = crate::Pos {
                            x: pending_sheet_pos.x,
                            y: pending_sheet_pos.y,
                        };
                        if let Some(pending_code_run) = pending_sheet.code_run_at(&pos)
                            && pending_code_run.language.is_code_language()
                        {
                            // Serialize language as string for JSON
                            let language_str = pending_code_run.language.as_string();
                            pending_ops.push(CodeOperation {
                                x: pending_sheet_pos.x as i32,
                                y: pending_sheet_pos.y as i32,
                                sheet_id: pending_sheet_pos.sheet_id.to_string(),
                                language: language_str,
                            });
                        }
                    }
                }
            }

            // Only send if there are operations (current or pending)
            if current_op.is_some() || !pending_ops.is_empty() {
                let state = CodeRunningState {
                    current: current_op,
                    pending: pending_ops,
                };
                let code_ops_json = serde_json::to_string(&state).unwrap_or_default();
                crate::wasm_bindings::js::jsCodeRunningState(
                    transaction.id.to_string(),
                    code_ops_json,
                );
            }
        }
    }

    /// Notifies the client that all code operations are complete (sends empty state)
    pub(crate) fn notify_code_running_state_clear(&self, transaction: &PendingTransaction) {
        if (cfg!(target_family = "wasm") || cfg!(test)) && !transaction.is_server() {
            // Send empty state to clear code running state
            let state = CodeRunningState {
                current: None,
                pending: Vec::new(),
            };
            let code_ops_json = serde_json::to_string(&state).unwrap_or_default();
            crate::wasm_bindings::js::jsCodeRunningState(transaction.id.to_string(), code_ops_json);
>>>>>>> 12cadc33
        }
    }
}

#[cfg(test)]
mod tests {
    use crate::{
        CellValue, SheetPos,
        a1::A1Selection,
        controller::{
            GridController,
            active_transactions::{
                pending_transaction::PendingTransaction, transaction_name::TransactionName,
            },
            operations::operation::Operation,
        },
        grid::CodeCellLanguage,
        test_util::*,
        wasm_bindings::js::{clear_js_calls, expect_js_call_count},
    };

    #[test]
    fn test_simple_formula() {
        let mut gc = GridController::test();
        let sheet_id = gc.sheet_ids()[0];
        gc.set_cell_value(pos![sheet_id!A1], "1".into(), None, false);
        gc.set_cell_value(pos![sheet_id!A2], "2".into(), None, false);
        gc.set_code_cell(
            pos![sheet_id!A3],
            CodeCellLanguage::Formula,
            "A1:A2".to_string(),
            None,
            None,
            false,
        );
        assert_display(&gc, pos![sheet_id!A3], "1");
        assert_display(&gc, pos![sheet_id!A4], "2");
    }

    #[test]
    fn test_spilled_output_over_normal_cell() {
        let mut gc = GridController::test();
        let sheet_id = gc.sheet_ids()[0];
        gc.set_cell_value(pos![sheet_id!A1], "one".into(), None, false);
        gc.set_cell_value(pos![sheet_id!A2], "two".into(), None, false);
        gc.set_code_cell(
            pos![sheet_id!B1],
            CodeCellLanguage::Formula,
            "A1:A2".to_string(),
            None,
            None,
            false,
        );
        assert_code_language(
            &gc,
            pos![sheet_id!B1],
            CodeCellLanguage::Formula,
            "A1:A2".to_string(),
        );

        assert_display(&gc, pos![sheet_id!A1], "one");
        assert_display(&gc, pos![sheet_id!A2], "two");
        assert_display(&gc, pos![sheet_id!A3], "");

        assert_display(&gc, pos![sheet_id!B1], "one");
        assert_display(&gc, pos![sheet_id!B2], "two");
        assert_display(&gc, pos![sheet_id!B3], "");

        gc.set_cell_value(pos![sheet_id!B2], "cause spill".to_string(), None, false);

        let sheet = gc.sheet(sheet_id);
        assert_eq!(
            sheet.display_value(pos![B2]),
            Some(CellValue::Text("cause spill".into()))
        );

        assert_display(&gc, pos![sheet_id!B1], "");
        assert_eq!(sheet.display_value(pos![B1]), Some(CellValue::Blank));

        let code_cell = sheet.data_table_at(&pos![B1]);
        assert!(code_cell.unwrap().has_spill());
    }

    #[test]
    fn execute_code() {
        clear_js_calls();

        let mut gc = GridController::test();
        let sheet_id = gc.sheet_ids()[0];
        gc.set_code_cell(
            (0, 0, sheet_id).into(),
            CodeCellLanguage::Javascript,
            "code".to_string(),
            None,
            None,
            false,
        );
        expect_js_call_count("jsRunJavascript", 1, true);

        gc.set_code_cell(
            (0, 0, sheet_id).into(),
            CodeCellLanguage::Python,
            "code".to_string(),
            None,
            None,
            false,
        );
        expect_js_call_count("jsRunPython", 1, true);

        // formula is already tested since it works solely in Rust
    }

    #[test]
    fn test_execute_set_chart_cell_size() {
        let mut gc = GridController::test();
        let sheet_id = gc.sheet_ids()[0];
        let sheet = gc.sheet_mut(sheet_id);
        sheet.test_set_chart(pos![A1], 3, 3);

        let mut transaction = PendingTransaction::default();
        gc.execute_set_chart_cell_size(
            &mut transaction,
            Operation::SetChartCellSize {
                sheet_pos: SheetPos {
                    x: 1,
                    y: 1,
                    sheet_id,
                },
                w: 4,
                h: 5,
            },
        )
        .unwrap();

        let sheet = gc.sheet(sheet_id);
        assert_eq!(
            sheet.data_table_at(&pos![A1]).unwrap().chart_output,
            Some((4, 5))
        );
    }

    #[test]
    fn test_execute_compute_code_selection() {
        let mut gc = GridController::test();
        let sheet_id = gc.sheet_ids()[0];

        // Create a single code cell for testing
        gc.set_code_cell(
            pos![sheet_id!A1],
            CodeCellLanguage::Formula,
            "NOW()".to_string(),
            None,
            None,
            false,
        );

        let value1 = gc.sheet(sheet_id).display_value(pos![A1]).unwrap();

        // Wait 1 second to ensure we get a different timestamp
        std::thread::sleep(std::time::Duration::from_secs(1));

        // Test execute_compute_code_selection
        let ops = vec![Operation::ComputeCodeSelection { selection: None }];
        gc.start_user_ai_transaction(ops, None, TransactionName::Unknown, false);

        let value2 = gc.sheet(sheet_id).display_value(pos![A1]).unwrap();
        assert!(value2 != value1);

        // Wait 1 second to ensure we get a different timestamp
        std::thread::sleep(std::time::Duration::from_secs(1));

        let ops = vec![Operation::ComputeCodeSelection {
            selection: Some(A1Selection::from_single_cell(pos![sheet_id!A1])),
        }];
        gc.start_user_ai_transaction(ops, None, TransactionName::Unknown, false);

        let value3 = gc.sheet(sheet_id).display_value(pos![A1]).unwrap();
        assert!(value3 != value2);

        // Wait 1 second to ensure we get a different timestamp
        std::thread::sleep(std::time::Duration::from_secs(1));

        let ops = vec![Operation::ComputeCodeSelection {
            selection: Some(A1Selection::all(sheet_id)),
        }];
        gc.start_user_ai_transaction(ops, None, TransactionName::Unknown, false);

        let value4 = gc.sheet(sheet_id).display_value(pos![A1]).unwrap();
        assert!(value4 != value3);
    }
}<|MERGE_RESOLUTION|>--- conflicted
+++ resolved
@@ -258,7 +258,6 @@
         }
     }
 
-<<<<<<< HEAD
     pub(super) fn execute_compute_code_selection(
         &mut self,
         transaction: &mut PendingTransaction,
@@ -302,7 +301,9 @@
                 }
             }
             transaction.operations.extend(new_ops);
-=======
+        }
+    }
+
     /// Notifies the client about all code operations (currently executing + pending)
     /// If current is None, all operations are pending. If current is Some, that operation is running.
     pub(crate) fn notify_code_running_state(
@@ -385,7 +386,6 @@
             };
             let code_ops_json = serde_json::to_string(&state).unwrap_or_default();
             crate::wasm_bindings::js::jsCodeRunningState(transaction.id.to_string(), code_ops_json);
->>>>>>> 12cadc33
         }
     }
 }
