use crate::{
<<<<<<< HEAD
    CellValue, SheetPos, SheetRect,
=======
    SheetPos, SheetRect,
>>>>>>> b87b7689
    a1::A1Selection,
    controller::{
        GridController, active_transactions::pending_transaction::PendingTransaction,
        operations::operation::Operation,
    },
    grid::CodeCellLanguage,
};
use anyhow::Result;
impl GridController {
    /// Adds operations to compute cells that are dependents within a SheetRect
    pub fn add_compute_operations(
        &mut self,
        transaction: &mut PendingTransaction,
        output: SheetRect,
        skip_compute: Option<SheetPos>,
    ) {
        if !transaction.is_user_ai() {
            return;
        }

        self.get_dependent_code_cells(output)
            .iter()
            .for_each(|sheet_positions| {
                sheet_positions.iter().for_each(|code_cell_sheet_pos| {
                    if !skip_compute
                        .is_some_and(|skip_compute| skip_compute == *code_cell_sheet_pos)
                    {
                        // only add a compute operation if there isn't already one pending
                        if !transaction.operations.iter().any(|op| match op {
                            Operation::ComputeCode { sheet_pos } => {
                                code_cell_sheet_pos == sheet_pos
                            }
                            _ => false,
                        }) {
                            transaction.operations.push_back(Operation::ComputeCode {
                                sheet_pos: *code_cell_sheet_pos,
                            });
                        }
                    }
                });
            });
    }

    /// **Deprecated** and replaced with SetChartCellSize
    pub(super) fn execute_set_chart_size(
        &mut self,
        transaction: &mut PendingTransaction,
        op: Operation,
    ) -> Result<()> {
        if let Operation::SetChartSize {
            sheet_pos,
            pixel_width,
            pixel_height,
        } = op
        {
            let sheet_id = sheet_pos.sheet_id;
            let sheet = self.try_sheet_mut_result(sheet_id)?;
            let data_table_pos = sheet.data_table_pos_that_contains_result(sheet_pos.into())?;
            let original = sheet.data_table_result(&data_table_pos)?.chart_pixel_output;
            let (data_table, dirty_rects) = sheet.modify_data_table_at(&data_table_pos, |dt| {
                dt.chart_pixel_output = Some((pixel_width, pixel_height));
                Ok(())
            })?;

            transaction.add_update_selection(A1Selection::table(sheet_pos, data_table.name()));

            transaction.forward_operations.push(op);
            transaction
                .reverse_operations
                .push(Operation::SetChartSize {
                    sheet_pos,
                    pixel_width: original
                        .map(|(pixel_width, _)| pixel_width)
                        .unwrap_or(pixel_width),
                    pixel_height: original
                        .map(|(_, pixel_height)| pixel_height)
                        .unwrap_or(pixel_height),
                });

            transaction.add_from_code_run(
                sheet_pos.sheet_id,
                sheet_pos.into(),
                data_table.is_image(),
                data_table.is_html(),
            );

            let sheet = self.try_sheet_result(sheet_id)?;
            transaction.add_dirty_hashes_from_dirty_code_rects(sheet, dirty_rects);
        }

        Ok(())
    }

    pub(super) fn execute_set_chart_cell_size(
        &mut self,
        transaction: &mut PendingTransaction,
        op: Operation,
    ) -> Result<()> {
        if let Operation::SetChartCellSize { sheet_pos, w, h } = op {
            let sheet_id = sheet_pos.sheet_id;
            let sheet = self.try_sheet_mut_result(sheet_id)?;
            let data_table_pos = sheet.data_table_pos_that_contains_result(sheet_pos.into())?;
            let original = sheet.data_table_result(&data_table_pos)?.chart_output;
            let (data_table, dirty_rects) = sheet.modify_data_table_at(&data_table_pos, |dt| {
                dt.chart_output = Some((w, h));
                Ok(())
            })?;

            transaction.add_update_selection(A1Selection::table(sheet_pos, data_table.name()));

            transaction.add_from_code_run(
                sheet_pos.sheet_id,
                sheet_pos.into(),
                data_table.is_image(),
                data_table.is_html(),
            );

            let sheet = self.try_sheet_result(sheet_id)?;
            transaction.add_dirty_hashes_from_dirty_code_rects(sheet, dirty_rects);
            self.thumbnail_dirty_sheet_rect(
                transaction,
                SheetRect::from_numbers(
                    sheet_pos.x,
                    sheet_pos.y,
                    w as i64,
                    h as i64,
                    sheet_pos.sheet_id,
                ),
            );
            if transaction.is_user_ai_undo_redo() {
                transaction.forward_operations.push(op);

                transaction
                    .reverse_operations
                    .push(Operation::SetChartCellSize {
                        sheet_pos,
                        w: original.map(|(w, _)| w).unwrap_or(w),
                        h: original.map(|(_, h)| h).unwrap_or(h),
                    });
            }
        }

        Ok(())
    }

    pub(super) fn execute_compute_code(
        &mut self,
        transaction: &mut PendingTransaction,
        op: Operation,
    ) {
        if let Operation::ComputeCode { sheet_pos } = op {
            if !transaction.is_user_ai_undo_redo() && !transaction.is_server() {
                dbgjs!("Only user / undo / redo / server transaction should have a ComputeCode");
                return;
            }
<<<<<<< HEAD
=======

>>>>>>> b87b7689
            let Some(sheet) = self.try_sheet(sheet_pos.sheet_id) else {
                // sheet may have been deleted in a multiplayer operation
                return;
            };
<<<<<<< HEAD
            if let Some(CellValue::Code(code_cell_value)) = sheet.cell_value(sheet_pos.into()) {
                match code_cell_value.language {
                    CodeCellLanguage::Python => {
                        self.run_python(transaction, sheet_pos, code_cell_value.code);
                    }
                    CodeCellLanguage::Formula => {
                        self.run_formula(transaction, sheet_pos, code_cell_value.code);
                    }
                    CodeCellLanguage::Connection { kind, id } => {
                        self.run_connection(transaction, sheet_pos, code_cell_value.code, kind, id);
                    }
                    CodeCellLanguage::Javascript => {
                        self.run_javascript(transaction, sheet_pos, code_cell_value.code);
                    }
                    CodeCellLanguage::Import => {} // no-op
=======

            let (language, code) = match sheet.code_run_at(&sheet_pos.into()) {
                Some(code_run) => (code_run.language.to_owned(), code_run.code.to_owned()),
                None => {
                    dbgjs!(format!("No code run found at {sheet_pos:?}"));
                    return;
                }
            };

            match language {
                CodeCellLanguage::Python => {
                    self.run_python(transaction, sheet_pos, code);
                }
                CodeCellLanguage::Formula => {
                    self.run_formula(transaction, sheet_pos, code);
>>>>>>> b87b7689
                }
            }
        }
    }

    pub(super) fn execute_compute_code_selection(
        &mut self,
        transaction: &mut PendingTransaction,
        op: Operation,
    ) {
        if let Operation::ComputeCodeSelection { selection } = op {
            let mut new_ops = Vec::new();

            // TODO: these loops are super expensive. Once we move all code to
            // data_tables, we can use the cache instead. We can't use the cache
            // now, since the cache is not populated until after the code is
            // executed.

            if let Some(selection) = selection {
                let sheet_id = selection.sheet_id;
                let Some(sheet) = self.try_sheet(sheet_id) else {
                    // sheet may have been deleted in a multiplayer operation
                    return;
                };

                // loop through the positions in the selection
                for rect in selection.rects_unbounded(self.a1_context()) {
                    sheet.columns.iter_content_in_rect(rect).for_each(|pos| {
                        if matches!(sheet.cell_value(pos), Some(CellValue::Code(_))) {
                            new_ops.push(Operation::ComputeCode {
                                sheet_pos: pos.to_sheet_pos(sheet_id),
                            });
                        }
                    });
                }
            } else {
                let sheets = self.sheets();
                for sheet in sheets {
                    sheet.columns.iter_content().for_each(|pos| {
                        if matches!(sheet.cell_value(pos), Some(CellValue::Code(_))) {
                            new_ops.push(Operation::ComputeCode {
                                sheet_pos: pos.to_sheet_pos(sheet.id),
                            });
                        }
                    });
                }
<<<<<<< HEAD
=======
                CodeCellLanguage::Import => {
                    dbgjs!(format!("Import code run found at {sheet_pos:?}"));
                    // no-op
                }
>>>>>>> b87b7689
            }
            transaction.operations.extend(new_ops);
        }
    }
}

#[cfg(test)]
mod tests {
    use crate::{
<<<<<<< HEAD
        CellValue, Pos, SheetPos,
        a1::A1Selection,
=======
        CellValue, SheetPos,
>>>>>>> b87b7689
        controller::{
            GridController,
            active_transactions::{
                pending_transaction::PendingTransaction, transaction_name::TransactionName,
            },
            operations::operation::Operation,
        },
        grid::CodeCellLanguage,
        test_util::*,
        wasm_bindings::js::{clear_js_calls, expect_js_call_count},
    };

    #[test]
    fn test_simple_formula() {
        let mut gc = GridController::test();
        let sheet_id = gc.sheet_ids()[0];
        gc.set_cell_value(pos![sheet_id!A1], "1".into(), None, false);
        gc.set_cell_value(pos![sheet_id!A2], "2".into(), None, false);
        gc.set_code_cell(
            pos![sheet_id!A3],
            CodeCellLanguage::Formula,
            "A1:A2".to_string(),
            None,
            None,
            false,
        );
        assert_display(&gc, pos![sheet_id!A3], "1");
        assert_display(&gc, pos![sheet_id!A4], "2");
    }

    #[test]
    fn test_spilled_output_over_normal_cell() {
        let mut gc = GridController::test();
        let sheet_id = gc.sheet_ids()[0];
        gc.set_cell_value(pos![sheet_id!A1], "one".into(), None, false);
        gc.set_cell_value(pos![sheet_id!A2], "two".into(), None, false);
        gc.set_code_cell(
            pos![sheet_id!B1],
            CodeCellLanguage::Formula,
            "A1:A2".to_string(),
            None,
            None,
            false,
        );
        assert_code_language(
            &gc,
            pos![sheet_id!B1],
            CodeCellLanguage::Formula,
            "A1:A2".to_string(),
        );

        assert_display(&gc, pos![sheet_id!A1], "one");
        assert_display(&gc, pos![sheet_id!A2], "two");
        assert_display(&gc, pos![sheet_id!A3], "");

        assert_display(&gc, pos![sheet_id!B1], "one");
        assert_display(&gc, pos![sheet_id!B2], "two");
        assert_display(&gc, pos![sheet_id!B3], "");

        gc.set_cell_value(pos![sheet_id!B2], "cause spill".to_string(), None, false);

        let sheet = gc.sheet(sheet_id);
        assert_eq!(
            sheet.display_value(pos![B2]),
            Some(CellValue::Text("cause spill".into()))
        );

        assert_display(&gc, pos![sheet_id!B1], "");
        assert_eq!(sheet.display_value(pos![B1]), Some(CellValue::Blank));

        let code_cell = sheet.data_table_at(&pos![B1]);
        assert!(code_cell.unwrap().has_spill());
    }

    #[test]
    fn execute_code() {
        clear_js_calls();

        let mut gc = GridController::test();
        let sheet_id = gc.sheet_ids()[0];
        gc.set_code_cell(
            (0, 0, sheet_id).into(),
            CodeCellLanguage::Javascript,
            "code".to_string(),
            None,
            None,
            false,
        );
        expect_js_call_count("jsRunJavascript", 1, true);

        gc.set_code_cell(
            (0, 0, sheet_id).into(),
            CodeCellLanguage::Python,
            "code".to_string(),
            None,
            None,
            false,
        );
        expect_js_call_count("jsRunPython", 1, true);

        // formula is already tested since it works solely in Rust
    }

    #[test]
    fn test_execute_set_chart_cell_size() {
        let mut gc = GridController::test();
        let sheet_id = gc.sheet_ids()[0];
        let sheet = gc.sheet_mut(sheet_id);
        sheet.test_set_chart(pos![A1], 3, 3);

        let mut transaction = PendingTransaction::default();
        gc.execute_set_chart_cell_size(
            &mut transaction,
            Operation::SetChartCellSize {
                sheet_pos: SheetPos {
                    x: 1,
                    y: 1,
                    sheet_id,
                },
                w: 4,
                h: 5,
            },
        )
        .unwrap();

        let sheet = gc.sheet(sheet_id);
        assert_eq!(
            sheet.data_table_at(&pos![A1]).unwrap().chart_output,
            Some((4, 5))
        );
    }

    #[test]
    fn test_execute_compute_code_selection() {
        let mut gc = GridController::test();
        let sheet_id = gc.sheet_ids()[0];

        // Create a single code cell for testing
        gc.set_code_cell(
            pos![sheet_id!A1],
            CodeCellLanguage::Formula,
            "NOW()".to_string(),
            None,
            None,
            false,
        );

        let value1 = gc.sheet(sheet_id).display_value(pos![A1]).unwrap();

        // Wait 1 second to ensure we get a different timestamp
        std::thread::sleep(std::time::Duration::from_secs(1));

        // Test execute_compute_code_selection
        let ops = vec![Operation::ComputeCodeSelection { selection: None }];
        gc.start_user_ai_transaction(ops, None, TransactionName::Unknown, false);

        let value2 = gc.sheet(sheet_id).display_value(pos![A1]).unwrap();
        assert!(value2 != value1);

        // Wait 1 second to ensure we get a different timestamp
        std::thread::sleep(std::time::Duration::from_secs(1));

        let ops = vec![Operation::ComputeCodeSelection {
            selection: Some(A1Selection::from_single_cell(pos![sheet_id!A1])),
        }];
        gc.start_user_ai_transaction(ops, None, TransactionName::Unknown, false);

        let value3 = gc.sheet(sheet_id).display_value(pos![A1]).unwrap();
        assert!(value3 != value2);

        // Wait 1 second to ensure we get a different timestamp
        std::thread::sleep(std::time::Duration::from_secs(1));

        let ops = vec![Operation::ComputeCodeSelection {
            selection: Some(A1Selection::all(sheet_id)),
        }];
        gc.start_user_ai_transaction(ops, None, TransactionName::Unknown, false);

        let value4 = gc.sheet(sheet_id).display_value(pos![A1]).unwrap();
        assert!(value4 != value3);
    }
}<|MERGE_RESOLUTION|>--- conflicted
+++ resolved
@@ -1,9 +1,5 @@
 use crate::{
-<<<<<<< HEAD
     CellValue, SheetPos, SheetRect,
-=======
-    SheetPos, SheetRect,
->>>>>>> b87b7689
     a1::A1Selection,
     controller::{
         GridController, active_transactions::pending_transaction::PendingTransaction,
@@ -159,31 +155,11 @@
                 dbgjs!("Only user / undo / redo / server transaction should have a ComputeCode");
                 return;
             }
-<<<<<<< HEAD
-=======
-
->>>>>>> b87b7689
+
             let Some(sheet) = self.try_sheet(sheet_pos.sheet_id) else {
                 // sheet may have been deleted in a multiplayer operation
                 return;
             };
-<<<<<<< HEAD
-            if let Some(CellValue::Code(code_cell_value)) = sheet.cell_value(sheet_pos.into()) {
-                match code_cell_value.language {
-                    CodeCellLanguage::Python => {
-                        self.run_python(transaction, sheet_pos, code_cell_value.code);
-                    }
-                    CodeCellLanguage::Formula => {
-                        self.run_formula(transaction, sheet_pos, code_cell_value.code);
-                    }
-                    CodeCellLanguage::Connection { kind, id } => {
-                        self.run_connection(transaction, sheet_pos, code_cell_value.code, kind, id);
-                    }
-                    CodeCellLanguage::Javascript => {
-                        self.run_javascript(transaction, sheet_pos, code_cell_value.code);
-                    }
-                    CodeCellLanguage::Import => {} // no-op
-=======
 
             let (language, code) = match sheet.code_run_at(&sheet_pos.into()) {
                 Some(code_run) => (code_run.language.to_owned(), code_run.code.to_owned()),
@@ -199,7 +175,16 @@
                 }
                 CodeCellLanguage::Formula => {
                     self.run_formula(transaction, sheet_pos, code);
->>>>>>> b87b7689
+                }
+                CodeCellLanguage::Connection { kind, id } => {
+                    self.run_connection(transaction, sheet_pos, code, kind, id);
+                }
+                CodeCellLanguage::Javascript => {
+                    self.run_javascript(transaction, sheet_pos, code);
+                }
+                CodeCellLanguage::Import => {
+                    dbgjs!(format!("Import code run found at {sheet_pos:?}"));
+                    // no-op
                 }
             }
         }
@@ -246,13 +231,6 @@
                         }
                     });
                 }
-<<<<<<< HEAD
-=======
-                CodeCellLanguage::Import => {
-                    dbgjs!(format!("Import code run found at {sheet_pos:?}"));
-                    // no-op
-                }
->>>>>>> b87b7689
             }
             transaction.operations.extend(new_ops);
         }
@@ -262,12 +240,8 @@
 #[cfg(test)]
 mod tests {
     use crate::{
-<<<<<<< HEAD
-        CellValue, Pos, SheetPos,
+        CellValue, CellValue, Pos, SheetPos, SheetPos,
         a1::A1Selection,
-=======
-        CellValue, SheetPos,
->>>>>>> b87b7689
         controller::{
             GridController,
             active_transactions::{
