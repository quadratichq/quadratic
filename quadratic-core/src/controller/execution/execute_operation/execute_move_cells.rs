use crate::{
    a1::A1Selection,
    controller::{
        GridController,
        active_transactions::pending_transaction::PendingTransaction,
        operations::{clipboard::PasteSpecial, operation::Operation},
    },
};

impl GridController {
    pub fn execute_move_cells(&mut self, transaction: &mut PendingTransaction, op: Operation) {
        if let Operation::MoveCells {
            source,
            dest,
            columns,
            rows,
        } = op
        {
            // we replace the MoveCells operation with a series of cut/paste
            // operations so we don't have to reimplement it. There's definitely
            // a more efficient way to do this. todo: when rewriting the data
            // store, we should implement higher-level functions that would more
            // easily implement cut/paste/move without resorting to this
            // approach.
            let selection = if columns {
                A1Selection::cols(source.sheet_id, source.min.x, source.max.x)
            } else if rows {
                A1Selection::rows(source.sheet_id, source.min.y, source.max.y)
            } else {
                A1Selection::from_rect(source)
            };

            if let Ok((clipboard, mut ops)) = self.cut_to_clipboard_operations(&selection, false) {
                match self.paste_html_operations(
                    dest.into(),
                    dest.into(),
                    &A1Selection::from_single_cell(dest),
                    clipboard,
                    PasteSpecial::None,
                ) {
                    Ok((paste_ops, data_table_ops)) => {
                        ops.extend(paste_ops);
                        ops.extend(data_table_ops);
                    }
                    Err(_) => return,
                }
                transaction.operations.extend(ops);
            }
        }
    }
}

#[cfg(test)]
mod tests {
<<<<<<< HEAD
    use crate::{SheetPos, controller::user_actions::import::tests::simple_csv_at, test_util::*};
=======
    use crate::{
        CellValue, Rect, SheetPos,
        cellvalue::Import,
        controller::{
            active_transactions::transaction_name::TransactionName,
            user_actions::import::tests::{simple_csv, simple_csv_at},
        },
        test_util::print_table_in_rect,
    };

    use super::*;

    #[test]
    fn test_move_cells() {
        let (mut gc, sheet_id, pos, _) = simple_csv();
        let sheet_pos = SheetPos::from((pos, sheet_id));
        let data_table = gc.sheet(sheet_id).data_table_at(&pos).unwrap();

        print_table_in_rect(&gc, sheet_id, Rect::new(1, 1, 4, 12));

        let dest_pos = pos![F1];
        let sheet_dest_pos = SheetPos::from((dest_pos, sheet_id));
        let ops = vec![Operation::MoveCells {
            source: data_table.output_sheet_rect(sheet_pos, true),
            dest: sheet_dest_pos,
            columns: false,
            rows: false,
        }];
        gc.start_user_ai_transaction(ops, None, TransactionName::MoveCells, false);
        print_table_in_rect(&gc, sheet_id, Rect::new(6, 1, 10, 12));
    }
>>>>>>> f28fba73

    #[test]
    fn test_move_data_table_within_its_current_output_rect() {
        let (mut gc, sheet_id, pos, file_name) = simple_csv_at(pos![E2]);
        let sheet_pos = SheetPos::from((pos, sheet_id));
        let data_table = gc.sheet(sheet_id).data_table_at(&pos).unwrap();

        assert_import(&gc, sheet_pos, &file_name, 4, 12);

        let dest_pos = pos![F4];
        let sheet_dest_pos = SheetPos::from((dest_pos, sheet_id));

<<<<<<< HEAD
        gc.move_cells(
            data_table.output_sheet_rect(sheet_pos, true),
            sheet_dest_pos,
            false,
            false,
            None,
        );
=======
        let ops = vec![Operation::MoveCells {
            source: data_table.output_sheet_rect(sheet_pos, true),
            dest: sheet_dest_pos,
            columns: false,
            rows: false,
        }];
        gc.start_user_ai_transaction(ops, None, TransactionName::MoveCells, false);
        print_table_in_rect(&gc, sheet_id, Rect::new(5, 2, 9, 13));
>>>>>>> f28fba73

        assert_eq!(gc.sheet(sheet_id).cell_value(pos), None);
        assert!(gc.sheet(sheet_id).data_table_at(&pos).is_none());

        assert_import(&gc, sheet_dest_pos, &file_name, 4, 12);
    }
}<|MERGE_RESOLUTION|>--- conflicted
+++ resolved
@@ -52,9 +52,6 @@
 
 #[cfg(test)]
 mod tests {
-<<<<<<< HEAD
-    use crate::{SheetPos, controller::user_actions::import::tests::simple_csv_at, test_util::*};
-=======
     use crate::{
         CellValue, Rect, SheetPos,
         cellvalue::Import,
@@ -62,8 +59,8 @@
             active_transactions::transaction_name::TransactionName,
             user_actions::import::tests::{simple_csv, simple_csv_at},
         },
-        test_util::print_table_in_rect,
     };
+    use crate::{SheetPos, controller::user_actions::import::tests::simple_csv_at, test_util::*};
 
     use super::*;
 
@@ -72,8 +69,6 @@
         let (mut gc, sheet_id, pos, _) = simple_csv();
         let sheet_pos = SheetPos::from((pos, sheet_id));
         let data_table = gc.sheet(sheet_id).data_table_at(&pos).unwrap();
-
-        print_table_in_rect(&gc, sheet_id, Rect::new(1, 1, 4, 12));
 
         let dest_pos = pos![F1];
         let sheet_dest_pos = SheetPos::from((dest_pos, sheet_id));
@@ -86,7 +81,6 @@
         gc.start_user_ai_transaction(ops, None, TransactionName::MoveCells, false);
         print_table_in_rect(&gc, sheet_id, Rect::new(6, 1, 10, 12));
     }
->>>>>>> f28fba73
 
     #[test]
     fn test_move_data_table_within_its_current_output_rect() {
@@ -99,7 +93,6 @@
         let dest_pos = pos![F4];
         let sheet_dest_pos = SheetPos::from((dest_pos, sheet_id));
 
-<<<<<<< HEAD
         gc.move_cells(
             data_table.output_sheet_rect(sheet_pos, true),
             sheet_dest_pos,
@@ -107,16 +100,6 @@
             false,
             None,
         );
-=======
-        let ops = vec![Operation::MoveCells {
-            source: data_table.output_sheet_rect(sheet_pos, true),
-            dest: sheet_dest_pos,
-            columns: false,
-            rows: false,
-        }];
-        gc.start_user_ai_transaction(ops, None, TransactionName::MoveCells, false);
-        print_table_in_rect(&gc, sheet_id, Rect::new(5, 2, 9, 13));
->>>>>>> f28fba73
 
         assert_eq!(gc.sheet(sheet_id).cell_value(pos), None);
         assert!(gc.sheet(sheet_id).data_table_at(&pos).is_none());
