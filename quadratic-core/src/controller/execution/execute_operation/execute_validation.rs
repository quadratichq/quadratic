use uuid::Uuid;

use crate::SheetRect;
use crate::a1::A1Selection;
use crate::controller::GridController;
use crate::controller::active_transactions::pending_transaction::PendingTransaction;
use crate::controller::operations::operation::Operation;
use crate::grid::SheetId;
use crate::grid::js_types::JsValidationWarning;
use crate::grid::sheet::validations::validation::Validation;

impl GridController {
    /// Updates validations that need to be updated or deleted when a selection
    /// is deleted from the sheet. Returns the reverse operations to undo the
    /// change.
    pub(crate) fn check_deleted_validations(
        &mut self,
        transaction: &mut PendingTransaction,
        sheet_id: SheetId,
        remove_selection: A1Selection,
    ) -> Vec<Operation> {
        let mut reverse_operations = vec![];

        let mut validations_to_change = vec![];
        let mut validations_to_delete = vec![];

        if let Some(sheet) = self.try_sheet(sheet_id) {
            // Collect validations that need to be processed first
            let validations_to_process: Vec<_> = sheet
                .validations
                .validation_overlaps_selection(&remove_selection, &self.a1_context)
                .iter()
                .map(|v| (v.id, (*v).clone()))
                .collect();

            for (validation_id, validation) in validations_to_process {
                if let Some(new_selection) = validation
                    .selection
                    .delete_selection(&remove_selection, &self.a1_context)
                {
                    // if the selection is different, then update the validation
                    if validation.selection != new_selection {
                        let validation = Validation {
                            selection: new_selection,
                            ..validation.clone()
                        };
                        validations_to_change.push(validation);
                    }
                } else {
                    // this handles the case where the selection completely
                    // overlaps the validation
                    validations_to_delete.push(validation_id);
                }
            }
        }

        if let Some(sheet) = self.grid.try_sheet_mut(sheet_id) {
            for validation in validations_to_change {
                reverse_operations.extend(sheet.validations.set(validation));
                transaction.validations.insert(sheet_id);
            }
            for validation_id in validations_to_delete {
                reverse_operations.extend(sheet.validations.remove(validation_id));
                transaction.validations.insert(sheet_id);
            }
        }

        reverse_operations
    }

    pub(crate) fn check_validations(
        &mut self,
        transaction: &mut PendingTransaction,
        sheet_rect: &SheetRect,
    ) {
        let validations: Vec<Validation>;
        if let Some(sheet) = self.grid.try_sheet(sheet_rect.sheet_id) {
            validations = sheet
                .validations
                .in_rect((*sheet_rect).into(), self.a1_context())
                .iter()
                .map(|v| (*v).clone())
                .collect();
        } else {
            validations = vec![];
        };

        for validation in validations {
            self.apply_validation_warnings(transaction, sheet_rect.sheet_id, validation);
        }
    }

    // Remove old warnings from the validation. Adds to client_warnings as necessary.
    fn remove_validation_warnings(
        &mut self,
        transaction: &mut PendingTransaction,
        sheet_id: SheetId,
        validation_id: Uuid,
    ) {
        if let Some(sheet) = self.try_sheet_mut(sheet_id) {
            sheet.validations.warnings.retain(|pos, id| {
                if *id == validation_id {
                    transaction
                        .forward_operations
                        .push(Operation::SetValidationWarning {
                            sheet_pos: pos.to_sheet_pos(sheet_id),
                            validation_id: None,
                        });
                    transaction
                        .reverse_operations
                        .push(Operation::SetValidationWarning {
                            sheet_pos: pos.to_sheet_pos(sheet_id),
                            validation_id: Some(validation_id),
                        });
                    transaction.validation_warning_deleted(sheet_id, *pos);
                    false
                } else {
                    true
                }
            });
        }
    }

    // Applies a Validation to the selection and adds necessary ops to the transaction.
    fn apply_validation_warnings(
        &mut self,
        transaction: &mut PendingTransaction,
        sheet_id: SheetId,
        validation: Validation,
    ) {
        let Some(sheet) = self.try_sheet(sheet_id) else {
            return;
        };
        let mut warnings = vec![];
        let mut remove_warnings = vec![];
        let context = self.a1_context();
        if let Some(values) =
            sheet.selection_values(&validation.selection, None, false, true, &self.a1_context)
        {
            values.iter().for_each(|(pos, _)| {
                if let Some(validation) = sheet.validations.validate(sheet, *pos, context) {
                    warnings.push((*pos, validation.id));
                } else if sheet
                    .validations
                    .has_warning_for_validation(*pos, validation.id)
                {
                    remove_warnings.push(*pos);
                }
            });
        }
        let validation_warnings = transaction
            .validations_warnings
            .entry(sheet_id)
            .or_default();

        let Some(sheet) = self.try_sheet_mut(sheet_id) else {
            return;
        };
        warnings.iter().for_each(|(pos, validation_id)| {
            let sheet_pos = pos.to_sheet_pos(sheet_id);
            let old = sheet
                .validations
                .set_warning(sheet_pos, Some(*validation_id));
            transaction
                .forward_operations
                .push(Operation::SetValidationWarning {
                    sheet_pos,
                    validation_id: Some(*validation_id),
                });
            transaction.reverse_operations.push(old);
            validation_warnings.insert(
                *pos,
                JsValidationWarning {
                    pos: *pos,
                    style: Some(validation.error.style.clone()),
                    validation: Some(*validation_id),
                },
            );
        });

        remove_warnings.iter().for_each(|pos| {
            let sheet_pos = pos.to_sheet_pos(sheet_id);
            let old = sheet.validations.set_warning(sheet_pos, None);
            transaction
                .forward_operations
                .push(Operation::SetValidationWarning {
                    sheet_pos,
                    validation_id: None,
                });
            transaction.reverse_operations.push(old);
            transaction.validation_warning_deleted(sheet_id, *pos);
        });
    }

    pub(crate) fn execute_set_validation(
        &mut self,
        transaction: &mut PendingTransaction,
        op: Operation,
    ) {
        if let Operation::SetValidation { validation } = op {
            let sheet_id = validation.selection.sheet_id;
            self.remove_validation_warnings(transaction, sheet_id, validation.id);
            let Some(sheet) = self.grid.try_sheet_mut(sheet_id) else {
                return;
            };

            transaction
                .forward_operations
                .push(Operation::SetValidation {
                    validation: validation.clone(),
                });
            transaction
                .reverse_operations
                .extend(sheet.validations.set(validation.clone()));

            transaction.validations.insert(sheet_id);

            self.apply_validation_warnings(transaction, sheet_id, validation.clone());

            if transaction.is_server() {
                return;
            }

            self.send_updated_bounds(transaction, sheet_id);
            if let Some(sheet) = self.grid.try_sheet(sheet_id) {
                transaction.add_dirty_hashes_from_selections(
                    sheet,
                    self.a1_context(),
                    vec![validation.selection],
                );
            }
        }
    }

    pub(crate) fn execute_remove_validation(
        &mut self,
        transaction: &mut PendingTransaction,
        op: Operation,
    ) {
        if let Operation::RemoveValidation {
            sheet_id,
            validation_id,
        } = op
        {
            self.remove_validation_warnings(transaction, sheet_id, validation_id);

            let Some(sheet) = self.grid.try_sheet_mut(sheet_id) else {
                return;
            };

            transaction
                .forward_operations
                .push(Operation::RemoveValidation {
                    sheet_id,
                    validation_id,
                });

            let selection = sheet
                .validations
                .validation(validation_id)
                .map(|v| v.selection.clone());

            transaction
                .reverse_operations
                .extend(sheet.validations.remove(validation_id));

            transaction.validations.insert(sheet.id);

            if transaction.is_server() {
                return;
            }

            self.send_updated_bounds(transaction, sheet_id);
            if let Some(selection) = selection {
                if let Some(sheet) = self.grid.try_sheet(sheet_id) {
                    transaction.add_dirty_hashes_from_selections(
                        sheet,
                        self.a1_context(),
                        vec![selection],
                    );
                }
            }
        }
    }

    pub(crate) fn execute_set_validation_warning(
        &mut self,
        transaction: &mut PendingTransaction,
        op: Operation,
    ) {
        if let Operation::SetValidationWarning {
            sheet_pos,
            validation_id,
        } = op
        {
            let Some(sheet) = self.grid.try_sheet_mut(sheet_pos.sheet_id) else {
                return;
            };

            transaction
                .forward_operations
                .push(Operation::SetValidationWarning {
                    sheet_pos,
                    validation_id,
                });

            let old = sheet.validations.set_warning(sheet_pos, validation_id);
            transaction.reverse_operations.push(old);

            if transaction.is_server() {
                return;
            }

            self.send_updated_bounds(transaction, sheet_pos.sheet_id);
            if let Some(validation_id) = validation_id {
                if let Some(sheet) = self.grid.try_sheet(sheet_pos.sheet_id) {
                    if let Some(validation) = sheet.validations.validation(validation_id) {
                        let warning = JsValidationWarning {
                            pos: sheet_pos.into(),
                            validation: Some(validation_id),
                            style: Some(validation.error.style.clone()),
                        };
                        transaction.validation_warning_added(sheet_pos.sheet_id, warning);
                    } else {
                        transaction
                            .validation_warning_deleted(sheet_pos.sheet_id, sheet_pos.into());
                    }
                };
            } else {
                transaction.validation_warning_deleted(sheet_pos.sheet_id, sheet_pos.into());
            }
        }
    }
}

#[cfg(test)]
mod tests {
    use super::*;

<<<<<<< HEAD
    use crate::Pos;
    use crate::grid::sheet::validations::validation_rules::ValidationRule;
=======
    use crate::grid::sheet::validations::rules::ValidationRule;
    use crate::test_util::*;
>>>>>>> f3dc62e6
    use crate::wasm_bindings::js::{clear_js_calls, expect_js_call};
    use crate::{CellValue, a1::A1Selection};

    #[test]
    fn execute_set_validation() {
        clear_js_calls();

        let mut gc = GridController::default();
        let sheet_id = gc.sheet_ids()[0];
        let sheet = gc.sheet_mut(sheet_id);
        sheet.set_cell_value(pos![A1], CellValue::Text("test".to_string()));

        let validation = Validation {
            id: Uuid::new_v4(),
            selection: A1Selection::test_a1_sheet_id("A1", sheet_id),
            rule: ValidationRule::Logical(Default::default()),
            message: Default::default(),
            error: Default::default(),
        };
        let op = Operation::SetValidation {
            validation: validation.clone(),
        };
        let mut transaction = PendingTransaction::default();
        transaction.operations.push_back(op);

        gc.start_transaction(&mut transaction);
        assert_eq!(transaction.forward_operations.len(), 2);
        assert_eq!(transaction.reverse_operations.len(), 2);
        gc.finalize_transaction(transaction);

        expect_js_call(
            "jsSheetValidations",
            format!(
                "{},{}",
                sheet_id,
                serde_json::to_string(&vec![validation.clone()]).unwrap()
            ),
            false,
        );
        let warnings = vec![JsValidationWarning {
            pos: Pos { x: 1, y: 1 },
            validation: Some(validation.id),
            style: Some(validation.error.style.clone()),
        }];
        expect_js_call(
            "jsValidationWarnings",
            format!("{},{}", sheet_id, serde_json::to_string(&warnings).unwrap()),
            true,
        );

        gc.undo(None);
        expect_js_call(
            "jsSheetValidations",
            format!(
                "{},{}",
                sheet_id,
                serde_json::to_string(&Vec::<Validation>::new()).unwrap()
            ),
            false,
        );
        let warnings = vec![JsValidationWarning {
            pos: Pos { x: 1, y: 1 },
            validation: None,
            style: None,
        }];
        expect_js_call(
            "jsValidationWarnings",
            format!("{},{}", sheet_id, serde_json::to_string(&warnings).unwrap()),
            true,
        );
    }

    #[test]
    fn execute_remove_validation() {
        clear_js_calls();

        let mut gc = GridController::default();
        let sheet_id = gc.sheet_ids()[0];
        let sheet = gc.sheet_mut(sheet_id);
        sheet.set_cell_value(pos![A1], CellValue::Text("test".to_string()));

        // set validation
        let validation = Validation {
            id: Uuid::new_v4(),
            selection: A1Selection::test_a1_sheet_id("A1", sheet_id),
            rule: ValidationRule::Logical(Default::default()),
            message: Default::default(),
            error: Default::default(),
        };
        let op = Operation::SetValidation {
            validation: validation.clone(),
        };
        let mut transaction = PendingTransaction::default();
        transaction.operations.push_back(op);

        gc.start_transaction(&mut transaction);
        assert_eq!(transaction.forward_operations.len(), 2);
        assert_eq!(transaction.reverse_operations.len(), 2);
        gc.finalize_transaction(transaction);

        expect_js_call(
            "jsSheetValidations",
            format!(
                "{},{}",
                sheet_id,
                serde_json::to_string(&vec![validation.clone()]).unwrap()
            ),
            false,
        );
        let warnings = vec![JsValidationWarning {
            pos: Pos { x: 1, y: 1 },
            validation: Some(validation.id),
            style: Some(validation.error.style.clone()),
        }];
        expect_js_call(
            "jsValidationWarnings",
            format!("{},{}", sheet_id, serde_json::to_string(&warnings).unwrap()),
            true,
        );

        // remove validation
        let op = Operation::RemoveValidation {
            sheet_id,
            validation_id: validation.id,
        };
        let mut transaction = PendingTransaction::default();
        transaction.operations.push_back(op);

        gc.start_transaction(&mut transaction);
        assert_eq!(transaction.forward_operations.len(), 2);
        assert_eq!(transaction.reverse_operations.len(), 2);
        gc.finalize_transaction(transaction);

        expect_js_call(
            "jsSheetValidations",
            format!(
                "{},{}",
                sheet_id,
                serde_json::to_string(&Vec::<Validation>::new()).unwrap()
            ),
            false,
        );
        let warnings = vec![JsValidationWarning {
            pos: Pos { x: 1, y: 1 },
            validation: None,
            style: None,
        }];
        expect_js_call(
            "jsValidationWarnings",
            format!("{},{}", sheet_id, serde_json::to_string(&warnings).unwrap()),
            true,
        );

        gc.undo(None);
        expect_js_call(
            "jsSheetValidations",
            format!(
                "{},{}",
                sheet_id,
                serde_json::to_string(&vec![validation.clone()]).unwrap()
            ),
            false,
        );
        let warnings = vec![JsValidationWarning {
            pos: Pos { x: 1, y: 1 },
            validation: Some(validation.id),
            style: Some(validation.error.style.clone()),
        }];
        expect_js_call(
            "jsValidationWarnings",
            format!("{},{}", sheet_id, serde_json::to_string(&warnings).unwrap()),
            true,
        );

        gc.undo(None);
        expect_js_call(
            "jsSheetValidations",
            format!(
                "{},{}",
                sheet_id,
                serde_json::to_string(&Vec::<Validation>::new()).unwrap()
            ),
            false,
        );
        let warnings = vec![JsValidationWarning {
            pos: Pos { x: 1, y: 1 },
            validation: None,
            style: None,
        }];
        expect_js_call(
            "jsValidationWarnings",
            format!("{},{}", sheet_id, serde_json::to_string(&warnings).unwrap()),
            true,
        );
    }

    #[test]
    fn test_remove_validation_warnings() {
        clear_js_calls();

        let mut gc = test_create_gc();
        let sheet_id = first_sheet_id(&gc);

        gc.set_cell_value(pos![sheet_id!A1], "invalid".to_string(), None);

        let validation = test_create_checkbox(&mut gc, A1Selection::test_a1("A1"));

        // hack changing the sheet without updating the validations
        let sheet = gc.sheet_mut(sheet_id);
        sheet.set_cell_value(pos![A1], "".to_string());

        let mut transaction = PendingTransaction::default();
        gc.check_validations(
            &mut transaction,
            &SheetRect::single_sheet_pos(pos![sheet_id!A1]),
        );

        assert_eq!(
            transaction.forward_operations,
            vec![Operation::SetValidationWarning {
                sheet_pos: pos![sheet_id!A1],
                validation_id: None,
            }]
        );

        assert_eq!(
            transaction.reverse_operations,
            vec![Operation::SetValidationWarning {
                sheet_pos: pos![sheet_id!A1],
                validation_id: Some(validation.id),
            }]
        );
    }

    #[test]
    fn test_check_deleted_validations() {
        let mut gc = test_create_gc();
        let sheet_id = first_sheet_id(&gc);

        let validation = test_create_checkbox(&mut gc, A1Selection::test_a1("A1:B2"));

        let mut transaction = PendingTransaction::default();
        let reverse =
            gc.check_deleted_validations(&mut transaction, sheet_id, A1Selection::test_a1("A1"));

        // check reverse operations
        assert!(transaction.validations.contains(&sheet_id));

        assert_eq!(reverse.len(), 1);
        assert_eq!(
            reverse[0],
            Operation::SetValidation {
                validation: validation.clone()
            }
        );

        // check that A1 was deleted from A1:B2
        assert_validation_id(&gc, pos![sheet_id!A1], None);
        assert_validation_id(&gc, pos![sheet_id!B2], Some(validation.id));
    }

    #[test]
    fn test_check_validations_table() {
        let mut gc = test_create_gc();
        let sheet_id = first_sheet_id(&gc);

        test_create_data_table(&mut gc, sheet_id, pos![B2], 2, 2);

        let selection = A1Selection::test_a1_context("test_table[Column 1]", gc.a1_context());
        let validation = test_create_checkbox(&mut gc, selection);
        assert_validation_id(&gc, pos![sheet_id!B4], Some(validation.id));

        let mut transaction = PendingTransaction::default();
        let selection = A1Selection::test_a1_context("test_table[Column 1]", gc.a1_context());
        let reverse = gc.check_deleted_validations(&mut transaction, sheet_id, selection);

        assert!(transaction.validations.contains(&sheet_id));
        assert_eq!(reverse.len(), 1);
        assert_eq!(
            reverse[0],
            Operation::SetValidation {
                validation: validation.clone()
            }
        );

        assert_validation_id(&gc, pos![sheet_id!B4], None);
    }
}<|MERGE_RESOLUTION|>--- conflicted
+++ resolved
@@ -337,15 +337,10 @@
 mod tests {
     use super::*;
 
-<<<<<<< HEAD
-    use crate::Pos;
-    use crate::grid::sheet::validations::validation_rules::ValidationRule;
-=======
     use crate::grid::sheet::validations::rules::ValidationRule;
-    use crate::test_util::*;
->>>>>>> f3dc62e6
     use crate::wasm_bindings::js::{clear_js_calls, expect_js_call};
     use crate::{CellValue, a1::A1Selection};
+    use crate::{Pos, test_util::*};
 
     #[test]
     fn execute_set_validation() {
