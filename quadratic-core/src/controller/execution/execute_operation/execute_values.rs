--- conflicted
+++ resolved
@@ -97,13 +97,8 @@
 
         let sheet = gc.grid.try_sheet(sheet_id).unwrap();
         assert_eq!(
-<<<<<<< HEAD
-            sheet.display_value(Pos { x: 0, y: 0 }),
+            sheet.display_value(Pos { x: 1, y: 1 }),
             Some(CellValue::Number(0.into()))
-=======
-            sheet.display_value(Pos { x: 1, y: 1 }),
-            Some(CellValue::Number(BigDecimal::from(0)))
->>>>>>> c368fe80
         );
 
         gc.set_cell_value(
@@ -118,13 +113,8 @@
 
         let sheet = gc.grid.try_sheet(sheet_id).unwrap();
         assert_eq!(
-<<<<<<< HEAD
-            sheet.display_value(Pos { x: 1, y: 0 }),
+            sheet.display_value(Pos { x: 2, y: 1 }),
             Some(CellValue::Number(1.into()))
-=======
-            sheet.display_value(Pos { x: 2, y: 1 }),
-            Some(CellValue::Number(BigDecimal::from(1)))
->>>>>>> c368fe80
         );
     }
 
