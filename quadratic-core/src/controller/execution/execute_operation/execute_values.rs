use crate::controller::GridController;
use crate::controller::active_transactions::pending_transaction::PendingTransaction;
use crate::controller::operations::operation::Operation;
use crate::{Pos, SheetRect};

impl GridController {
    pub(crate) fn execute_set_cell_values(
        &mut self,
        transaction: &mut PendingTransaction,
        op: Operation,
    ) {
        if let Operation::SetCellValues { sheet_pos, values } = op {
            match self.grid.try_sheet_mut(sheet_pos.sheet_id) {
                None => (), // sheet may have been deleted
                Some(sheet) => {
                    // update individual cell values and collect old_values
                    let old_values = sheet.merge_cell_values(
                        transaction,
                        sheet_pos.into(),
                        &values,
                        &self.a1_context,
                    );

                    if old_values == values {
                        return;
                    }

                    let min = sheet_pos.into();
                    let sheet_rect = SheetRect {
                        sheet_id: sheet_pos.sheet_id,
                        min,
                        max: Pos {
                            x: min.x - 1 + values.w.max(old_values.w) as i64,
                            y: min.y - 1 + values.h.max(old_values.h) as i64,
                        },
                    };

                    self.check_deleted_data_tables(transaction, &sheet_rect);
                    self.update_spills_in_sheet_rect(transaction, &sheet_rect);
                    self.add_compute_operations(transaction, sheet_rect, None);
                    self.send_updated_bounds(transaction, sheet_rect.sheet_id);

                    transaction.add_dirty_hashes_from_sheet_rect(sheet_rect);
<<<<<<< HEAD
                    if transaction.is_user_ai() {
                        if let Some(sheet) = self.try_sheet(sheet_pos.sheet_id) {
=======
                    if transaction.is_user()
                        && let Some(sheet) = self.try_sheet(sheet_pos.sheet_id) {
>>>>>>> f1c76605
                            let rows_to_resize =
                                sheet.get_rows_with_wrap_in_rect(sheet_rect.into(), true);
                            if !rows_to_resize.is_empty() {
                                transaction
                                    .resize_rows
                                    .entry(sheet_pos.sheet_id)
                                    .or_default()
                                    .extend(rows_to_resize);
                            }
                        }

                    if transaction.is_user_ai_undo_redo() {
                        transaction.generate_thumbnail |=
                            self.thumbnail_dirty_sheet_rect(sheet_rect);

                        transaction
                            .forward_operations
                            .push(Operation::SetCellValues { sheet_pos, values });

                        transaction
                            .reverse_operations
                            .push(Operation::SetCellValues {
                                sheet_pos,
                                values: old_values,
                            });
                    }
                }
            }
        }
    }
}

#[cfg(test)]
mod tests {
    use crate::controller::GridController;
    use crate::grid::{CodeCellLanguage, SheetId};
    use crate::{CellValue, Pos, SheetPos};

    #[test]
    fn test_set_cell_value() {
        let mut gc = GridController::test();
        let sheet_id = gc.sheet_ids()[0];
        gc.set_cell_value(
            SheetPos {
                x: 1,
                y: 1,
                sheet_id,
            },
            "0".to_string(),
            None,
            false,
        );

        let sheet = gc.grid.try_sheet(sheet_id).unwrap();
        assert_eq!(
            sheet.display_value(Pos { x: 1, y: 1 }),
            Some(CellValue::Number(0.into()))
        );

        gc.set_cell_value(
            SheetPos {
                x: 2,
                y: 1,
                sheet_id,
            },
            "1".to_string(),
            None,
            false,
        );

        let sheet = gc.grid.try_sheet(sheet_id).unwrap();
        assert_eq!(
            sheet.display_value(Pos { x: 2, y: 1 }),
            Some(CellValue::Number(1.into()))
        );
    }

    #[test]
    fn test_set_cell_values_no_sheet() {
        let mut gc = GridController::test();
        let sheet_id = gc.sheet_ids()[0];
        gc.set_cell_value(
            SheetPos {
                x: 0,
                y: 0,
                sheet_id,
            },
            "test".to_string(),
            None,
            false,
        );
        let sheet = gc.grid.try_sheet(sheet_id).unwrap();
        assert_eq!(
            sheet.display_value(Pos { x: 0, y: 0 }),
            Some(CellValue::Text("test".to_string()))
        );

        let no_sheet_id = SheetId::new();
        gc.set_cell_value(
            SheetPos {
                x: 0,
                y: 0,
                sheet_id: no_sheet_id,
            },
            "test 2".to_string(),
            None,
            false,
        );
    }

    #[test]
    fn test_set_cell_values_code_cell_remove() {
        let mut gc = GridController::test();
        let sheet_id = gc.sheet_ids()[0];
        let sheet_pos = SheetPos {
            x: 1,
            y: 1,
            sheet_id,
        };
        gc.set_code_cell(
            sheet_pos,
            CodeCellLanguage::Formula,
            "1 + 1".to_string(),
            None,
            None,
            false,
        );
        assert_eq!(
            gc.sheet(sheet_id).display_value(sheet_pos.into()),
            Some(CellValue::Number(2.into()))
        );
        gc.set_cell_value(sheet_pos, "".to_string(), None, false);
        let sheet = gc.sheet(sheet_id);
        assert_eq!(sheet.display_value(sheet_pos.into()), None);
    }

    #[test]
    fn test_set_cell_values_undo() {
        let mut gc = GridController::test();
        let sheet_id = gc.sheet_ids()[0];
        let sheet_pos = SheetPos {
            x: 0,
            y: 0,
            sheet_id,
        };
        gc.set_cell_value(sheet_pos, "1".to_string(), None, false);
        assert_eq!(
            gc.sheet(sheet_id).display_value(sheet_pos.into()),
            Some(CellValue::Number(1.into()))
        );
        gc.undo(None);
        assert_eq!(gc.sheet(sheet_id).display_value(sheet_pos.into()), None);
    }

    #[test]
    fn dependencies_properly_trigger_on_set_cell_values() {
        let mut gc = GridController::test();
        gc.set_cell_value(
            SheetPos {
                x: 0,
                y: 0,
                sheet_id: gc.sheet_ids()[0],
            },
            "1".to_string(),
            None,
            false,
        );
        gc.set_code_cell(
            SheetPos {
                x: 1,
                y: 0,
                sheet_id: gc.sheet_ids()[0],
            },
            CodeCellLanguage::Formula,
            "A0 + 5".to_string(),
            None,
            None,
            false,
        );
        gc.set_cell_value(
            SheetPos {
                x: -1,
                y: 0,
                sheet_id: gc.sheet_ids()[0],
            },
            "2".to_string(),
            None,
            false,
        );
        assert_eq!(gc.active_transactions().unsaved_transactions.len(), 3);
        let last_transaction = gc
            .active_transactions()
            .unsaved_transactions
            .last()
            .unwrap();
        assert_eq!(last_transaction.forward.operations.len(), 1);
    }
}<|MERGE_RESOLUTION|>--- conflicted
+++ resolved
@@ -41,23 +41,19 @@
                     self.send_updated_bounds(transaction, sheet_rect.sheet_id);
 
                     transaction.add_dirty_hashes_from_sheet_rect(sheet_rect);
-<<<<<<< HEAD
-                    if transaction.is_user_ai() {
-                        if let Some(sheet) = self.try_sheet(sheet_pos.sheet_id) {
-=======
-                    if transaction.is_user()
-                        && let Some(sheet) = self.try_sheet(sheet_pos.sheet_id) {
->>>>>>> f1c76605
-                            let rows_to_resize =
-                                sheet.get_rows_with_wrap_in_rect(sheet_rect.into(), true);
-                            if !rows_to_resize.is_empty() {
-                                transaction
-                                    .resize_rows
-                                    .entry(sheet_pos.sheet_id)
-                                    .or_default()
-                                    .extend(rows_to_resize);
-                            }
+                    if transaction.is_user_ai()
+                        && let Some(sheet) = self.try_sheet(sheet_pos.sheet_id)
+                    {
+                        let rows_to_resize =
+                            sheet.get_rows_with_wrap_in_rect(sheet_rect.into(), true);
+                        if !rows_to_resize.is_empty() {
+                            transaction
+                                .resize_rows
+                                .entry(sheet_pos.sheet_id)
+                                .or_default()
+                                .extend(rows_to_resize);
                         }
+                    }
 
                     if transaction.is_user_ai_undo_redo() {
                         transaction.generate_thumbnail |=
