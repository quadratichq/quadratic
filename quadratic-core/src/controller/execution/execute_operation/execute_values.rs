use crate::{
    controller::{
        active_transactions::pending_transaction::PendingTransaction,
        operations::operation::Operation, GridController,
    },
    Pos, SheetRect,
};

impl GridController {
    pub(crate) fn execute_set_cell_values(
        &mut self,
        transaction: &mut PendingTransaction,
        op: Operation,
    ) {
        if let Operation::SetCellValues { sheet_pos, values } = op {
            match self.grid.try_sheet_mut(sheet_pos.sheet_id) {
                None => (), // sheet may have been deleted
                Some(sheet) => {
                    // update individual cell values and collect old_values
<<<<<<< HEAD
                    let old_values = sheet.merge_cell_values(
                        transaction,
                        sheet_pos.into(),
                        &values,
                        !transaction.is_server(),
                    );
=======
                    let old_values = sheet.merge_cell_values(sheet_pos.into(), &values);
                    if old_values == values {
                        return;
                    }

>>>>>>> b08df4e0
                    if cfg!(target_family = "wasm")
                        && !transaction.is_server()
                        && values.into_iter().any(|(_, _, value)| value.is_html())
                    {
                        if let Some(html) = sheet.get_single_html_output(sheet_pos.into()) {
                            if let Ok(html) = serde_json::to_string(&html) {
                                crate::wasm_bindings::js::jsUpdateHtml(html);
                            }
                        }
                    };

                    let min = sheet_pos.into();
                    let sheet_rect = SheetRect {
                        sheet_id: sheet_pos.sheet_id,
                        min,
                        max: Pos {
                            x: min.x - 1 + values.w as i64,
                            y: min.y - 1 + values.h as i64,
                        },
                    };
                    if transaction.is_user() || transaction.is_undo_redo() {
                        transaction
                            .forward_operations
                            .push(Operation::SetCellValues { sheet_pos, values });

                        if transaction.is_user() {
                            self.check_deleted_code_runs(transaction, &sheet_rect);
                            self.add_compute_operations(transaction, &sheet_rect, None);
                            self.check_all_spills(transaction, sheet_rect.sheet_id);
                        }

                        transaction
                            .reverse_operations
                            .push(Operation::SetCellValues {
                                sheet_pos,
                                values: old_values,
                            });
                    }

                    transaction.generate_thumbnail |= self.thumbnail_dirty_sheet_rect(&sheet_rect);

                    if !transaction.is_server() {
                        self.send_updated_bounds(sheet_rect.sheet_id);
                        self.send_render_cells(&sheet_rect);
                        if transaction.is_user() {
                            if let Some(sheet) = self.try_sheet(sheet_pos.sheet_id) {
                                let rows = sheet.get_rows_with_wrap_in_rect(&sheet_rect.into());
                                if !rows.is_empty() {
                                    let resize_rows = transaction
                                        .resize_rows
                                        .entry(sheet_pos.sheet_id)
                                        .or_default();
                                    resize_rows.extend(rows);
                                }
                            }
                        }
                    }
                }
            }
        }
    }
}

#[cfg(test)]
mod tests {
    use bigdecimal::BigDecimal;

    use crate::{controller::GridController, grid::SheetId, CellValue, Pos, SheetPos};

    use serial_test::parallel;

    #[test]
    #[parallel]
    fn test_set_cell_value() {
        let mut gc = GridController::test();
        let sheet_id = gc.sheet_ids()[0];
        gc.set_cell_value(
            SheetPos {
                x: 0,
                y: 0,
                sheet_id,
            },
            "0".to_string(),
            None,
        );

        let sheet = gc.grid.try_sheet(sheet_id).unwrap();
        assert_eq!(
            sheet.display_value(Pos { x: 0, y: 0 }),
            Some(CellValue::Number(BigDecimal::from(0)))
        );

        gc.set_cell_value(
            SheetPos {
                x: 1,
                y: 0,
                sheet_id,
            },
            "1".to_string(),
            None,
        );

        let sheet = gc.grid.try_sheet(sheet_id).unwrap();
        assert_eq!(
            sheet.display_value(Pos { x: 1, y: 0 }),
            Some(CellValue::Number(BigDecimal::from(1)))
        );
    }

    #[test]
    #[parallel]
    fn test_set_cell_values_no_sheet() {
        let mut gc = GridController::test();
        let sheet_id = gc.sheet_ids()[0];
        gc.set_cell_value(
            SheetPos {
                x: 0,
                y: 0,
                sheet_id,
            },
            "test".to_string(),
            None,
        );
        let sheet = gc.grid.try_sheet(sheet_id).unwrap();
        assert_eq!(
            sheet.display_value(Pos { x: 0, y: 0 }),
            Some(CellValue::Text("test".to_string()))
        );

        let no_sheet_id = SheetId::new();
        gc.set_cell_value(
            SheetPos {
                x: 0,
                y: 0,
                sheet_id: no_sheet_id,
            },
            "test 2".to_string(),
            None,
        );
    }
}

#[cfg(test)]
mod test {
    use super::*;
    use crate::{grid::CodeCellLanguage, CellValue, SheetPos};
    use bigdecimal::BigDecimal;
    use serial_test::parallel;

    #[test]
    #[parallel]
    fn test_set_cell_values_code_cell_remove() {
        let mut gc = GridController::test();
        let sheet_id = gc.sheet_ids()[0];
        let sheet_pos = SheetPos {
            x: 0,
            y: 0,
            sheet_id,
        };
        gc.set_code_cell(
            sheet_pos,
            CodeCellLanguage::Formula,
            "1 + 1".to_string(),
            None,
        );
        assert_eq!(
            gc.sheet(sheet_id).display_value(sheet_pos.into()),
            Some(CellValue::Number(BigDecimal::from(2)))
        );
        gc.set_cell_value(sheet_pos, "".to_string(), None);
        let sheet = gc.sheet(sheet_id);
        assert_eq!(sheet.display_value(sheet_pos.into()), None);
    }

    #[test]
    #[parallel]
    fn test_set_cell_values_undo() {
        let mut gc = GridController::test();
        let sheet_id = gc.sheet_ids()[0];
        let sheet_pos = SheetPos {
            x: 0,
            y: 0,
            sheet_id,
        };
        gc.set_cell_value(sheet_pos, "1".to_string(), None);
        assert_eq!(
            gc.sheet(sheet_id).display_value(sheet_pos.into()),
            Some(CellValue::Number(BigDecimal::from(1)))
        );
        gc.undo(None);
        assert_eq!(gc.sheet(sheet_id).display_value(sheet_pos.into()), None);
    }

    #[test]
    #[parallel]
    fn dependencies_properly_trigger_on_set_cell_values() {
        let mut gc = GridController::test();
        gc.set_cell_value(
            SheetPos {
                x: 0,
                y: 0,
                sheet_id: gc.sheet_ids()[0],
            },
            "1".to_string(),
            None,
        );
        gc.set_code_cell(
            SheetPos {
                x: 1,
                y: 0,
                sheet_id: gc.sheet_ids()[0],
            },
            CodeCellLanguage::Formula,
            "A0 + 5".to_string(),
            None,
        );
        gc.set_cell_value(
            SheetPos {
                x: -1,
                y: 0,
                sheet_id: gc.sheet_ids()[0],
            },
            "2".to_string(),
            None,
        );
        assert_eq!(gc.active_transactions().unsaved_transactions.len(), 3);
        let last_transaction = gc
            .active_transactions()
            .unsaved_transactions
            .last()
            .unwrap();
        assert_eq!(last_transaction.forward.operations.len(), 1);
    }
}<|MERGE_RESOLUTION|>--- conflicted
+++ resolved
@@ -17,20 +17,16 @@
                 None => (), // sheet may have been deleted
                 Some(sheet) => {
                     // update individual cell values and collect old_values
-<<<<<<< HEAD
                     let old_values = sheet.merge_cell_values(
                         transaction,
                         sheet_pos.into(),
                         &values,
                         !transaction.is_server(),
                     );
-=======
-                    let old_values = sheet.merge_cell_values(sheet_pos.into(), &values);
                     if old_values == values {
                         return;
                     }
 
->>>>>>> b08df4e0
                     if cfg!(target_family = "wasm")
                         && !transaction.is_server()
                         && values.into_iter().any(|(_, _, value)| value.is_html())
