use crate::controller::GridController;
use crate::controller::active_transactions::pending_transaction::PendingTransaction;
use crate::controller::operations::operation::Operation;

/// Asserts that an operation is a particular type, and unpacks its contents
/// into the current scope.
///
/// # Examples
///
/// ```ignore
/// fn set_cell_values(transaction: &mut PendingTransaction, op: Operation) {
///     // panic if `op` is not `SetCellValues`
///     unwrap_op!(let SetCellValues { sheet_pos, values } = op);
///
///     println!("sheet_pos: {:?}", sheet_pos);
///     println!("values: {:?}", values);
/// }
/// ```
macro_rules! unwrap_op {
    (let $op_type:ident $contents:tt = $op:ident) => {
        let $crate::controller::operations::operation::Operation::$op_type $contents = $op else {
            unreachable!("expected {}; got {:?}", stringify!($op_type), $op);
        };
    };
}

mod execute_borders;
mod execute_borders_old;
mod execute_code;
mod execute_col_rows;
mod execute_cursor;
mod execute_data_table;
mod execute_formats;
mod execute_formats_old;
mod execute_move_cells;
mod execute_offsets;
mod execute_sheets;
mod execute_validation;
mod execute_values;

impl GridController {
    #[track_caller]
    pub fn handle_execution_operation_result(result: anyhow::Result<()>) {
        if let Err(error) = result {
            dbgjs!(&format!("Error in execute_operation: {:?}", &error));
        }
    }

    /// Removes the first operation from a transaction and executes it.
    pub fn execute_operation(&mut self, transaction: &mut PendingTransaction) {
        if let Some(op) = transaction.operations.pop_front() {
            #[cfg(feature = "show-operations")]
            dbgjs!(&format!("[Operation] {op:?}"));

            #[cfg(feature = "show-first-sheet-operations")]
            println!(
                "{}",
                format!("{op:?}").split('{').next().unwrap_or("Unknown")
            );

            match op {
                Operation::SetCellValues { .. } => self.execute_set_cell_values(transaction, op),
                Operation::SetChartSize { .. } => Self::handle_execution_operation_result(
                    self.execute_set_chart_size(transaction, op),
                ),
                Operation::SetChartCellSize { .. } => Self::handle_execution_operation_result(
                    self.execute_set_chart_cell_size(transaction, op),
                ),
                Operation::AddDataTable { .. } => Self::handle_execution_operation_result(
                    self.execute_add_data_table(transaction, op),
                ),
                Operation::MoveDataTable { .. } => Self::handle_execution_operation_result(
                    self.execute_move_data_table(transaction, op),
                ),
                Operation::DeleteDataTable { .. } => Self::handle_execution_operation_result(
                    self.execute_delete_data_table(transaction, op),
                ),
                Operation::SetDataTableAt { .. } => Self::handle_execution_operation_result(
                    self.execute_set_data_table_at(transaction, op),
                ),
                Operation::FlattenDataTable { .. } => Self::handle_execution_operation_result(
                    self.execute_flatten_data_table(transaction, op),
                ),
                Operation::SwitchDataTableKind { .. } => Self::handle_execution_operation_result(
                    self.execute_code_data_table_to_data_table(transaction, op),
                ),
                Operation::GridToDataTable { .. } => Self::handle_execution_operation_result(
                    self.execute_grid_to_data_table(transaction, op),
                ),
                Operation::DataTableMeta { .. } => Self::handle_execution_operation_result(
                    self.execute_data_table_meta(transaction, op),
                ),
                Operation::DataTableOptionMeta { .. } => Self::handle_execution_operation_result(
                    self.execute_data_table_option_meta(transaction, op),
                ),
                Operation::SortDataTable { .. } => Self::handle_execution_operation_result(
                    self.execute_sort_data_table(transaction, op),
                ),
                Operation::InsertDataTableColumns { .. } => {
                    Self::handle_execution_operation_result(
                        self.execute_insert_data_table_column(transaction, op),
                    );
                }
                Operation::DeleteDataTableColumns { .. } => {
                    Self::handle_execution_operation_result(
                        self.execute_delete_data_table_column(transaction, op),
                    );
                }
                Operation::InsertDataTableRows { .. } => Self::handle_execution_operation_result(
                    self.execute_insert_data_table_row(transaction, op),
                ),
                Operation::DeleteDataTableRows { .. } => Self::handle_execution_operation_result(
                    self.execute_delete_data_table_row(transaction, op),
                ),
                Operation::DataTableFirstRowAsHeader { .. } => {
                    Self::handle_execution_operation_result(
                        self.execute_data_table_first_row_as_header(transaction, op),
                    );
                }
                Operation::DataTableFormats { .. } => {
                    Self::handle_execution_operation_result(
                        self.execute_data_table_format(transaction, op),
                    );
                }
                Operation::DataTableBorders { .. } => {
                    Self::handle_execution_operation_result(
                        self.execute_data_table_borders(transaction, op),
                    );
                }
                Operation::ComputeCode { .. } => self.execute_compute_code(transaction, op),
<<<<<<< HEAD
                Operation::SetComputeCode { .. } => self.execute_set_compute_code(transaction, op),
=======
                Operation::ComputeCodeSelection { .. } => {
                    self.execute_compute_code_selection(transaction, op);
                }
>>>>>>> 9ddd19bd
                Operation::SetCellFormats { .. } => {}
                Operation::SetCellFormatsSelection { .. } => {
                    self.execute_set_cell_formats_selection(transaction, op);
                }
                Operation::SetDataTable { .. } => {
                    Self::handle_execution_operation_result(
                        self.execute_set_data_table(transaction, op),
                    );
                }
                Operation::SetCellFormatsA1 { .. } => {
                    self.execute_set_cell_formats_a1(transaction, op);
                }
                Operation::SetBorders { .. } => (), // we no longer support this (12/9/2024)
                Operation::SetBordersSelection { .. } => {
                    self.execute_set_borders_selection(transaction, op);
                }
                Operation::SetBordersA1 { .. } => self.execute_set_borders_a1(transaction, op),

                Operation::MoveCells { .. } => self.execute_move_cells(transaction, op),

                Operation::AddSheet { .. } => {
                    Self::handle_execution_operation_result(
                        self.execute_add_sheet(transaction, op),
                    );
                }
                Operation::AddSheetSchema { .. } => Self::handle_execution_operation_result(
                    self.execute_add_sheet_schema(transaction, op),
                ),
                Operation::DeleteSheet { .. } => {
                    Self::handle_execution_operation_result(
                        self.execute_delete_sheet(transaction, op),
                    );
                }
                Operation::ReorderSheet { .. } => self.execute_reorder_sheet(transaction, op),
                Operation::SetSheetName { .. } => {
                    Self::handle_execution_operation_result(
                        self.execute_set_sheet_name(transaction, op),
                    );
                }
                Operation::SetSheetColor { .. } => self.execute_set_sheet_color(transaction, op),
                Operation::DuplicateSheet { .. } => self.execute_duplicate_sheet(transaction, op),
                Operation::ReplaceSheet { .. } => {
                    Self::handle_execution_operation_result(
                        self.execute_replace_sheet(transaction, op),
                    );
                }

                Operation::ResizeColumn { .. } => self.execute_resize_column(transaction, op),
                Operation::ResizeRow { .. } => self.execute_resize_row(transaction, op),
                Operation::ResizeRows { .. } => self.execute_resize_rows(transaction, op),
                Operation::ResizeColumns { .. } => self.execute_resize_columns(transaction, op),
                Operation::DefaultColumnSize { .. } => {
                    self.execute_default_column_size(transaction, op);
                }
                Operation::DefaultRowSize { .. } => self.execute_default_row_size(transaction, op),

                Operation::SetCursor { .. } => self.execute_set_cursor(transaction, op),
                Operation::SetCursorSelection { .. } => {
                    self.execute_set_cursor_selection(transaction, op);
                }
                Operation::SetCursorA1 { .. } => self.execute_set_cursor_a1(transaction, op),

                Operation::SetValidation { .. } => self.execute_set_validation(transaction, op),
                Operation::CreateOrUpdateValidation { .. } => {
                    self.execute_create_or_update_validation(transaction, op);
                }
                Operation::RemoveValidation { .. } => {
                    self.execute_remove_validation(transaction, op);
                }
                Operation::RemoveValidationSelection { .. } => {
                    self.execute_remove_validation_selection(transaction, op);
                }
                Operation::SetValidationWarning { .. } => {
                    self.execute_set_validation_warning(transaction, op);
                }

                Operation::DeleteColumn { .. } => self.execute_delete_column(transaction, op),
                Operation::DeleteColumns { .. } => self.execute_delete_columns(transaction, op),
                Operation::DeleteRow { .. } => {
                    Self::handle_execution_operation_result(
                        self.execute_delete_row(transaction, op),
                    );
                }
                Operation::DeleteRows { .. } => {
                    Self::handle_execution_operation_result(
                        self.execute_delete_rows(transaction, op),
                    );
                }

                Operation::InsertColumn { .. } => self.execute_insert_column(transaction, op),
                Operation::InsertRow { .. } => self.execute_insert_row(transaction, op),

                Operation::MoveColumns { .. } => self.execute_move_columns(transaction, op),
                Operation::MoveRows { .. } => self.execute_move_rows(transaction, op),
            }
        }

        #[cfg(feature = "show-first-sheet-operations")]
        print_first_sheet!(&self);
    }

    /// Notifies about the next operation if it's a ComputeCode operation
    /// This is called right before executing the next operation to ensure
    /// newly added operations are included in the notification
    pub(super) fn notify_next_operation_if_code(&self, transaction: &PendingTransaction) {
        // Peek at the front of the queue without removing it
        if let Some(Operation::ComputeCode { sheet_pos }) = transaction.operations.front()
            && let Some(sheet) = self.try_sheet(sheet_pos.sheet_id)
            && let Some(code_run) = sheet.code_run_at(&(*sheet_pos).into())
        {
            let language = code_run.language.clone();

            // Skip notification for formulas - they execute synchronously and don't need
            // progress tracking. This avoids O(n²) iteration through pending operations.
            if !language.is_code_language() {
                return;
            }

            let code = code_run.code.clone();
            // Notify about this operation as current, with all remaining operations as pending
            // Call notify_code_running_state which is defined in execute_code module
            // Since both are impl GridController blocks, we can call it directly on self
            self.notify_code_running_state(transaction, Some((*sheet_pos, language, code)));
        }
    }
}

#[cfg(test)]
pub fn execute_reverse_operations(gc: &mut GridController, transaction: &PendingTransaction) {
    use super::TransactionSource;

    let undo_transaction = transaction.to_undo_transaction();
    gc.start_undo_transaction(undo_transaction, TransactionSource::Undo, None);
}

#[cfg(test)]
pub fn execute_forward_operations(gc: &mut GridController, transaction: &mut PendingTransaction) {
    use super::TransactionSource;

    let redo_transaction = transaction.to_forward_transaction();
    gc.start_undo_transaction(redo_transaction, TransactionSource::Redo, None);
}<|MERGE_RESOLUTION|>--- conflicted
+++ resolved
@@ -128,13 +128,10 @@
                     );
                 }
                 Operation::ComputeCode { .. } => self.execute_compute_code(transaction, op),
-<<<<<<< HEAD
                 Operation::SetComputeCode { .. } => self.execute_set_compute_code(transaction, op),
-=======
                 Operation::ComputeCodeSelection { .. } => {
                     self.execute_compute_code_selection(transaction, op);
                 }
->>>>>>> 9ddd19bd
                 Operation::SetCellFormats { .. } => {}
                 Operation::SetCellFormatsSelection { .. } => {
                     self.execute_set_cell_formats_selection(transaction, op);
