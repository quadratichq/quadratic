--- conflicted
+++ resolved
@@ -1617,7 +1617,7 @@
 
             let sheet_id = sheet_pos.sheet_id;
             let sheet = self.try_sheet_result(sheet_id)?;
-            let data_table_pos = sheet.data_table_pos_that_contains(sheet_pos.into())?;
+            let data_table_pos = sheet.data_table_pos_that_contains_result(sheet_pos.into())?;
             let data_table = sheet.data_table_result(&data_table_pos)?;
 
             // check if the rows to delete are part of the data table's UI, bail if so
@@ -1659,10 +1659,6 @@
             }
 
             let sheet = self.try_sheet_result(sheet_id)?;
-<<<<<<< HEAD
-            let data_table_pos = sheet.data_table_pos_that_contains_result(sheet_pos.into())?;
-=======
->>>>>>> 96da5be9
             let data_table = sheet.data_table_result(&data_table_pos)?;
             let data_table_rect = data_table.output_rect(data_table_pos, true);
             let y_adjustment = data_table.y_adjustment(true);
