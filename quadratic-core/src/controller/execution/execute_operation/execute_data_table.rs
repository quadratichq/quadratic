use std::collections::HashSet;

use crate::{
    ArraySize, CellValue, ClearOption, Pos, Rect, SheetPos, SheetRect,
    a1::A1Selection,
    cell_values::CellValues,
    cellvalue::Import,
    controller::{
        GridController, active_transactions::pending_transaction::PendingTransaction,
        operations::operation::Operation,
    },
    grid::{
        DataTable, SheetId,
        fix_names::{sanitize_column_name, sanitize_table_name},
        formats::{FormatUpdate, SheetFormatUpdates},
        js_types::JsSnackbarSeverity,
        unique_data_table_name,
    },
};

use anyhow::{Result, bail};

impl GridController {
    /// Selects the entire data table, including the header
    fn select_full_data_table(
        transaction: &mut PendingTransaction,
        sheet_id: SheetId,
        data_table_pos: Pos,
        data_table: &DataTable,
    ) {
        if transaction.is_user_ai_undo_redo() {
            let sheet_pos = data_table_pos.to_sheet_pos(sheet_id);
            transaction.add_update_selection(A1Selection::table(sheet_pos, data_table.name()));
        }
    }

    /// Adds signals to the transaction to send the modified data table to the
    /// client.
    fn mark_data_table_dirty(
        &self,
        transaction: &mut PendingTransaction,
        sheet_id: SheetId,
        data_table_pos: Pos,
    ) -> Result<()> {
        let sheet = self.try_sheet_result(sheet_id)?;
        let data_table = sheet.data_table_result(&data_table_pos)?;
        data_table.add_dirty_table(transaction, sheet, data_table_pos)?;

        if !(cfg!(target_family = "wasm") || cfg!(test)) || transaction.is_server() {
            return Ok(());
        }

        if transaction.is_user_ai_undo_redo() {
            let data_table_rect =
                data_table.output_sheet_rect(data_table_pos.to_sheet_pos(sheet_id), false);
            transaction.generate_thumbnail |= self.thumbnail_dirty_sheet_rect(data_table_rect);
        }

        Ok(())
    }

    // adds forward and reverse operations to the transaction
    // also adds compute and spill operations, in case of user transaction
    fn data_table_operations(
        &mut self,
        transaction: &mut PendingTransaction,
        forward_operations: Vec<Operation>,
        reverse_operations: Vec<Operation>,
        sheet_rect_for_compute_and_spills: Option<SheetRect>,
    ) {
        if transaction.is_user_ai_undo_redo() {
            transaction.forward_operations.extend(forward_operations);
            transaction.reverse_operations.extend(reverse_operations);

            let Some(sheet_rect) = sheet_rect_for_compute_and_spills else {
                return;
            };

            if transaction.is_user_ai() {
                self.check_validations(transaction, sheet_rect);
                self.add_compute_operations(transaction, sheet_rect, None);
            }
        }
    }

    // delete any code runs within the sheet_rect.
    pub(crate) fn check_deleted_data_tables(
        &mut self,
        transaction: &mut PendingTransaction,
        sheet_rect: &SheetRect,
    ) {
        if !transaction.is_user_ai() {
            return;
        }

        let Some(sheet) = self.grid.try_sheet(sheet_rect.sheet_id) else {
            // sheet may have been deleted
            return;
        };

        let data_tables_to_delete: Vec<Pos> = sheet
            .data_tables_pos_intersect_rect_sorted((*sheet_rect).into())
            .filter(|pos| sheet_rect.contains(pos.to_sheet_pos(sheet_rect.sheet_id)))
            .collect();

        // delete the data tables in reverse order, so that shift_remove is less expensive
        data_tables_to_delete.into_iter().rev().for_each(|pos| {
            self.finalize_data_table(
                transaction,
                pos.to_sheet_pos(sheet_rect.sheet_id),
                None,
                None,
            );
        });
    }

    pub(super) fn execute_set_data_table(
        &mut self,
        transaction: &mut PendingTransaction,
        op: Operation,
    ) {
        if let Operation::SetDataTable {
            sheet_pos,
            data_table,
            index,
        } = op
        {
            self.finalize_data_table(transaction, sheet_pos, data_table, Some(index));
        }
    }

    pub(super) fn execute_add_data_table(
        &mut self,
        transaction: &mut PendingTransaction,
        op: Operation,
    ) -> Result<()> {
        if let Operation::AddDataTable {
            sheet_pos,
            data_table,
            index,
            // we ignore the cell_value because we no longer need it
            ..
        } = op
        {
            self.execute_add_data_table_without_cell_value(
                transaction,
                Operation::AddDataTableWithoutCellValue {
                    sheet_pos,
                    data_table,
                    index,
                },
            )
        } else {
            bail!("Expected Operation::AddDataTable in execute_add_data_table");
        }
    }

    /// Adds or replaces a data table at a specific position.
    pub(super) fn execute_add_data_table_without_cell_value(
        &mut self,
        transaction: &mut PendingTransaction,
        op: Operation,
    ) -> Result<()> {
        if let Operation::AddDataTableWithoutCellValue {
            sheet_pos,
            mut data_table,
            index,
        } = op
        {
            data_table.name = unique_data_table_name(
                data_table.name(),
                false,
                Some(sheet_pos),
                self.a1_context(),
            )
            .into();

            let sheet_id = sheet_pos.sheet_id;
            let sheet = self.try_sheet_mut_result(sheet_id)?;
            let data_table_pos = Pos::from(sheet_pos);

            // delete cell values that are at the anchor position of the data
            // table (DataTables always overwrite the anchor cell)
            if let Some(old_cell_value) = sheet.columns.delete_value(&data_table_pos) {
                transaction
                    .reverse_operations
                    .push(Operation::SetCellValues {
                        sheet_pos: data_table_pos.to_sheet_pos(sheet_id),
                        values: CellValues::from_cell_value(old_cell_value),
                    });
            }

            let mut sheet_rect_for_compute_and_spills =
                data_table.output_sheet_rect(sheet_pos, false);

            // select the entire data table
            Self::select_full_data_table(transaction, sheet_id, data_table_pos, &data_table);

            // insert the data table into the sheet
            let (old_index, old_data_table, dirty_rects) = sheet.data_table_insert_before(
                index.unwrap_or(usize::MAX),
                &data_table_pos,
                data_table.to_owned(),
            );

            // mark new data table as dirty
            transaction.add_dirty_hashes_from_dirty_code_rects(sheet, dirty_rects);
            self.mark_data_table_dirty(transaction, sheet_id, data_table_pos)?;
            self.send_updated_bounds(transaction, sheet_id);

            // mark old data table as dirty, if it exists
            if let Some(old_data_table) = &old_data_table {
                let old_data_table_rect = old_data_table.output_sheet_rect(sheet_pos, false);
                sheet_rect_for_compute_and_spills =
                    sheet_rect_for_compute_and_spills.union(&old_data_table_rect);
                transaction.add_dirty_hashes_from_sheet_rect(old_data_table_rect);
            }

            let forward_operations = vec![Operation::AddDataTableWithoutCellValue {
                sheet_pos,
                data_table,
                index,
            }];
            let reverse_operations = vec![Operation::SetDataTable {
                sheet_pos,
                data_table: old_data_table,
                index: old_index,
            }];

            self.data_table_operations(
                transaction,
                forward_operations,
                reverse_operations,
                Some(sheet_rect_for_compute_and_spills),
            );

            return Ok(());
        };

        bail!("Expected Operation::AddDataTable in execute_add_data_table_without_cell_value");
    }

    pub(super) fn execute_move_data_table(
        &mut self,
        transaction: &mut PendingTransaction,
        op: Operation,
    ) -> Result<()> {
        if let Operation::MoveDataTable {
            old_sheet_pos,
            new_sheet_pos,
        } = op
        {
            if old_sheet_pos == new_sheet_pos {
                return Ok(());
            }

            // return Ok for expected conditions, like sheets no longer exist, or data table no longer exists

            if !self.grid.try_sheet(new_sheet_pos.sheet_id).is_some() {
                return Ok(());
            }
            let Some(old_sheet) = self.grid.try_sheet_mut(old_sheet_pos.sheet_id) else {
                return Ok(());
            };

            let Ok((dt, dirty_rects)) = old_sheet.delete_data_table(old_sheet_pos.into()) else {
                return Ok(());
            };
            old_sheet.recalculate_bounds(&self.a1_context);
            transaction.add_dirty_hashes_from_dirty_code_rects(old_sheet, dirty_rects);

            let Some(new_sheet) = self.grid.try_sheet_mut(new_sheet_pos.sheet_id) else {
                return Ok(());
            };
            let (_, _, dirty_rects) = new_sheet.data_tables.insert_full(&new_sheet_pos.into(), dt);
            transaction.add_dirty_hashes_from_dirty_code_rects(new_sheet, dirty_rects);
            new_sheet.recalculate_bounds(&self.a1_context);

            transaction
                .reverse_operations
                .push(Operation::MoveDataTable {
                    old_sheet_pos: new_sheet_pos,
                    new_sheet_pos: old_sheet_pos,
                });

            Ok(())
        } else {
            bail!("Expected Operation::MoveDataTable in execute_move_data_table");
        }
    }

    pub(super) fn execute_delete_data_table(
        &mut self,
        transaction: &mut PendingTransaction,
        op: Operation,
    ) -> Result<()> {
        if let Operation::DeleteDataTable { sheet_pos } = op {
            let sheet_id = sheet_pos.sheet_id;
            let pos = Pos::from(sheet_pos);
            let sheet = self.try_sheet_result(sheet_id)?;
            let data_table_pos = sheet.data_table_pos_that_contains_result(pos)?;

            // mark the data table as dirty
            self.mark_data_table_dirty(transaction, sheet_id, data_table_pos)?;

            let sheet = self.try_sheet_mut_result(sheet_id)?;

            let index = sheet.data_table_index_result(data_table_pos)?;
            let (data_table, dirty_rects) = sheet.delete_data_table(data_table_pos)?;
            let sheet_rect_for_compute_and_spills = data_table
                .output_rect(data_table_pos, false)
                .to_sheet_rect(sheet_id);

            self.send_updated_bounds(transaction, sheet_id);

            let sheet = self.try_sheet_result(sheet_id)?;
            transaction.add_dirty_hashes_from_dirty_code_rects(sheet, dirty_rects);

            let forward_operations = vec![op];
            let reverse_operations = vec![Operation::AddDataTableWithoutCellValue {
                sheet_pos,
                data_table,
                index: Some(index),
            }];
            self.data_table_operations(
                transaction,
                forward_operations,
                reverse_operations,
                Some(sheet_rect_for_compute_and_spills),
            );

            return Ok(());
        };

        bail!("Expected Operation::DeleteDataTable in execute_delete_data_table");
    }

    pub(super) fn execute_set_data_table_at(
        &mut self,
        transaction: &mut PendingTransaction,
        op: Operation,
    ) -> Result<()> {
        if let Operation::SetDataTableAt {
            mut sheet_pos,
            mut values,
        } = op.to_owned()
        {
            let sheet_id = sheet_pos.sheet_id;
            let mut pos = Pos::from(sheet_pos);
            let sheet = self.try_sheet_mut_result(sheet_id)?;
            let data_table_pos = sheet.data_table_pos_that_contains_result(pos)?;
            let data_table = sheet.data_table_result(&data_table_pos)?;

            if data_table.is_code() {
                dbgjs!(format!("Data table {} is readonly", data_table.name));
                return Ok(());
            }

            let display_rect = Rect::from_numbers(pos.x, pos.y, values.w as i64, values.h as i64);

            transaction.add_code_cell(sheet_id, data_table_pos);
            transaction.add_dirty_hashes_from_sheet_rect(display_rect.to_sheet_rect(sheet_id));

            let mut rows_to_resize = HashSet::new();
            data_table.get_rows_with_wrap_in_display_rect(
                &data_table_pos,
                &display_rect,
                true,
                &mut rows_to_resize,
            );
            if !rows_to_resize.is_empty() {
                transaction
                    .resize_rows
                    .entry(sheet_pos.sheet_id)
                    .or_default()
                    .extend(rows_to_resize);
            }

            pos.y -= data_table.y_adjustment(true);

            let is_sorted = data_table.display_buffer.is_some();

            // if there is a display buffer, use it to find the row index for all the values
            // this is used when the data table has sorted columns, maps input to actual coordinates
            let old_values = if is_sorted {
                // rebuild CellValues with unsorted coordinates
                let mut values_unsorted = CellValues::new(0, 0);
                let mut old_values = CellValues::new(0, 0);

                let rect = Rect::from_numbers(pos.x, pos.y, values.w as i64, values.h as i64);
                for y in rect.y_range() {
                    let display_row = u32::try_from(y - data_table_pos.y)?;
                    let actual_row = u32::try_from(
                        data_table.get_row_index_from_display_index(display_row as u64),
                    )?;

                    for x in rect.x_range() {
                        let display_column = u32::try_from(x - data_table_pos.x)?;

                        let value_x: u32 = u32::try_from(x - pos.x)?;
                        let value_y = u32::try_from(y - pos.y)?;

                        if let Some(value) = values.remove(value_x, value_y) {
                            values_unsorted.set(display_column, actual_row, value);
                        }

                        // account for hidden columns
                        let column_index =
                            data_table.get_column_index_from_display_index(display_column, true);
                        if let Ok(value) = data_table.value.get(column_index, actual_row) {
                            old_values.set(display_column, display_row, value.to_owned());
                        }
                    }
                }

                pos = data_table_pos;
                values = values_unsorted;
                sheet_pos = SheetPos::new(
                    sheet_id,
                    data_table_pos.x,
                    data_table_pos.y + data_table.y_adjustment(true),
                );
                old_values
            } else {
                sheet.get_code_cell_values(display_rect)
            };

            // check if any column is hidden, shift values to account for hidden columns
            if data_table
                .column_headers
                .as_ref()
                .is_some_and(|headers| headers.iter().any(|header| !header.display))
            {
                // rebuild CellValues with actual coordinates, mapped from display coordinates due to hidden columns
                let mut actual_values = CellValues::new(0, 0);

                let rect = Rect::from_numbers(pos.x, pos.y, values.w as i64, values.h as i64);
                for x in rect.x_range() {
                    let display_column = u32::try_from(x - data_table_pos.x)?;
                    let column_index =
                        data_table.get_column_index_from_display_index(display_column, true);

                    for y in rect.y_range() {
                        let row_index = u32::try_from(y - data_table_pos.y)?;

                        let value_x = u32::try_from(x - pos.x)?;
                        let value_y = u32::try_from(y - pos.y)?;

                        if let Some(value) = values.remove(value_x, value_y) {
                            actual_values.set(column_index, row_index, value);
                        }
                    }
                }

                pos = data_table_pos;
                values = actual_values;
            }

            // set the new value, and sort if necessary
            let sheet = self.try_sheet_mut_result(sheet_id)?;
            let (_, dirty_rects) =
                sheet
                    .data_tables
                    .modify_data_table_at(&data_table_pos, |data_table| {
                        let rect = Rect::from(&values);
                        for y in rect.y_range() {
                            for x in rect.x_range() {
                                let new_x = u32::try_from(pos.x - data_table_pos.x + x)?;
                                let new_y = u32::try_from(pos.y - data_table_pos.y + y)?;
                                if let Some(value) = values.remove(x as u32, y as u32) {
                                    data_table.set_cell_value_at(new_x, new_y, value);
                                }
                            }
                        }

                        if is_sorted {
                            data_table.check_sort()?;
                        }

                        Ok(())
                    })?;

            self.send_updated_bounds(transaction, sheet_id);

            let sheet = self.try_sheet_result(sheet_id)?;
            transaction.add_dirty_hashes_from_dirty_code_rects(sheet, dirty_rects);

            let forward_operations = vec![op];
            let reverse_operations = vec![Operation::SetDataTableAt {
                sheet_pos,
                values: old_values,
            }];
            self.data_table_operations(
                transaction,
                forward_operations,
                reverse_operations,
                Some(display_rect.to_sheet_rect(sheet_id)),
            );

            return Ok(());
        };

        bail!("Expected Operation::SetDataTableAt in execute_set_data_table_at");
    }

    pub(super) fn execute_flatten_data_table(
        &mut self,
        transaction: &mut PendingTransaction,
        op: Operation,
    ) -> Result<()> {
        if let Operation::FlattenDataTable { sheet_pos } = op {
            let sheet_id = sheet_pos.sheet_id;
            let pos = Pos::from(sheet_pos);
            let sheet = self.try_sheet_result(sheet_id)?;
            let data_table_pos = sheet.data_table_pos_that_contains_result(pos)?;

            // mark old data table as dirty
            self.mark_data_table_dirty(transaction, sheet_id, data_table_pos)?;

            // Pull out the data table via a swap, removing it from the sheet
            let sheet = self.try_sheet_mut_result(sheet_id)?;
            let index = sheet.data_table_index_result(pos)?;
            let (data_table, dirty_rects) = sheet.delete_data_table(data_table_pos)?;
            let table_name = data_table.name.to_display().clone();

            let data_table_rect = data_table
                .output_rect(data_table_pos, false)
                .to_sheet_rect(sheet_id);

            let show_name = data_table.get_show_name();
            let show_columns = data_table.get_show_columns();

            let mut values = data_table.display_value(false)?.into_array()?;
            let ArraySize { w, h } = values.size();

            if !data_table.header_is_first_row && show_columns {
                let headers = data_table.column_headers_to_cell_values();
                values.insert_row(0, headers)?;
            }

            // delete the heading row if toggled off
            if data_table.header_is_first_row && !show_columns {
                values.delete_row(0)?;
            }

            // insert the heading row if toggled on
            if show_name {
                let mut table_row = vec![CellValue::Blank; w.get() as usize];
                table_row[0] = data_table.name.to_owned();
                values.insert_row(0, Some(table_row))?;
            }

            let mut reverse_operations = vec![];

            let values_rect = Rect::from_numbers(
                data_table_pos.x,
                data_table_pos.y,
                values.width() as i64,
                values.height() as i64,
            );
            let values_sheet_rect = values_rect.to_sheet_rect(sheet_id);
            let old_values = sheet.set_cell_values(values_rect, values);

            let mut sheet_format_updates = SheetFormatUpdates::default();
            let formats_rect = Rect::from_numbers(
                data_table_pos.x,
                data_table_pos.y + data_table.y_adjustment(true),
                w.get() as i64,
                h.get() as i64,
            );
            data_table.transfer_formats_to_sheet(
                data_table_pos,
                formats_rect,
                &mut sheet_format_updates,
            );
            if !sheet_format_updates.is_default() {
                sheet.formats.apply_updates(&sheet_format_updates);
                reverse_operations.push(Operation::SetCellFormatsA1 {
                    sheet_id,
                    formats: SheetFormatUpdates::from_selection(
                        &A1Selection::from_rect(formats_rect.to_sheet_rect(sheet_id)),
                        FormatUpdate::cleared(),
                    ),
                });
            }

            // Move any validations that were tied to the table to the sheet
            let sheet = self.grid.try_sheet_mut_result(sheet_id)?;
            let validations_reverse_operations = sheet
                .validations
                .transfer_to_sheet(&table_name, &self.a1_context);
            if !validations_reverse_operations.is_empty() {
                transaction
                    .reverse_operations
                    .extend(validations_reverse_operations);
                transaction.validations.insert(sheet_id);
            }

            self.send_updated_bounds(transaction, sheet_id);

            let sheet = self.try_sheet_result(sheet_id)?;
            transaction.add_dirty_hashes_from_dirty_code_rects(sheet, dirty_rects);
            transaction.add_code_cell(sheet_id, data_table_pos);

            let forward_operations = vec![op];
            reverse_operations.push(Operation::AddDataTableWithoutCellValue {
                sheet_pos,
                data_table,
                index: Some(index),
            });
            reverse_operations.push(Operation::SetCellValues {
                sheet_pos: data_table_pos.to_sheet_pos(sheet_id),
                values: old_values.into(),
            });
            self.data_table_operations(
                transaction,
                forward_operations,
                reverse_operations,
                Some(values_sheet_rect.union(&data_table_rect)),
            );

            self.check_deleted_data_tables(transaction, &values_sheet_rect);

            return Ok(());
        };

        bail!("Expected Operation::FlattenDataTable in execute_flatten_data_table");
    }

    pub(super) fn execute_code_data_table_to_data_table(
        &mut self,
        transaction: &mut PendingTransaction,
        op: Operation,
    ) -> Result<()> {
        // convert SwitchDataTableKind to SwitchDataTableKindWithoutCellValue
        let op = if let Operation::SwitchDataTableKind {
            sheet_pos, kind, ..
        } = op
        {
            Operation::SwitchDataTableKindWithoutCellValue { sheet_pos, kind }
        } else {
            op
        };
        let forward_op = op.clone();
        if let Operation::SwitchDataTableKindWithoutCellValue { sheet_pos, kind } = op {
            let sheet_id = sheet_pos.sheet_id;
            let pos = Pos::from(sheet_pos);
            let sheet = self.try_sheet_mut_result(sheet_id)?;
            let data_table_pos = sheet.data_table_pos_that_contains_result(pos)?;

            let old_data_table_kind = sheet.data_table_result(&data_table_pos)?.kind.to_owned();
            let (data_table, dirty_rects) = sheet.modify_data_table_at(&data_table_pos, |dt| {
                dt.kind = kind.to_owned();
                Ok(())
            })?;

            let sheet_rect_for_compute_and_spills = data_table.output_sheet_rect(sheet_pos, false);

            let sheet = self.try_sheet_result(sheet_id)?;
            transaction.add_dirty_hashes_from_dirty_code_rects(sheet, dirty_rects);
            transaction.add_code_cell(sheet_id, data_table_pos);

            let forward_operations = vec![forward_op];
            let reverse_operations = vec![Operation::SwitchDataTableKindWithoutCellValue {
                sheet_pos,
                kind: old_data_table_kind,
            }];
            self.data_table_operations(
                transaction,
                forward_operations,
                reverse_operations,
                Some(sheet_rect_for_compute_and_spills),
            );

            return Ok(());
        };

        bail!(
            "Expected Operation::SwitchDataTableKind(WithoutCellValue) in execute_code_data_table_to_data_table"
        );
    }

    pub(super) fn execute_grid_to_data_table(
        &mut self,
        transaction: &mut PendingTransaction,
        op: Operation,
    ) -> Result<()> {
        if let Operation::GridToDataTable { sheet_rect } = op {
            let sheet_id = sheet_rect.sheet_id;
            let rect = Rect::from(sheet_rect);
            let sheet = self.try_sheet_result(sheet_id)?;
            let sheet_pos = sheet_rect.min.to_sheet_pos(sheet_id);

            let no_data_table = sheet.enforce_no_data_table_within_rect(sheet_rect.into())?;

            if !no_data_table {
                return Ok(());
            }

            let old_values = sheet.cell_values_in_rect(&rect, false)?;

            let context = self.a1_context();
            let import = Import::new(self.grid.next_data_table_name(context));
            let mut data_table =
                DataTable::from((import.to_owned(), old_values.to_owned(), context));

            // show_name & show_columns false is required for correct mapping of formats, values will shift when show_ui is true
            data_table.show_name = Some(false);
            data_table.show_columns = Some(false);
            let format_update = data_table.transfer_formats_from_sheet(rect.min, rect, sheet);
            data_table.show_name = Some(true);
            data_table.show_columns = Some(true);

            if let Some(format_update) = format_update
                && !format_update.is_default()
            {
                data_table
                    .formats
                    .get_or_insert_default()
                    .apply_updates(&format_update);
            }
            let data_table_rect = data_table.output_sheet_rect(sheet_pos, true);

            let sheet = self.try_sheet_mut_result(sheet_id)?;
            // delete cell values and formats in rect on sheet
            sheet.columns.delete_values(rect);
            let sheet_format_update =
                sheet
                    .formats
                    .apply_updates(&SheetFormatUpdates::from_selection(
                        &A1Selection::from_rect(rect.to_sheet_rect(sheet_id)),
                        FormatUpdate::cleared(),
                    ));

            // insert data table in sheet
            let sheet = self.try_sheet_mut_result(sheet_id)?;
            let (_, _, dirty_rects) =
                sheet.data_table_insert_full(&sheet_rect.min, data_table.to_owned());
            transaction.add_dirty_hashes_from_dirty_code_rects(sheet, dirty_rects);

            // Sets the cursor to the entire table, including the new header
            Self::select_full_data_table(transaction, sheet_id, sheet_rect.min, &data_table);

            // mark deleted cells as dirty
            transaction.add_dirty_hashes_from_sheet_rect(sheet_rect);

            // mark new data table as dirty
            self.mark_data_table_dirty(transaction, sheet_id, sheet_rect.min)?;
            self.send_updated_bounds(transaction, sheet_id);

            let forward_operations = vec![op];
            let reverse_operations = vec![
                Operation::SetCellFormatsA1 {
                    sheet_id,
                    formats: sheet_format_update,
                },
                Operation::SetCellValues {
                    sheet_pos,
                    values: old_values.into(),
                },
                Operation::DeleteDataTable { sheet_pos },
            ];
            self.data_table_operations(
                transaction,
                forward_operations,
                reverse_operations,
                Some(sheet_rect.union(&data_table_rect)),
            );

            return Ok(());
        };

        bail!("Expected Operation::GridToDataTable in execute_grid_to_data_table");
    }

    /// **Deprecated** in favor of [`Self::execute_data_table_option_meta()`].
    pub(super) fn execute_data_table_meta(
        &mut self,
        transaction: &mut PendingTransaction,
        op: Operation,
    ) -> Result<()> {
        if let Operation::DataTableMeta {
            sheet_pos,
            name,
            alternating_colors,
            columns,
            show_ui,
            show_name,
            show_columns,
            ..
        } = op
        {
            let hide_ui = show_ui.is_some_and(|show_ui| !show_ui);

            let show_name = if hide_ui {
                Some(ClearOption::Some(false))
            } else {
                show_name.map(|show_name| Some(show_name).into())
            };

            let show_columns = if hide_ui {
                Some(ClearOption::Some(false))
            } else {
                show_columns.map(|show_columns| Some(show_columns).into())
            };

            let new_op = Operation::DataTableOptionMeta {
                sheet_pos,
                name,
                alternating_colors,
                columns,
                show_name,
                show_columns,
            };
            self.execute_data_table_option_meta(transaction, new_op)?;

            return Ok(());
        }

        bail!("Expected Operation::DataTableMeta in execute_data_table_meta");
    }

    pub(super) fn execute_data_table_option_meta(
        &mut self,
        transaction: &mut PendingTransaction,
        op: Operation,
    ) -> Result<()> {
        if let Operation::DataTableOptionMeta {
            sheet_pos,
            mut name,
            alternating_colors,
            mut columns,
            show_name,
            show_columns,
        } = op
        {
            // do grid mutations first to keep the borrow checker happy
            let sheet_id = sheet_pos.sheet_id;
            let sheet = self.grid.try_sheet_result(sheet_id)?;
            let data_table_pos = sheet.data_table_pos_that_contains_result(sheet_pos.into())?;
            let data_table_sheet_pos = data_table_pos.to_sheet_pos(sheet_id);
            let data_table = sheet.data_table_result(&data_table_pos)?;
            let old_name = data_table.name().to_string();
            let mut old_columns = data_table.column_headers.to_owned();
            let mut old_alternating_colors = None;
            let mut old_show_name = None;
            let mut old_show_columns = None;

            if let Some(name) = name.as_mut()
                && old_name != *name
            {
                // sanitize table name
                let table_name = sanitize_table_name(name.to_string());

                *name = unique_data_table_name(
                    &table_name,
                    false,
                    Some(data_table_sheet_pos),
                    &self.a1_context,
                );

                self.grid.update_data_table_name(
                    data_table_sheet_pos,
                    &old_name,
                    name,
                    &self.a1_context,
                    false,
                )?;

                // mark code cells dirty to update meta data
                transaction.add_code_cell(sheet_id, data_table_pos);
            }

            // update column names that have changed in code cells
            if let (Some(columns), Some(old_columns)) = (columns.as_mut(), old_columns.as_ref()) {
                for (index, old_column) in old_columns.iter().enumerate() {
                    if let Some(new_column) = columns.get_mut(index) {
                        let is_code_cell = new_column.name.is_image() || new_column.name.is_html();

                        if is_code_cell {
                            if cfg!(target_family = "wasm") || cfg!(test) {
                                crate::wasm_bindings::js::jsClientMessage(
                                    "Cannot add code cell to table".to_string(),
                                    JsSnackbarSeverity::Error.to_string(),
                                );
                            }
                            // clear remaining operations
                            transaction.operations.clear();
                            bail!("Cannot add code cell to column header");
                        }

                        if old_column.name != new_column.name {
                            // sanitize column name
                            let column_name = sanitize_column_name(new_column.name.to_string());

                            let data_table = self.grid.data_table_at(sheet_id, &data_table_pos)?;
                            let unique_column_name = data_table.unique_column_header_name(
                                Some(&column_name),
                                index,
                                Some(index),
                            );

                            new_column.name = CellValue::Text(unique_column_name);

                            self.grid.replace_table_column_name_in_code_cells(
                                &old_name,
                                &old_column.name.to_string(),
                                &new_column.name.to_string(),
                                &self.a1_context,
                            );
                        }
                    }
                }
            }

            let mut sheet_rect_for_compute_and_spills = None;

            let (data_table, dirty_rects) = self
                .grid
                .try_sheet_mut_result(sheet_id)?
                .modify_data_table_at(&data_table_pos, |dt| {
                    if columns.is_some() || show_name.is_some() || show_columns.is_some() {
                        let data_table_rect = dt
                            .output_rect(data_table_pos, false)
                            .to_sheet_rect(sheet_id);
                        dt.add_dirty_fills_and_borders(transaction, sheet_id);
                        transaction.add_dirty_hashes_from_sheet_rect(data_table_rect);
                        sheet_rect_for_compute_and_spills = Some(data_table_rect);
                    }

                    // if the header is first row, update the column names in the data table value
                    if dt.header_is_first_row
                        && let Some(columns) = columns.as_ref()
                    {
                        for (index, column) in columns.iter().enumerate() {
                            dt.set_cell_value_at(index as u32, 0, column.name.to_owned());
                        }
                    }

                    old_alternating_colors = alternating_colors.map(|alternating_colors| {
                        // mark code cell dirty to update alternating color
                        transaction.add_code_cell(sheet_id, data_table_pos);
                        std::mem::replace(&mut dt.alternating_colors, alternating_colors)
                    });

                    old_columns = columns.to_owned().and_then(|columns| {
                        let old_columns = dt.column_headers.replace(columns);
                        dt.normalize_column_header_names();
                        // mark code cells as dirty to updata meta data
                        transaction.add_code_cell(sheet_id, data_table_pos);
                        old_columns
                    });

                    old_show_name = show_name
                        .map(|show_name| std::mem::replace(&mut dt.show_name, show_name.into()));

                    old_show_columns = show_columns.map(|show_columns| {
                        std::mem::replace(&mut dt.show_columns, show_columns.into())
                    });

                    Ok(())
                })?;

            // changing these options shifts the entire data table, need to mark the entire data table as dirty
            if show_name.is_some() || show_columns.is_some() || columns.is_some() {
                let data_table_rect = data_table
                    .output_rect(data_table_pos, false)
                    .to_sheet_rect(sheet_id);
                sheet_rect_for_compute_and_spills = sheet_rect_for_compute_and_spills.map_or(
                    Some(data_table_rect),
                    |sheet_rect_for_compute_and_spills| {
                        Some(sheet_rect_for_compute_and_spills.union(&data_table_rect))
                    },
                );
                self.mark_data_table_dirty(transaction, sheet_id, data_table_pos)?;
                self.send_updated_bounds(transaction, sheet_id);
            }

            let sheet = self.grid.try_sheet_result(sheet_id)?;
            transaction.add_dirty_hashes_from_dirty_code_rects(sheet, dirty_rects);

            let forward_operations = vec![Operation::DataTableOptionMeta {
                sheet_pos,
                name,
                alternating_colors,
                columns,
                show_name,
                show_columns,
            }];
            let reverse_operations = vec![Operation::DataTableOptionMeta {
                sheet_pos,
                name: Some(old_name),
                alternating_colors: old_alternating_colors,
                columns: old_columns,
                show_name: old_show_name.map(|old_show_name| old_show_name.into()),
                show_columns: old_show_columns.map(|old_show_columns| old_show_columns.into()),
            }];
            self.data_table_operations(
                transaction,
                forward_operations,
                reverse_operations,
                sheet_rect_for_compute_and_spills,
            );

            return Ok(());
        };

        bail!("Expected Operation::DataTableOptionMeta in execute_data_table_option_meta");
    }

    pub(super) fn execute_sort_data_table(
        &mut self,
        transaction: &mut PendingTransaction,
        op: Operation,
    ) -> Result<()> {
        if let Operation::SortDataTable {
            sheet_pos,
            sort,
            display_buffer,
        } = op.to_owned()
        {
            let sheet_id = sheet_pos.sheet_id;
            let sheet = self.try_sheet_result(sheet_id)?;
            let data_table_pos = sheet.data_table_pos_that_contains_result(sheet_pos.into())?;
            let data_table = sheet.data_table_result(&data_table_pos)?;
            let sheet_rect_for_compute_and_spills = data_table
                .output_rect(data_table_pos, true)
                .to_sheet_rect(sheet_id);

            // mark old data table as dirty
            self.mark_data_table_dirty(transaction, sheet_id, data_table_pos)?;

            let old_sort = data_table.sort.to_owned();
            let old_display_buffer = data_table.display_buffer.to_owned();
            let sheet = self.try_sheet_mut_result(sheet_id)?;
            let (_, dirty_rects) = sheet.modify_data_table_at(&data_table_pos, |dt| {
                dt.sort = sort.and_then(|sort| if sort.is_empty() { None } else { Some(sort) });
                if let Some(display_buffer) = display_buffer {
                    dt.display_buffer = display_buffer;
                    dt.check_sort()?;
                } else {
                    dt.sort_all()?;
                }

                Ok(())
            })?;

            // mark new data table as dirty
            self.mark_data_table_dirty(transaction, sheet_id, data_table_pos)?;
            self.send_updated_bounds(transaction, sheet_id);

            let sheet = self.try_sheet_result(sheet_id)?;
            transaction.add_dirty_hashes_from_dirty_code_rects(sheet, dirty_rects);

            let forward_operations = vec![op];
            let reverse_operations = vec![Operation::SortDataTable {
                sheet_pos,
                sort: old_sort,
                display_buffer: Some(old_display_buffer),
            }];
            self.data_table_operations(
                transaction,
                forward_operations,
                reverse_operations,
                Some(sheet_rect_for_compute_and_spills),
            );

            return Ok(());
        };

        bail!("Expected Operation::SortDataTable in execute_sort_data_table");
    }

    pub(super) fn execute_insert_data_table_column(
        &mut self,
        transaction: &mut PendingTransaction,
        op: Operation,
    ) -> Result<()> {
        #[allow(unused_variables)]
        if let Operation::InsertDataTableColumns {
            sheet_pos,
            mut columns,
            swallow,
            select_table,
            copy_formats_from: None,
            copy_formats: None,
        } = op.to_owned()
        {
            if columns.is_empty() {
                return Ok(());
            }

            // ensure columns are inserted in ascending order
            columns.sort_by(|a, b| a.0.cmp(&b.0));

            let sheet_id = sheet_pos.sheet_id;
            let sheet = self.try_sheet_result(sheet_id)?;
            let data_table_pos = sheet.data_table_pos_that_contains_result(sheet_pos.into())?;
            let mut reverse_operations: Vec<Operation> = vec![];
            let reverse_columns = columns
                .iter()
                .map(|(index, _, _)| *index)
                .collect::<Vec<_>>();

            let min_column = columns.first().map_or(0, |col| col.0);
            let data_table = sheet.data_table_result(&data_table_pos)?;
            let display_min_column =
                data_table.get_display_index_from_column_index(min_column, true);

            for (index, mut column_header, mut values) in columns {
                let sheet = self.try_sheet_result(sheet_id)?;
                let data_table = sheet.data_table_result(&data_table_pos)?;
                let data_table_rect = data_table
                    .output_rect(data_table_pos, true)
                    .to_sheet_rect(sheet_id);

                let mut format_update = None;

                if swallow && column_header.is_none() && values.is_none() {
                    let display_index = data_table.get_display_index_from_column_index(index, true);
                    let show_name = data_table.get_show_name();
                    let show_columns = data_table.get_show_columns();
                    let y_adjustment = if show_name { 1 } else { 0 };

                    let values_rect = Rect::from_numbers(
                        data_table_pos.x + display_index,
                        data_table_pos.y + y_adjustment,
                        1,
                        data_table_rect.height() as i64 - y_adjustment,
                    );
                    let sheet_values_array = sheet.cell_values_in_rect(&values_rect, true)?;
                    let mut cell_values = sheet_values_array.into_cell_values_vec().into_vec();

                    if sheet
                        .data_tables
                        .has_content_except(values_rect, data_table_pos)
                    {
                        if cfg!(target_family = "wasm") || cfg!(test) {
                            crate::wasm_bindings::js::jsClientMessage(
                                "Cannot add code cell to table".to_string(),
                                JsSnackbarSeverity::Error.to_string(),
                            );
                        }
                        // clear remaining operations
                        transaction.operations.clear();
                        bail!("Cannot add code cell to table");
                    } else {
                        if show_columns {
                            let header = if data_table.header_is_first_row {
                                cell_values[0].to_string()
                            } else {
                                cell_values.remove(0).to_string()
                            };

                            column_header = if header.is_empty() {
                                None
                            } else {
                                Some(header)
                            }
                        }

                        values = Some(cell_values);
                    }

                    // swallow sheet formatting
                    let formats_rect = Rect::from_numbers(
                        data_table_pos.x + display_index,
                        data_table_pos.y + data_table.y_adjustment(true),
                        1,
                        data_table_rect.height() as i64 - data_table.y_adjustment(true),
                    );

                    format_update =
                        data_table.transfer_formats_from_sheet(data_table_pos, formats_rect, sheet);

                    let sheet = self.try_sheet_mut_result(sheet_id)?;

                    // clear sheet formats
                    let old_sheet_formats =
                        sheet
                            .formats
                            .apply_updates(&SheetFormatUpdates::from_selection(
                                &A1Selection::from_rect(values_rect.to_sheet_rect(sheet_id)),
                                FormatUpdate::cleared(),
                            ));
                    reverse_operations.push(Operation::SetCellFormatsA1 {
                        sheet_id,
                        formats: old_sheet_formats,
                    });

                    // clear sheet values
                    let old_sheet_values = sheet.columns.delete_values(values_rect);
                    reverse_operations.push(Operation::SetCellValues {
                        sheet_pos: values_rect.min.to_sheet_pos(sheet_id),
                        values: old_sheet_values.into(),
                    });
                    self.check_deleted_data_tables(
                        transaction,
                        &values_rect.to_sheet_rect(sheet_id),
                    );
                }

                let sheet = self.try_sheet_mut_result(sheet_id)?;
                let (_, dirty_rects) = sheet.modify_data_table_at(&data_table_pos, |dt| {
                    if dt.header_is_first_row
                        && column_header.is_none()
                        && let Some(values) = &values
                    {
                        let first_value = values[0].to_owned();
                        if !matches!(first_value, CellValue::Blank) {
                            column_header = Some(first_value.to_string());
                        }
                    }

                    dt.insert_column_sorted(index as usize, column_header, values)?;

                    if let Some(format_update) = format_update
                        && !format_update.is_default()
                    {
                        dt.formats
                            .get_or_insert_default()
                            .apply_updates(&format_update);
                    }

                    Ok(())
                })?;

                let sheet = self.try_sheet_result(sheet_id)?;
                transaction.add_dirty_hashes_from_dirty_code_rects(sheet, dirty_rects);
            }

            let sheet = self.try_sheet_mut_result(sheet_id)?;
            let (data_table, dirty_rects) = sheet.modify_data_table_at(&data_table_pos, |dt| {
                dt.check_sort()?;
                Ok(())
            })?;
            let mut sheet_rect_for_compute_and_spills = data_table
                .output_rect(data_table_pos, true)
                .to_sheet_rect(sheet_id);
            sheet_rect_for_compute_and_spills.min.x += (display_min_column - 1).max(0);

            if select_table {
                Self::select_full_data_table(transaction, sheet_id, data_table_pos, data_table);
            }

            self.mark_data_table_dirty(transaction, sheet_id, data_table_pos)?;
            self.send_updated_bounds(transaction, sheet_id);

            let sheet = self.try_sheet_result(sheet_id)?;
            transaction.add_dirty_hashes_from_dirty_code_rects(sheet, dirty_rects);

            let forward_operations = vec![op];
            reverse_operations.push(Operation::DeleteDataTableColumns {
                sheet_pos,
                columns: reverse_columns,
                flatten: false,
                select_table,
            });
            self.data_table_operations(
                transaction,
                forward_operations,
                reverse_operations,
                Some(sheet_rect_for_compute_and_spills),
            );

            return Ok(());
        };

        bail!("Expected Operation::InsertDataTableColumns in execute_insert_data_table_column");
    }

    pub(super) fn execute_delete_data_table_column(
        &mut self,
        transaction: &mut PendingTransaction,
        op: Operation,
    ) -> Result<()> {
        if let Operation::DeleteDataTableColumns {
            sheet_pos,
            mut columns,
            flatten,
            select_table,
        } = op.to_owned()
        {
            if columns.is_empty() {
                return Ok(());
            }

            let mut reverse_columns = vec![];
            let mut reverse_operations: Vec<Operation> = vec![];

            // ensure columns are deleted in reverse order
            columns.sort_by(|a, b| b.cmp(a));

            let sheet_id = sheet_pos.sheet_id;
            let sheet = self.try_sheet_result(sheet_id)?;
            let data_table_pos = sheet.data_table_pos_that_contains_result(sheet_pos.into())?;
            let data_table = sheet.data_table_result(&data_table_pos)?;

            let min_column = columns.first().map_or(0, |col| col.to_owned());
            let display_min_column =
                data_table.get_display_index_from_column_index(min_column, true);

            self.mark_data_table_dirty(transaction, sheet_id, data_table_pos)?;

            let old_sort = data_table.sort.to_owned();
            let old_display_buffer = data_table.display_buffer.to_owned();

            // for flattening
            let mut old_data_table_rect = data_table.output_rect(data_table_pos, true);
            old_data_table_rect.min.x += 1; // cannot flatten the first column

            let show_name = data_table.get_show_name();
            let show_columns = data_table.get_show_columns();

            let y_adjustment = if show_name { 1 } else { 0 };
            old_data_table_rect.min.y += y_adjustment;

            let mut sheet_cell_values =
                CellValues::new(old_data_table_rect.width(), old_data_table_rect.height());
            let mut sheet_format_updates = SheetFormatUpdates::default();
            let mut rects_to_remove = vec![];

            // used to store the values of the columns that are deleted for the
            // validation check below
            let mut columns_deleted = vec![];

            for &index in columns.iter() {
                let display_index = data_table.get_display_index_from_column_index(index, true);
                if let Ok(name) = data_table.column_name(display_index as usize) {
                    columns_deleted.push(name);
                }

                let sheet = self.try_sheet_result(sheet_id)?;
                let data_table = sheet.data_table_result(&data_table_pos)?;

                let old_values = data_table.get_column_sorted(index as usize)?;
                let old_column_header = data_table
                    .get_column_header(index as usize)
                    .map(|header| header.name.to_owned().to_string());

                if flatten {
                    // collect values to flatten
                    let old_values = old_values.to_owned();
                    let y_adjustment = if show_columns && !data_table.header_is_first_row {
                        1
                    } else {
                        0
                    };
                    for (y, old_value) in old_values.into_iter().enumerate() {
                        if y == 0 && data_table.header_is_first_row && !show_columns {
                            continue;
                        }

                        if let (Ok(value_x), Ok(value_y)) = (
                            u32::try_from(display_index - 1),
                            u32::try_from(y + y_adjustment),
                        ) {
                            sheet_cell_values.set(value_x, value_y, old_value);
                        }
                    }

                    if show_columns
                        && let Some(column_header) = &old_column_header
                        && let (Ok(value_x), Ok(value_y)) =
                            (u32::try_from(display_index - 1), u32::try_from(0))
                    {
                        sheet_cell_values.set(value_x, value_y, column_header.to_owned().into());
                    }

                    // collect formats to flatten
                    let formats_rect = Rect::from_numbers(
                        data_table_pos.x + display_index,
                        data_table_pos.y + data_table.y_adjustment(true),
                        1,
                        data_table.height(false) as i64,
                    );
                    data_table.transfer_formats_to_sheet(
                        data_table_pos,
                        formats_rect,
                        &mut sheet_format_updates,
                    );
                }

                let formats_rect =
                    Rect::from_numbers(index as i64 + 1, 1, 1, data_table.height(true) as i64);
                rects_to_remove.push(formats_rect);

                let old_values = data_table.get_column_sorted(index as usize)?;
                reverse_columns.push((index, old_column_header, Some(old_values)));
            }

            let sheet = self.try_sheet_result(sheet_id)?;
            let data_table = sheet.data_table_result(&data_table_pos)?;
            data_table.add_dirty_fills_and_borders(transaction, sheet_id);

            let remove_selection =
                A1Selection::from_rects(rects_to_remove, sheet_id, &self.a1_context);

            // delete table formats
            if let Some(remove_selection) = remove_selection {
                let sheet = self.try_sheet_mut_result(sheet_id)?;
                let (_, dirty_rects) = sheet.modify_data_table_at(&data_table_pos, |dt| {
                    let data_table_reverse_format = dt
                        .formats
                        .get_or_insert_default()
                        .apply_updates(&SheetFormatUpdates::from_selection(
                            &remove_selection,
                            FormatUpdate::cleared(),
                        ));
                    if !data_table_reverse_format.is_default() {
                        reverse_operations.push(Operation::DataTableFormats {
                            sheet_pos,
                            formats: data_table_reverse_format,
                        });
                    }

                    Ok(())
                })?;

                let sheet = self.try_sheet_result(sheet_id)?;
                transaction.add_dirty_hashes_from_dirty_code_rects(sheet, dirty_rects);
            }

            if !columns_deleted.is_empty() {
                let sheet = self.try_sheet_result(sheet_id)?;
                let data_table = sheet.data_table_result(&data_table_pos)?;
                if let Some(deleted_selection) = A1Selection::from_table_columns(
                    data_table.name.to_display().as_str(),
                    columns_deleted,
                    &self.a1_context,
                ) {
                    reverse_operations.extend(self.check_deleted_validations(
                        transaction,
                        sheet_id,
                        &deleted_selection,
                        None,
                    ));
                }
            }

            let sheet = self.try_sheet_mut_result(sheet_id)?;
            let (_, dirty_rects) = sheet.modify_data_table_at(&data_table_pos, |dt| {
                // delete columns
                for index in columns.iter() {
                    dt.delete_column_sorted(*index as usize)?;
                }

                if old_sort.is_some() || old_display_buffer.is_some() {
                    reverse_operations.push(Operation::SortDataTable {
                        sheet_pos,
                        sort: old_sort,
                        display_buffer: Some(old_display_buffer),
                    });
                    dt.check_sort()?;
                }

                Ok(())
            })?;

            reverse_operations.push(Operation::InsertDataTableColumns {
                sheet_pos,
                columns: reverse_columns,
                swallow: false,
                select_table,
                copy_formats_from: None,
                copy_formats: None,
            });

            if flatten {
                if !sheet_cell_values.is_empty() {
                    let reverse_sheet_values =
                        sheet.set_cell_values(old_data_table_rect, sheet_cell_values.into());
                    reverse_operations.push(Operation::SetCellValues {
                        sheet_pos: old_data_table_rect.min.to_sheet_pos(sheet_id),
                        values: reverse_sheet_values.into(),
                    });
                }

                if !sheet_format_updates.is_default() {
                    let reverse_sheet_formats = sheet.formats.apply_updates(&sheet_format_updates);
                    reverse_operations.push(Operation::SetCellFormatsA1 {
                        sheet_id,
                        formats: reverse_sheet_formats,
                    });
                }
            }

            let sheet = self.try_sheet_result(sheet_id)?;
            let data_table = sheet.data_table_result(&data_table_pos)?;
            let mut sheet_rect_for_compute_and_spills = data_table
                .output_rect(data_table_pos, true)
                .to_sheet_rect(sheet_id);
            sheet_rect_for_compute_and_spills.min.x += display_min_column;

            if select_table {
                Self::select_full_data_table(transaction, sheet_id, data_table_pos, data_table);
            }
            transaction.add_code_cell(sheet_id, data_table_pos);
            transaction.add_dirty_hashes_from_dirty_code_rects(sheet, dirty_rects);
            self.send_updated_bounds(transaction, sheet_id);

            let forward_operations = vec![op];
            self.data_table_operations(
                transaction,
                forward_operations,
                reverse_operations,
                Some(sheet_rect_for_compute_and_spills),
            );
            return Ok(());
        };

        bail!("Expected Operation::DeleteDataTableColumns in execute_delete_data_table_column");
    }

    pub(super) fn execute_insert_data_table_row(
        &mut self,
        transaction: &mut PendingTransaction,
        op: Operation,
    ) -> Result<()> {
        #[allow(unused_variables)]
        if let Operation::InsertDataTableRows {
            sheet_pos,
            mut rows,
            swallow,
            select_table,

            // todo, implement copy formats
            copy_formats_from,
            copy_formats,
        } = op.to_owned()
        {
            if rows.is_empty() {
                return Ok(());
            }

            rows.sort_by(|a, b| a.0.cmp(&b.0));
            let min_display_row = rows.first().map_or(0, |row| row.0);

            let reverse_rows = rows.iter().map(|(index, _)| *index).collect::<Vec<_>>();

            let sheet_id = sheet_pos.sheet_id;
            let sheet = self.try_sheet_result(sheet_id)?;
            let data_table_pos = sheet.data_table_pos_that_contains_result(sheet_pos.into())?;

            for (index, mut values) in rows {
                let sheet = self.try_sheet_result(sheet_id)?;
                let data_table = sheet.data_table_result(&data_table_pos)?;
                let data_table_rect = data_table
                    .output_rect(data_table_pos, true)
                    .to_sheet_rect(sheet_id);

                let values_rect = Rect::from_numbers(
                    data_table_pos.x,
                    data_table_pos.y + index as i64,
                    data_table_rect.width() as i64,
                    1,
                );

                let mut format_update = None;

                if swallow && values.is_none() {
                    // check for code cells in neighboring cells
                    let sheet_values_array = sheet.cell_values_in_rect(&values_rect, true)?;
                    let cell_values = sheet_values_array.into_cell_values_vec().into_vec();
                    if sheet
                        .data_tables
                        .has_content_except(values_rect, data_table_pos)
                    {
                        if cfg!(target_family = "wasm") || cfg!(test) {
                            crate::wasm_bindings::js::jsClientMessage(
                                "Cannot add code cell to table".to_string(),
                                JsSnackbarSeverity::Error.to_string(),
                            );
                        }
                        // clear remaining operations
                        transaction.operations.clear();
                        bail!("Cannot add code cell to table");
                    } else {
                        // account for hidden columns
                        let mut row_values = vec![CellValue::Blank; data_table.width()];
                        for (index, cell_value) in cell_values.into_iter().enumerate() {
                            let column_index =
                                data_table.get_column_index_from_display_index(index as u32, true);
                            row_values[usize::try_from(column_index)?] = cell_value;
                        }
                        values = Some(row_values);
                    }

                    // swallow sheet formatting
                    format_update =
                        data_table.transfer_formats_from_sheet(data_table_pos, values_rect, sheet);

                    let sheet = self.try_sheet_mut_result(sheet_id)?;

                    // clear sheet values
                    sheet.columns.delete_values(values_rect);
                    // clear sheet formats
                    sheet
                        .formats
                        .apply_updates(&SheetFormatUpdates::from_selection(
                            &A1Selection::from_rect(values_rect.to_sheet_rect(sheet_id)),
                            FormatUpdate::cleared(),
                        ));
                    self.check_deleted_data_tables(
                        transaction,
                        &values_rect.to_sheet_rect(sheet_id),
                    );
                }

                let sheet = self.try_sheet_mut_result(sheet_id)?;
                let (_, dirty_rects) = sheet.modify_data_table_at(&data_table_pos, |dt| {
                    dt.insert_row(index as usize, values)?;

                    if let Some(format_update) = format_update
                        && !format_update.is_default()
                    {
                        dt.formats
                            .get_or_insert_default()
                            .apply_updates(&format_update);
                    }

                    Ok(())
                })?;

                let sheet = self.try_sheet_result(sheet_id)?;
                transaction.add_dirty_hashes_from_dirty_code_rects(sheet, dirty_rects);
            }

            let sheet = self.try_sheet_mut_result(sheet_id)?;
            let (data_table, dirty_rects) = sheet.modify_data_table_at(&data_table_pos, |dt| {
                dt.check_sort()?;
                Ok(())
            })?;
            let mut sheet_rect_for_compute_and_spills = data_table
                .output_rect(data_table_pos, true)
                .to_sheet_rect(sheet_id);
            sheet_rect_for_compute_and_spills.min.y += (min_display_row as i64 - 1).max(0);

            if select_table {
                Self::select_full_data_table(transaction, sheet_id, data_table_pos, data_table);
            }

            self.mark_data_table_dirty(transaction, sheet_id, data_table_pos)?;
            self.send_updated_bounds(transaction, sheet_id);

            let sheet = self.try_sheet_result(sheet_id)?;
            transaction.add_dirty_hashes_from_dirty_code_rects(sheet, dirty_rects);

            let forward_operations = vec![op];
            let reverse_operations = vec![Operation::DeleteDataTableRows {
                sheet_pos,
                rows: reverse_rows,
                flatten: swallow,
                select_table,
            }];
            self.data_table_operations(
                transaction,
                forward_operations,
                reverse_operations,
                Some(sheet_rect_for_compute_and_spills),
            );

            return Ok(());
        };

        bail!("Expected Operation::InsertDataTableRows in execute_insert_data_table_row");
    }

    pub(super) fn execute_delete_data_table_row(
        &mut self,
        transaction: &mut PendingTransaction,
        op: Operation,
    ) -> Result<()> {
        if let Operation::DeleteDataTableRows {
            sheet_pos,
            mut rows,
            flatten,
            select_table,
        } = op.to_owned()
        {
            if rows.is_empty() {
                return Ok(());
            }

            let sheet_id = sheet_pos.sheet_id;
            let sheet = self.try_sheet_result(sheet_id)?;
            let data_table_pos = sheet.data_table_pos_that_contains_result(sheet_pos.into())?;
            let data_table = sheet.data_table_result(&data_table_pos)?;

            // check if the rows to delete are part of the data table's UI, bail if so
            // we need rows relative to the data table, not the sheet, hence (0, 0)
            let ui_rows = data_table.ui_rows((0, 0).into());
            if !ui_rows.is_empty() && rows.iter().any(|row| ui_rows.contains(&(*row as i64))) {
                let e = "delete_rows_error".to_string();
                if transaction.is_user_ai_undo_redo() && cfg!(target_family = "wasm") {
                    let severity = crate::grid::js_types::JsSnackbarSeverity::Warning;
                    crate::wasm_bindings::js::jsClientMessage(e.to_owned(), severity.to_string());
                }
                bail!(e);
            }

            rows.sort_by(|a, b| b.cmp(a));
            rows.dedup();
            let min_display_row = rows.first().map_or(0, |row| row.to_owned());

            let mut reverse_rows = vec![];
            let mut reverse_operations: Vec<Operation> = vec![];

            let all_rows_being_deleted = rows.len() == data_table.height(true);
            if all_rows_being_deleted {
                let sheet = self.try_sheet_mut_result(sheet_id)?;
                let (_, dirty_rects) = sheet.modify_data_table_at(&data_table_pos, |dt| {
                    let table_display_height = dt.height(false);
                    dt.insert_row(table_display_height, None)?;

                    reverse_operations.push(Operation::DeleteDataTableRows {
                        sheet_pos,
                        rows: vec![table_display_height as u32],
                        flatten: false,
                        select_table: false,
                    });

                    Ok(())
                })?;
                transaction.add_dirty_hashes_from_dirty_code_rects(sheet, dirty_rects);
            }

            let sheet = self.try_sheet_result(sheet_id)?;
            let data_table = sheet.data_table_result(&data_table_pos)?;
            let data_table_rect = data_table.output_rect(data_table_pos, true);
            let y_adjustment = data_table.y_adjustment(true);

            self.mark_data_table_dirty(transaction, sheet_id, data_table_pos)?;

            let get_unsorted_row_index = |data_table: &DataTable, index: u32| {
                let data_index = index as i64 - y_adjustment;
                data_table.get_row_index_from_display_index(data_index as u64) as i64
            };

            // for flattening
            let mut old_data_table_rect = data_table.output_rect(data_table_pos, true);
            old_data_table_rect.min.y += y_adjustment;
            old_data_table_rect.min.y += 1; //cannot flatten the first row
            let mut sheet_cell_values =
                CellValues::new(old_data_table_rect.width(), old_data_table_rect.height());
            let mut sheet_format_updates = SheetFormatUpdates::default();
            let mut data_table_formats_rects = vec![];

            for &index in rows.iter() {
                let sheet = self.try_sheet_result(sheet_id)?;
                let data_table = sheet.data_table_result(&data_table_pos)?;

                let values_rect = Rect::from_numbers(
                    data_table_pos.x,
                    data_table_pos.y + index as i64,
                    data_table_rect.width() as i64,
                    1,
                );

                if flatten {
                    // collect values to flatten
                    let mut old_values = data_table.get_row_sorted(index as usize)?;
                    // handle hidden columns
                    if let Some(column_headers) = &data_table.column_headers {
                        let display_old_values = old_values
                            .into_iter()
                            .enumerate()
                            .filter(|(x, _)| {
                                column_headers.get(*x).is_some_and(|header| header.display)
                            })
                            .map(|(_, value)| value)
                            .collect::<Vec<_>>();
                        old_values = display_old_values;
                    }
                    for (x, old_value) in old_values.into_iter().enumerate() {
                        if let (Ok(value_x), Ok(value_y)) = (
                            u32::try_from(x),
                            u32::try_from(index as i64 - 1 - data_table.y_adjustment(true)),
                        ) {
                            sheet_cell_values.set(value_x, value_y, old_value);
                        }
                    }

                    // collect formats to flatten
                    data_table.transfer_formats_to_sheet(
                        data_table_pos,
                        values_rect,
                        &mut sheet_format_updates,
                    );
                }

                let actual_row_index = get_unsorted_row_index(data_table, index);
                let formats_rect =
                    Rect::from_numbers(1, actual_row_index + 1, data_table.width() as i64, 1);
                data_table_formats_rects.push(formats_rect);
            }

            let sheet = self.try_sheet_result(sheet_id)?;
            let data_table = sheet.data_table_result(&data_table_pos)?;
            data_table.add_dirty_fills_and_borders(transaction, sheet_id);

            // delete table formats
            if let Some(formats_selection) =
                A1Selection::from_rects(data_table_formats_rects, sheet_id, &self.a1_context)
            {
                let sheet = self.try_sheet_mut_result(sheet_id)?;
                let (_, dirty_rects) = sheet.modify_data_table_at(&data_table_pos, |dt| {
                    let data_table_reverse_format = dt
                        .formats
                        .get_or_insert_default()
                        .apply_updates(&SheetFormatUpdates::from_selection(
                            &formats_selection,
                            FormatUpdate::cleared(),
                        ));
                    if !data_table_reverse_format.is_default() {
                        reverse_operations.push(Operation::DataTableFormats {
                            sheet_pos,
                            formats: data_table_reverse_format,
                        });
                    }

                    Ok(())
                })?;

                let sheet = self.try_sheet_result(sheet_id)?;
                transaction.add_dirty_hashes_from_dirty_code_rects(sheet, dirty_rects);
            }

            let sheet = self.try_sheet_mut_result(sheet_id)?;
            let (_, dirty_rects) = sheet.modify_data_table_at(&data_table_pos, |dt| {
                // sort and display buffer
                if dt.display_buffer.is_some() {
                    reverse_operations.push(Operation::SortDataTable {
                        sheet_pos,
                        sort: dt.sort.to_owned(),
                        display_buffer: Some(dt.display_buffer.to_owned()),
                    });
                }

                // delete columns
                for index in rows.into_iter() {
                    let (reverse_row_index, reverse_row, _, _) =
                        dt.delete_row_sorted(index as usize)?;
                    reverse_rows.push((reverse_row_index, reverse_row));
                }
                reverse_rows.reverse();
                dt.check_sort()?;

                reverse_operations.push(Operation::InsertDataTableRows {
                    sheet_pos,
                    rows: reverse_rows,
                    swallow: false,
                    select_table,

                    // todo, implement copy formats
                    copy_formats_from: None,
                    copy_formats: None,
                });

                Ok(())
            })?;

            if flatten {
                if !sheet_cell_values.is_empty() {
                    let reverse_sheet_values =
                        sheet.set_cell_values(old_data_table_rect, sheet_cell_values.into());
                    reverse_operations.push(Operation::SetCellValues {
                        sheet_pos: old_data_table_rect.min.to_sheet_pos(sheet_id),
                        values: reverse_sheet_values.into(),
                    });
                }

                if !sheet_format_updates.is_default() {
                    let reverse_sheet_formats = sheet.formats.apply_updates(&sheet_format_updates);
                    reverse_operations.push(Operation::SetCellFormatsA1 {
                        sheet_id,
                        formats: reverse_sheet_formats,
                    });
                }
            }

            let sheet = self.try_sheet_result(sheet_id)?;
            let data_table = sheet.data_table_result(&data_table_pos)?;
            let mut sheet_rect_for_compute_and_spills = data_table
                .output_rect(data_table_pos, true)
                .to_sheet_rect(sheet_id);
            sheet_rect_for_compute_and_spills.min.y += min_display_row as i64;

            if select_table {
                Self::select_full_data_table(transaction, sheet_id, data_table_pos, data_table);
            }
            transaction.add_code_cell(sheet_id, data_table_pos);
            transaction.add_dirty_hashes_from_dirty_code_rects(sheet, dirty_rects);
            self.send_updated_bounds(transaction, sheet_id);

            let forward_operations = vec![op];
            self.data_table_operations(
                transaction,
                forward_operations,
                reverse_operations,
                Some(sheet_rect_for_compute_and_spills),
            );

            return Ok(());
        };

        bail!("Expected Operation::DeleteDataTableRows in execute_delete_data_table_row");
    }

    pub(super) fn execute_data_table_first_row_as_header(
        &mut self,
        transaction: &mut PendingTransaction,
        op: Operation,
    ) -> Result<()> {
        if let Operation::DataTableFirstRowAsHeader {
            sheet_pos,
            first_row_is_header,
        } = op.to_owned()
        {
            let sheet_id = sheet_pos.sheet_id;

            let sheet = self.try_sheet_result(sheet_id)?;
            let data_table_pos = sheet.data_table_pos_that_contains_result(sheet_pos.into())?;
            let data_table = sheet.data_table_result(&data_table_pos)?;
            if data_table.header_is_first_row == first_row_is_header {
                return Ok(());
            }

            let mut sheet_rect_for_compute_and_spills = None;

            // mark dirty if the first row is not the header, so that largest rect gets marked dirty
            if !data_table.header_is_first_row {
                sheet_rect_for_compute_and_spills = Some(
                    data_table
                        .output_rect(data_table_pos, true)
                        .to_sheet_rect(sheet_id),
                );
                self.mark_data_table_dirty(transaction, sheet_id, data_table_pos)?;
            }

            let sheet = self.try_sheet_mut_result(sheet_id)?;
            let (data_table, dirty_rects) = sheet.modify_data_table_at(&data_table_pos, |dt| {
                dt.toggle_first_row_as_header(first_row_is_header);
                Ok(())
            })?;

            // mark dirty if the first row is not the header, so that largest rect gets marked dirty
            if !data_table.header_is_first_row {
                sheet_rect_for_compute_and_spills = Some(
                    data_table
                        .output_rect(data_table_pos, true)
                        .to_sheet_rect(sheet_id),
                );
                self.mark_data_table_dirty(transaction, sheet_id, data_table_pos)?;
            }

            self.send_updated_bounds(transaction, sheet_id);

            let sheet = self.try_sheet_result(sheet_id)?;
            transaction.add_dirty_hashes_from_dirty_code_rects(sheet, dirty_rects);

            let forward_operations = vec![op];
            let reverse_operations = vec![Operation::DataTableFirstRowAsHeader {
                sheet_pos,
                first_row_is_header: !first_row_is_header,
            }];
            self.data_table_operations(
                transaction,
                forward_operations,
                reverse_operations,
                sheet_rect_for_compute_and_spills,
            );

            return Ok(());
        };

        bail!(
            "Expected Operation::DataTableFirstRowAsHeader in execute_data_table_first_row_as_header"
        );
    }

    pub(super) fn execute_data_table_format(
        &mut self,
        transaction: &mut PendingTransaction,
        op: Operation,
    ) -> Result<()> {
        if let Operation::DataTableFormats { sheet_pos, formats } = op.to_owned() {
            if formats.is_default() {
                return Ok(());
            }

            let sheet_id = sheet_pos.sheet_id;

            let sheet = self.try_sheet_mut_result(sheet_id)?;
            let data_table_pos = sheet_pos.into();

            let mut forward_operations = vec![];
            let mut reverse_operations = vec![];

            sheet.modify_data_table_at(&data_table_pos, |dt| {
                // mark old table dirty
                dt.mark_formats_dirty(transaction, data_table_pos.to_sheet_pos(sheet_id), &formats);

                let reverse_formats = dt.formats.get_or_insert_default().apply_updates(&formats);
                if dt
                    .formats
                    .as_ref()
                    .is_some_and(|formats| formats.is_all_default())
                {
                    dt.formats = None;
                }

                // mark new table dirty
                dt.mark_formats_dirty(transaction, data_table_pos.to_sheet_pos(sheet_id), &formats);

                if transaction.is_user_ai_undo_redo() {
                    forward_operations.push(op);

                    reverse_operations.push(Operation::DataTableFormats {
                        sheet_pos,
                        formats: reverse_formats,
                    });
                }

                Ok(())
            })?;

            if transaction.is_user_ai_undo_redo() {
                transaction.generate_thumbnail |= self.thumbnail_dirty_formats(sheet_id, &formats);
            }

            self.data_table_operations(transaction, forward_operations, reverse_operations, None);

            return Ok(());
        };

        bail!("Expected Operation::DataTableFormat in execute_data_table_format");
    }

    pub(super) fn execute_data_table_borders(
        &mut self,
        transaction: &mut PendingTransaction,
        op: Operation,
    ) -> Result<()> {
        if let Operation::DataTableBorders { sheet_pos, borders } = op.to_owned() {
            let sheet_id = sheet_pos.sheet_id;

            let sheet = self.try_sheet_mut_result(sheet_id)?;
            let data_table_pos = sheet_pos.into();

            let mut forward_operations = vec![];
            let mut reverse_operations = vec![];

            sheet.modify_data_table_at(&data_table_pos, |dt| {
                let reverse_borders = dt.borders.get_or_insert_default().set_borders_a1(&borders);

                transaction.add_borders(sheet_id);

                if transaction.is_user_ai_undo_redo() {
                    forward_operations.push(op);

                    reverse_operations.push(Operation::DataTableBorders {
                        sheet_pos,
                        borders: reverse_borders,
                    });
                }

                Ok(())
            })?;

            if transaction.is_user_ai_undo_redo() {
                transaction.generate_thumbnail |= self.thumbnail_dirty_borders(sheet_id, &borders);
            }

            self.data_table_operations(transaction, forward_operations, reverse_operations, None);

            return Ok(());
        };

        bail!("Expected Operation::DataTableBorders in execute_data_table_borders");
    }
}

#[cfg(test)]
mod tests {
    use crate::controller::user_actions::import::tests::{
        assert_flattened_simple_csv, assert_sorted_data_table, flatten_data_table,
    };
    use crate::test_util::*;

    use crate::{
        Array, SheetPos, Value,
        controller::{
            active_transactions::transaction_name::TransactionName,
            execution::execute_operation::{
                execute_forward_operations, execute_reverse_operations,
            },
            user_actions::import::tests::{assert_simple_csv, simple_csv, simple_csv_at},
        },
        grid::{
            CodeCellLanguage, CodeRun, DataTableKind, SheetId,
            column_header::DataTableColumnHeader,
            data_table::sort::{DataTableSort, SortDirection},
        },
        test_util::{assert_cell_value_row, assert_display_cell_value, print_table_in_rect},
        wasm_bindings::js::{clear_js_calls, expect_js_call},
    };

    use super::*;

    #[track_caller]
    pub(crate) fn assert_data_table_column_width<'a>(
        gc: &'a GridController,
        sheet_id: SheetId,
        pos: Pos,
        width: u32,
        index: u32,
        name: &'a str,
    ) {
        let data_table = gc.sheet(sheet_id).data_table_at(&pos).unwrap().to_owned();
        let headers = data_table.column_headers.unwrap();

        assert_eq!(headers.len(), width as usize);
        assert_eq!(
            headers[index as usize],
            DataTableColumnHeader::new(name.into(), true, index)
        );
        assert_eq!(data_table.value.into_array().unwrap().size().w.get(), width);
    }

    #[track_caller]
    pub(crate) fn assert_data_table_row_height(
        gc: &GridController,
        sheet_id: SheetId,
        pos: Pos,
        height: u32,
        index: u32,
        values: Vec<CellValue>,
    ) {
        let data_table = gc.sheet(sheet_id).data_table_at(&pos).unwrap().to_owned();
        let row = data_table.get_row(index as usize).unwrap();
        assert_eq!(row, values);
        assert_eq!(
            data_table.value.into_array().unwrap().size().h.get(),
            height
        );
    }

    #[test]
    fn test_execute_set_data_table_at() {
        let (mut gc, sheet_id, _, _) = simple_csv();

        // where the data starts
        let x = 2;
        let y = 3;

        let change_val_pos = Pos::new(x, y);
        let sheet_pos = SheetPos::from((change_val_pos, sheet_id));

        let values = CellValue::Number(1.into()).into();
        let op = Operation::SetDataTableAt { sheet_pos, values };
        let mut transaction = PendingTransaction::default();

        print_table_in_rect(&gc, sheet_id, Rect::new(1, 1, 3, 11));

        // the initial value from the csv
        assert_display_cell_value(&gc, sheet_id, x, y, "MA");

        gc.execute_set_data_table_at(&mut transaction, op.clone())
            .unwrap();

        print_table_in_rect(&gc, sheet_id, Rect::new(1, 1, 3, 11));

        // expect the value to be "1"
        assert_display_cell_value(&gc, sheet_id, x, y, "1");

        // undo, the value should be "MA" again
        execute_reverse_operations(&mut gc, &transaction);
        assert_display_cell_value(&gc, sheet_id, x, y, "MA");

        // redo, the value should be "1" again
        execute_forward_operations(&mut gc, &mut transaction);
        assert_display_cell_value(&gc, sheet_id, x, y, "1");

        // sort the data table and see if the value is still correct
        let sort = vec![DataTableSort {
            column_index: 0,
            direction: SortDirection::Descending,
        }];
        let sort_op = Operation::SortDataTable {
            sheet_pos,
            sort: Some(sort),
            display_buffer: None,
        };
        gc.execute_sort_data_table(&mut transaction, sort_op)
            .unwrap();

        gc.execute_set_data_table_at(&mut transaction, op).unwrap();
        print_table_in_rect(&gc, sheet_id, Rect::new(0, 0, 3, 10));
        assert_display_cell_value(&gc, sheet_id, x, y, "1");
    }

    #[test]
    fn test_execute_flatten_data_table() {
        let (mut gc, sheet_id, pos, file_name) = simple_csv();
        assert_simple_csv(&gc, sheet_id, pos, file_name);

        flatten_data_table(&mut gc, sheet_id, pos, file_name);
        assert_flattened_simple_csv(&gc, sheet_id, pos, file_name);

        // undo, the value should be a data table again
        gc.undo(1, None, false);
        assert_simple_csv(&gc, sheet_id, pos, file_name);

        // redo, the value should be on the grid
        gc.redo(1, None, false);
        assert_flattened_simple_csv(&gc, sheet_id, pos, file_name);
    }

    #[test]
    fn test_execute_flatten_data_table_with_first_row_as_header() {
        let (mut gc, sheet_id, pos, file_name) = simple_csv();
        assert_simple_csv(&gc, sheet_id, pos, file_name);
        print_table_in_rect(&gc, sheet_id, Rect::new(1, 1, 3, 11));

        let sheet_pos = pos.to_sheet_pos(sheet_id);
        gc.test_data_table_first_row_as_header(sheet_pos, false);

        let op = Operation::FlattenDataTable { sheet_pos };
        gc.start_user_ai_transaction(vec![op], None, TransactionName::FlattenDataTable, false);

        gc.undo(1, None, false);

        gc.test_data_table_first_row_as_header(sheet_pos, true);
        assert_eq!(
            gc.sheet(sheet_id).display_value(pos![A5]),
            Some(CellValue::Text("Westborough".into()))
        );
    }

    #[test]
    fn test_flatten_data_table_with_validations() {
        let mut gc = test_create_gc();
        let sheet_id = first_sheet_id(&gc);

        test_create_data_table(&mut gc, sheet_id, pos![A1], 2, 2);

        let selection = A1Selection::test_a1_context("test_table[Column 1]", gc.a1_context());
        let checkbox = test_create_checkbox_with_id(&mut gc, selection);
        assert_validation_id(&gc, pos![sheet_id!a3], Some(checkbox.id));

        gc.flatten_data_table(pos![sheet_id!a1], None, false);
        assert_validation_id(&gc, pos![sheet_id!a3], Some(checkbox.id));
    }

    #[test]
    fn test_execute_code_data_table_to_data_table() {
        let mut gc = GridController::test();
        let sheet_id = gc.grid.sheets()[0].id;

        let code_run = CodeRun::new_javascript("return [1,2,3]".into());
        let data_table = DataTable::new(
            DataTableKind::CodeRun(code_run.clone()),
            "Table 1",
            Value::Array(Array::from(vec![vec!["1", "2", "3"]])),
            false,
            Some(true),
            Some(true),
            None,
        );
        let sheet_pos = pos![sheet_id!A1];
        let data_table_pos = sheet_pos.into();
        test_create_raw_data_table(&mut gc, sheet_pos, data_table);
        assert_code_language(
            &gc,
            sheet_pos,
            CodeCellLanguage::Javascript,
            "return [1,2,3]".to_string(),
        );
        let expected = vec!["1", "2", "3"];

        // initial value
        assert_cell_value_row(&gc, sheet_id, 1, 3, 3, expected.clone());

        let import = Import::new("".into());
        let kind = DataTableKind::Import(import.to_owned());
        let op = Operation::SwitchDataTableKindWithoutCellValue {
            sheet_pos,
            kind: kind.clone(),
        };
        let mut transaction = PendingTransaction::default();
        gc.execute_code_data_table_to_data_table(&mut transaction, op)
            .unwrap();

        assert_cell_value_row(&gc, sheet_id, 1, 3, 3, expected.clone());
        let data_table = &gc.sheet(sheet_id).data_table_at(&data_table_pos).unwrap();
        assert_eq!(data_table.kind, kind);

        // undo, the value should be a code run data table again
        execute_reverse_operations(&mut gc, &transaction);
        assert_cell_value_row(&gc, sheet_id, 1, 3, 3, expected.clone());
        let data_table = &gc.sheet(sheet_id).data_table_at(&data_table_pos).unwrap();
        assert_eq!(data_table.kind, DataTableKind::CodeRun(code_run));

        // redo, the value should be a data table
        execute_forward_operations(&mut gc, &mut transaction);
        assert_cell_value_row(&gc, sheet_id, 1, 3, 3, expected.clone());
        let data_table = &gc.sheet(sheet_id).data_table_at(&data_table_pos).unwrap();
        assert_eq!(data_table.kind, kind);
    }

    #[test]
    fn test_execute_grid_to_data_table() {
        let mut gc = test_create_gc();
        let sheet_id = first_sheet_id(&gc);

        test_set_values(&mut gc, sheet_id, pos![A1], 3, 3);
        assert_cell_value_row(&gc, sheet_id, 1, 3, 1, vec!["0", "1", "2"]);

        gc.grid_to_data_table(rect![sheet_id!A1:C3], None, true, None)
            .unwrap();
<<<<<<< HEAD
        // height is 4 because the first row is a header, and column names = false
        assert_import(&gc, pos![sheet_id!A1], "Table1", 3, 4);
=======
        gc.data_table_first_row_as_header(sheet_pos, true, None, false);
        print_table_in_rect(&gc, sheet_id, Rect::new(1, 1, 4, 13));
        assert_simple_csv(&gc, sheet_id, new_pos, file_name);
>>>>>>> f28fba73

        // undo, the value should be on the grid again
        gc.undo(None);
        assert_cell_value_row(&gc, sheet_id, 1, 3, 1, vec!["0", "1", "2"]);

<<<<<<< HEAD
        // back to a table
        gc.redo(None);
        assert_import(&gc, pos![sheet_id!A1], "Table1", 3, 4);
=======
        // redo, the value should be a data table again
        execute_forward_operations(&mut gc, &mut transaction);
        gc.data_table_first_row_as_header(sheet_pos, true, None, false);
        print_table_in_rect(&gc, sheet_id, Rect::new(1, 1, 4, 13));
        assert_simple_csv(&gc, sheet_id, new_pos, file_name);
>>>>>>> f28fba73

        // leave it as raw data
        gc.undo(None);

        // create a formula cell in the grid data table
        let formula_pos = pos![sheet_id!E1];
        gc.set_code_cell(
            formula_pos,
            CodeCellLanguage::Formula,
            "=1+1".into(),
            None,
            None,
            false,
        );

        // there should be 1 data table, the formula data table
        assert_eq!(gc.grid.sheets()[0].data_tables.len(), 1);

        // expect that a data table is not created
        assert!(
            gc.grid_to_data_table(rect![sheet_id!E1:E1], None, true, None)
                .is_err()
        );

        // there should only be 1 data table, the formula data table
        assert_eq!(gc.grid.sheets()[0].data_tables.len(), 1);
    }

    #[test]
    fn test_execute_sort_data_table() {
        let (mut gc, sheet_id, pos, _) = simple_csv();
        gc.sheet_mut(sheet_id)
            .modify_data_table_at(&pos, |dt| {
                dt.apply_first_row_as_header();
                Ok(())
            })
            .unwrap();

        print_table_in_rect(&gc, sheet_id, Rect::new(0, 0, 3, 10));

        let sheet_pos = SheetPos::from((pos, sheet_id));
        let sort = vec![DataTableSort {
            column_index: 0,
            direction: SortDirection::Ascending,
        }];
        let op = Operation::SortDataTable {
            sheet_pos,
            sort: Some(sort),
            display_buffer: None,
        };
        let mut transaction = PendingTransaction::default();
        gc.execute_sort_data_table(&mut transaction, op).unwrap();

        assert_sorted_data_table(&gc, sheet_id, pos, "simple.csv");
        print_table_in_rect(&gc, sheet_id, Rect::new(0, 0, 3, 10));

        // undo, the value should be a data table again
        execute_reverse_operations(&mut gc, &transaction);
        print_table_in_rect(&gc, sheet_id, Rect::new(0, 0, 3, 10));
        assert_simple_csv(&gc, sheet_id, pos, "simple.csv");

        // redo, the value should be on the grid
        execute_forward_operations(&mut gc, &mut transaction);
        print_table_in_rect(&gc, sheet_id, Rect::new(0, 0, 3, 10));
        assert_sorted_data_table(&gc, sheet_id, pos, "simple.csv");
    }

    #[test]
    fn test_execute_update_data_table_name() {
        let (mut gc, sheet_id, pos, _) = simple_csv();
        let data_table = gc.sheet_mut(sheet_id).data_table_at(&pos).unwrap();
        let updated_name = "My_Table";

        assert_eq!(&data_table.name().to_string(), "simple.csv");
        println!("Initial data table name: {}", &data_table.name());

        let sheet_pos = SheetPos::from((pos, sheet_id));
        let op = Operation::DataTableOptionMeta {
            sheet_pos,
            name: Some(updated_name.into()),
            alternating_colors: None,
            columns: None,
            show_name: None,
            show_columns: None,
        };
        gc.start_user_ai_transaction(
            vec![op.to_owned()],
            None,
            TransactionName::DataTableMeta,
            false,
        );

        let data_table = gc.sheet_mut(sheet_id).data_table_at(&pos).unwrap();
        assert_eq!(&data_table.name().to_string(), updated_name);
        println!("Updated data table name: {}", &data_table.name);

        // undo, the value should be the initial name
        gc.undo(1, None, false);
        let data_table = gc.sheet_mut(sheet_id).data_table_at(&pos).unwrap();
        assert_eq!(&data_table.name().to_string(), "simple.csv");
        println!("Initial data table name: {}", &data_table.name);

        // redo, the value should be the updated name
        {
            gc.redo(1, None, false);
            let data_table = gc.sheet_mut(sheet_id).data_table_at(&pos).unwrap();
            assert_eq!(&data_table.name().to_string(), updated_name);
            println!("Updated data table name: {}", &data_table.name);
        }

        // ensure names are unique
        gc.start_user_ai_transaction(
            vec![op.to_owned()],
            None,
            TransactionName::DataTableMeta,
            false,
        );
        let data_table = gc.sheet_mut(sheet_id).data_table_at(&pos).unwrap();
        assert_eq!(&data_table.name().to_string(), "My_Table");

        // ensure numbers aren't added for unique names
        let op = Operation::DataTableOptionMeta {
            sheet_pos,
            name: Some("ABC".into()),
            alternating_colors: None,
            columns: None,
            show_name: None,
            show_columns: None,
        };
        gc.start_user_ai_transaction(
            vec![op.to_owned()],
            None,
            TransactionName::DataTableMeta,
            false,
        );
        let data_table = gc.sheet_mut(sheet_id).data_table_at(&pos).unwrap();
        assert_eq!(&data_table.name().to_string(), "ABC");
    }

    #[test]
    fn test_execute_insert_data_table_column() {
        let (mut gc, sheet_id, pos, _) = simple_csv();

        print_table_in_rect(&gc, sheet_id, Rect::new(0, 0, 3, 10));

        let sheet_pos = SheetPos::from((pos, sheet_id));
        let index = 0;
        let op = Operation::InsertDataTableColumns {
            sheet_pos,
            columns: vec![(index, None, None)],
            swallow: false,
            select_table: true,

            copy_formats_from: None,
            copy_formats: None,
        };
        let mut transaction = PendingTransaction::default();
        gc.execute_insert_data_table_column(&mut transaction, op)
            .unwrap();

        print_table_in_rect(&gc, sheet_id, Rect::new(0, 0, 3, 10));
        assert_data_table_column_width(&gc, sheet_id, pos, 5, index, "Column 1");

        // ensure the value_index is set correctly
        let data_table = gc.sheet(sheet_id).data_table_at(&pos).unwrap();
        for (index, header) in data_table
            .column_headers
            .as_ref()
            .unwrap()
            .iter()
            .enumerate()
        {
            assert_eq!(header.value_index, index as u32);
        }

        // undo, the value should be a data table again
        execute_reverse_operations(&mut gc, &transaction);
        print_table_in_rect(&gc, sheet_id, Rect::new(0, 0, 3, 10));
        assert_simple_csv(&gc, sheet_id, pos, "simple.csv");

        // redo, the value should be on the grid
        execute_forward_operations(&mut gc, &mut transaction);
        print_table_in_rect(&gc, sheet_id, Rect::new(0, 0, 3, 10));
        assert_data_table_column_width(&gc, sheet_id, pos, 5, index, "Column 1");
    }

    #[test]
    fn test_execute_delete_data_table_column() {
        let (mut gc, sheet_id, pos, _) = simple_csv();

        print_table_in_rect(&gc, sheet_id, Rect::new(1, 1, 2, 11));

        let sheet_pos = SheetPos::from((pos, sheet_id));
        let index = 0;
        let op = Operation::DeleteDataTableColumns {
            sheet_pos,
            columns: vec![index],
            flatten: false,
            select_table: true,
        };
        let mut transaction = PendingTransaction::default();
        gc.execute_delete_data_table_column(&mut transaction, op)
            .unwrap();

        print_table_in_rect(&gc, sheet_id, Rect::new(1, 1, 2, 11));
        assert_data_table_column_width(&gc, sheet_id, pos, 3, index, "region");

        // ensure the value_index is set correctly
        let data_table = gc.sheet(sheet_id).data_table_at(&pos).unwrap();
        for (index, header) in data_table
            .column_headers
            .as_ref()
            .unwrap()
            .iter()
            .enumerate()
        {
            assert_eq!(header.value_index, index as u32);
        }

        // undo, the value should be a data table again
        execute_reverse_operations(&mut gc, &transaction);
        print_table_in_rect(&gc, sheet_id, Rect::new(1, 1, 2, 11));
        assert_simple_csv(&gc, sheet_id, pos, "simple.csv");

        // redo, the value should be on the grid
        execute_forward_operations(&mut gc, &mut transaction);
        print_table_in_rect(&gc, sheet_id, Rect::new(1, 1, 2, 11));
        assert_data_table_column_width(&gc, sheet_id, pos, 3, index, "region");
    }

    #[test]
    fn test_execute_insert_data_table_row() {
        let (mut gc, sheet_id, pos, _) = simple_csv();

        print_table_in_rect(&gc, sheet_id, Rect::new(1, 1, 2, 11));

        let sheet_pos = SheetPos::from((pos, sheet_id));
        let index = 2;
        let op = Operation::InsertDataTableRows {
            sheet_pos,
            rows: vec![(index, None)],
            swallow: false,
            select_table: true,

            copy_formats_from: None,
            copy_formats: None,
        };
        let mut transaction = PendingTransaction::default();
        gc.execute_insert_data_table_row(&mut transaction, op)
            .unwrap();

        print_table_in_rect(&gc, sheet_id, Rect::new(1, 1, 2, 12));
        let blank = CellValue::Blank;
        let values = vec![blank.clone(), blank.clone(), blank.clone(), blank.clone()];
        assert_data_table_row_height(&gc, sheet_id, pos, 12, index, values);

        // undo, the value should be a data table again
        execute_reverse_operations(&mut gc, &transaction);
        print_table_in_rect(&gc, sheet_id, Rect::new(1, 1, 2, 11));
        assert_simple_csv(&gc, sheet_id, pos, "simple.csv");

        // redo, the value should be on the grid
        execute_forward_operations(&mut gc, &mut transaction);
        print_table_in_rect(&gc, sheet_id, Rect::new(1, 1, 2, 12));
        let values = vec![blank.clone(), blank.clone(), blank.clone(), blank.clone()];
        assert_data_table_row_height(&gc, sheet_id, pos, 12, index, values);
    }

    #[test]
    fn test_execute_delete_data_table_row() {
        let (mut gc, sheet_id, pos, _) = simple_csv();

        print_table_in_rect(&gc, sheet_id, Rect::new(1, 1, 4, 11));

        let sheet_pos = SheetPos::from((pos, sheet_id));
        let index = 2;
        let data_table = gc.sheet_mut(sheet_id).data_table_at(&pos).unwrap();
        let values = data_table.get_row(index as usize + 1).unwrap();
        let op = Operation::DeleteDataTableRows {
            sheet_pos,
            rows: vec![index],
            flatten: true,
            select_table: true,
        };
        let mut transaction = PendingTransaction::default();
        gc.execute_delete_data_table_row(&mut transaction, op)
            .unwrap();

        print_table_in_rect(&gc, sheet_id, Rect::new(1, 1, 4, 12));
        assert_data_table_row_height(&gc, sheet_id, pos, 10, index, values.clone());

        // undo, the value should be a data table again
        execute_reverse_operations(&mut gc, &transaction);
        print_table_in_rect(&gc, sheet_id, Rect::new(1, 1, 4, 11));
        assert_simple_csv(&gc, sheet_id, pos, "simple.csv");

        // redo, the value should be on the grid
        execute_forward_operations(&mut gc, &mut transaction);
        print_table_in_rect(&gc, sheet_id, Rect::new(1, 1, 4, 12));
        assert_data_table_row_height(&gc, sheet_id, pos, 10, index, values);
    }

    #[test]
    fn test_execute_delete_data_table_row_on_resize() {
        let (mut gc, sheet_id, pos, _) = simple_csv();
        assert_data_table_size(&gc, sheet_id, pos, 4, 12, true);

        let sheet_pos = SheetPos::from((pos, sheet_id));
        let index = 11;
        let data_table = gc.sheet_mut(sheet_id).data_table_at(&pos).unwrap();
        let values = data_table.get_row(index as usize + 1).unwrap();
        let op = Operation::DeleteDataTableRows {
            sheet_pos,
            rows: vec![index],
            flatten: true,
            select_table: true,
        };
        let mut transaction = PendingTransaction::default();
        gc.execute_delete_data_table_row(&mut transaction, op)
            .unwrap();

        assert_data_table_row_height(&gc, sheet_id, pos, 10, index, values.clone());
        assert_data_table_size(&gc, sheet_id, pos, 4, 11, true);

        let sheet = gc.sheet(sheet_id);
        assert!(sheet.display_value(pos!(B9)).is_some());
    }

    #[test]
    fn test_execute_insert_column_row_over_code_cell() {
        clear_js_calls();

        let (mut gc, sheet_id, pos, _) = simple_csv_at(pos!(E2));

        gc.set_code_cell(
            pos!(F14).to_sheet_pos(sheet_id),
            CodeCellLanguage::Formula,
            "1+1".to_string(),
            None,
            None,
            false,
        );
        gc.set_code_cell(
            pos!(I5).to_sheet_pos(sheet_id),
            CodeCellLanguage::Formula,
            "2+2".to_string(),
            None,
            None,
            false,
        );

        let sheet = gc.sheet(sheet_id);
        assert_eq!(
            sheet.display_value(pos!(F14)),
            Some(CellValue::Number(2.into()))
        );
        assert_eq!(
            sheet.display_value(pos!(I5)),
            Some(CellValue::Number(4.into()))
        );

        let mut transaction = PendingTransaction::default();
        let insert_column_op = Operation::InsertDataTableColumns {
            sheet_pos: pos.to_sheet_pos(sheet_id),
            columns: vec![(4, None, None)],
            swallow: true,
            select_table: true,
            copy_formats_from: None,
            copy_formats: None,
        };
        let column_result = gc.execute_insert_data_table_column(&mut transaction, insert_column_op);
        assert!(column_result.is_err());
        expect_js_call(
            "jsClientMessage",
            format!(
                "{},{}",
                "Cannot add code cell to table",
                JsSnackbarSeverity::Error
            ),
            true,
        );

        let mut transaction = PendingTransaction::default();
        let insert_row_op = Operation::InsertDataTableRows {
            sheet_pos: pos.to_sheet_pos(sheet_id),
            rows: vec![(12, None)],
            swallow: true,
            select_table: true,
            copy_formats_from: None,
            copy_formats: None,
        };
        let row_result = gc.execute_insert_data_table_row(&mut transaction, insert_row_op);
        assert!(row_result.is_err());
        expect_js_call(
            "jsClientMessage",
            format!(
                "{},{}",
                "Cannot add code cell to table",
                JsSnackbarSeverity::Error
            ),
            true,
        );
    }

    #[test]
    fn test_execute_insert_column_row_over_data_table() {
        clear_js_calls();

        let (mut gc, sheet_id, pos, _) = simple_csv_at(pos!(E2));

        test_create_data_table(&mut gc, sheet_id, pos![F14], 2, 2);
        test_create_data_table(&mut gc, sheet_id, pos![I5], 2, 2);

        let mut transaction = PendingTransaction::default();
        let insert_column_op = Operation::InsertDataTableColumns {
            sheet_pos: pos.to_sheet_pos(sheet_id),
            columns: vec![(4, None, None)],
            swallow: true,
            select_table: true,
            copy_formats_from: None,
            copy_formats: None,
        };
        let column_result = gc.execute_insert_data_table_column(&mut transaction, insert_column_op);
        assert!(column_result.is_err());
        expect_js_call(
            "jsClientMessage",
            format!(
                "{},{}",
                "Cannot add code cell to table",
                JsSnackbarSeverity::Error
            ),
            true,
        );

        let mut transaction = PendingTransaction::default();
        let insert_row_op = Operation::InsertDataTableRows {
            sheet_pos: pos.to_sheet_pos(sheet_id),
            rows: vec![(12, None)],
            swallow: true,
            select_table: true,
            copy_formats_from: None,
            copy_formats: None,
        };
        let row_result = gc.execute_insert_data_table_row(&mut transaction, insert_row_op);
        assert!(row_result.is_err());
        expect_js_call(
            "jsClientMessage",
            format!(
                "{},{}",
                "Cannot add code cell to table",
                JsSnackbarSeverity::Error
            ),
            true,
        );
    }

    #[test]
    fn test_execute_delete_data_table_column_with_validations() {
        let mut gc = test_create_gc();
        let sheet_id = first_sheet_id(&gc);
        let sheet_pos = pos![sheet_id!a1];

        test_create_data_table(&mut gc, sheet_id, sheet_pos.into(), 2, 2);
        let selection = A1Selection::test_a1_context("test_table[Column 1]", &gc.a1_context);
        let validation = test_create_checkbox_with_id(&mut gc, selection);

        let checkbox_pos = pos![sheet_id!a3];
        assert_validation_id(&gc, checkbox_pos, Some(validation.id));
        assert_validation_count(&gc, sheet_id, 1);

        gc.data_table_mutations(
            pos!(sheet_id!a1),
            false,
            None,
            Some(vec![0]),
            None,
            None,
            None,
            None,
            None,
            false,
        );

        assert_validation_id(&gc, checkbox_pos, None);

        // ensure the new column does not have a checkbox validation
        gc.data_table_insert_columns(sheet_pos, vec![0], false, None, None, None, false);
        assert_validation_id(&gc, checkbox_pos, None);

        assert_validation_count(&gc, sheet_id, 0);
    }

    #[test]
    fn test_execute_unique_column_header_name_on_insert_column() {
        let mut gc = test_create_gc();
        let sheet_id = first_sheet_id(&gc);
        let sheet_pos = pos![sheet_id!E5];

        test_create_data_table(&mut gc, sheet_id, sheet_pos.into(), 5, 25);

        gc.data_table_insert_columns(sheet_pos, vec![2], false, None, None, None, false);

        let data_table = gc.sheet(sheet_id).data_table_at(&sheet_pos.into()).unwrap();
        assert_eq!(data_table.column_headers.as_ref().unwrap().len(), 6);
        assert_eq!(
            data_table.column_headers.as_ref().unwrap()[2].name,
            CellValue::Text("Column 6".to_string())
        );
    }
}<|MERGE_RESOLUTION|>--- conflicted
+++ resolved
@@ -2317,35 +2317,21 @@
         test_set_values(&mut gc, sheet_id, pos![A1], 3, 3);
         assert_cell_value_row(&gc, sheet_id, 1, 3, 1, vec!["0", "1", "2"]);
 
-        gc.grid_to_data_table(rect![sheet_id!A1:C3], None, true, None)
+        gc.grid_to_data_table(rect![sheet_id!A1:C3], None, true, None, false)
             .unwrap();
-<<<<<<< HEAD
         // height is 4 because the first row is a header, and column names = false
         assert_import(&gc, pos![sheet_id!A1], "Table1", 3, 4);
-=======
-        gc.data_table_first_row_as_header(sheet_pos, true, None, false);
-        print_table_in_rect(&gc, sheet_id, Rect::new(1, 1, 4, 13));
-        assert_simple_csv(&gc, sheet_id, new_pos, file_name);
->>>>>>> f28fba73
 
         // undo, the value should be on the grid again
-        gc.undo(None);
+        gc.undo(None, false);
         assert_cell_value_row(&gc, sheet_id, 1, 3, 1, vec!["0", "1", "2"]);
 
-<<<<<<< HEAD
         // back to a table
-        gc.redo(None);
+        gc.redo(None, false);
         assert_import(&gc, pos![sheet_id!A1], "Table1", 3, 4);
-=======
-        // redo, the value should be a data table again
-        execute_forward_operations(&mut gc, &mut transaction);
-        gc.data_table_first_row_as_header(sheet_pos, true, None, false);
-        print_table_in_rect(&gc, sheet_id, Rect::new(1, 1, 4, 13));
-        assert_simple_csv(&gc, sheet_id, new_pos, file_name);
->>>>>>> f28fba73
 
         // leave it as raw data
-        gc.undo(None);
+        gc.undo(None, false);
 
         // create a formula cell in the grid data table
         let formula_pos = pos![sheet_id!E1];
@@ -2363,7 +2349,7 @@
 
         // expect that a data table is not created
         assert!(
-            gc.grid_to_data_table(rect![sheet_id!E1:E1], None, true, None)
+            gc.grid_to_data_table(rect![sheet_id!E1:E1], None, true, None, false)
                 .is_err()
         );
 
