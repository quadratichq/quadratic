--- conflicted
+++ resolved
@@ -1618,7 +1618,7 @@
 
             let sheet_id = sheet_pos.sheet_id;
             let sheet = self.try_sheet_result(sheet_id)?;
-            let data_table_pos = sheet.data_table_pos_that_contains(&sheet_pos.into())?;
+            let data_table_pos = sheet.data_table_pos_that_contains(sheet_pos.into())?;
             let data_table = sheet.data_table_result(&data_table_pos)?;
 
             // check if the rows to delete are part of the data table's UI, bail if so
@@ -1634,32 +1634,46 @@
             }
 
             rows.sort_by(|a, b| b.cmp(a));
+            rows.dedup();
             let min_display_row = rows.first().map_or(0, |row| row.to_owned());
 
             let mut reverse_rows = vec![];
             let mut reverse_operations: Vec<Operation> = vec![];
 
-<<<<<<< HEAD
-=======
-            let sheet_id = sheet_pos.sheet_id;
+            let all_rows_being_deleted = rows.len() == data_table.height(true);
+            if all_rows_being_deleted {
+                let sheet = self.try_sheet_mut_result(sheet_id)?;
+                let (_, dirty_rects) = sheet.modify_data_table_at(&data_table_pos, |dt| {
+                    let table_display_height = dt.height(false);
+                    dt.insert_row(table_display_height, None)?;
+                    reverse_operations.push(Operation::DeleteDataTableRows {
+                        sheet_pos,
+                        rows: vec![table_display_height as u32],
+                        flatten: false,
+                        select_table: false,
+                    });
+
+                    Ok(())
+                })?;
+                transaction.add_dirty_hashes_from_dirty_code_rects(sheet, dirty_rects);
+            }
+
             let sheet = self.try_sheet_result(sheet_id)?;
-            let data_table_pos = sheet.data_table_pos_that_contains(sheet_pos.into())?;
             let data_table = sheet.data_table_result(&data_table_pos)?;
->>>>>>> 59eb76a1
-            let data_table_rect = data_table
-                .output_rect(data_table_pos, true)
-                .to_sheet_rect(sheet_id);
+            let output_rect = data_table.output_rect(data_table_pos, true);
+            let data_table_rect = output_rect.to_sheet_rect(sheet_id);
+            let y_adjustment = data_table.y_adjustment(true);
 
             self.mark_data_table_dirty(transaction, sheet_id, data_table_pos)?;
 
             let get_unsorted_row_index = |data_table: &DataTable, index: u32| {
-                let data_index = index as i64 - data_table.y_adjustment(true);
+                let data_index = index as i64 - y_adjustment;
                 data_table.get_row_index_from_display_index(data_index as u64) as i64
             };
 
             // for flattening
-            let mut old_data_table_rect = data_table.output_rect(data_table_pos, true);
-            old_data_table_rect.min.y += data_table.y_adjustment(true);
+            let mut old_data_table_rect = output_rect.clone();
+            old_data_table_rect.min.y += y_adjustment;
             old_data_table_rect.min.y += 1; //cannot flatten the first row
             let mut sheet_cell_values =
                 CellValues::new(old_data_table_rect.width(), old_data_table_rect.height());
