--- conflicted
+++ resolved
@@ -155,11 +155,6 @@
             // select the entire data table
             Self::select_full_data_table(transaction, sheet_id, data_table_pos, &data_table);
 
-<<<<<<< HEAD
-            let old_value = sheet.set_cell_value(data_table_pos, cell_value);
-            let (old_index, old_data_table) =
-                sheet.data_tables.insert_full(&data_table_pos, data_table);
-=======
             // update the CellValue
             let old_value = sheet.set_cell_value(data_table_pos, cell_value.to_owned());
 
@@ -169,13 +164,12 @@
                 let index = index.min(sheet.data_tables.len());
                 sheet
                     .data_tables
-                    .insert_before(index, data_table_pos, data_table.to_owned())
+                    .insert_before(index, &data_table_pos, data_table.to_owned())
             } else {
                 sheet
                     .data_tables
-                    .insert_sorted(data_table_pos, data_table.to_owned())
+                    .insert_sorted(&data_table_pos, data_table.to_owned())
             };
->>>>>>> f3dc62e6
 
             // mark new data table as dirty
             self.mark_data_table_dirty(transaction, sheet_id, data_table_pos)?;
@@ -284,13 +278,8 @@
                 .output_rect(data_table_pos, false)
                 .to_sheet_rect(sheet_id);
 
-<<<<<<< HEAD
-            if data_table.readonly {
-                dbgjs!(format!("Data table {} is readonly", data_table.name()));
-=======
             if data_table.is_code() {
                 dbgjs!(format!("Data table {} is readonly", data_table.name));
->>>>>>> f3dc62e6
                 return Ok(());
             }
 
@@ -1293,7 +1282,7 @@
 
             if !columns_deleted.is_empty() {
                 let sheet = self.try_sheet_result(sheet_id)?;
-                let data_table = sheet.data_table_result(data_table_pos)?;
+                let data_table = sheet.data_table_result(&data_table_pos)?;
                 if let Some(deleted_selection) = A1Selection::from_table_columns(
                     data_table.name.to_display().as_str(),
                     columns_deleted,
@@ -2112,13 +2101,8 @@
         let expected = vec!["1", "2", "3"];
 
         // initial value
-<<<<<<< HEAD
-        assert_data_table_cell_value_row(&gc, sheet_id, 0, 2, 2, expected.clone());
+        assert_cell_value_row(&gc, sheet_id, 0, 2, 2, expected.clone());
         let data_table = &gc.sheet(sheet_id).data_table_at(&data_table_pos).unwrap();
-=======
-        assert_cell_value_row(&gc, sheet_id, 0, 2, 2, expected.clone());
-        let data_table = &gc.sheet(sheet_id).data_table(data_table_pos).unwrap();
->>>>>>> f3dc62e6
         assert_eq!(data_table.kind, DataTableKind::CodeRun(code_run.clone()));
 
         let import = Import::new("".into());
@@ -2132,35 +2116,20 @@
         gc.execute_code_data_table_to_data_table(&mut transaction, op)
             .unwrap();
 
-<<<<<<< HEAD
-        assert_data_table_cell_value_row(&gc, sheet_id, 0, 2, 2, expected.clone());
+        assert_cell_value_row(&gc, sheet_id, 0, 2, 2, expected.clone());
         let data_table = &gc.sheet(sheet_id).data_table_at(&data_table_pos).unwrap();
-=======
-        assert_cell_value_row(&gc, sheet_id, 0, 2, 2, expected.clone());
-        let data_table = &gc.sheet(sheet_id).data_table(data_table_pos).unwrap();
->>>>>>> f3dc62e6
         assert_eq!(data_table.kind, kind);
 
         // undo, the value should be a code run data table again
         execute_reverse_operations(&mut gc, &transaction);
-<<<<<<< HEAD
-        assert_data_table_cell_value_row(&gc, sheet_id, 0, 2, 2, expected.clone());
+        assert_cell_value_row(&gc, sheet_id, 0, 2, 2, expected.clone());
         let data_table = &gc.sheet(sheet_id).data_table_at(&data_table_pos).unwrap();
-=======
-        assert_cell_value_row(&gc, sheet_id, 0, 2, 2, expected.clone());
-        let data_table = &gc.sheet(sheet_id).data_table(data_table_pos).unwrap();
->>>>>>> f3dc62e6
         assert_eq!(data_table.kind, DataTableKind::CodeRun(code_run));
 
         // redo, the value should be a data table
         execute_forward_operations(&mut gc, &mut transaction);
-<<<<<<< HEAD
-        assert_data_table_cell_value_row(&gc, sheet_id, 0, 2, 2, expected.clone());
+        assert_cell_value_row(&gc, sheet_id, 0, 2, 2, expected.clone());
         let data_table = &gc.sheet(sheet_id).data_table_at(&data_table_pos).unwrap();
-=======
-        assert_cell_value_row(&gc, sheet_id, 0, 2, 2, expected.clone());
-        let data_table = &gc.sheet(sheet_id).data_table(data_table_pos).unwrap();
->>>>>>> f3dc62e6
         assert_eq!(data_table.kind, kind);
     }
 
