use crate::{
    ArraySize, CellValue, ClearOption, Pos, Rect, SheetPos, SheetRect,
    a1::{A1Context, A1Selection},
    cell_values::CellValues,
    cellvalue::Import,
    controller::{
        GridController, active_transactions::pending_transaction::PendingTransaction,
        operations::operation::Operation,
    },
    grid::{
        DataTable, SheetId,
        formats::{FormatUpdate, SheetFormatUpdates},
        js_types::JsSnackbarSeverity,
        unique_data_table_name,
    },
};

use anyhow::{Result, bail};

impl GridController {
    /// Selects the entire data table, including the header
    fn select_full_data_table(
        transaction: &mut PendingTransaction,
        sheet_id: SheetId,
        data_table_pos: Pos,
        data_table: &DataTable,
    ) {
        if transaction.is_user_undo_redo() {
            let sheet_pos = data_table_pos.to_sheet_pos(sheet_id);
            transaction.add_update_selection(A1Selection::table(sheet_pos, data_table.name()));
        }
    }

    /// Adds signals to the transaction to send the modified data table to the
    /// client.
    fn mark_data_table_dirty(
        &self,
        transaction: &mut PendingTransaction,
        sheet_id: SheetId,
        data_table_pos: Pos,
    ) -> Result<()> {
        let sheet = self.try_sheet_result(sheet_id)?;
        let data_table = sheet.data_table_result(&data_table_pos)?;
        data_table.add_dirty_table(transaction, sheet, data_table_pos)?;
        data_table.add_dirty_fills_and_borders(transaction, sheet_id);

        if !(cfg!(target_family = "wasm") || cfg!(test)) || transaction.is_server() {
            return Ok(());
        }

        let data_table_rect =
            data_table.output_sheet_rect(data_table_pos.to_sheet_pos(sheet_id), false);
        transaction.generate_thumbnail |= self.thumbnail_dirty_sheet_rect(data_table_rect);

        Ok(())
    }

    // adds forward and reverse operations to the transaction
    // also adds compute and spill operations, in case of user transaction
    fn data_table_operations(
        &mut self,
        transaction: &mut PendingTransaction,
        forward_operations: Vec<Operation>,
        reverse_operations: Vec<Operation>,
        sheet_rect_for_compute_and_spills: Option<&SheetRect>,
    ) {
        if transaction.is_user_undo_redo() {
            transaction.forward_operations.extend(forward_operations);
            transaction.reverse_operations.extend(reverse_operations);

            let Some(sheet_rect) = sheet_rect_for_compute_and_spills else {
                return;
            };

            if transaction.is_user() {
                self.check_validations(transaction, sheet_rect);
                self.add_compute_operations(transaction, sheet_rect, None);
            }
        }
    }

    // delete any code runs within the sheet_rect.
    pub(crate) fn check_deleted_data_tables(
        &mut self,
        transaction: &mut PendingTransaction,
        sheet_rect: &SheetRect,
    ) {
        if !transaction.is_user() {
            return;
        }

        let Some(sheet) = self.grid.try_sheet(sheet_rect.sheet_id) else {
            // sheet may have been deleted
            return;
        };

        let data_tables_to_delete: Vec<Pos> = sheet
            .data_tables_pos_intersect_rect((*sheet_rect).into())
            .filter(|pos| {
                // only delete when there's not another code cell in the same position
                // (this maintains the original output until a run completes)
                sheet
                    .cell_value(*pos)
                    .is_none_or(|value| !(value.is_code() || value.is_import()))
            })
            .collect();

        data_tables_to_delete.into_iter().for_each(|pos| {
            self.finalize_data_table(
                transaction,
                pos.to_sheet_pos(sheet_rect.sheet_id),
                None,
                None,
            );
        });
    }

    pub(super) fn execute_set_data_table(
        &mut self,
        transaction: &mut PendingTransaction,
        op: Operation,
    ) {
        if let Operation::SetDataTable {
            sheet_pos,
            data_table,
            index,
        } = op
        {
            self.finalize_data_table(transaction, sheet_pos, data_table, Some(index));
        }
    }

    /// Adds or replaces a data table at a specific position.
    pub(super) fn execute_add_data_table(
        &mut self,
        transaction: &mut PendingTransaction,
        op: Operation,
    ) -> Result<()> {
        if let Operation::AddDataTable {
            sheet_pos,
            mut data_table,
            cell_value,
            index,
        } = op
        {
            data_table.name = unique_data_table_name(
                data_table.name(),
                false,
                Some(sheet_pos),
                self.a1_context(),
            )
            .into();

            let sheet_id = sheet_pos.sheet_id;
            let sheet = self.try_sheet_mut_result(sheet_id)?;
            let data_table_pos = Pos::from(sheet_pos);
            let sheet_rect_for_compute_and_spills = data_table.output_sheet_rect(sheet_pos, false);

            // select the entire data table
            Self::select_full_data_table(transaction, sheet_id, data_table_pos, &data_table);

            // update the CellValue
            let old_value = sheet
                .columns
                .set_value(&data_table_pos, cell_value.to_owned());

            // insert the data table into the sheet
            let (old_index, old_data_table, dirty_rects) = sheet.data_table_insert_before(
                index.unwrap_or(usize::MAX),
                &data_table_pos,
                data_table.to_owned(),
            );

            // mark new data table as dirty
            transaction.add_dirty_hashes_from_dirty_code_rects(sheet, dirty_rects);
            self.mark_data_table_dirty(transaction, sheet_id, data_table_pos)?;
            self.send_updated_bounds(transaction, sheet_id);

            // mark old data table as dirty, if it exists
            if let Some(old_data_table) = &old_data_table {
                let old_data_table_rect = old_data_table.output_sheet_rect(sheet_pos, false);
                transaction.add_dirty_hashes_from_sheet_rect(old_data_table_rect);
            }

            let forward_operations = vec![Operation::AddDataTable {
                sheet_pos,
                data_table,
                cell_value,
                index,
            }];
            let reverse_operations = vec![
                Operation::SetCellValues {
                    sheet_pos,
                    values: old_value.unwrap_or(CellValue::Blank).into(),
                },
                Operation::SetDataTable {
                    sheet_pos,
                    data_table: old_data_table,
                    index: old_index,
                },
            ];

            self.data_table_operations(
                transaction,
                forward_operations,
                reverse_operations,
                Some(&sheet_rect_for_compute_and_spills),
            );

            return Ok(());
        };

        bail!("Expected Operation::AddDataTable in execute_add_data_table");
    }

    pub(super) fn execute_delete_data_table(
        &mut self,
        transaction: &mut PendingTransaction,
        op: Operation,
    ) -> Result<()> {
        if let Operation::DeleteDataTable { sheet_pos } = op {
            let sheet_id = sheet_pos.sheet_id;
            let pos = Pos::from(sheet_pos);
            let sheet = self.try_sheet_result(sheet_id)?;
            let data_table_pos = sheet.data_table_pos_that_contains(&pos)?;

            // mark the data table as dirty
            self.mark_data_table_dirty(transaction, sheet_id, data_table_pos)?;

            let sheet = self.try_sheet_mut_result(sheet_id)?;

            let index = sheet.data_table_index_result(data_table_pos)?;
            let (data_table, dirty_rects) = sheet.delete_data_table(data_table_pos)?;
            let sheet_rect_for_compute_and_spills = data_table
                .output_rect(data_table_pos, false)
                .to_sheet_rect(sheet_id);

            let old_cell_value = sheet.cell_value_result(data_table_pos)?;
            sheet.columns.set_value(&data_table_pos, CellValue::Blank);

            self.send_updated_bounds(transaction, sheet_id);

            let sheet = self.try_sheet_result(sheet_id)?;
            transaction.add_dirty_hashes_from_dirty_code_rects(sheet, dirty_rects);

            let forward_operations = vec![op];
            let reverse_operations = vec![Operation::AddDataTable {
                sheet_pos,
                data_table,
                cell_value: old_cell_value,
                index: Some(index),
            }];
            self.data_table_operations(
                transaction,
                forward_operations,
                reverse_operations,
                Some(&sheet_rect_for_compute_and_spills),
            );

            return Ok(());
        };

        bail!("Expected Operation::DeleteDataTable in execute_delete_data_table");
    }

    pub(super) fn execute_set_data_table_at(
        &mut self,
        transaction: &mut PendingTransaction,
        op: Operation,
    ) -> Result<()> {
        if let Operation::SetDataTableAt {
            mut sheet_pos,
            mut values,
        } = op.to_owned()
        {
            let sheet_id = sheet_pos.sheet_id;
            let mut pos = Pos::from(sheet_pos);
            let sheet = self.try_sheet_mut_result(sheet_id)?;
            let data_table_pos = sheet.data_table_pos_that_contains(&pos)?;
            let data_table = sheet.data_table_result(&data_table_pos)?;

            if data_table.is_code() {
                dbgjs!(format!("Data table {} is readonly", data_table.name));
                return Ok(());
            }

            let rect = Rect::from_numbers(pos.x, pos.y, values.w as i64, values.h as i64);
            let mut old_values = sheet.get_code_cell_values(rect);

            transaction.add_code_cell(sheet_id, data_table_pos);
            transaction.add_dirty_hashes_from_sheet_rect(rect.to_sheet_rect(sheet_id));
            let rows = data_table.get_rows_with_wrap_in_rect(&data_table_pos, &rect, true);
            if !rows.is_empty() {
                let resize_rows = transaction
                    .resize_rows
                    .entry(sheet_pos.sheet_id)
                    .or_default();
                resize_rows.extend(rows);
            }

            pos.y -= data_table.y_adjustment(true);

            // if there is a display buffer, use it to find the row index for all the values
            // this is used when the data table has sorted columns, maps input to actual coordinates
            if data_table.display_buffer.is_some() {
                // rebuild CellValues with unsorted coordinates
                let mut values_unsorted = CellValues::new(0, 0);
                let mut old_values_unsorted = CellValues::new(0, 0);

                let rect = Rect::from_numbers(pos.x, pos.y, values.w as i64, values.h as i64);
                for y in rect.y_range() {
                    let display_row = y - data_table_pos.y;
                    let actual_row = data_table
                        .get_row_index_from_display_index(u64::try_from(display_row)?)
                        as i64;

                    for x in rect.x_range() {
                        let display_column = x - data_table_pos.x;

                        let value_x = u32::try_from(x - pos.x)?;
                        let value_y = u32::try_from(y - pos.y)?;

                        let x = u32::try_from(display_column)?;
                        let y = u32::try_from(actual_row)?;
                        if let Some(value) = values.remove(value_x, value_y) {
                            values_unsorted.set(x, y, value);
                        }

                        // account for hidden columns
                        let column_index = data_table.get_column_index_from_display_index(x, true);
                        if let Ok(value) = data_table.value.get(column_index, y) {
                            old_values_unsorted.set(x, y, value.to_owned());
                        }
                    }
                }

                pos = data_table_pos;
                values = values_unsorted;
                sheet_pos = SheetPos::new(
                    sheet_id,
                    data_table_pos.x,
                    data_table_pos.y + data_table.y_adjustment(true),
                );
                old_values = old_values_unsorted;
            }

            // check if any column is hidden, shift values to account for hidden columns
            if data_table
                .column_headers
                .as_ref()
                .is_some_and(|headers| headers.iter().any(|header| !header.display))
            {
                // rebuild CellValues with actual coordinates, mapped from display coordinates due to hidden columns
                let mut actual_values = CellValues::new(0, 0);

                let rect = Rect::from_numbers(pos.x, pos.y, values.w as i64, values.h as i64);
                for x in rect.x_range() {
                    let display_column = u32::try_from(x - data_table_pos.x)?;
                    let column_index =
                        data_table.get_column_index_from_display_index(display_column, true);

                    for y in rect.y_range() {
                        let row_index = u32::try_from(y - data_table_pos.y)?;

                        let value_x = u32::try_from(x - pos.x)?;
                        let value_y = u32::try_from(y - pos.y)?;

                        if let Some(value) = values.remove(value_x, value_y) {
                            actual_values.set(column_index, row_index, value);
                        }
                    }
                }

                pos = data_table_pos;
                values = actual_values;
            }

            // set the new value
            sheet.set_code_cell_values(pos, values);

            // sort the data table and update the old values to match the new sorted data table
            let (_, dirty_rects) = sheet.modify_data_table_at(&data_table_pos, |dt| {
                if dt.display_buffer.is_some() {
                    dt.check_sort()?;

                    let mut old_sorted_values = CellValues::new(0, 0);

                    let rect = Rect::from_numbers(0, 0, old_values.w as i64, old_values.h as i64);
                    for x in rect.x_range() {
                        for y in rect.y_range() {
                            let value_x = u32::try_from(x)?;
                            let value_y = u32::try_from(y)?;

                            let display_y = dt.get_display_index_from_row_index(value_y as u64);

                            if let Some(value) = old_values.remove(value_x, value_y) {
                                old_sorted_values.set(value_x, display_y as u32, value);
                            }
                        }
                    }

                    old_values = old_sorted_values;
                }
                Ok(())
            })?;

            self.send_updated_bounds(transaction, sheet_id);

            let sheet = self.try_sheet_result(sheet_id)?;
            transaction.add_dirty_hashes_from_dirty_code_rects(sheet, dirty_rects);

            let forward_operations = vec![op];
            let reverse_operations = vec![Operation::SetDataTableAt {
                sheet_pos,
                values: old_values,
            }];
            self.data_table_operations(
                transaction,
                forward_operations,
                reverse_operations,
                Some(&rect.to_sheet_rect(sheet_id)),
            );

            return Ok(());
        };

        bail!("Expected Operation::SetDataTableAt in execute_set_data_table_at");
    }

    pub(super) fn execute_flatten_data_table(
        &mut self,
        transaction: &mut PendingTransaction,
        op: Operation,
    ) -> Result<()> {
        if let Operation::FlattenDataTable { sheet_pos } = op {
            let sheet_id = sheet_pos.sheet_id;
            let pos = Pos::from(sheet_pos);
            let sheet = self.try_sheet_result(sheet_id)?;
            let data_table_pos = sheet.data_table_pos_that_contains(&pos)?;

            // mark old data table as dirty
            self.mark_data_table_dirty(transaction, sheet_id, data_table_pos)?;

            // Pull out the data table via a swap, removing it from the sheet
            let sheet = self.try_sheet_mut_result(sheet_id)?;
            let index = sheet.data_table_index_result(pos)?;
            let (data_table, dirty_rects) = sheet.delete_data_table(data_table_pos)?;
            let table_name = data_table.name.to_display().clone();
            let cell_value = sheet.cell_value_result(data_table_pos)?;
            let data_table_rect = data_table
                .output_rect(data_table_pos, false)
                .to_sheet_rect(sheet_id);

            let show_name = data_table.get_show_name();
            let show_columns = data_table.get_show_columns();

            let mut values = data_table.display_value(false)?.into_array()?;
            let ArraySize { w, h } = values.size();

            if !data_table.header_is_first_row && show_columns {
                let headers = data_table.column_headers_to_cell_values();
                values.insert_row(0, headers)?;
            }

            // delete the heading row if toggled off
            if data_table.header_is_first_row && !show_columns {
                values.delete_row(0)?;
            }

            // insert the heading row if toggled on
            if show_name {
                let mut table_row = vec![CellValue::Blank; w.get() as usize];
                table_row[0] = data_table.name.to_owned();
                values.insert_row(0, Some(table_row))?;
            }

            let mut reverse_operations = vec![];

            let values_rect = Rect::from_numbers(
                data_table_pos.x,
                data_table_pos.y,
                values.width() as i64,
                values.height() as i64,
            );
            sheet.set_cell_values(values_rect, values);

            let mut sheet_format_updates = SheetFormatUpdates::default();
            let formats_rect = Rect::from_numbers(
                data_table_pos.x,
                data_table_pos.y + data_table.y_adjustment(true),
                w.get() as i64,
                h.get() as i64,
            );
            data_table.transfer_formats_to_sheet(
                data_table_pos,
                formats_rect,
                &mut sheet_format_updates,
            )?;
            if !sheet_format_updates.is_default() {
                sheet.formats.apply_updates(&sheet_format_updates);
                reverse_operations.push(Operation::SetCellFormatsA1 {
                    sheet_id,
                    formats: SheetFormatUpdates::from_selection(
                        &A1Selection::from_rect(formats_rect.to_sheet_rect(sheet_id)),
                        FormatUpdate::cleared(),
                    ),
                });
            }

            let values_sheet_rect = values_rect.to_sheet_rect(sheet_id);

            self.send_updated_bounds(transaction, sheet_id);

            let sheet = self.try_sheet_result(sheet_id)?;
            transaction.add_dirty_hashes_from_dirty_code_rects(sheet, dirty_rects);
            transaction.add_code_cell(sheet_id, data_table_pos);

            let forward_operations = vec![op];
            reverse_operations.push(Operation::AddDataTable {
                sheet_pos,
                data_table,
                cell_value,
                index: Some(index),
            });
            reverse_operations.push(Operation::SetCellValues {
                sheet_pos: data_table_pos.to_sheet_pos(sheet_id),
                values: CellValues::new(
                    data_table_rect.width() as u32,
                    data_table_rect.height() as u32,
                ),
            });
            self.data_table_operations(
                transaction,
                forward_operations,
                reverse_operations,
                Some(&values_sheet_rect.union(&data_table_rect)),
            );
            self.check_deleted_data_tables(transaction, &values_sheet_rect);

            // Move any validations that were tied to the table to the sheet
            let mut a1_context = A1Context::default();
            if let Some(table) = self.a1_context.try_table(&table_name) {
                // we only need the table in a separate a1_context (this is
                // done to avoid borrow issues below)
                a1_context.table_map.insert(table.clone());
                let sheet = self.try_sheet_mut_result(sheet_id)?;
                let reverse_operations = sheet
                    .validations
                    .transfer_to_sheet(&table_name, &a1_context);
                if !reverse_operations.is_empty() {
                    transaction.reverse_operations.extend(reverse_operations);
                    transaction.validations.insert(sheet_id);
                }
            }

            return Ok(());
        };

        bail!("Expected Operation::FlattenDataTable in execute_flatten_data_table");
    }

    pub(super) fn execute_code_data_table_to_data_table(
        &mut self,
        transaction: &mut PendingTransaction,
        op: Operation,
    ) -> Result<()> {
        if let Operation::SwitchDataTableKind {
            sheet_pos,
            kind,
            value,
        } = op.to_owned()
        {
            let sheet_id = sheet_pos.sheet_id;
            let pos = Pos::from(sheet_pos);
            let sheet = self.try_sheet_mut_result(sheet_id)?;
            let data_table_pos = sheet.data_table_pos_that_contains(&pos)?;
            let old_cell_value = sheet.cell_value_result(data_table_pos)?.to_owned();

            let old_data_table_kind = sheet.data_table_result(&data_table_pos)?.kind.to_owned();
            let (data_table, dirty_rects) = sheet.modify_data_table_at(&data_table_pos, |dt| {
                dt.kind = kind;
                Ok(())
            })?;

            let sheet_rect_for_compute_and_spills = data_table.output_sheet_rect(sheet_pos, false);

            sheet.columns.set_value(&data_table_pos, value);

            let sheet = self.try_sheet_result(sheet_id)?;
            transaction.add_dirty_hashes_from_dirty_code_rects(sheet, dirty_rects);
            transaction.add_code_cell(sheet_id, data_table_pos);

            let forward_operations = vec![op];
            let reverse_operations = vec![Operation::SwitchDataTableKind {
                sheet_pos,
                kind: old_data_table_kind,
                value: old_cell_value,
            }];
            self.data_table_operations(
                transaction,
                forward_operations,
                reverse_operations,
                Some(&sheet_rect_for_compute_and_spills),
            );

            return Ok(());
        };

        bail!("Expected Operation::SwitchDataTableKind in execute_flatten_data_table");
    }

    pub(super) fn execute_grid_to_data_table(
        &mut self,
        transaction: &mut PendingTransaction,
        op: Operation,
    ) -> Result<()> {
        if let Operation::GridToDataTable { sheet_rect } = op {
            let sheet_id = sheet_rect.sheet_id;
            let rect = Rect::from(sheet_rect);
            let sheet = self.try_sheet_result(sheet_id)?;
            let sheet_pos = sheet_rect.min.to_sheet_pos(sheet_id);

            let no_data_table = sheet.enforce_no_data_table_within_rect(sheet_rect.into());

            if !no_data_table {
                return Ok(());
            }

            let old_values = sheet.cell_values_in_rect(&rect, false)?;

            let context = self.a1_context();
            let import = Import::new(self.grid.next_data_table_name(context));
            let mut data_table =
                DataTable::from((import.to_owned(), old_values.to_owned(), context));

            // show_name & show_columns false is required for correct mapping of formats, values will shift when show_ui is true
            data_table.show_name = Some(false);
            data_table.show_columns = Some(false);
            let format_update = data_table.transfer_formats_from_sheet(rect.min, sheet, rect)?;
            data_table.show_name = Some(true);
            data_table.show_columns = Some(true);

            if !format_update.is_default() {
                data_table
                    .formats
                    .get_or_insert_default()
                    .apply_updates(&format_update);
            }
            let data_table_rect = data_table.output_sheet_rect(sheet_pos, true);
            let cell_value = CellValue::Import(import);

            let sheet = self.try_sheet_mut_result(sheet_id)?;
            // delete cell values and formats in rect on sheet
            sheet.columns.delete_values(rect);
            let sheet_format_update =
                sheet
                    .formats
                    .apply_updates(&SheetFormatUpdates::from_selection(
                        &A1Selection::from_rect(rect.to_sheet_rect(sheet_id)),
                        FormatUpdate::cleared(),
                    ));

            // insert data table in sheet
            let sheet = self.try_sheet_mut_result(sheet_id)?;
            sheet.columns.set_value(&sheet_rect.min, cell_value);
            let (_, _, dirty_rects) =
                sheet.data_table_insert_full(&sheet_rect.min, data_table.to_owned());
            transaction.add_dirty_hashes_from_dirty_code_rects(sheet, dirty_rects);

            self.check_deleted_data_tables(transaction, &rect.to_sheet_rect(sheet_id));

            // Sets the cursor to the entire table, including the new header
            Self::select_full_data_table(transaction, sheet_id, sheet_rect.min, &data_table);

            // mark deleted cells as dirty
            transaction.add_dirty_hashes_from_sheet_rect(sheet_rect);

            // mark new data table as dirty
            self.mark_data_table_dirty(transaction, sheet_id, sheet_rect.min)?;
            self.send_updated_bounds(transaction, sheet_id);

            let forward_operations = vec![op];
            let reverse_operations = vec![
                Operation::SetCellFormatsA1 {
                    sheet_id,
                    formats: sheet_format_update,
                },
                Operation::SetCellValues {
                    sheet_pos,
                    values: old_values.into(),
                },
                Operation::DeleteDataTable { sheet_pos },
            ];
            self.data_table_operations(
                transaction,
                forward_operations,
                reverse_operations,
                Some(&sheet_rect.union(&data_table_rect)),
            );

            return Ok(());
        };

        bail!("Expected Operation::GridToDataTable in execute_grid_to_data_table");
    }

    pub(super) fn execute_data_table_meta(
        &mut self,
        transaction: &mut PendingTransaction,
        op: Operation,
    ) -> Result<()> {
        if let Operation::DataTableMeta {
            sheet_pos,
            name,
            alternating_colors,
            columns,
            show_ui,
            show_name,
            show_columns,
            ..
        } = op
        {
            let hide_ui = show_ui.is_some_and(|show_ui| !show_ui);

            let show_name = if hide_ui {
                Some(ClearOption::Some(false))
            } else {
                show_name.map(|show_name| Some(show_name).into())
            };

            let show_columns = if hide_ui {
                Some(ClearOption::Some(false))
            } else {
                show_columns.map(|show_columns| Some(show_columns).into())
            };

            let new_op = Operation::DataTableOptionMeta {
                sheet_pos,
                name,
                alternating_colors,
                columns,
                show_name,
                show_columns,
            };
            self.execute_data_table_option_meta(transaction, new_op)?;

            return Ok(());
        }

        bail!("Expected Operation::DataTableMeta in execute_data_table_meta");
    }

    pub(super) fn execute_data_table_option_meta(
        &mut self,
        transaction: &mut PendingTransaction,
        op: Operation,
    ) -> Result<()> {
        if let Operation::DataTableOptionMeta {
            sheet_pos,
            name,
            alternating_colors,
            columns,
            show_name,
            show_columns,
        } = op.to_owned()
        {
            // do grid mutations first to keep the borrow checker happy
            let sheet_id = sheet_pos.sheet_id;
            let sheet = self.grid.try_sheet_result(sheet_id)?;
            let data_table_pos = sheet.data_table_pos_that_contains(&sheet_pos.into())?;
            let data_table_sheet_pos = data_table_pos.to_sheet_pos(sheet_id);
            let data_table = sheet.data_table_result(&data_table_pos)?;
            let old_name = data_table.name().to_string();
            let mut old_columns = data_table.column_headers.to_owned();
            let mut old_alternating_colors = None;
            let mut old_show_name = None;
            let mut old_show_columns = None;

            if let Some(name) = name.to_owned() {
                if old_name != name {
                    // validate table name
                    if let Err(e) =
                        DataTable::validate_table_name(&name, sheet_pos, self.a1_context())
                    {
                        if cfg!(target_family = "wasm") || cfg!(test) {
                            crate::wasm_bindings::js::jsClientMessage(
                                e.to_owned(),
                                JsSnackbarSeverity::Error.to_string(),
                            );
                        }
                        // clear remaining operations
                        transaction.operations.clear();
                        bail!(e);
                    }

                    self.grid.update_data_table_name(
                        data_table_sheet_pos,
                        &old_name,
                        &name,
                        &self.a1_context,
                        false,
                    )?;
                    // mark code cells dirty to update meta data
                    transaction.add_code_cell(sheet_id, data_table_pos);
                }
            }

            // update column names that have changed in code cells
            if let (Some(columns), Some(old_columns)) = (columns.to_owned(), old_columns.as_ref()) {
                for (index, old_column) in old_columns.iter().enumerate() {
                    if let Some(new_column) = columns.get(index) {
                        if old_column.name != new_column.name {
                            // validate column name
                            if let Err(e) = DataTable::validate_column_name(
                                &old_name,
                                index,
                                &new_column.name.to_string(),
                                &self.a1_context,
                            ) {
                                if cfg!(target_family = "wasm") || cfg!(test) {
                                    crate::wasm_bindings::js::jsClientMessage(
                                        e.to_owned(),
                                        JsSnackbarSeverity::Error.to_string(),
                                    );
                                }
                                // clear remaining operations
                                transaction.operations.clear();
                                bail!(e);
                            }

                            self.grid.replace_table_column_name_in_code_cells(
                                &old_name,
                                &old_column.name.to_string(),
                                &new_column.name.to_string(),
                                &self.a1_context,
                            );
                        }
                    }
                }
            }

            let mut sheet_rect_for_compute_and_spills = None;

            let sheet = self.grid.try_sheet_result(sheet_id)?;
            let data_table = sheet.data_table_result(&data_table_pos)?;
            let data_table_rect = data_table
                .output_rect(data_table_pos, false)
                .to_sheet_rect(sheet_id);

            let (_, dirty_rects) = self
                .grid
                .try_sheet_mut_result(sheet_id)?
                .modify_data_table_at(&data_table_pos, |dt| {
                    if columns.is_some() || show_name.is_some() || show_columns.is_some() {
                        dt.add_dirty_fills_and_borders(transaction, sheet_id);
                        transaction.add_dirty_hashes_from_sheet_rect(data_table_rect);
                        sheet_rect_for_compute_and_spills = Some(&data_table_rect);
                    }

                    // if the header is first row, update the column names in the data table value
                    if dt.header_is_first_row {
                        if let Some(columns) = columns.as_ref() {
                            for (index, column) in columns.iter().enumerate() {
                                dt.set_cell_value_at(index as u32, 0, column.name.to_owned());
                            }
                        }
                    }

                    old_alternating_colors = alternating_colors.map(|alternating_colors| {
                        // mark code cell dirty to update alternating color
                        transaction.add_code_cell(sheet_id, data_table_pos);
                        std::mem::replace(&mut dt.alternating_colors, alternating_colors)
                    });

                    old_columns = columns.to_owned().and_then(|columns| {
                        let old_columns = dt.column_headers.replace(columns);
                        dt.normalize_column_header_names();
                        // mark code cells as dirty to updata meta data
                        transaction.add_code_cell(sheet_id, data_table_pos);
                        old_columns
                    });

                    old_show_name = show_name
                        .map(|show_name| std::mem::replace(&mut dt.show_name, show_name.into()));

                    old_show_columns = show_columns.map(|show_columns| {
                        std::mem::replace(&mut dt.show_columns, show_columns.into())
                    });

                    Ok(())
                })?;

            // changing these options shifts the entire data table, need to mark the entire data table as dirty
            if show_name.is_some() || show_columns.is_some() || columns.is_some() {
                self.mark_data_table_dirty(transaction, sheet_id, data_table_pos)?;
                self.send_updated_bounds(transaction, sheet_id);
            }

            let sheet = self.grid.try_sheet_result(sheet_id)?;
            transaction.add_dirty_hashes_from_dirty_code_rects(sheet, dirty_rects);

            let forward_operations = vec![op];
            let reverse_operations = vec![Operation::DataTableOptionMeta {
                sheet_pos,
                name: Some(old_name),
                alternating_colors: old_alternating_colors,
                columns: old_columns,
                show_name: old_show_name.map(|old_show_name| old_show_name.into()),
                show_columns: old_show_columns.map(|old_show_columns| old_show_columns.into()),
            }];
            self.data_table_operations(
                transaction,
                forward_operations,
                reverse_operations,
                sheet_rect_for_compute_and_spills,
            );

            return Ok(());
        };

        bail!("Expected Operation::DataTableOptionMeta in execute_data_table_option_meta");
    }

    pub(super) fn execute_sort_data_table(
        &mut self,
        transaction: &mut PendingTransaction,
        op: Operation,
    ) -> Result<()> {
        if let Operation::SortDataTable {
            sheet_pos,
            sort,
            display_buffer,
        } = op.to_owned()
        {
            let sheet_id = sheet_pos.sheet_id;
            let sheet = self.try_sheet_mut_result(sheet_id)?;
            let data_table_pos = sheet.data_table_pos_that_contains(&sheet_pos.into())?;
            let data_table = sheet.data_table_result(&data_table_pos)?;
            let sheet_rect_for_compute_and_spills = data_table
                .output_rect(data_table_pos, true)
                .to_sheet_rect(sheet_id);

            let old_sort = data_table.sort.to_owned();
            let old_display_buffer = data_table.display_buffer.to_owned();
            let (_, dirty_rects) = sheet.modify_data_table_at(&data_table_pos, |dt| {
                dt.sort = sort.and_then(|sort| if sort.is_empty() { None } else { Some(sort) });
                if let Some(display_buffer) = display_buffer {
                    dt.display_buffer = display_buffer;
                    dt.check_sort()?;
                } else {
                    dt.sort_all()?;
                }

                Ok(())
            })?;

            self.mark_data_table_dirty(transaction, sheet_id, data_table_pos)?;
            self.send_updated_bounds(transaction, sheet_id);

            let sheet = self.try_sheet_result(sheet_id)?;
            transaction.add_dirty_hashes_from_dirty_code_rects(sheet, dirty_rects);

            let forward_operations = vec![op];
            let reverse_operations = vec![Operation::SortDataTable {
                sheet_pos,
                sort: old_sort,
                display_buffer: Some(old_display_buffer),
            }];
            self.data_table_operations(
                transaction,
                forward_operations,
                reverse_operations,
                Some(&sheet_rect_for_compute_and_spills),
            );

            return Ok(());
        };

        bail!("Expected Operation::SortDataTable in execute_sort_data_table");
    }

    pub(super) fn execute_insert_data_table_column(
        &mut self,
        transaction: &mut PendingTransaction,
        op: Operation,
    ) -> Result<()> {
        #[allow(unused_variables)]
        if let Operation::InsertDataTableColumns {
            sheet_pos,
            mut columns,
            swallow,
            select_table,
            copy_formats_from: None,
            copy_formats: None,
        } = op.to_owned()
        {
            if columns.is_empty() {
                return Ok(());
            }

            // ensure columns are inserted in ascending order
            columns.sort_by(|a, b| a.0.cmp(&b.0));

            let sheet_id = sheet_pos.sheet_id;
            let sheet = self.try_sheet_result(sheet_id)?;
            let data_table_pos = sheet.data_table_pos_that_contains(&sheet_pos.into())?;
            let mut reverse_operations: Vec<Operation> = vec![];
            let reverse_columns = columns
                .iter()
                .map(|(index, _, _)| *index)
                .collect::<Vec<_>>();

            let min_column = columns.first().map_or(0, |col| col.0);
            let data_table = sheet.data_table_result(&data_table_pos)?;
            let display_min_column =
                data_table.get_display_index_from_column_index(min_column, true);

            for (index, mut column_header, mut values) in columns {
                let sheet = self.try_sheet_result(sheet_id)?;
                let data_table = sheet.data_table_result(&data_table_pos)?;
                let data_table_rect = data_table
                    .output_rect(data_table_pos, true)
                    .to_sheet_rect(sheet_id);

                let mut format_update = SheetFormatUpdates::default();

                if swallow && column_header.is_none() && values.is_none() {
                    let display_index = data_table.get_display_index_from_column_index(index, true);
                    let show_name = data_table.get_show_name();
                    let show_columns = data_table.get_show_columns();
                    let y_adjustment = if show_name { 1 } else { 0 };

                    let values_rect = Rect::from_numbers(
                        data_table_pos.x + display_index,
                        data_table_pos.y + y_adjustment,
                        1,
                        data_table_rect.height() as i64 - y_adjustment,
                    );
                    let sheet_values_array = sheet.cell_values_in_rect(&values_rect, true)?;
                    let mut cell_values = sheet_values_array.into_cell_values_vec().into_vec();
                    let has_code_cell = cell_values.iter().any(|cell_value| {
                        cell_value.is_code()
                            || cell_value.is_import()
                            || cell_value.is_image()
                            || cell_value.is_html()
                    });

                    if has_code_cell {
                        if cfg!(target_family = "wasm") || cfg!(test) {
                            crate::wasm_bindings::js::jsClientMessage(
                                "Cannot add code cell to table".to_string(),
                                JsSnackbarSeverity::Error.to_string(),
                            );
                        }
                        // clear remaining operations
                        transaction.operations.clear();
                        bail!("Cannot add code cell to table");
                    } else {
                        if show_columns {
                            let header = if data_table.header_is_first_row {
                                cell_values[0].to_string()
                            } else {
                                cell_values.remove(0).to_string()
                            };

                            column_header = if header.is_empty() {
                                None
                            } else {
                                Some(header)
                            }
                        }

                        values = Some(cell_values);
                    }

                    // swallow sheet formatting
                    let formats_rect = Rect::from_numbers(
                        data_table_pos.x + display_index,
                        data_table_pos.y + data_table.y_adjustment(true),
                        1,
                        data_table_rect.height() as i64 - data_table.y_adjustment(true),
                    );

                    format_update = data_table.transfer_formats_from_sheet(
                        data_table_pos,
                        sheet,
                        formats_rect,
                    )?;

                    let sheet = self.try_sheet_mut_result(sheet_id)?;

                    // clear sheet formats
                    let old_sheet_formats =
                        sheet
                            .formats
                            .apply_updates(&SheetFormatUpdates::from_selection(
                                &A1Selection::from_rect(values_rect.to_sheet_rect(sheet_id)),
                                FormatUpdate::cleared(),
                            ));
                    reverse_operations.push(Operation::SetCellFormatsA1 {
                        sheet_id,
                        formats: old_sheet_formats,
                    });

                    // clear sheet values
                    let old_sheet_values = sheet.columns.delete_values(values_rect);
                    reverse_operations.push(Operation::SetCellValues {
                        sheet_pos: values_rect.min.to_sheet_pos(sheet_id),
                        values: old_sheet_values.into(),
                    });
                    self.check_deleted_data_tables(
                        transaction,
                        &values_rect.to_sheet_rect(sheet_id),
                    );
                }

                let sheet = self.try_sheet_mut_result(sheet_id)?;
                let (_, dirty_rects) = sheet.modify_data_table_at(&data_table_pos, |dt| {
                    if dt.header_is_first_row && column_header.is_none() {
                        if let Some(values) = &values {
                            let first_value = values[0].to_owned();
                            if !matches!(first_value, CellValue::Blank) {
                                column_header = Some(first_value.to_string());
                            }
                        }
                    }

                    dt.insert_column_sorted(index as usize, column_header, values)?;

                    if !format_update.is_default() {
                        dt.formats
                            .get_or_insert_default()
                            .apply_updates(&format_update);
                    }

                    Ok(())
                })?;

                let sheet = self.try_sheet_result(sheet_id)?;
                transaction.add_dirty_hashes_from_dirty_code_rects(sheet, dirty_rects);
            }

            let sheet = self.try_sheet_mut_result(sheet_id)?;
            let (data_table, dirty_rects) = sheet.modify_data_table_at(&data_table_pos, |dt| {
                dt.check_sort()?;
                Ok(())
            })?;
            let mut sheet_rect_for_compute_and_spills = data_table
                .output_rect(data_table_pos, true)
                .to_sheet_rect(sheet_id);
            sheet_rect_for_compute_and_spills.min.x += (display_min_column - 1).max(0);

            if select_table {
                Self::select_full_data_table(transaction, sheet_id, data_table_pos, data_table);
            }

            self.mark_data_table_dirty(transaction, sheet_id, data_table_pos)?;
            self.send_updated_bounds(transaction, sheet_id);

            let sheet = self.try_sheet_result(sheet_id)?;
            transaction.add_dirty_hashes_from_dirty_code_rects(sheet, dirty_rects);

            let forward_operations = vec![op];
            reverse_operations.push(Operation::DeleteDataTableColumns {
                sheet_pos,
                columns: reverse_columns,
                flatten: false,
                select_table,
            });
            self.data_table_operations(
                transaction,
                forward_operations,
                reverse_operations,
                Some(&sheet_rect_for_compute_and_spills),
            );

            return Ok(());
        };

        bail!("Expected Operation::InsertDataTableColumns in execute_insert_data_table_column");
    }

    pub(super) fn execute_delete_data_table_column(
        &mut self,
        transaction: &mut PendingTransaction,
        op: Operation,
    ) -> Result<()> {
        if let Operation::DeleteDataTableColumns {
            sheet_pos,
            mut columns,
            flatten,
            select_table,
        } = op.to_owned()
        {
            if columns.is_empty() {
                return Ok(());
            }

            let mut reverse_columns = vec![];
            let mut reverse_operations: Vec<Operation> = vec![];

            // ensure columns are deleted in reverse order
            columns.sort_by(|a, b| b.cmp(a));

            let sheet_id = sheet_pos.sheet_id;
            let sheet = self.try_sheet_result(sheet_id)?;
            let data_table_pos = sheet.data_table_pos_that_contains(&sheet_pos.into())?;
            let data_table = sheet.data_table_result(&data_table_pos)?;

            let min_column = columns.first().map_or(0, |col| col.to_owned());
            let display_min_column =
                data_table.get_display_index_from_column_index(min_column, true);

            self.mark_data_table_dirty(transaction, sheet_id, data_table_pos)?;

            let old_sort = data_table.sort.to_owned();
            let old_display_buffer = data_table.display_buffer.to_owned();

            // for flattening
            let mut old_data_table_rect = data_table.output_rect(data_table_pos, true);
            old_data_table_rect.min.x += 1; // cannot flatten the first column

            let show_name = data_table.get_show_name();
            let show_columns = data_table.get_show_columns();

            let y_adjustment = if show_name { 1 } else { 0 };
            old_data_table_rect.min.y += y_adjustment;

            let mut sheet_cell_values =
                CellValues::new(old_data_table_rect.width(), old_data_table_rect.height());
            let mut sheet_format_updates = SheetFormatUpdates::default();
            let mut rects_to_remove = vec![];

            // used to store the values of the columns that are deleted for the
            // validation check below
            let mut columns_deleted = vec![];

            for &index in columns.iter() {
                let display_index = data_table.get_display_index_from_column_index(index, true);
                if let Ok(name) = data_table.column_name(display_index as usize) {
                    columns_deleted.push(name);
                }

                let sheet = self.try_sheet_result(sheet_id)?;
                let data_table = sheet.data_table_result(&data_table_pos)?;

                let old_values = data_table.get_column_sorted(index as usize)?;
                let old_column_header = data_table
                    .get_column_header(index as usize)
                    .map(|header| header.name.to_owned().to_string());

                if flatten {
                    // collect values to flatten
                    let old_values = old_values.to_owned();
                    let y_adjustment = if show_columns && !data_table.header_is_first_row {
                        1
                    } else {
                        0
                    };
                    for (y, old_value) in old_values.into_iter().enumerate() {
                        if y == 0 && data_table.header_is_first_row && !show_columns {
                            continue;
                        }

                        if let (Ok(value_x), Ok(value_y)) = (
                            u32::try_from(display_index - 1),
                            u32::try_from(y + y_adjustment),
                        ) {
                            sheet_cell_values.set(value_x, value_y, old_value);
                        }
                    }

                    if show_columns {
                        if let Some(column_header) = &old_column_header {
                            if let (Ok(value_x), Ok(value_y)) =
                                (u32::try_from(display_index - 1), u32::try_from(0))
                            {
                                sheet_cell_values.set(
                                    value_x,
                                    value_y,
                                    column_header.to_owned().into(),
                                );
                            }
                        }
                    }

                    // collect formats to flatten
                    let formats_rect = Rect::from_numbers(
                        data_table_pos.x + display_index,
                        data_table_pos.y + data_table.y_adjustment(true),
                        1,
                        data_table.height(false) as i64,
                    );
                    data_table.transfer_formats_to_sheet(
                        data_table_pos,
                        formats_rect,
                        &mut sheet_format_updates,
                    )?;
                }

                let formats_rect =
                    Rect::from_numbers(index as i64 + 1, 1, 1, data_table.height(true) as i64);
                rects_to_remove.push(formats_rect);

                let old_values = data_table.get_column_sorted(index as usize)?;
                reverse_columns.push((index, old_column_header, Some(old_values)));
            }

            let sheet = self.try_sheet_result(sheet_id)?;
            let data_table = sheet.data_table_result(&data_table_pos)?;
            data_table.add_dirty_fills_and_borders(transaction, sheet_id);

            let remove_selection =
                A1Selection::from_rects(rects_to_remove, sheet_id, &self.a1_context);

            // delete table formats
            if let Some(remove_selection) = remove_selection {
                let sheet = self.try_sheet_mut_result(sheet_id)?;
                let (_, dirty_rects) = sheet.modify_data_table_at(&data_table_pos, |dt| {
                    let data_table_reverse_format = dt
                        .formats
                        .get_or_insert_default()
                        .apply_updates(&SheetFormatUpdates::from_selection(
                            &remove_selection,
                            FormatUpdate::cleared(),
                        ));
                    if !data_table_reverse_format.is_default() {
                        reverse_operations.push(Operation::DataTableFormats {
                            sheet_pos,
                            formats: data_table_reverse_format,
                        });
                    }

                    Ok(())
                })?;

                let sheet = self.try_sheet_result(sheet_id)?;
                transaction.add_dirty_hashes_from_dirty_code_rects(sheet, dirty_rects);
            }

            if !columns_deleted.is_empty() {
                let sheet = self.try_sheet_result(sheet_id)?;
                let data_table = sheet.data_table_result(&data_table_pos)?;
                if let Some(deleted_selection) = A1Selection::from_table_columns(
                    data_table.name.to_display().as_str(),
                    columns_deleted,
                    &self.a1_context,
                ) {
                    reverse_operations.extend(self.check_deleted_validations(
                        transaction,
                        sheet_id,
                        deleted_selection,
                    ));
                }
            }

            let sheet = self.try_sheet_mut_result(sheet_id)?;
            let (_, dirty_rects) = sheet.modify_data_table_at(&data_table_pos, |dt| {
                // delete columns
                for index in columns.iter() {
                    dt.delete_column_sorted(*index as usize)?;
                }

                if old_sort.is_some() || old_display_buffer.is_some() {
                    reverse_operations.push(Operation::SortDataTable {
                        sheet_pos,
                        sort: old_sort,
                        display_buffer: Some(old_display_buffer),
                    });
                    dt.check_sort()?;
                }

                Ok(())
            })?;

            reverse_operations.push(Operation::InsertDataTableColumns {
                sheet_pos,
                columns: reverse_columns,
                swallow: false,
                select_table,
                copy_formats_from: None,
                copy_formats: None,
            });

            if flatten {
                if !sheet_cell_values.is_empty() {
                    let reverse_sheet_values =
                        sheet.set_cell_values(old_data_table_rect, sheet_cell_values.into());
                    reverse_operations.push(Operation::SetCellValues {
                        sheet_pos: old_data_table_rect.min.to_sheet_pos(sheet_id),
                        values: reverse_sheet_values.into(),
                    });
                }

                if !sheet_format_updates.is_default() {
                    let reverse_sheet_formats = sheet.formats.apply_updates(&sheet_format_updates);
                    reverse_operations.push(Operation::SetCellFormatsA1 {
                        sheet_id,
                        formats: reverse_sheet_formats,
                    });
                }
            }

            let sheet = self.try_sheet_result(sheet_id)?;
            let data_table = sheet.data_table_result(&data_table_pos)?;
            let mut sheet_rect_for_compute_and_spills = data_table
                .output_rect(data_table_pos, true)
                .to_sheet_rect(sheet_id);
            sheet_rect_for_compute_and_spills.min.x += display_min_column;

            if select_table {
                Self::select_full_data_table(transaction, sheet_id, data_table_pos, data_table);
            }
            transaction.add_code_cell(sheet_id, data_table_pos);
            transaction.add_dirty_hashes_from_dirty_code_rects(sheet, dirty_rects);
            self.send_updated_bounds(transaction, sheet_id);

            let forward_operations = vec![op];
            self.data_table_operations(
                transaction,
                forward_operations,
                reverse_operations,
                Some(&sheet_rect_for_compute_and_spills),
            );
            return Ok(());
        };

        bail!("Expected Operation::DeleteDataTableColumns in execute_delete_data_table_column");
    }

    pub(super) fn execute_insert_data_table_row(
        &mut self,
        transaction: &mut PendingTransaction,
        op: Operation,
    ) -> Result<()> {
        #[allow(unused_variables)]
        if let Operation::InsertDataTableRows {
            sheet_pos,
            mut rows,
            swallow,
            select_table,

            // todo, implement copy formats
            copy_formats_from,
            copy_formats,
        } = op.to_owned()
        {
            if rows.is_empty() {
                return Ok(());
            }

            rows.sort_by(|a, b| a.0.cmp(&b.0));
            let min_display_row = rows.first().map_or(0, |row| row.0);

            let reverse_rows = rows.iter().map(|(index, _)| *index).collect::<Vec<_>>();

            let sheet_id = sheet_pos.sheet_id;
            let sheet = self.try_sheet_result(sheet_id)?;
            let data_table_pos = sheet.data_table_pos_that_contains(&sheet_pos.into())?;

            for (index, mut values) in rows {
                let sheet = self.try_sheet_result(sheet_id)?;
                let data_table = sheet.data_table_result(&data_table_pos)?;
                let data_table_rect = data_table
                    .output_rect(data_table_pos, true)
                    .to_sheet_rect(sheet_id);

                let values_rect = Rect::from_numbers(
                    data_table_pos.x,
                    data_table_pos.y + index as i64,
                    data_table_rect.width() as i64,
                    1,
                );

                let mut format_update = SheetFormatUpdates::default();

                if swallow && values.is_none() {
                    // check for code cells in neighboring cells
                    let sheet_values_array = sheet.cell_values_in_rect(&values_rect, true)?;
                    let cell_values = sheet_values_array.into_cell_values_vec().into_vec();
                    let has_code_cell = cell_values.iter().any(|value| {
                        value.is_code() || value.is_import() || value.is_image() || value.is_html()
                    });
                    if has_code_cell {
                        if cfg!(target_family = "wasm") || cfg!(test) {
                            crate::wasm_bindings::js::jsClientMessage(
                                "Cannot add code cell to table".to_string(),
                                JsSnackbarSeverity::Error.to_string(),
                            );
                        }
                        // clear remaining operations
                        transaction.operations.clear();
                        bail!("Cannot add code cell to table");
                    } else {
                        // account for hidden columns
                        let mut row_values = vec![CellValue::Blank; data_table.width()];
                        for (index, cell_value) in cell_values.into_iter().enumerate() {
                            let column_index =
                                data_table.get_column_index_from_display_index(index as u32, true);
                            row_values[usize::try_from(column_index)?] = cell_value;
                        }
                        values = Some(row_values);
                    }

                    // swallow sheet formatting
                    format_update = data_table.transfer_formats_from_sheet(
                        data_table_pos,
                        sheet,
                        values_rect,
                    )?;

                    let sheet = self.try_sheet_mut_result(sheet_id)?;

                    // clear sheet values
                    sheet.columns.delete_values(values_rect);
                    // clear sheet formats
                    sheet
                        .formats
                        .apply_updates(&SheetFormatUpdates::from_selection(
                            &A1Selection::from_rect(values_rect.to_sheet_rect(sheet_id)),
                            FormatUpdate::cleared(),
                        ));
                    self.check_deleted_data_tables(
                        transaction,
                        &values_rect.to_sheet_rect(sheet_id),
                    );
                }

                let sheet = self.try_sheet_mut_result(sheet_id)?;
                let (_, dirty_rects) = sheet.modify_data_table_at(&data_table_pos, |dt| {
                    dt.insert_row(index as usize, values)?;

                    if !format_update.is_default() {
                        dt.formats
                            .get_or_insert_default()
                            .apply_updates(&format_update);
                    }

                    Ok(())
                })?;

                let sheet = self.try_sheet_result(sheet_id)?;
                transaction.add_dirty_hashes_from_dirty_code_rects(sheet, dirty_rects);
            }

            let sheet = self.try_sheet_mut_result(sheet_id)?;
            let (data_table, dirty_rects) = sheet.modify_data_table_at(&data_table_pos, |dt| {
                dt.check_sort()?;
                Ok(())
            })?;
            let mut sheet_rect_for_compute_and_spills = data_table
                .output_rect(data_table_pos, true)
                .to_sheet_rect(sheet_id);
            sheet_rect_for_compute_and_spills.min.y += (min_display_row as i64 - 1).max(0);

            if select_table {
                Self::select_full_data_table(transaction, sheet_id, data_table_pos, data_table);
            }

            self.mark_data_table_dirty(transaction, sheet_id, data_table_pos)?;
            self.send_updated_bounds(transaction, sheet_id);

            let sheet = self.try_sheet_result(sheet_id)?;
            transaction.add_dirty_hashes_from_dirty_code_rects(sheet, dirty_rects);

            let forward_operations = vec![op];
            let reverse_operations = vec![Operation::DeleteDataTableRows {
                sheet_pos,
                rows: reverse_rows,
                flatten: swallow,
                select_table,
            }];
            self.data_table_operations(
                transaction,
                forward_operations,
                reverse_operations,
                Some(&sheet_rect_for_compute_and_spills),
            );

            return Ok(());
        };

        bail!("Expected Operation::InsertDataTableRows in execute_insert_data_table_row");
    }

    pub(super) fn execute_delete_data_table_row(
        &mut self,
        transaction: &mut PendingTransaction,
        op: Operation,
    ) -> Result<()> {
        if let Operation::DeleteDataTableRows {
            sheet_pos,
            mut rows,
            flatten,
            select_table,
        } = op.to_owned()
        {
            if rows.is_empty() {
                return Ok(());
            }

            rows.sort_by(|a, b| b.cmp(a));
            let min_display_row = rows.first().map_or(0, |row| row.to_owned());

            let mut reverse_rows = vec![];
            let mut reverse_operations: Vec<Operation> = vec![];

            let sheet_id = sheet_pos.sheet_id;
            let sheet = self.try_sheet_result(sheet_id)?;
            let data_table_pos = sheet.data_table_pos_that_contains(&sheet_pos.into())?;
            let data_table = sheet.data_table_result(&data_table_pos)?;
            let data_table_rect = data_table
                .output_rect(data_table_pos, true)
                .to_sheet_rect(sheet_id);

            self.mark_data_table_dirty(transaction, sheet_id, data_table_pos)?;

            let get_unsorted_row_index = |data_table: &DataTable, index: u32| {
                let data_index = index as i64 - data_table.y_adjustment(true);
                data_table.get_row_index_from_display_index(data_index as u64) as i64
            };

            // for flattening
            let mut old_data_table_rect = data_table.output_rect(data_table_pos, true);
            old_data_table_rect.min.y += data_table.y_adjustment(true);
            old_data_table_rect.min.y += 1; //cannot flatten the first row
            let mut sheet_cell_values =
                CellValues::new(old_data_table_rect.width(), old_data_table_rect.height());
            let mut sheet_format_updates = SheetFormatUpdates::default();
            let mut data_table_formats_rects = vec![];

            for &index in rows.iter() {
                let sheet = self.try_sheet_result(sheet_id)?;
                let data_table = sheet.data_table_result(&data_table_pos)?;

                let values_rect = Rect::from_numbers(
                    data_table_pos.x,
                    data_table_pos.y + index as i64,
                    data_table_rect.width() as i64,
                    1,
                );

                if flatten {
                    // collect values to flatten
                    let mut old_values = data_table.get_row_sorted(index as usize)?;
                    // handle hidden columns
                    if let Some(column_headers) = &data_table.column_headers {
                        let display_old_values = old_values
                            .into_iter()
                            .enumerate()
                            .filter(|(x, _)| {
                                column_headers.get(*x).is_some_and(|header| header.display)
                            })
                            .map(|(_, value)| value)
                            .collect::<Vec<_>>();
                        old_values = display_old_values;
                    }
                    for (x, old_value) in old_values.into_iter().enumerate() {
                        if let (Ok(value_x), Ok(value_y)) = (
                            u32::try_from(x),
                            u32::try_from(index as i64 - 1 - data_table.y_adjustment(true)),
                        ) {
                            sheet_cell_values.set(value_x, value_y, old_value);
                        }
                    }

                    // collect formats to flatten
                    data_table.transfer_formats_to_sheet(
                        data_table_pos,
                        values_rect,
                        &mut sheet_format_updates,
                    )?;
                }

                let actual_row_index = get_unsorted_row_index(data_table, index);
                let formats_rect =
                    Rect::from_numbers(1, actual_row_index + 1, data_table.width() as i64, 1);
                data_table_formats_rects.push(formats_rect);
            }

            let sheet = self.try_sheet_result(sheet_id)?;
            let data_table = sheet.data_table_result(&data_table_pos)?;
            data_table.add_dirty_fills_and_borders(transaction, sheet_id);

            // delete table formats
            if let Some(formats_selection) =
                A1Selection::from_rects(data_table_formats_rects, sheet_id, &self.a1_context)
            {
                let sheet = self.try_sheet_mut_result(sheet_id)?;
                let (_, dirty_rects) = sheet.modify_data_table_at(&data_table_pos, |dt| {
                    let data_table_reverse_format = dt
                        .formats
                        .get_or_insert_default()
                        .apply_updates(&SheetFormatUpdates::from_selection(
                            &formats_selection,
                            FormatUpdate::cleared(),
                        ));
                    if !data_table_reverse_format.is_default() {
                        reverse_operations.push(Operation::DataTableFormats {
                            sheet_pos,
                            formats: data_table_reverse_format,
                        });
                    }

                    Ok(())
                })?;

                let sheet = self.try_sheet_result(sheet_id)?;
                transaction.add_dirty_hashes_from_dirty_code_rects(sheet, dirty_rects);
            }

            let sheet = self.try_sheet_mut_result(sheet_id)?;
            let (_, dirty_rects) = sheet.modify_data_table_at(&data_table_pos, |dt| {
                // sort and display buffer
                if dt.display_buffer.is_some() {
                    reverse_operations.push(Operation::SortDataTable {
                        sheet_pos,
                        sort: dt.sort.to_owned(),
                        display_buffer: Some(dt.display_buffer.to_owned()),
                    });
                }

                // delete columns
                for index in rows.into_iter() {
                    let (reverse_row_index, reverse_row, _, _) =
                        dt.delete_row_sorted(index as usize)?;
                    reverse_rows.push((reverse_row_index, reverse_row));
                }
                reverse_rows.reverse();
                dt.check_sort()?;

                reverse_operations.push(Operation::InsertDataTableRows {
                    sheet_pos,
                    rows: reverse_rows,
                    swallow: false,
                    select_table,

<<<<<<< HEAD
            // delete rows
            for index in rows.into_iter() {
                let (reverse_row_index, reverse_row, _, _) =
                    data_table.delete_row_sorted(index as usize)?;
                reverse_rows.push((reverse_row_index, reverse_row));
            }
            reverse_rows.reverse();
            data_table.check_sort()?;
=======
                    // todo, implement copy formats
                    copy_formats_from: None,
                    copy_formats: None,
                });
>>>>>>> 6b4254c1

                Ok(())
            })?;

            if flatten {
                if !sheet_cell_values.is_empty() {
                    let reverse_sheet_values =
                        sheet.set_cell_values(old_data_table_rect, sheet_cell_values.into());
                    reverse_operations.push(Operation::SetCellValues {
                        sheet_pos: old_data_table_rect.min.to_sheet_pos(sheet_id),
                        values: reverse_sheet_values.into(),
                    });
                }

                if !sheet_format_updates.is_default() {
                    let reverse_sheet_formats = sheet.formats.apply_updates(&sheet_format_updates);
                    reverse_operations.push(Operation::SetCellFormatsA1 {
                        sheet_id,
                        formats: reverse_sheet_formats,
                    });
                }
            }

            let sheet = self.try_sheet_result(sheet_id)?;
            let data_table = sheet.data_table_result(&data_table_pos)?;
            let mut sheet_rect_for_compute_and_spills = data_table
                .output_rect(data_table_pos, true)
                .to_sheet_rect(sheet_id);
            sheet_rect_for_compute_and_spills.min.y += min_display_row as i64;

            if select_table {
                Self::select_full_data_table(transaction, sheet_id, data_table_pos, data_table);
            }
            transaction.add_code_cell(sheet_id, data_table_pos);
            transaction.add_dirty_hashes_from_dirty_code_rects(sheet, dirty_rects);
            self.send_updated_bounds(transaction, sheet_id);

            let forward_operations = vec![op];
            self.data_table_operations(
                transaction,
                forward_operations,
                reverse_operations,
                Some(&sheet_rect_for_compute_and_spills),
            );

            return Ok(());
        };

        bail!("Expected Operation::DeleteDataTableRows in execute_delete_data_table_row");
    }

    pub(super) fn execute_data_table_first_row_as_header(
        &mut self,
        transaction: &mut PendingTransaction,
        op: Operation,
    ) -> Result<()> {
        if let Operation::DataTableFirstRowAsHeader {
            sheet_pos,
            first_row_is_header,
        } = op.to_owned()
        {
            let sheet_id = sheet_pos.sheet_id;

            let sheet = self.try_sheet_result(sheet_id)?;
            let data_table_pos = sheet.data_table_pos_that_contains(&sheet_pos.into())?;
            let data_table = sheet.data_table_result(&data_table_pos)?;
            if data_table.header_is_first_row == first_row_is_header {
                return Ok(());
            }

            // mark dirty if the first row is not the header, so that largest rect gets marked dirty
            if !data_table.header_is_first_row {
                self.mark_data_table_dirty(transaction, sheet_id, data_table_pos)?;
            }

            let sheet = self.try_sheet_mut_result(sheet_id)?;
            let (data_table, dirty_rects) = sheet.modify_data_table_at(&data_table_pos, |dt| {
                dt.toggle_first_row_as_header(first_row_is_header);
                Ok(())
            })?;

            let sheet_rect_for_compute_and_spills = data_table
                .output_rect(data_table_pos, true)
                .to_sheet_rect(sheet_id);

            // mark dirty if the first row is not the header, so that largest rect gets marked dirty
            if !data_table.header_is_first_row {
                self.mark_data_table_dirty(transaction, sheet_id, data_table_pos)?;
            }
            self.send_updated_bounds(transaction, sheet_id);

            let sheet = self.try_sheet_result(sheet_id)?;
            transaction.add_dirty_hashes_from_dirty_code_rects(sheet, dirty_rects);

            let forward_operations = vec![op];
            let reverse_operations = vec![Operation::DataTableFirstRowAsHeader {
                sheet_pos,
                first_row_is_header: !first_row_is_header,
            }];
            self.data_table_operations(
                transaction,
                forward_operations,
                reverse_operations,
                Some(&sheet_rect_for_compute_and_spills),
            );

            return Ok(());
        };

        bail!(
            "Expected Operation::DataTableFirstRowAsHeader in execute_data_table_first_row_as_header"
        );
    }

    pub(super) fn execute_data_table_format(
        &mut self,
        transaction: &mut PendingTransaction,
        op: Operation,
    ) -> Result<()> {
        if let Operation::DataTableFormats { sheet_pos, formats } = op.to_owned() {
            let sheet_id = sheet_pos.sheet_id;

            transaction.generate_thumbnail |= self.thumbnail_dirty_formats(sheet_id, &formats);

            let sheet = self.try_sheet_mut_result(sheet_id)?;
            let data_table_pos = sheet_pos.into();

            let mut forward_operations = vec![];
            let mut reverse_operations = vec![];

            sheet.modify_data_table_at(&data_table_pos, |dt| {
                let reverse_formats = dt.formats.get_or_insert_default().apply_updates(&formats);
                dt.mark_formats_dirty(
                    transaction,
                    data_table_pos.to_sheet_pos(sheet_id),
                    &formats,
                    &reverse_formats,
                );

                forward_operations.push(op);
                reverse_operations.push(Operation::DataTableFormats {
                    sheet_pos,
                    formats: reverse_formats,
                });

                Ok(())
            })?;

            self.data_table_operations(transaction, forward_operations, reverse_operations, None);

            return Ok(());
        };

        bail!("Expected Operation::DataTableFormat in execute_data_table_format");
    }

    pub(super) fn execute_data_table_borders(
        &mut self,
        transaction: &mut PendingTransaction,
        op: Operation,
    ) -> Result<()> {
        if let Operation::DataTableBorders { sheet_pos, borders } = op.to_owned() {
            let sheet_id = sheet_pos.sheet_id;

            transaction.generate_thumbnail |= self.thumbnail_dirty_borders(sheet_id, &borders);

            let sheet = self.try_sheet_mut_result(sheet_id)?;
            let data_table_pos = sheet_pos.into();

            let mut forward_operations = vec![];
            let mut reverse_operations = vec![];

            sheet.modify_data_table_at(&data_table_pos, |dt| {
                let reverse_borders = dt.borders.get_or_insert_default().set_borders_a1(&borders);

                transaction.add_borders(sheet_id);

                forward_operations.push(op);
                reverse_operations.push(Operation::DataTableBorders {
                    sheet_pos,
                    borders: reverse_borders,
                });

                Ok(())
            })?;

            self.data_table_operations(transaction, forward_operations, reverse_operations, None);

            return Ok(());
        };

        bail!("Expected Operation::DataTableBorders in execute_data_table_borders");
    }
}

#[cfg(test)]
mod tests {
    use crate::test_util::*;

    use crate::{
        Array, SheetPos, Value,
        controller::{
            active_transactions::transaction_name::TransactionName,
            execution::execute_operation::{
                execute_forward_operations, execute_reverse_operations,
            },
            user_actions::import::tests::{assert_simple_csv, simple_csv, simple_csv_at},
        },
        grid::{
            CodeCellLanguage, CodeCellValue, CodeRun, DataTableKind, SheetId,
            column_header::DataTableColumnHeader,
            data_table::sort::{DataTableSort, SortDirection},
        },
        test_util::{assert_cell_value_row, assert_display_cell_value, print_table_in_rect},
        wasm_bindings::js::{clear_js_calls, expect_js_call},
    };

    use super::*;

    #[track_caller]
    pub(crate) fn flatten_data_table<'a>(
        gc: &'a mut GridController,
        sheet_id: SheetId,
        pos: Pos,
        file_name: &'a str,
    ) {
        let sheet_pos = SheetPos::from((pos, sheet_id));
        let op = Operation::FlattenDataTable { sheet_pos };

        assert_simple_csv(gc, sheet_id, pos, file_name);

        gc.start_user_transaction(vec![op], None, TransactionName::FlattenDataTable);

        assert!(
            gc.sheet(sheet_id)
                .data_table_pos_that_contains(&pos)
                .is_err()
        );

        assert_flattened_simple_csv(gc, sheet_id, pos, file_name);

        print_table_in_rect(gc, sheet_id, Rect::new(1, 1, 4, 12));
    }

    #[track_caller]
    pub(crate) fn assert_flattened_simple_csv<'a>(
        gc: &'a GridController,
        sheet_id: SheetId,
        pos: Pos,
        file_name: &'a str,
    ) -> (&'a GridController, SheetId, Pos, &'a str) {
        // there should be no data tables
        assert!(
            gc.sheet(sheet_id)
                .data_table_pos_that_contains(&pos)
                .is_err()
        );

        let first_row = vec!["city", "region", "country", "population"];
        assert_cell_value_row(gc, sheet_id, 1, 4, pos.y + 1, first_row);

        let last_row = vec!["Concord", "NH", "United States", "42605"];
        assert_cell_value_row(gc, sheet_id, 1, 4, pos.y + 11, last_row);

        (gc, sheet_id, pos, file_name)
    }

    #[track_caller]
    pub(crate) fn assert_sorted_data_table<'a>(
        gc: &'a GridController,
        sheet_id: SheetId,
        pos: Pos,
        file_name: &'a str,
    ) -> (&'a GridController, SheetId, Pos, &'a str) {
        let first_row = vec!["Concord", "NH", "United States", "42605"];
        assert_cell_value_row(gc, sheet_id, 1, 3, 3, first_row);

        let second_row = vec!["Marlborough", "MA", "United States", "38334"];
        assert_cell_value_row(gc, sheet_id, 1, 3, 4, second_row);

        let third_row = vec!["Northbridge", "MA", "United States", "14061"];
        assert_cell_value_row(gc, sheet_id, 1, 3, 5, third_row);

        let last_row = vec!["Westborough", "MA", "United States", "29313"];
        assert_cell_value_row(gc, sheet_id, 1, 3, 12, last_row);
        (gc, sheet_id, pos, file_name)
    }

    #[track_caller]
    pub(crate) fn assert_data_table_column_width<'a>(
        gc: &'a GridController,
        sheet_id: SheetId,
        pos: Pos,
        width: u32,
        index: u32,
        name: &'a str,
    ) {
        let data_table = gc.sheet(sheet_id).data_table_at(&pos).unwrap().to_owned();
        let headers = data_table.column_headers.unwrap();

        assert_eq!(headers.len(), width as usize);
        assert_eq!(
            headers[index as usize],
            DataTableColumnHeader::new(name.into(), true, index)
        );
        assert_eq!(data_table.value.into_array().unwrap().size().w.get(), width);
    }

    #[track_caller]
    pub(crate) fn assert_data_table_row_height(
        gc: &GridController,
        sheet_id: SheetId,
        pos: Pos,
        height: u32,
        index: u32,
        values: Vec<CellValue>,
    ) {
        let data_table = gc.sheet(sheet_id).data_table_at(&pos).unwrap().to_owned();
        let row = data_table.get_row(index as usize).unwrap();
        assert_eq!(row, values);
        assert_eq!(
            data_table.value.into_array().unwrap().size().h.get(),
            height
        );
    }

    #[test]
    fn test_execute_set_data_table_at() {
        let (mut gc, sheet_id, _, _) = simple_csv();

        // where the data starts
        let x = 2;
        let y = 3;

        let change_val_pos = Pos::new(x, y);
        let sheet_pos = SheetPos::from((change_val_pos, sheet_id));

        let values = CellValue::Number(1.into()).into();
        let op = Operation::SetDataTableAt { sheet_pos, values };
        let mut transaction = PendingTransaction::default();

        print_table_in_rect(&gc, sheet_id, Rect::new(1, 1, 3, 10));

        // the initial value from the csv
        assert_display_cell_value(&gc, sheet_id, x, y, "MA");

        gc.execute_set_data_table_at(&mut transaction, op.clone())
            .unwrap();

        print_table_in_rect(&gc, sheet_id, Rect::new(0, 1, 3, 10));

        // expect the value to be "1"
        assert_display_cell_value(&gc, sheet_id, x - 2, y, "1");

        // undo, the value should be "MA" again
        execute_reverse_operations(&mut gc, &transaction);
        assert_display_cell_value(&gc, sheet_id, x, y, "MA");

        // redo, the value should be "1" again
        execute_forward_operations(&mut gc, &mut transaction);
        assert_display_cell_value(&gc, sheet_id, x - 2, y, "1");

        // sort the data table and see if the value is still correct
        let sort = vec![DataTableSort {
            column_index: 0,
            direction: SortDirection::Descending,
        }];
        let sort_op = Operation::SortDataTable {
            sheet_pos,
            sort: Some(sort),
            display_buffer: None,
        };
        gc.execute_sort_data_table(&mut transaction, sort_op)
            .unwrap();

        gc.execute_set_data_table_at(&mut transaction, op).unwrap();
        print_table_in_rect(&gc, sheet_id, Rect::new(0, 0, 3, 10));
        assert_display_cell_value(&gc, sheet_id, x - 2, y, "1");
    }

    #[test]
    fn test_execute_flatten_data_table() {
        let (mut gc, sheet_id, pos, file_name) = simple_csv();
        assert_simple_csv(&gc, sheet_id, pos, file_name);
        print_table_in_rect(&gc, sheet_id, Rect::new(1, 1, 3, 11));

        flatten_data_table(&mut gc, sheet_id, pos, file_name);
        assert_flattened_simple_csv(&gc, sheet_id, pos, file_name);

        // undo, the value should be a data table again
        gc.undo(None);
        assert_simple_csv(&gc, sheet_id, pos, file_name);
        print_table_in_rect(&gc, sheet_id, Rect::new(1, 1, 3, 11));

        // redo, the value should be on the grid
        gc.redo(None);
        assert_flattened_simple_csv(&gc, sheet_id, pos, file_name);
        print_table_in_rect(&gc, sheet_id, Rect::new(1, 1, 3, 11));
    }

    #[test]
    fn test_execute_flatten_data_table_with_first_row_as_header() {
        let (mut gc, sheet_id, pos, file_name) = simple_csv();
        assert_simple_csv(&gc, sheet_id, pos, file_name);
        print_table_in_rect(&gc, sheet_id, Rect::new(1, 1, 3, 11));

        let sheet_pos = pos.to_sheet_pos(sheet_id);
        gc.test_data_table_first_row_as_header(sheet_pos, false);

        let op = Operation::FlattenDataTable { sheet_pos };
        gc.start_user_transaction(vec![op], None, TransactionName::FlattenDataTable);

        gc.undo(None);

        gc.test_data_table_first_row_as_header(sheet_pos, true);
        assert_eq!(
            gc.sheet(sheet_id).display_value(pos![A5]),
            Some(CellValue::Text("Westborough".into()))
        );
    }

    #[test]
    fn test_flatten_data_table_with_validations() {
        let mut gc = test_create_gc();
        let sheet_id = first_sheet_id(&gc);

        test_create_data_table(&mut gc, sheet_id, pos![A1], 2, 2);

        let selection = A1Selection::test_a1_context("test_table[Column 1]", gc.a1_context());
        let checkbox = test_create_checkbox(&mut gc, selection);
        assert_validation_id(&gc, pos![sheet_id!a3], Some(checkbox.id));

        gc.flatten_data_table(pos![sheet_id!a1], None);
        assert_validation_id(&gc, pos![sheet_id!a3], Some(checkbox.id));
    }

    #[test]
    fn test_execute_code_data_table_to_data_table() {
        let code_run = CodeRun {
            language: CodeCellLanguage::Javascript,
            code: "return [1,2,3]".into(),
            std_err: None,
            std_out: None,
            error: None,
            return_type: Some("number".into()),
            line_number: None,
            output_type: None,
            cells_accessed: Default::default(),
        };
        let data_table = DataTable::new(
            DataTableKind::CodeRun(code_run.clone()),
            "Table 1",
            Value::Array(Array::from(vec![vec!["1", "2", "3"]])),
            false,
            Some(true),
            Some(true),
            None,
        );

        let mut gc = GridController::test();
        let sheet_id = gc.grid.sheets()[0].id;
        let pos = Pos { x: 0, y: 0 };
        let sheet = gc.sheet_mut(sheet_id);
        sheet.data_table_insert_full(&pos, data_table);
        let code_cell_value = CodeCellValue {
            language: CodeCellLanguage::Javascript,
            code: "return [1,2,3]".into(),
        };
        sheet.set_cell_value(pos, CellValue::Code(code_cell_value.clone()));
        let data_table_pos = sheet.data_table_pos_that_contains(&pos).unwrap();
        let sheet_pos = SheetPos::from((pos, sheet_id));
        let expected = vec!["1", "2", "3"];

        // initial value
        assert_cell_value_row(&gc, sheet_id, 0, 2, 2, expected.clone());
        let data_table = &gc.sheet(sheet_id).data_table_at(&data_table_pos).unwrap();
        assert_eq!(data_table.kind, DataTableKind::CodeRun(code_run.clone()));

        let import = Import::new("".into());
        let kind = DataTableKind::Import(import.to_owned());
        let op = Operation::SwitchDataTableKind {
            sheet_pos,
            kind: kind.clone(),
            value: CellValue::Import(import),
        };
        let mut transaction = PendingTransaction::default();
        gc.execute_code_data_table_to_data_table(&mut transaction, op)
            .unwrap();

        assert_cell_value_row(&gc, sheet_id, 0, 2, 2, expected.clone());
        let data_table = &gc.sheet(sheet_id).data_table_at(&data_table_pos).unwrap();
        assert_eq!(data_table.kind, kind);

        // undo, the value should be a code run data table again
        execute_reverse_operations(&mut gc, &transaction);
        assert_cell_value_row(&gc, sheet_id, 0, 2, 2, expected.clone());
        let data_table = &gc.sheet(sheet_id).data_table_at(&data_table_pos).unwrap();
        assert_eq!(data_table.kind, DataTableKind::CodeRun(code_run));

        // redo, the value should be a data table
        execute_forward_operations(&mut gc, &mut transaction);
        assert_cell_value_row(&gc, sheet_id, 0, 2, 2, expected.clone());
        let data_table = &gc.sheet(sheet_id).data_table_at(&data_table_pos).unwrap();
        assert_eq!(data_table.kind, kind);
    }

    #[test]
    fn test_execute_grid_to_data_table() {
        let (mut gc, sheet_id, pos, file_name) = simple_csv();
        print_table_in_rect(&gc, sheet_id, Rect::new(1, 1, 4, 11));

        flatten_data_table(&mut gc, sheet_id, pos, file_name);
        assert_flattened_simple_csv(&gc, sheet_id, pos, file_name);

        let new_pos = Pos::new(pos.x, pos.y + 1);
        let max = Pos::new(4, 12);
        let sheet_pos = SheetPos::from((new_pos, sheet_id));
        let sheet_rect = SheetRect::new_pos_span(new_pos, max, sheet_id);
        let op = Operation::GridToDataTable { sheet_rect };
        let mut transaction = PendingTransaction::default();
        gc.execute_grid_to_data_table(&mut transaction, op.clone())
            .unwrap();
        gc.data_table_first_row_as_header(sheet_pos, true, None);
        print_table_in_rect(&gc, sheet_id, Rect::new(1, 1, 4, 13));
        assert_simple_csv(&gc, sheet_id, new_pos, file_name);

        // undo, the value should be on the grid again
        execute_reverse_operations(&mut gc, &transaction);
        print_table_in_rect(&gc, sheet_id, Rect::new(1, 1, 4, 13));
        assert_flattened_simple_csv(&gc, sheet_id, pos, file_name);

        // redo, the value should be a data table again
        execute_forward_operations(&mut gc, &mut transaction);
        gc.data_table_first_row_as_header(sheet_pos, true, None);
        print_table_in_rect(&gc, sheet_id, Rect::new(1, 1, 4, 13));
        assert_simple_csv(&gc, sheet_id, new_pos, file_name);

        // undo, the value should be on th grid again
        execute_reverse_operations(&mut gc, &transaction);
        print_table_in_rect(&gc, sheet_id, Rect::new(1, 1, 4, 13));
        assert_flattened_simple_csv(&gc, sheet_id, pos, file_name);

        // create a formula cell in the grid data table
        let formula_pos = SheetPos::new(sheet_id, 1, 3);
        gc.set_code_cell(
            formula_pos,
            CodeCellLanguage::Formula,
            "=1+1".into(),
            None,
            None,
        );
        print_table_in_rect(&gc, sheet_id, Rect::new(1, 1, 4, 13));

        // there should only be 1 data table, the formula data table
        assert_eq!(gc.grid.sheets()[0].data_tables.len(), 1);

        // expect that a data table is not created
        gc.execute_grid_to_data_table(&mut transaction, op).unwrap();

        // there should only be 1 data table, the formula data table
        assert_eq!(gc.grid.sheets()[0].data_tables.len(), 1);
    }

    #[test]
    fn test_execute_sort_data_table() {
        let (mut gc, sheet_id, pos, _) = simple_csv();
        gc.sheet_mut(sheet_id)
            .modify_data_table_at(&pos, |dt| {
                dt.apply_first_row_as_header();
                Ok(())
            })
            .unwrap();

        print_table_in_rect(&gc, sheet_id, Rect::new(0, 0, 3, 10));

        let sheet_pos = SheetPos::from((pos, sheet_id));
        let sort = vec![DataTableSort {
            column_index: 0,
            direction: SortDirection::Ascending,
        }];
        let op = Operation::SortDataTable {
            sheet_pos,
            sort: Some(sort),
            display_buffer: None,
        };
        let mut transaction = PendingTransaction::default();
        gc.execute_sort_data_table(&mut transaction, op).unwrap();

        assert_sorted_data_table(&gc, sheet_id, pos, "simple.csv");
        print_table_in_rect(&gc, sheet_id, Rect::new(0, 0, 3, 10));

        // undo, the value should be a data table again
        execute_reverse_operations(&mut gc, &transaction);
        print_table_in_rect(&gc, sheet_id, Rect::new(0, 0, 3, 10));
        assert_simple_csv(&gc, sheet_id, pos, "simple.csv");

        // redo, the value should be on the grid
        execute_forward_operations(&mut gc, &mut transaction);
        print_table_in_rect(&gc, sheet_id, Rect::new(0, 0, 3, 10));
        assert_sorted_data_table(&gc, sheet_id, pos, "simple.csv");
    }

    #[test]
    fn test_execute_update_data_table_name() {
        let (mut gc, sheet_id, pos, _) = simple_csv();
        let data_table = gc.sheet_mut(sheet_id).data_table_at(&pos).unwrap();
        let updated_name = "My_Table";

        assert_eq!(&data_table.name().to_string(), "simple.csv");
        println!("Initial data table name: {}", &data_table.name());

        let sheet_pos = SheetPos::from((pos, sheet_id));
        let op = Operation::DataTableMeta {
            sheet_pos,
            name: Some(updated_name.into()),
            alternating_colors: None,
            columns: None,
            show_ui: None,
            show_name: None,
            show_columns: None,
            readonly: None,
        };
        gc.start_user_transaction(vec![op.to_owned()], None, TransactionName::DataTableMeta);

        let data_table = gc.sheet_mut(sheet_id).data_table_at(&pos).unwrap();
        assert_eq!(&data_table.name().to_string(), updated_name);
        println!("Updated data table name: {}", &data_table.name);

        // undo, the value should be the initial name
        gc.undo(None);
        let data_table = gc.sheet_mut(sheet_id).data_table_at(&pos).unwrap();
        assert_eq!(&data_table.name().to_string(), "simple.csv");
        println!("Initial data table name: {}", &data_table.name);

        // redo, the value should be the updated name
        {
            gc.redo(None);
            let data_table = gc.sheet_mut(sheet_id).data_table_at(&pos).unwrap();
            assert_eq!(&data_table.name().to_string(), updated_name);
            println!("Updated data table name: {}", &data_table.name);
        }

        // ensure names are unique
        gc.start_user_transaction(vec![op.to_owned()], None, TransactionName::DataTableMeta);
        let data_table = gc.sheet_mut(sheet_id).data_table_at(&pos).unwrap();
        assert_eq!(&data_table.name().to_string(), "My_Table");

        // ensure numbers aren't added for unique names
        let op = Operation::DataTableMeta {
            sheet_pos,
            name: Some("ABC".into()),
            alternating_colors: None,
            columns: None,
            show_ui: None,
            show_name: None,
            show_columns: None,
            readonly: None,
        };
        gc.start_user_transaction(vec![op.to_owned()], None, TransactionName::DataTableMeta);
        let data_table = gc.sheet_mut(sheet_id).data_table_at(&pos).unwrap();
        assert_eq!(&data_table.name().to_string(), "ABC");
    }

    #[test]
    fn test_execute_insert_data_table_column() {
        let (mut gc, sheet_id, pos, _) = simple_csv();

        print_table_in_rect(&gc, sheet_id, Rect::new(0, 0, 3, 10));

        let sheet_pos = SheetPos::from((pos, sheet_id));
        let index = 0;
        let op = Operation::InsertDataTableColumns {
            sheet_pos,
            columns: vec![(index, None, None)],
            swallow: false,
            select_table: true,

            copy_formats_from: None,
            copy_formats: None,
        };
        let mut transaction = PendingTransaction::default();
        gc.execute_insert_data_table_column(&mut transaction, op)
            .unwrap();

        print_table_in_rect(&gc, sheet_id, Rect::new(0, 0, 3, 10));
        assert_data_table_column_width(&gc, sheet_id, pos, 5, index, "Column 1");

        // ensure the value_index is set correctly
        let data_table = gc.sheet(sheet_id).data_table_at(&pos).unwrap();
        for (index, header) in data_table
            .column_headers
            .as_ref()
            .unwrap()
            .iter()
            .enumerate()
        {
            assert_eq!(header.value_index, index as u32);
        }

        // undo, the value should be a data table again
        execute_reverse_operations(&mut gc, &transaction);
        print_table_in_rect(&gc, sheet_id, Rect::new(0, 0, 3, 10));
        assert_simple_csv(&gc, sheet_id, pos, "simple.csv");

        // redo, the value should be on the grid
        execute_forward_operations(&mut gc, &mut transaction);
        print_table_in_rect(&gc, sheet_id, Rect::new(0, 0, 3, 10));
        assert_data_table_column_width(&gc, sheet_id, pos, 5, index, "Column 1");
    }

    #[test]
    fn test_execute_delete_data_table_column() {
        let (mut gc, sheet_id, pos, _) = simple_csv();

        print_table_in_rect(&gc, sheet_id, Rect::new(1, 1, 2, 11));

        let sheet_pos = SheetPos::from((pos, sheet_id));
        let index = 0;
        let op = Operation::DeleteDataTableColumns {
            sheet_pos,
            columns: vec![index],
            flatten: false,
            select_table: true,
        };
        let mut transaction = PendingTransaction::default();
        gc.execute_delete_data_table_column(&mut transaction, op)
            .unwrap();

        print_table_in_rect(&gc, sheet_id, Rect::new(1, 1, 2, 11));
        assert_data_table_column_width(&gc, sheet_id, pos, 3, index, "region");

        // ensure the value_index is set correctly
        let data_table = gc.sheet(sheet_id).data_table_at(&pos).unwrap();
        for (index, header) in data_table
            .column_headers
            .as_ref()
            .unwrap()
            .iter()
            .enumerate()
        {
            assert_eq!(header.value_index, index as u32);
        }

        // undo, the value should be a data table again
        execute_reverse_operations(&mut gc, &transaction);
        print_table_in_rect(&gc, sheet_id, Rect::new(1, 1, 2, 11));
        assert_simple_csv(&gc, sheet_id, pos, "simple.csv");

        // redo, the value should be on the grid
        execute_forward_operations(&mut gc, &mut transaction);
        print_table_in_rect(&gc, sheet_id, Rect::new(1, 1, 2, 11));
        assert_data_table_column_width(&gc, sheet_id, pos, 3, index, "region");
    }

    #[test]
    fn test_execute_insert_data_table_row() {
        let (mut gc, sheet_id, pos, _) = simple_csv();

        print_table_in_rect(&gc, sheet_id, Rect::new(1, 1, 2, 11));

        let sheet_pos = SheetPos::from((pos, sheet_id));
        let index = 2;
        let op = Operation::InsertDataTableRows {
            sheet_pos,
            rows: vec![(index, None)],
            swallow: false,
            select_table: true,

            copy_formats_from: None,
            copy_formats: None,
        };
        let mut transaction = PendingTransaction::default();
        gc.execute_insert_data_table_row(&mut transaction, op)
            .unwrap();

        print_table_in_rect(&gc, sheet_id, Rect::new(1, 1, 2, 12));
        let blank = CellValue::Blank;
        let values = vec![blank.clone(), blank.clone(), blank.clone(), blank.clone()];
        assert_data_table_row_height(&gc, sheet_id, pos, 12, index, values);

        // undo, the value should be a data table again
        execute_reverse_operations(&mut gc, &transaction);
        print_table_in_rect(&gc, sheet_id, Rect::new(1, 1, 2, 11));
        assert_simple_csv(&gc, sheet_id, pos, "simple.csv");

        // redo, the value should be on the grid
        execute_forward_operations(&mut gc, &mut transaction);
        print_table_in_rect(&gc, sheet_id, Rect::new(1, 1, 2, 12));
        let values = vec![blank.clone(), blank.clone(), blank.clone(), blank.clone()];
        assert_data_table_row_height(&gc, sheet_id, pos, 12, index, values);
    }

    #[test]
    fn test_execute_delete_data_table_row() {
        let (mut gc, sheet_id, pos, _) = simple_csv();

        print_table_in_rect(&gc, sheet_id, Rect::new(1, 1, 4, 11));

        let sheet_pos = SheetPos::from((pos, sheet_id));
        let index = 2;
        let data_table = gc.sheet_mut(sheet_id).data_table_at(&pos).unwrap();
        let values = data_table.get_row(index as usize + 1).unwrap();
        let op = Operation::DeleteDataTableRows {
            sheet_pos,
            rows: vec![index],
            flatten: true,
            select_table: true,
        };
        let mut transaction = PendingTransaction::default();
        gc.execute_delete_data_table_row(&mut transaction, op)
            .unwrap();

        print_table_in_rect(&gc, sheet_id, Rect::new(1, 1, 4, 12));
        assert_data_table_row_height(&gc, sheet_id, pos, 10, index, values.clone());

        // undo, the value should be a data table again
        execute_reverse_operations(&mut gc, &transaction);
        print_table_in_rect(&gc, sheet_id, Rect::new(1, 1, 4, 11));
        assert_simple_csv(&gc, sheet_id, pos, "simple.csv");

        // redo, the value should be on the grid
        execute_forward_operations(&mut gc, &mut transaction);
        print_table_in_rect(&gc, sheet_id, Rect::new(1, 1, 4, 12));
        assert_data_table_row_height(&gc, sheet_id, pos, 10, index, values);
    }

    #[test]
    fn test_execute_delete_data_table_row_on_resize() {
        let (mut gc, sheet_id, pos, _) = simple_csv();

        print_table_in_rect(&gc, sheet_id, Rect::new(1, 1, 4, 11));

        let sheet_pos = SheetPos::from((pos, sheet_id));
        let index = 11;
        let data_table = gc.sheet_mut(sheet_id).data_table_at(&pos).unwrap();
        let values = data_table.get_row(index as usize + 1).unwrap();
        let op = Operation::DeleteDataTableRows {
            sheet_pos,
            rows: vec![index],
            flatten: true,
            select_table: true,
        };
        let mut transaction = PendingTransaction::default();
        gc.execute_delete_data_table_row(&mut transaction, op)
            .unwrap();

        print_table_in_rect(&gc, sheet_id, Rect::new(1, 1, 4, 12));
        assert_data_table_row_height(&gc, sheet_id, pos, 10, index, values.clone());

        let sheet = gc.sheet(sheet_id);
        assert!(sheet.edit_code_value(pos!(B9), &gc.a1_context).is_some());
    }

    #[test]
    fn test_execute_insert_column_row_over_code_cell() {
        clear_js_calls();

        let (mut gc, sheet_id, pos, _) = simple_csv_at(pos!(E2));

        gc.set_code_cell(
            pos!(F14).to_sheet_pos(sheet_id),
            CodeCellLanguage::Formula,
            "1+1".to_string(),
            None,
            None,
        );
        gc.set_code_cell(
            pos!(I5).to_sheet_pos(sheet_id),
            CodeCellLanguage::Formula,
            "2+2".to_string(),
            None,
            None,
        );

        let sheet = gc.sheet(sheet_id);
        assert_eq!(
            sheet.display_value(pos!(F14)),
            Some(CellValue::Number(2.into()))
        );
        assert_eq!(
            sheet.display_value(pos!(I5)),
            Some(CellValue::Number(4.into()))
        );

        let mut transaction = PendingTransaction::default();
        let insert_column_op = Operation::InsertDataTableColumns {
            sheet_pos: pos.to_sheet_pos(sheet_id),
            columns: vec![(4, None, None)],
            swallow: true,
            select_table: true,
            copy_formats_from: None,
            copy_formats: None,
        };
        let column_result = gc.execute_insert_data_table_column(&mut transaction, insert_column_op);
        assert!(column_result.is_err());
        expect_js_call(
            "jsClientMessage",
            format!(
                "{},{}",
                "Cannot add code cell to table",
                JsSnackbarSeverity::Error
            ),
            true,
        );

        let mut transaction = PendingTransaction::default();
        let insert_row_op = Operation::InsertDataTableRows {
            sheet_pos: pos.to_sheet_pos(sheet_id),
            rows: vec![(12, None)],
            swallow: true,
            select_table: true,
            copy_formats_from: None,
            copy_formats: None,
        };
        let row_result = gc.execute_insert_data_table_row(&mut transaction, insert_row_op);
        assert!(row_result.is_err());
        expect_js_call(
            "jsClientMessage",
            format!(
                "{},{}",
                "Cannot add code cell to table",
                JsSnackbarSeverity::Error
            ),
            true,
        );
    }

    #[test]
    fn test_execute_insert_column_row_over_data_table() {
        clear_js_calls();

        let (mut gc, sheet_id, pos, _) = simple_csv_at(pos!(E2));

        let sheet = gc.sheet_mut(sheet_id);

        sheet.set_cell_value(pos!(F14), CellValue::Import(Import::new("table1".into())));
        sheet.set_cell_value(pos!(I5), CellValue::Import(Import::new("table2".into())));

        let sheet = gc.sheet(sheet_id);
        assert_eq!(
            sheet.cell_value(pos!(F14)),
            Some(CellValue::Import(Import::new("table1".into())))
        );
        assert_eq!(
            sheet.cell_value(pos!(I5)),
            Some(CellValue::Import(Import::new("table2".into())))
        );

        let mut transaction = PendingTransaction::default();
        let insert_column_op = Operation::InsertDataTableColumns {
            sheet_pos: pos.to_sheet_pos(sheet_id),
            columns: vec![(4, None, None)],
            swallow: true,
            select_table: true,
            copy_formats_from: None,
            copy_formats: None,
        };
        let column_result = gc.execute_insert_data_table_column(&mut transaction, insert_column_op);
        assert!(column_result.is_err());
        expect_js_call(
            "jsClientMessage",
            format!(
                "{},{}",
                "Cannot add code cell to table",
                JsSnackbarSeverity::Error
            ),
            true,
        );

        let mut transaction = PendingTransaction::default();
        let insert_row_op = Operation::InsertDataTableRows {
            sheet_pos: pos.to_sheet_pos(sheet_id),
            rows: vec![(12, None)],
            swallow: true,
            select_table: true,
            copy_formats_from: None,
            copy_formats: None,
        };
        let row_result = gc.execute_insert_data_table_row(&mut transaction, insert_row_op);
        assert!(row_result.is_err());
        expect_js_call(
            "jsClientMessage",
            format!(
                "{},{}",
                "Cannot add code cell to table",
                JsSnackbarSeverity::Error
            ),
            true,
        );
    }

    #[test]
    fn test_execute_delete_data_table_column_with_validations() {
        let mut gc = test_create_gc();
        let sheet_id = first_sheet_id(&gc);
        let sheet_pos = pos![sheet_id!a1];

        test_create_data_table(&mut gc, sheet_id, sheet_pos.into(), 2, 2);
        let selection = A1Selection::test_a1_context("test_table[Column 1]", &gc.a1_context);
        let validation = test_create_checkbox(&mut gc, selection);

        let checkbox_pos = pos![sheet_id!a3];
        assert_validation_id(&gc, checkbox_pos, Some(validation.id));
        assert_validation_count(&gc, sheet_id, 1);

        gc.data_table_mutations(
            pos!(sheet_id!a1),
            false,
            None,
            Some(vec![0]),
            None,
            None,
            None,
            None,
            None,
        );

        assert_validation_id(&gc, checkbox_pos, None);

        // ensure the new column does not have a checkbox validation
        gc.data_table_insert_columns(sheet_pos, vec![0], false, None, None, None);
        assert_validation_id(&gc, checkbox_pos, None);

        assert_validation_count(&gc, sheet_id, 0);
    }
}<|MERGE_RESOLUTION|>--- conflicted
+++ resolved
@@ -1735,21 +1735,10 @@
                     swallow: false,
                     select_table,
 
-<<<<<<< HEAD
-            // delete rows
-            for index in rows.into_iter() {
-                let (reverse_row_index, reverse_row, _, _) =
-                    data_table.delete_row_sorted(index as usize)?;
-                reverse_rows.push((reverse_row_index, reverse_row));
-            }
-            reverse_rows.reverse();
-            data_table.check_sort()?;
-=======
                     // todo, implement copy formats
                     copy_formats_from: None,
                     copy_formats: None,
                 });
->>>>>>> 6b4254c1
 
                 Ok(())
             })?;
