--- conflicted
+++ resolved
@@ -997,28 +997,29 @@
             let mut old_show_columns = None;
 
             if let Some(name) = name.as_mut()
-                && old_name != *name {
-                    // sanitize table name
-                    let table_name = sanitize_table_name(name.to_string());
-
-                    *name = unique_data_table_name(
-                        &table_name,
-                        false,
-                        Some(data_table_multi_pos),
-                        &self.a1_context,
-                    );
-
-                    self.grid.update_data_table_name(
-                        data_table_multi_pos,
-                        &old_name,
-                        name,
-                        &self.a1_context,
-                        false,
-                    )?;
-
-                    // mark code cells dirty to update meta data
-                    transaction.add_code_cell(data_table_multi_pos);
-                }
+                && old_name != *name
+            {
+                // sanitize table name
+                let table_name = sanitize_table_name(name.to_string());
+
+                *name = unique_data_table_name(
+                    &table_name,
+                    false,
+                    Some(data_table_multi_pos),
+                    &self.a1_context,
+                );
+
+                self.grid.update_data_table_name(
+                    data_table_multi_pos,
+                    &old_name,
+                    name,
+                    &self.a1_context,
+                    false,
+                )?;
+
+                // mark code cells dirty to update meta data
+                transaction.add_code_cell(data_table_multi_pos);
+            }
 
             // update column names that have changed in code cells
             if let (Some(columns), Some(old_columns)) = (columns.as_mut(), old_columns.as_ref()) {
@@ -1082,11 +1083,12 @@
 
                     // if the header is first row, update the column names in the data table value
                     if dt.header_is_first_row
-                        && let Some(columns) = columns.as_ref() {
-                            for (index, column) in columns.iter().enumerate() {
-                                dt.set_cell_value_at(index as u32, 0, column.name.to_owned());
-                            }
+                        && let Some(columns) = columns.as_ref()
+                    {
+                        for (index, column) in columns.iter().enumerate() {
+                            dt.set_cell_value_at(index as u32, 0, column.name.to_owned());
                         }
+                    }
 
                     let multi_pos = data_table_pos.to_multi_pos(sheet_id);
                     old_alternating_colors = alternating_colors.map(|alternating_colors| {
@@ -1352,20 +1354,16 @@
                 }
 
                 let sheet = self.try_sheet_mut_result(sheet_id)?;
-<<<<<<< HEAD
                 let (_, dirty_rects) = sheet.modify_data_table_at_pos(&data_table_pos, |dt| {
-                    if dt.header_is_first_row && column_header.is_none() {
-                        if let Some(values) = &values {
-=======
-                let (_, dirty_rects) = sheet.modify_data_table_at(&data_table_pos, |dt| {
-                    if dt.header_is_first_row && column_header.is_none()
-                        && let Some(values) = &values {
->>>>>>> be93e8e8
-                            let first_value = values[0].to_owned();
-                            if !matches!(first_value, CellValue::Blank) {
-                                column_header = Some(first_value.to_string());
-                            }
+                    if dt.header_is_first_row
+                        && column_header.is_none()
+                        && let Some(values) = &values
+                    {
+                        let first_value = values[0].to_owned();
+                        if !matches!(first_value, CellValue::Blank) {
+                            column_header = Some(first_value.to_string());
                         }
+                    }
 
                     dt.insert_column_sorted(index as usize, column_header, values)?;
 
@@ -1517,15 +1515,11 @@
 
                     if show_columns
                         && let Some(column_header) = &old_column_header
-                            && let (Ok(value_x), Ok(value_y)) =
-                                (u32::try_from(display_index - 1), u32::try_from(0))
-                            {
-                                sheet_cell_values.set(
-                                    value_x,
-                                    value_y,
-                                    column_header.to_owned().into(),
-                                );
-                            }
+                        && let (Ok(value_x), Ok(value_y)) =
+                            (u32::try_from(display_index - 1), u32::try_from(0))
+                    {
+                        sheet_cell_values.set(value_x, value_y, column_header.to_owned().into());
+                    }
 
                     // collect formats to flatten
                     let formats_rect = Rect::from_numbers(
