--- conflicted
+++ resolved
@@ -145,12 +145,8 @@
             sheet_pos,
             mut data_table,
             cell_value,
-<<<<<<< HEAD
             index,
-        } = op.to_owned()
-=======
         } = op
->>>>>>> 1dae2313
         {
             data_table.name = unique_data_table_name(
                 data_table.name(),
@@ -168,25 +164,20 @@
             // select the entire data table
             Self::select_full_data_table(transaction, sheet_id, data_table_pos, &data_table);
 
-<<<<<<< HEAD
             // update the CellValue
-            let old_value = sheet.set_cell_value(data_table_pos, cell_value);
+            let old_value = sheet.set_cell_value(data_table_pos, cell_value.to_owned());
 
             // insert the data table into the sheet
             let (old_index, old_data_table) = if let Some(index) = index {
                 // if the index is provided, insert the data table at the index
                 sheet
                     .data_tables
-                    .insert_before(index, data_table_pos, data_table)
+                    .insert_before(index, data_table_pos, data_table.to_owned())
             } else {
-                sheet.data_tables.insert_sorted(data_table_pos, data_table)
+                sheet
+                    .data_tables
+                    .insert_sorted(data_table_pos, data_table.to_owned())
             };
-=======
-            let old_value = sheet.set_cell_value(data_table_pos, cell_value.to_owned());
-            let (old_index, old_data_table) = sheet
-                .data_tables
-                .insert_sorted(data_table_pos, data_table.to_owned());
->>>>>>> 1dae2313
 
             // mark new data table as dirty
             self.mark_data_table_dirty(transaction, sheet_id, data_table_pos)?;
@@ -202,6 +193,7 @@
                 sheet_pos,
                 data_table,
                 cell_value,
+                index,
             }];
             let reverse_operations = vec![
                 Operation::SetCellValues {
