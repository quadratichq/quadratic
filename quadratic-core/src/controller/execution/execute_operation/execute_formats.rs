--- conflicted
+++ resolved
@@ -123,14 +123,10 @@
         if let Operation::SetCellFormatsSelection { selection, formats } = op {
             if let Some(sheet) = self.try_sheet_mut(selection.sheet_id) {
                 let reverse_operations = sheet.set_formats_selection(&selection, &formats);
-<<<<<<< HEAD
-
                 if reverse_operations.is_empty() {
                     return;
                 }
 
-=======
->>>>>>> 2f4af34c
                 if !transaction.is_server() {
                     self.send_updated_bounds_selection(&selection, true);
                     if formats.formats.iter_values().any(|f| {
