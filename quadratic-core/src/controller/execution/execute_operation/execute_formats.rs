--- conflicted
+++ resolved
@@ -150,11 +150,7 @@
                     }
                 }
 
-<<<<<<< HEAD
-                if (cfg! (target_family = "wasm") || cfg! (test)) && !transaction.is_server() {
-=======
                 if (cfg!(target_family = "wasm") || cfg!(test)) && !transaction.is_server() {
->>>>>>> 46ac83c5
                     let dirty_hashes = transaction
                         .dirty_hashes
                         .entry(selection.sheet_id)
