<<<<<<< HEAD
use crate::controller::active_transactions::pending_transaction::PendingTransaction;
use crate::controller::operations::operation::Operation;
use crate::controller::GridController;
use crate::grid::formatting::CellFmtArray;
use crate::grid::*;
=======
use formatting::DateTimeFormatting;

use crate::{
    controller::{
        active_transactions::pending_transaction::PendingTransaction,
        operations::operation::Operation, GridController,
    },
    grid::{formatting::CellFmtArray, *},
};
>>>>>>> cafae399

impl GridController {
    // Supports deprecated SetCellFormats operation.
    pub(crate) fn execute_set_cell_formats(
        &mut self,
        transaction: &mut PendingTransaction,
        op: Operation,
    ) {
        if let Operation::SetCellFormats { sheet_rect, attr } = op {
            let old_attr = match attr.clone() {
                CellFmtArray::Align(align) => CellFmtArray::Align(
                    self.set_cell_formats_for_type::<CellAlign>(&sheet_rect, align),
                ),
                CellFmtArray::VerticalAlign(vertical_align) => CellFmtArray::VerticalAlign(
                    self.set_cell_formats_for_type::<CellVerticalAlign>(
                        &sheet_rect,
                        vertical_align,
                    ),
                ),
                CellFmtArray::Wrap(wrap) => CellFmtArray::Wrap(
                    self.set_cell_formats_for_type::<CellWrap>(&sheet_rect, wrap),
                ),
                CellFmtArray::NumericFormat(num_fmt) => CellFmtArray::NumericFormat(
                    self.set_cell_formats_for_type::<NumericFormat>(&sheet_rect, num_fmt),
                ),
                CellFmtArray::NumericDecimals(num_decimals) => CellFmtArray::NumericDecimals(
                    self.set_cell_formats_for_type::<NumericDecimals>(&sheet_rect, num_decimals),
                ),
                CellFmtArray::NumericCommas(num_commas) => CellFmtArray::NumericCommas(
                    self.set_cell_formats_for_type::<NumericCommas>(&sheet_rect, num_commas),
                ),
                CellFmtArray::Bold(bold) => {
                    CellFmtArray::Bold(self.set_cell_formats_for_type::<Bold>(&sheet_rect, bold))
                }
                CellFmtArray::Italic(italic) => CellFmtArray::Italic(
                    self.set_cell_formats_for_type::<Italic>(&sheet_rect, italic),
                ),
                CellFmtArray::TextColor(text_color) => CellFmtArray::TextColor(
                    self.set_cell_formats_for_type::<TextColor>(&sheet_rect, text_color),
                ),
                CellFmtArray::FillColor(fill_color) => CellFmtArray::FillColor(
                    self.set_cell_formats_for_type::<FillColor>(&sheet_rect, fill_color),
                ),
                CellFmtArray::RenderSize(output_size) => CellFmtArray::RenderSize(
                    self.set_cell_formats_for_type::<RenderSize>(&sheet_rect, output_size),
                ),
<<<<<<< HEAD
                CellFmtArray::Underline(underline) => CellFmtArray::Underline(
                    self.set_cell_formats_for_type::<Underline>(&sheet_rect, underline),
                ),
                CellFmtArray::StrikeThrough(strike_through) => CellFmtArray::StrikeThrough(
                    self.set_cell_formats_for_type::<StrikeThrough>(&sheet_rect, strike_through),
=======
                CellFmtArray::DateTime(date_time) => CellFmtArray::DateTime(
                    self.set_cell_formats_for_type::<DateTimeFormatting>(&sheet_rect, date_time),
>>>>>>> cafae399
                ),
            };
            if old_attr == attr {
                return;
            }

            if !transaction.is_server() {
                match &attr {
                    CellFmtArray::RenderSize(_) => {
                        // RenderSize is always sent as a 1,1 rect. TODO: we need to refactor formats to make it less generic.
                        if let Some(sheet) = self.grid.try_sheet(sheet_rect.sheet_id) {
                            if let Some(code_run) =
                                sheet.code_run((sheet_rect.min.x, sheet_rect.min.y).into())
                            {
                                if code_run.is_html() {
                                    self.send_html_output_rect(&sheet_rect);
                                } else if code_run.is_image() {
                                    self.send_image(
                                        (sheet_rect.min.x, sheet_rect.min.y, sheet_rect.sheet_id)
                                            .into(),
                                    );
                                }
                            }
                        }
                    }
                    CellFmtArray::FillColor(_) => self.send_fill_cells(&sheet_rect),
                    _ => {
                        self.send_updated_bounds_rect(&sheet_rect, true);
                        self.add_dirty_hashes_from_sheet_rect(transaction, sheet_rect);
                        if matches!(
                            attr,
                            CellFmtArray::Wrap(_)
                                | CellFmtArray::NumericFormat(_)
                                | CellFmtArray::NumericDecimals(_)
                                | CellFmtArray::NumericCommas(_)
                                | CellFmtArray::Bold(_)
                                | CellFmtArray::Italic(_)
                        ) && transaction.is_user()
                        {
                            if let Some(sheet) = self.try_sheet(sheet_rect.sheet_id) {
                                let rows = sheet.get_rows_with_wrap_in_rect(&sheet_rect.into());
                                if !rows.is_empty() {
                                    let resize_rows = transaction
                                        .resize_rows
                                        .entry(sheet_rect.sheet_id)
                                        .or_default();
                                    resize_rows.extend(rows);
                                }
                            }
                        }
                    }
                };
            }

            transaction.generate_thumbnail |= self.thumbnail_dirty_sheet_rect(&sheet_rect);

            transaction
                .forward_operations
                .push(Operation::SetCellFormats { sheet_rect, attr });

            transaction
                .reverse_operations
                .push(Operation::SetCellFormats {
                    sheet_rect,
                    attr: old_attr,
                });
        }
    }

    /// Executes SetCellFormatsSelection operation.
    pub fn execute_set_cell_formats_selection(
        &mut self,
        transaction: &mut PendingTransaction,
        op: Operation,
    ) {
        if let Operation::SetCellFormatsSelection { selection, formats } = op {
            if let Some(sheet) = self.try_sheet_mut(selection.sheet_id) {
                let (reverse_operations, hashes, rows) =
                    sheet.set_formats_selection(&selection, &formats);
                if reverse_operations.is_empty() {
                    return;
                }

                if !transaction.is_server() {
                    self.send_updated_bounds_selection(&selection, true);

                    if !rows.is_empty() && transaction.is_user() {
                        let resize_rows = transaction
                            .resize_rows
                            .entry(selection.sheet_id)
                            .or_default();
                        resize_rows.extend(rows);
                    }
                }

                if (!cfg!(target_family = "wasm") && !cfg!(test)) || transaction.is_server() {
                    let dirty_hashes = transaction
                        .dirty_hashes
                        .entry(selection.sheet_id)
                        .or_default();
                    dirty_hashes.extend(hashes);
                }

                transaction.generate_thumbnail |= self.thumbnail_dirty_selection(&selection);

                transaction
                    .forward_operations
                    .push(Operation::SetCellFormatsSelection { selection, formats });

                transaction
                    .reverse_operations
                    .extend(reverse_operations.iter().cloned());
            }
        }
    }
}

#[cfg(test)]
mod test {
    use std::collections::HashSet;

    use chrono::Utc;
    use serial_test::serial;

    use super::*;
    use crate::wasm_bindings::js::expect_js_call;
    use crate::{CellValue, CodeCellValue, Pos, SheetRect, Value};

    #[test]
    #[serial]
    fn execute_set_formats_render_size() {
        let mut gc = GridController::test();
        let sheet_id = gc.sheet_ids()[0];
        let sheet = gc.sheet_mut(sheet_id);

        sheet.test_set_code_run_single(
            0,
            0,
            crate::CellValue::Code(CodeCellValue {
                language: CodeCellLanguage::Javascript,
                code: "code".to_string(),
            }),
        );
        sheet.set_code_run(
            Pos { x: 0, y: 0 },
            Some(CodeRun {
                formatted_code_string: None,
                spill_error: false,
                output_type: None,
                std_err: None,
                std_out: None,
                result: CodeRunResult::Ok(Value::Single(CellValue::Image("image".to_string()))),
                cells_accessed: HashSet::new(),
                return_type: None,
                line_number: None,
                last_modified: Utc::now(),
            }),
        );

        gc.set_cell_render_size(
            SheetRect::from_numbers(0, 0, 1, 1, sheet_id),
            Some(RenderSize {
                w: "1".to_string(),
                h: "2".to_string(),
            }),
            None,
        );
        let args = format!(
            "{},{},{},{:?},{:?},{:?}",
            sheet_id,
            0,
            0,
            true,
            Some("1".to_string()),
            Some("2".to_string())
        );
        expect_js_call("jsSendImage", args, true);
    }
}<|MERGE_RESOLUTION|>--- conflicted
+++ resolved
@@ -1,20 +1,9 @@
-<<<<<<< HEAD
 use crate::controller::active_transactions::pending_transaction::PendingTransaction;
 use crate::controller::operations::operation::Operation;
 use crate::controller::GridController;
 use crate::grid::formatting::CellFmtArray;
 use crate::grid::*;
-=======
 use formatting::DateTimeFormatting;
-
-use crate::{
-    controller::{
-        active_transactions::pending_transaction::PendingTransaction,
-        operations::operation::Operation, GridController,
-    },
-    grid::{formatting::CellFmtArray, *},
-};
->>>>>>> cafae399
 
 impl GridController {
     // Supports deprecated SetCellFormats operation.
@@ -61,16 +50,14 @@
                 CellFmtArray::RenderSize(output_size) => CellFmtArray::RenderSize(
                     self.set_cell_formats_for_type::<RenderSize>(&sheet_rect, output_size),
                 ),
-<<<<<<< HEAD
+                CellFmtArray::DateTime(date_time) => CellFmtArray::DateTime(
+                    self.set_cell_formats_for_type::<DateTimeFormatting>(&sheet_rect, date_time),
+                ),
                 CellFmtArray::Underline(underline) => CellFmtArray::Underline(
                     self.set_cell_formats_for_type::<Underline>(&sheet_rect, underline),
                 ),
                 CellFmtArray::StrikeThrough(strike_through) => CellFmtArray::StrikeThrough(
                     self.set_cell_formats_for_type::<StrikeThrough>(&sheet_rect, strike_through),
-=======
-                CellFmtArray::DateTime(date_time) => CellFmtArray::DateTime(
-                    self.set_cell_formats_for_type::<DateTimeFormatting>(&sheet_rect, date_time),
->>>>>>> cafae399
                 ),
             };
             if old_attr == attr {
