--- conflicted
+++ resolved
@@ -18,17 +18,10 @@
         adjustments: &[RefAdjust],
     ) {
         for sheet in self.grid.sheets().values() {
-<<<<<<< HEAD
-            for (pos, dt) in sheet.data_tables.expensive_iter() {
-                if let DataTableKind::CodeRun(code) = &dt.kind {
-                    let sheet_pos = pos.to_sheet_pos(sheet.id);
-                    let mut new_code = code.clone();
-=======
             for (data_table_pos, data_table) in sheet.data_tables.expensive_iter() {
                 if let Some(code_run) = data_table.code_run() {
                     let sheet_pos = data_table_pos.to_sheet_pos(sheet.id);
                     let mut new_code_run = code_run.clone();
->>>>>>> 010222b6
                     for &adj in adjustments {
                         new_code_run.adjust_references(
                             sheet_pos.sheet_id,
@@ -37,18 +30,6 @@
                             adj,
                         );
                     }
-<<<<<<< HEAD
-                    if code.code != new_code.code {
-                        let mut data_table = dt.clone();
-                        data_table.kind = DataTableKind::CodeRun(new_code);
-                        transaction
-                            .operations
-                            .push_back(Operation::AddDataTableWithoutCellValue {
-                                sheet_pos,
-                                data_table,
-                                index: None,
-                            });
-=======
                     if code_run.code != new_code_run.code {
                         let mut data_table = data_table.clone();
                         data_table.kind = DataTableKind::CodeRun(new_code_run);
@@ -58,7 +39,6 @@
                             index: usize::MAX,
                             ignore_old_data_table: true,
                         });
->>>>>>> 010222b6
                         transaction
                             .operations
                             .push_back(Operation::ComputeCode { sheet_pos });
@@ -424,29 +404,18 @@
             &transaction.operations,
             &[
                 // first formula, y += 1 for y >= 2
-<<<<<<< HEAD
-                Operation::AddDataTableWithoutCellValue {
-                    sheet_pos: pos![sheet_id!A1],
-                    data_table: DataTable {
-=======
                 Operation::SetDataTable {
                     sheet_pos: pos![sheet_id!A1],
                     data_table: Some(DataTable {
->>>>>>> 010222b6
                         kind: DataTableKind::CodeRun(CodeRun {
                             language: CodeCellLanguage::Formula,
                             code: "B$17 + $B18".to_string(),
                             ..old_code_run
                         }),
                         ..old_dt
-<<<<<<< HEAD
-                    },
-                    index: None,
-=======
                     }),
                     index: usize::MAX,
                     ignore_old_data_table: true,
->>>>>>> 010222b6
                 },
                 Operation::ComputeCode {
                     sheet_pos: SheetPos::new(sheet_id, 1, 1)
@@ -462,21 +431,12 @@
             &[RefAdjust::new_insert_column(sheet_id, 5)],
         );
 
-<<<<<<< HEAD
-        let Operation::AddDataTableWithoutCellValue {
-            data_table:
-                DataTable {
-                    kind: DataTableKind::CodeRun(code_run),
-                    ..
-                },
-=======
         let Operation::SetDataTable {
             data_table:
                 Some(DataTable {
                     kind: DataTableKind::CodeRun(code_run),
                     ..
                 }),
->>>>>>> 010222b6
             ..
         } = &transaction.operations[0]
         else {
@@ -570,20 +530,11 @@
         let mut transaction = PendingTransaction::default();
         gc.adjust_code_cell_references(&mut transaction, &[RefAdjust::new_insert_row(sheet_id, 2)]);
         assert_eq!(transaction.operations.len(), 2);
-<<<<<<< HEAD
-        let Operation::AddDataTableWithoutCellValue { data_table, .. } = &transaction.operations[0]
-        else {
-            panic!("Expected AddDataTableWithoutCellValue");
-        };
-        assert_eq!(
-            data_table.kind,
-=======
         let Operation::SetDataTable { data_table, .. } = &transaction.operations[0] else {
             panic!("Expected SetDataTable");
         };
         assert_eq!(
             data_table.as_ref().unwrap().kind,
->>>>>>> 010222b6
             DataTableKind::CodeRun(CodeRun {
                 code: "q.cells(\"B1:B3\")".to_string(),
                 ..code_run
@@ -655,9 +606,6 @@
             None,
         );
         let transaction = &mut PendingTransaction::default();
-<<<<<<< HEAD
-        gc.finalize_data_table(transaction, sheet_pos, Some(data_table.clone()), None);
-=======
         gc.finalize_data_table(
             transaction,
             sheet_pos,
@@ -665,7 +613,6 @@
             None,
             false,
         );
->>>>>>> 010222b6
 
         let sheet = gc.sheet(sheet_id);
         assert_eq!(
@@ -680,13 +627,6 @@
             code: r#"return q.cells("B1:B3");"#.to_string(),
             ..code_run
         };
-<<<<<<< HEAD
-        let Operation::AddDataTableWithoutCellValue { data_table, .. } = &transaction.operations[0]
-        else {
-            panic!("Expected AddDataTableWithoutCellValue");
-        };
-        assert_eq!(data_table.kind, DataTableKind::CodeRun(expected_code_run));
-=======
         let Operation::SetDataTable { data_table, .. } = &transaction.operations[0] else {
             panic!("Expected SetDataTable");
         };
@@ -694,7 +634,6 @@
             data_table.as_ref().unwrap().kind,
             DataTableKind::CodeRun(expected_code_run)
         );
->>>>>>> 010222b6
     }
 
     #[test]
