use itertools::Itertools;

use crate::{
    CopyFormats, RefAdjust,
    controller::{
        GridController, active_transactions::pending_transaction::PendingTransaction,
        operations::operation::Operation,
    },
    grid::{DataTableKind, GridBounds, SheetId},
};

use anyhow::{Result, bail};

impl GridController {
    fn adjust_code_cell_references(
        &self,
        transaction: &mut PendingTransaction,
        adjustments: &[RefAdjust],
    ) {
        for sheet in self.grid.sheets().values() {
            for (pos, dt) in sheet.data_tables.expensive_iter() {
                if let DataTableKind::CodeRun(code) = &dt.kind {
                    let sheet_pos = pos.to_sheet_pos(sheet.id);
                    let mut new_code = code.clone();
                    for &adj in adjustments {
                        new_code.adjust_references(
                            sheet_pos.sheet_id,
                            &self.a1_context,
                            sheet_pos,
                            adj,
                        );
                    }
                    if code.code != new_code.code {
                        let mut data_table = dt.clone();
                        data_table.kind = DataTableKind::CodeRun(new_code);
                        transaction
                            .operations
                            .push_back(Operation::AddDataTableWithoutCellValue {
                                sheet_pos,
                                data_table,
                                index: None,
                            });
                        transaction
                            .operations
                            .push_back(Operation::ComputeCode { sheet_pos });
                    }
                }
            }
        }
    }

    fn handle_delete_columns(
        &mut self,
        transaction: &mut PendingTransaction,
        sheet_id: SheetId,
        columns: Vec<i64>,
        ignore_tables: bool,
        copy_formats: CopyFormats,
    ) {
        if let Some(sheet) = self.grid.try_sheet_mut(sheet_id) {
            let min_column = *columns.iter().min().unwrap_or(&1);
            let mut columns_to_adjust = columns.clone();

            sheet.delete_columns(
                transaction,
                columns,
                ignore_tables,
                copy_formats,
                &self.a1_context,
            );

            if let Some(sheet) = self.try_sheet(sheet_id)
                && let GridBounds::NonEmpty(bounds) = sheet.bounds(true)
            {
                let mut sheet_rect = bounds.to_sheet_rect(sheet_id);
                sheet_rect.min.x = min_column;

<<<<<<< HEAD
                self.update_spills_in_sheet_rect(transaction, &sheet_rect);

                if transaction.is_user() {
=======
                self.check_deleted_data_tables(transaction, &sheet_rect);
                self.update_spills_in_sheet_rect(transaction, &sheet_rect);

                if transaction.is_user_ai() {
>>>>>>> f28fba73
                    columns_to_adjust.sort_unstable();
                    columns_to_adjust.dedup();
                    columns_to_adjust.reverse();

                    self.adjust_code_cell_references(
                        transaction,
                        &columns_to_adjust
                            .iter()
                            .map(|&column| RefAdjust::new_delete_column(sheet_id, column))
                            .collect_vec(),
                    );
                    self.add_compute_operations(transaction, sheet_rect, None);
                }
            }
        }
    }

    pub fn execute_delete_column(&mut self, transaction: &mut PendingTransaction, op: Operation) {
        if let Operation::DeleteColumn {
            sheet_id,
            column,
            ignore_tables,
            copy_formats,
        } = op.clone()
        {
            self.handle_delete_columns(
                transaction,
                sheet_id,
                vec![column],
                ignore_tables,
                copy_formats,
            );
            transaction.forward_operations.push(op);
        }
    }

    pub fn execute_delete_columns(&mut self, transaction: &mut PendingTransaction, op: Operation) {
        if let Operation::DeleteColumns {
            sheet_id,
            columns,
            ignore_tables,
            copy_formats,
        } = op.clone()
        {
            self.handle_delete_columns(transaction, sheet_id, columns, ignore_tables, copy_formats);
            transaction.forward_operations.push(op);
        }
    }

    #[allow(clippy::result_unit_err)]
    pub fn handle_delete_rows(
        &mut self,
        transaction: &mut PendingTransaction,
        sheet_id: SheetId,
        rows: Vec<i64>,
        ignore_tables: bool,
        copy_formats: CopyFormats,
    ) -> Result<()> {
        if let Some(sheet) = self.grid.try_sheet_mut(sheet_id) {
            let min_row = *rows.iter().min().unwrap_or(&1);
            let mut rows_to_adjust = rows.clone();

            sheet.delete_rows(
                transaction,
                rows,
                ignore_tables,
                copy_formats,
                &self.a1_context,
            )?;

            if let Some(sheet) = self.try_sheet(sheet_id)
                && let GridBounds::NonEmpty(bounds) = sheet.bounds(true)
            {
                let mut sheet_rect = bounds.to_sheet_rect(sheet_id);
                sheet_rect.min.y = min_row;

<<<<<<< HEAD
                self.update_spills_in_sheet_rect(transaction, &sheet_rect);

                if transaction.is_user() {
=======
                self.check_deleted_data_tables(transaction, &sheet_rect);
                self.update_spills_in_sheet_rect(transaction, &sheet_rect);

                if transaction.is_user_ai() {
>>>>>>> f28fba73
                    rows_to_adjust.sort_unstable();
                    rows_to_adjust.dedup();
                    rows_to_adjust.reverse();

                    self.adjust_code_cell_references(
                        transaction,
                        &rows_to_adjust
                            .iter()
                            .map(|&row| RefAdjust::new_delete_row(sheet_id, row))
                            .collect_vec(),
                    );
                    self.add_compute_operations(transaction, sheet_rect, None);
                }
            }
        }
        Ok(())
    }

    pub fn execute_delete_row(
        &mut self,
        transaction: &mut PendingTransaction,
        op: Operation,
    ) -> Result<()> {
        if let Operation::DeleteRow {
            sheet_id,
            row,
            ignore_tables,
            copy_formats,
        } = op.clone()
        {
            self.handle_delete_rows(
                transaction,
                sheet_id,
                vec![row],
                ignore_tables,
                copy_formats,
            )?;
            transaction.forward_operations.push(op);
            return Ok(());
        };

        bail!("Expected Operation::DeleteRow in execute_delete_row");
    }

    pub fn execute_delete_rows(
        &mut self,
        transaction: &mut PendingTransaction,
        op: Operation,
    ) -> Result<()> {
        if let Operation::DeleteRows {
            sheet_id,
            rows,
            ignore_tables,
            copy_formats,
        } = op.clone()
        {
            self.handle_delete_rows(transaction, sheet_id, rows, ignore_tables, copy_formats)?;
            transaction.forward_operations.push(op);
            return Ok(());
        };

        bail!("Expected Operation::DeleteRows in execute_delete_rows");
    }

    pub fn execute_insert_column(&mut self, transaction: &mut PendingTransaction, op: Operation) {
        if let Operation::InsertColumn {
            sheet_id,
            column,
            ignore_tables,
            copy_formats,
        } = op
        {
            if let Some(sheet) = self.grid.try_sheet_mut(sheet_id) {
                sheet.insert_column(
                    transaction,
                    column,
                    copy_formats,
                    ignore_tables,
                    &self.a1_context,
                );

                transaction.forward_operations.push(op);
            } else {
                // nothing more can be done
                return;
            }

            if let Some(sheet) = self.try_sheet(sheet_id)
                && let GridBounds::NonEmpty(bounds) = sheet.bounds(true)
            {
                let mut sheet_rect = bounds.to_sheet_rect(sheet_id);
                sheet_rect.min.x = column + 1;

<<<<<<< HEAD
                self.update_spills_in_sheet_rect(transaction, &sheet_rect);

                if transaction.is_user() {
=======
                self.check_deleted_data_tables(transaction, &sheet_rect);
                self.update_spills_in_sheet_rect(transaction, &sheet_rect);

                if transaction.is_user_ai() {
>>>>>>> f28fba73
                    self.adjust_code_cell_references(
                        transaction,
                        &[RefAdjust::new_insert_column(sheet_id, column)],
                    );
                    self.add_compute_operations(transaction, sheet_rect, None);
                }
            }
        }
    }

    pub fn execute_insert_row(&mut self, transaction: &mut PendingTransaction, op: Operation) {
        if let Operation::InsertRow {
            sheet_id,
            row,
            ignore_tables,
            copy_formats,
        } = op
        {
            if let Some(sheet) = self.grid.try_sheet_mut(sheet_id) {
                sheet.insert_row(
                    transaction,
                    row,
                    ignore_tables,
                    copy_formats,
                    &self.a1_context,
                );

                transaction.forward_operations.push(op);
            } else {
                // nothing more can be done
                return;
            }

            if let Some(sheet) = self.try_sheet(sheet_id)
                && let GridBounds::NonEmpty(bounds) = sheet.bounds(true)
            {
                let mut sheet_rect = bounds.to_sheet_rect(sheet_id);
                sheet_rect.min.y = row + 1;

<<<<<<< HEAD
                self.update_spills_in_sheet_rect(transaction, &sheet_rect);

                if transaction.is_user() {
=======
                self.check_deleted_data_tables(transaction, &sheet_rect);
                self.update_spills_in_sheet_rect(transaction, &sheet_rect);

                if transaction.is_user_ai() {
>>>>>>> f28fba73
                    self.adjust_code_cell_references(
                        transaction,
                        &[RefAdjust::new_insert_row(sheet_id, row)],
                    );

                    self.add_compute_operations(transaction, sheet_rect, None);
                }
            }
        }
    }

    pub fn execute_move_columns(&mut self, transaction: &mut PendingTransaction, op: Operation) {
        if let Operation::MoveColumns {
            sheet_id,
            col_start,
            col_end,
            to,
        } = op.clone()
        {
            self.move_columns_action(transaction, sheet_id, col_start, col_end, to);
            transaction.forward_operations.push(op);
        }
    }

    pub fn execute_move_rows(&mut self, transaction: &mut PendingTransaction, op: Operation) {
        if let Operation::MoveRows {
            sheet_id,
            row_start,
            row_end,
            to,
        } = op.clone()
        {
            self.move_rows_action(transaction, sheet_id, row_start, row_end, to);
            transaction.forward_operations.push(op);
        }
    }
}

#[cfg(test)]
mod tests {
    use std::collections::HashMap;

    use crate::{
        Array, DEFAULT_COLUMN_WIDTH, DEFAULT_ROW_HEIGHT, Pos, Rect, SheetPos, SheetRect, Value,
        a1::A1Selection,
        grid::{
            CellsAccessed, CodeCellLanguage, CodeRun, DataTable, DataTableKind,
            sheet::validations::{rules::ValidationRule, validation::ValidationUpdate},
        },
        test_create_gc,
        test_util::*,
        wasm_bindings::js::{clear_js_calls, expect_js_call_count, expect_js_offsets},
    };

    use super::*;

    #[test]
    fn adjust_code_cells_nothing() {
        let gc = GridController::test();
        let sheet_id = gc.sheet_ids()[0];
        let column = 1;
        let row = 1;
        gc.adjust_code_cell_references(
            &mut PendingTransaction::default(),
            &[RefAdjust::new_insert_column(sheet_id, column)],
        );
        gc.adjust_code_cell_references(
            &mut PendingTransaction::default(),
            &[RefAdjust::new_insert_row(sheet_id, row)],
        );
    }

    #[test]
    fn adjust_code_cells_formula() {
        let mut gc = GridController::new();
        let sheet_id = gc.sheet_ids()[0];
        gc.add_sheet(Some("Other".to_string()), None, None, false);
        gc.set_cell_value(SheetPos::new(sheet_id, 2, 16), "1".into(), None, false);
        gc.set_cell_value(SheetPos::new(sheet_id, 2, 17), "2".into(), None, false);
        gc.set_code_cell(
            SheetPos::new(sheet_id, 1, 1),
            CodeCellLanguage::Formula,
            "B$16 + $B17".into(),
            None,
            None,
            false,
        );
        gc.set_code_cell(
            SheetPos::new(sheet_id, 1, 2),
            CodeCellLanguage::Formula,
            "'Sheet1'!F1+Other!F1 - Nonexistent!F1".into(),
            None,
            None,
            false,
        );

        let sheet = gc.sheet(sheet_id);
        assert_eq!(
            sheet.rendered_value(Pos { x: 1, y: 1 }).unwrap(),
            "3".to_string()
        );
        let old_dt = sheet.data_table_at(&pos![A1]).unwrap().clone();
        let old_code_run = old_dt.code_run().unwrap().clone();

        let mut transaction = PendingTransaction::default();
        gc.adjust_code_cell_references(&mut transaction, &[RefAdjust::new_insert_row(sheet_id, 2)]);
        assert_eq!(
            &transaction.operations,
            &[
                // first formula, y += 1 for y >= 2
                Operation::AddDataTableWithoutCellValue {
                    sheet_pos: pos![sheet_id!A1],
                    data_table: DataTable {
                        kind: DataTableKind::CodeRun(CodeRun {
                            language: CodeCellLanguage::Formula,
                            code: "B$17 + $B18".to_string(),
                            ..old_code_run
                        }),
                        ..old_dt
                    },
                    index: None,
                },
                Operation::ComputeCode {
                    sheet_pos: SheetPos::new(sheet_id, 1, 1)
                },
                // second formula doesn't change because all Y coordinates are < 2
                // so no operations needed
            ]
        );

        let mut transaction = PendingTransaction::default();
        gc.adjust_code_cell_references(
            &mut transaction,
            &[RefAdjust::new_insert_column(sheet_id, 5)],
        );
<<<<<<< HEAD

        let Operation::AddDataTableWithoutCellValue {
            data_table:
                DataTable {
                    kind: DataTableKind::CodeRun(code_run),
                    ..
=======
        assert_eq!(
            &transaction.operations,
            &[
                // first formula doesn't change because all X coordinates are < 5
                // so no operations needed
                //
                // second formula, x += 1 for x >= 5
                Operation::SetCellValues {
                    sheet_pos: SheetPos::new(sheet_id, 1, 2),
                    values: single_formula("Sheet1!G1+Other!F1 - Nonexistent!F1"),
                },
                Operation::ComputeCode {
                    sheet_pos: SheetPos::new(sheet_id, 1, 2)
>>>>>>> f28fba73
                },
            ..
        } = &transaction.operations[0]
        else {
            panic!("Expected DataTableKind::CodeRun");
        };
        assert_eq!(code_run.code, "'Sheet 1'!G1+Other!F1 - Nonexistent!F1");
        assert_eq!(
            &transaction.operations[1],
            &Operation::ComputeCode {
                sheet_pos: SheetPos::new(sheet_id, 1, 2)
            }
        );
        assert_eq!(transaction.operations.len(), 2);
    }

    #[test]
    fn adjust_code_cells_python() {
        let mut gc = GridController::test();
        let sheet_id = gc.sheet_ids()[0];
        gc.set_cell_value(
            SheetPos {
                sheet_id,
                x: 2,
                y: 1,
            },
            "1".into(),
            None,
            false,
        );
        gc.set_cell_value(
            SheetPos {
                sheet_id,
                x: 2,
                y: 2,
            },
            "2".into(),
            None,
            false,
        );

        let sheet_pos = SheetPos {
            sheet_id,
            x: 1,
            y: 1,
        };

        gc.set_code_cell(
            sheet_pos,
            CodeCellLanguage::Python,
            r#"q.cells("B1:B2")"#.into(),
            None,
            None,
            false,
        );

        let mut cells_accessed = CellsAccessed::default();
        cells_accessed.add_sheet_rect(SheetRect::new(1, 1, 2, 2, sheet_id));
        let code_run = CodeRun {
            language: CodeCellLanguage::Python,
            code: r#"q.cells("B1:B2")"#.into(),
            std_err: None,
            std_out: None,
            error: None,
            return_type: Some("number".into()),
            line_number: None,
            output_type: None,
            cells_accessed,
        };
        let data_table = DataTable::new(
            DataTableKind::CodeRun(code_run.clone()),
            "test",
            Value::Array(Array::from(vec![vec!["3"]])),
            false,
            Some(false),
            Some(false),
            None,
        );
        let transaction = &mut PendingTransaction::default();
        gc.finalize_data_table(transaction, sheet_pos, Some(data_table), None);

        let sheet = gc.sheet(sheet_id);
        assert_eq!(
            sheet.rendered_value(Pos { x: 1, y: 1 }).unwrap(),
            "3".to_string()
        );

        let mut transaction = PendingTransaction::default();
        gc.adjust_code_cell_references(&mut transaction, &[RefAdjust::new_insert_row(sheet_id, 2)]);
        assert_eq!(transaction.operations.len(), 2);
        let Operation::AddDataTableWithoutCellValue { data_table, .. } = &transaction.operations[0]
        else {
            panic!("Expected AddDataTableWithoutCellValue");
        };
        assert_eq!(
            data_table.kind,
            DataTableKind::CodeRun(CodeRun {
                code: "q.cells(\"B1:B3\")".to_string(),
                ..code_run
            })
        );
    }

    #[test]
    fn adjust_code_cells_javascript() {
        let mut gc = GridController::test();
        let sheet_id = gc.sheet_ids()[0];
        gc.set_cell_value(
            SheetPos {
                sheet_id,
                x: 2,
                y: 1,
            },
            "1".into(),
            None,
            false,
        );
        gc.set_cell_value(
            SheetPos {
                sheet_id,
                x: 2,
                y: 2,
            },
            "2".into(),
            None,
            false,
        );

        let sheet_pos = SheetPos {
            sheet_id,
            x: 1,
            y: 1,
        };

        gc.set_code_cell(
            sheet_pos,
            CodeCellLanguage::Javascript,
            r#"return q.cells("B1:B2");"#.into(),
            None,
            None,
            false,
        );

        let mut cells_accessed = CellsAccessed::default();
        cells_accessed.add_sheet_rect(SheetRect::new(1, 1, 2, 2, sheet_id));

        let code_run = CodeRun {
            language: CodeCellLanguage::Javascript,
            code: r#"return q.cells("B1:B2");"#.into(),
            std_err: None,
            std_out: None,
            error: None,
            return_type: Some("number".into()),
            line_number: None,
            output_type: None,
            cells_accessed,
        };
        let data_table = DataTable::new(
            DataTableKind::CodeRun(code_run.clone()),
            "test",
            Value::Array(Array::from(vec![vec!["3"]])),
            false,
            Some(false),
            Some(false),
            None,
        );
        let transaction = &mut PendingTransaction::default();
        gc.finalize_data_table(transaction, sheet_pos, Some(data_table.clone()), None);

        let sheet = gc.sheet(sheet_id);
        assert_eq!(
            sheet.rendered_value(Pos { x: 1, y: 1 }).unwrap(),
            "3".to_string()
        );

        let mut transaction = PendingTransaction::default();
        gc.adjust_code_cell_references(&mut transaction, &[RefAdjust::new_insert_row(sheet_id, 2)]);
        assert_eq!(transaction.operations.len(), 2);
        let expected_code_run = CodeRun {
            code: r#"return q.cells("B1:B3");"#.to_string(),
            ..code_run
        };
        let Operation::AddDataTableWithoutCellValue { data_table, .. } = &transaction.operations[0]
        else {
            panic!("Expected AddDataTableWithoutCellValue");
        };
        assert_eq!(data_table.kind, DataTableKind::CodeRun(expected_code_run));
    }

    #[test]
    fn test_execute_insert_column() {
        let mut gc = GridController::test();
        let sheet_id = gc.sheet_ids()[0];

        gc.set_cell_values(
            SheetPos {
                x: 1,
                y: 1,
                sheet_id,
            },
            vec![vec!["A".into(), "B".into(), "C".into()]],
            None,
            false,
        );

        let sheet = gc.sheet(sheet_id);
        assert_eq!(
            sheet.bounds(false),
            GridBounds::NonEmpty(Rect::new(1, 1, 3, 1))
        );
        gc.insert_columns(sheet_id, 3, 1, true, None, false);

        let sheet = gc.sheet(sheet_id);
        assert_eq!(
            sheet.bounds(false),
            GridBounds::NonEmpty(Rect::new(1, 1, 4, 1))
        );
    }

    #[test]
    fn execute_insert_row() {
        let mut gc = GridController::test();
        let sheet_id = gc.sheet_ids()[0];

        gc.set_cell_values(
            SheetPos {
                x: 1,
                y: 1,
                sheet_id,
            },
            vec![vec!["A".into()], vec!["B".into()], vec!["C".into()]],
            None,
            false,
        );

        let sheet = gc.sheet(sheet_id);
        assert_eq!(
            sheet.bounds(false),
            GridBounds::NonEmpty(Rect::new(1, 1, 1, 3))
        );
        gc.insert_rows(sheet_id, 3, 1, true, None, false);

        let sheet = gc.sheet(sheet_id);
        assert_eq!(
            sheet.bounds(false),
            GridBounds::NonEmpty(Rect::new(1, 1, 1, 4))
        );
    }

    #[test]
    fn delete_column_formula() {
        let mut gc = GridController::test();
        let sheet_id = gc.sheet_ids()[0];

        gc.set_cell_value(
            SheetPos {
                x: 3,
                y: 1,
                sheet_id,
            },
            "1".into(),
            None,
            false,
        );

        gc.set_code_cell(
            SheetPos {
                x: 1,
                y: 1,
                sheet_id,
            },
            CodeCellLanguage::Formula,
            "C1".into(),
            None,
            None,
            false,
        );

        let sheet = gc.sheet(sheet_id);
        assert_eq!(
            sheet.rendered_value(Pos { x: 1, y: 1 }).unwrap(),
            "1".to_string()
        );

        gc.delete_rows(sheet_id, vec![2], None, false);

        // rerun the code cell to get the new value
        gc.rerun_code_cell(
            A1Selection::test_a1_context("A1", gc.a1_context()),
            None,
            false,
        );

        let sheet = gc.sheet(sheet_id);
        assert_eq!(
            sheet.rendered_value(Pos { x: 1, y: 1 }).unwrap(),
            "1".to_string()
        );

        gc.undo(1, None, false);
        gc.rerun_code_cell(
            A1Selection::test_a1_context("A1", gc.a1_context()),
            None,
            false,
        );

        let sheet = gc.sheet(sheet_id);
        assert_eq!(
            sheet.rendered_value(Pos { x: 1, y: 1 }).unwrap(),
            "1".to_string()
        );
    }

    #[test]
    fn delete_row_formula() {
        let mut gc = GridController::test();
        let sheet_id = gc.sheet_ids()[0];

        gc.set_cell_value(
            SheetPos {
                x: 1,
                y: 3,
                sheet_id,
            },
            "1".into(),
            None,
            false,
        );

        gc.set_code_cell(
            SheetPos {
                x: 1,
                y: 1,
                sheet_id,
            },
            CodeCellLanguage::Formula,
            "A3".into(),
            None,
            None,
            false,
        );

        let sheet = gc.sheet(sheet_id);
        assert_eq!(
            sheet.rendered_value(Pos { x: 1, y: 1 }).unwrap(),
            "1".to_string()
        );

        gc.delete_rows(sheet_id, vec![2], None, false);

        // rerun the code cell to get the new value
        gc.rerun_code_cell(
            A1Selection::test_a1_context("A1", gc.a1_context()),
            None,
            false,
        );

        let sheet = gc.sheet(sheet_id);
        assert_eq!(
            sheet.rendered_value(Pos { x: 1, y: 1 }).unwrap(),
            "1".to_string()
        );

        gc.undo(1, None, false);
        gc.rerun_code_cell(
            A1Selection::test_a1_context("A1", gc.a1_context()),
            None,
            false,
        );

        let sheet = gc.sheet(sheet_id);
        assert_eq!(
            sheet.rendered_value(Pos { x: 1, y: 1 }).unwrap(),
            "1".to_string()
        );
    }

    #[test]
    fn delete_columns_rows_formulas() {
        let mut gc = test_create_gc();
        let sheet_id = first_sheet_id(&gc);

        gc.set_code_cell(
            pos![sheet_id!J10], // 10,10
            CodeCellLanguage::Formula,
            "$F6".into(),
            None,
            None,
            false,
        );

        gc.delete_columns(sheet_id, vec![1, 3, 4, 5], None, false);
        gc.delete_rows(sheet_id, vec![2, 7, 8], None, false);

        assert_code_language(
            &gc,
            pos![sheet_id!F7],
            CodeCellLanguage::Formula,
            "$B5".to_string(),
        );
    }

    #[test]
    fn insert_column_validation() {
        let mut gc = GridController::test();
        let sheet_id = gc.sheet_ids()[0];
        gc.update_validation(
            ValidationUpdate {
                id: None,
                selection: A1Selection::test_a1("A1:C3,B"),
                rule: ValidationRule::Logical(Default::default()),
                message: Default::default(),
                error: Default::default(),
            },
            None,
            false,
        );

        gc.insert_columns(sheet_id, 2, 1, true, None, false);

        let sheet = gc.sheet(sheet_id);
        assert_eq!(sheet.validations.validations.len(), 1);
        assert_eq!(
            sheet.validations.validations[0].selection,
            A1Selection::test_a1("A1:D3,C")
        );
    }

    #[test]
    fn insert_row_validation() {
        let mut gc = GridController::test();
        let sheet_id = gc.sheet_ids()[0];
        gc.update_validation(
            ValidationUpdate {
                id: None,
                selection: A1Selection::test_a1("A1:C3,2"),
                rule: ValidationRule::Logical(Default::default()),
                message: Default::default(),
                error: Default::default(),
            },
            None,
            false,
        );

        gc.insert_rows(sheet_id, 2, 1, true, None, false);

        let sheet = gc.sheet(sheet_id);
        assert_eq!(sheet.validations.validations.len(), 1);
        assert_eq!(
            sheet.validations.validations[0].selection,
            A1Selection::test_a1("A1:C4,3")
        );
    }

    #[test]
    fn delete_column_validation() {
        let mut gc = GridController::test();
        let sheet_id = gc.sheet_ids()[0];
        gc.update_validation(
            ValidationUpdate {
                id: None,
                selection: A1Selection::test_a1("A1:C3,B"),
                rule: ValidationRule::Logical(Default::default()),
                message: Default::default(),
                error: Default::default(),
            },
            None,
            false,
        );

        gc.delete_columns(sheet_id, vec![2], None, false);

        let sheet = gc.sheet(sheet_id);
        assert_eq!(sheet.validations.validations.len(), 1);
        assert_eq!(
            sheet.validations.validations[0].selection,
            A1Selection::test_a1("A1:B3")
        );
    }

    #[test]
    fn delete_row_validation() {
        let mut gc = GridController::test();
        let sheet_id = gc.sheet_ids()[0];
        gc.update_validation(
            ValidationUpdate {
                id: None,
                selection: A1Selection::test_a1("A1:C3,2"),
                rule: ValidationRule::Logical(Default::default()),
                message: Default::default(),
                error: Default::default(),
            },
            None,
            false,
        );

        gc.delete_rows(sheet_id, vec![2], None, false);

        let sheet = gc.sheet(sheet_id);
        assert_eq!(sheet.validations.validations.len(), 1);
        assert_eq!(
            sheet.validations.validations[0].selection,
            A1Selection::test_a1("A1:C2")
        );
    }

    #[test]
    fn test_content_delete_columns() {
        let mut gc = GridController::test();
        let sheet_id = gc.sheet_ids()[0];

        gc.set_cell_values(
            pos![sheet_id!A1],
            vec![vec!["A".into(), "B".into(), "C".into(), "D".into()]],
            None,
            false,
        );

        gc.delete_columns(sheet_id, vec![2, 3], None, false);

        let sheet = gc.sheet(sheet_id);
        assert_eq!(
            sheet.bounds(false),
            GridBounds::NonEmpty(Rect::new(1, 1, 2, 1))
        );

        gc.undo(1, None, false);
        let sheet = gc.sheet(sheet_id);
        assert_eq!(
            sheet.bounds(false),
            GridBounds::NonEmpty(Rect::new(1, 1, 4, 1))
        );
    }

    #[test]
    fn test_delete_row() {
        let mut gc = GridController::test();
        let sheet_id = gc.sheet_ids()[0];

        gc.set_cell_values(
            SheetPos {
                x: 1,
                y: 1,
                sheet_id,
            },
            vec![
                vec!["A".into()],
                vec!["B".into()],
                vec!["C".into()],
                vec!["D".into()],
            ],
            None,
            false,
        );

        gc.delete_rows(sheet_id, vec![2, 3], None, false);

        let sheet = gc.sheet(sheet_id);
        assert_eq!(
            sheet.bounds(false),
            GridBounds::NonEmpty(Rect::new(1, 1, 1, 2))
        );

        gc.undo(1, None, false);
        let sheet = gc.sheet(sheet_id);
        assert_eq!(
            sheet.bounds(false),
            GridBounds::NonEmpty(Rect::new(1, 1, 1, 4))
        );
    }

    #[test]
    fn insert_column_offsets() {
        clear_js_calls();

        let mut gc = GridController::test();
        let sheet_id = gc.sheet_ids()[0];

        gc.insert_columns(sheet_id, 1, 1, true, None, false);
        expect_js_call_count("jsOffsetsModified", 0, true);

        let sheet = gc.sheet_mut(sheet_id);
        sheet.offsets.set_column_width(1, 100.0);
        sheet.offsets.set_column_width(2, 200.0);
        sheet.offsets.set_column_width(4, 400.0);

        gc.insert_columns(sheet_id, 2, 1, true, None, false);
        let mut offsets = HashMap::<(Option<i64>, Option<i64>), f64>::new();
        offsets.insert((Some(3), None), 200.0);
        offsets.insert((Some(4), None), DEFAULT_COLUMN_WIDTH);
        offsets.insert((Some(5), None), 400.0);
        expect_js_offsets(sheet_id, offsets, true);

        let sheet = gc.sheet(sheet_id);
        assert_eq!(sheet.offsets.column_width(1), 100.0);
        assert_eq!(sheet.offsets.column_width(2), 200.0);
        assert_eq!(sheet.offsets.column_width(3), 200.0);
        assert_eq!(sheet.offsets.column_width(5), 400.0);
    }

    #[test]
    fn delete_column_offsets() {
        clear_js_calls();

        let mut gc = GridController::test();
        let sheet_id = gc.sheet_ids()[0];

        gc.delete_columns(sheet_id, vec![2], None, false);
        expect_js_call_count("jsOffsetsModified", 0, true);

        let sheet = gc.sheet_mut(sheet_id);
        sheet.offsets.set_column_width(1, 100.0);
        sheet.offsets.set_column_width(2, 200.0);
        sheet.offsets.set_column_width(4, 400.0);

        gc.delete_columns(sheet_id, vec![2], None, false);
        let mut offsets = HashMap::<(Option<i64>, Option<i64>), f64>::new();
        offsets.insert((Some(2), None), DEFAULT_COLUMN_WIDTH);
        offsets.insert((Some(3), None), 400.0);
        offsets.insert((Some(4), None), DEFAULT_COLUMN_WIDTH);
        expect_js_offsets(sheet_id, offsets, true);

        let sheet = gc.sheet(sheet_id);
        assert_eq!(sheet.offsets.column_width(1), 100.0);
        assert_eq!(sheet.offsets.column_width(2), DEFAULT_COLUMN_WIDTH);
        assert_eq!(sheet.offsets.column_width(3), 400.0);
    }

    #[test]
    fn insert_row_offsets() {
        clear_js_calls();

        let mut gc = GridController::test();
        let sheet_id = gc.sheet_ids()[0];

        gc.insert_rows(sheet_id, 1, 1, true, None, false);
        expect_js_call_count("jsOffsetsModified", 0, true);

        let sheet = gc.sheet_mut(sheet_id);
        sheet.offsets.set_row_height(1, 100.0);
        sheet.offsets.set_row_height(2, 200.0);
        sheet.offsets.set_row_height(4, 400.0);

        gc.insert_rows(sheet_id, 2, 1, true, None, false);
        let mut offsets = HashMap::<(Option<i64>, Option<i64>), f64>::new();
        offsets.insert((None, Some(3)), 200.0);
        offsets.insert((None, Some(4)), DEFAULT_ROW_HEIGHT);
        offsets.insert((None, Some(5)), 400.0);
        expect_js_offsets(sheet_id, offsets, true);

        let sheet = gc.sheet(sheet_id);
        assert_eq!(sheet.offsets.row_height(1), 100.0);
        assert_eq!(sheet.offsets.row_height(2), 200.0);
        assert_eq!(sheet.offsets.row_height(3), 200.0);
        assert_eq!(sheet.offsets.row_height(5), 400.0);
    }

    #[test]
    fn delete_row_offsets() {
        clear_js_calls();

        let mut gc = GridController::test();
        let sheet_id = gc.sheet_ids()[0];

        gc.delete_rows(sheet_id, vec![2, 3], None, false);
        expect_js_call_count("jsOffsetsModified", 0, true);

        let sheet = gc.sheet_mut(sheet_id);
        sheet.offsets.set_row_height(1, 100.0);
        sheet.offsets.set_row_height(2, 200.0);
        sheet.offsets.set_row_height(3, 200.0);
        sheet.offsets.set_row_height(4, 400.0);

        gc.delete_rows(sheet_id, vec![2, 3], None, false);
        let mut offsets = HashMap::<(Option<i64>, Option<i64>), f64>::new();
        offsets.insert((None, Some(2)), 400.0);
        offsets.insert((None, Some(3)), DEFAULT_ROW_HEIGHT);
        offsets.insert((None, Some(4)), DEFAULT_ROW_HEIGHT);
        expect_js_offsets(sheet_id, offsets, true);

        let sheet = gc.sheet(sheet_id);
        assert_eq!(sheet.offsets.row_height(1), 100.0);
        assert_eq!(sheet.offsets.row_height(2), 400.0);
        assert_eq!(sheet.offsets.row_height(3), DEFAULT_ROW_HEIGHT);
    }

    #[test]
    fn test_delete_rows_chart() {
        let mut gc = GridController::test();
        let sheet_id = first_sheet_id(&gc);

        test_create_html_chart(&mut gc, sheet_id, pos![B2], 3, 3);
        assert_data_table_size(&gc, sheet_id, pos![B2], 3, 3, false);

        gc.delete_rows(sheet_id, vec![3], None, false);
        assert_data_table_size(&gc, sheet_id, pos![B2], 3, 2, false);

        gc.undo(1, None, false);
        assert_data_table_size(&gc, sheet_id, pos![B2], 3, 3, false);

        gc.redo(1, None, false);
        assert_data_table_size(&gc, sheet_id, pos![B2], 3, 2, false);

        gc.undo(1, None, false);
        assert_data_table_size(&gc, sheet_id, pos![B2], 3, 3, false);
    }

    #[test]
    fn test_delete_bottom_rows_chart() {
        // tests for adjust_chart_size in rows_delete_table.rs#delete_table_rows()
        let mut gc = GridController::test();
        let sheet_id = first_sheet_id(&gc);

        test_create_js_chart(&mut gc, sheet_id, pos![B2], 3, 3);
        assert_data_table_size(&gc, sheet_id, pos![B2], 3, 3, false);

        // deletes the bottom tow rows of the chart
        gc.delete_rows(sheet_id, vec![3, 4], None, false);
        assert_data_table_size(&gc, sheet_id, pos![B2], 3, 1, false);

        gc.undo(1, None, false);
        assert_data_table_size(&gc, sheet_id, pos![B2], 3, 3, false);
    }

    #[test]
    fn test_insert_col_next_to_code() {
        let mut gc = test_create_gc();
        let sheet_id = first_sheet_id(&gc);

        let table = test_create_code_table(&mut gc, sheet_id, pos![C2], 2, 2);

        gc.insert_columns(sheet_id, 3, 1, false, None, false);

        assert_eq!(&table, gc.data_table_at(pos![sheet_id!d2]).unwrap());
        assert_data_table_eq(&gc, pos![sheet_id!d2], &table);
    }

    #[test]
    fn test_insert_column_before_data_table() {
        let mut gc = test_create_gc();
        let sheet_id = first_sheet_id(&gc);

        test_create_data_table(&mut gc, sheet_id, pos![C2], 2, 2);

<<<<<<< HEAD
        gc.insert_columns(sheet_id, 3, 1, false, None);
=======
        print_first_sheet(&gc);
        gc.insert_columns(sheet_id, 3, 1, false, None, false);
>>>>>>> f28fba73

        assert_data_table_size(&gc, sheet_id, pos![c2], 3, 2, false);
    }
}<|MERGE_RESOLUTION|>--- conflicted
+++ resolved
@@ -75,16 +75,9 @@
                 let mut sheet_rect = bounds.to_sheet_rect(sheet_id);
                 sheet_rect.min.x = min_column;
 
-<<<<<<< HEAD
                 self.update_spills_in_sheet_rect(transaction, &sheet_rect);
 
-                if transaction.is_user() {
-=======
-                self.check_deleted_data_tables(transaction, &sheet_rect);
-                self.update_spills_in_sheet_rect(transaction, &sheet_rect);
-
                 if transaction.is_user_ai() {
->>>>>>> f28fba73
                     columns_to_adjust.sort_unstable();
                     columns_to_adjust.dedup();
                     columns_to_adjust.reverse();
@@ -161,16 +154,9 @@
                 let mut sheet_rect = bounds.to_sheet_rect(sheet_id);
                 sheet_rect.min.y = min_row;
 
-<<<<<<< HEAD
                 self.update_spills_in_sheet_rect(transaction, &sheet_rect);
 
-                if transaction.is_user() {
-=======
-                self.check_deleted_data_tables(transaction, &sheet_rect);
-                self.update_spills_in_sheet_rect(transaction, &sheet_rect);
-
                 if transaction.is_user_ai() {
->>>>>>> f28fba73
                     rows_to_adjust.sort_unstable();
                     rows_to_adjust.dedup();
                     rows_to_adjust.reverse();
@@ -264,16 +250,9 @@
                 let mut sheet_rect = bounds.to_sheet_rect(sheet_id);
                 sheet_rect.min.x = column + 1;
 
-<<<<<<< HEAD
                 self.update_spills_in_sheet_rect(transaction, &sheet_rect);
 
-                if transaction.is_user() {
-=======
-                self.check_deleted_data_tables(transaction, &sheet_rect);
-                self.update_spills_in_sheet_rect(transaction, &sheet_rect);
-
                 if transaction.is_user_ai() {
->>>>>>> f28fba73
                     self.adjust_code_cell_references(
                         transaction,
                         &[RefAdjust::new_insert_column(sheet_id, column)],
@@ -313,16 +292,9 @@
                 let mut sheet_rect = bounds.to_sheet_rect(sheet_id);
                 sheet_rect.min.y = row + 1;
 
-<<<<<<< HEAD
                 self.update_spills_in_sheet_rect(transaction, &sheet_rect);
 
-                if transaction.is_user() {
-=======
-                self.check_deleted_data_tables(transaction, &sheet_rect);
-                self.update_spills_in_sheet_rect(transaction, &sheet_rect);
-
                 if transaction.is_user_ai() {
->>>>>>> f28fba73
                     self.adjust_code_cell_references(
                         transaction,
                         &[RefAdjust::new_insert_row(sheet_id, row)],
@@ -458,34 +430,22 @@
             &mut transaction,
             &[RefAdjust::new_insert_column(sheet_id, 5)],
         );
-<<<<<<< HEAD
 
         let Operation::AddDataTableWithoutCellValue {
             data_table:
                 DataTable {
                     kind: DataTableKind::CodeRun(code_run),
                     ..
-=======
-        assert_eq!(
-            &transaction.operations,
-            &[
-                // first formula doesn't change because all X coordinates are < 5
-                // so no operations needed
-                //
-                // second formula, x += 1 for x >= 5
-                Operation::SetCellValues {
-                    sheet_pos: SheetPos::new(sheet_id, 1, 2),
-                    values: single_formula("Sheet1!G1+Other!F1 - Nonexistent!F1"),
-                },
-                Operation::ComputeCode {
-                    sheet_pos: SheetPos::new(sheet_id, 1, 2)
->>>>>>> f28fba73
                 },
             ..
         } = &transaction.operations[0]
         else {
             panic!("Expected DataTableKind::CodeRun");
         };
+        // first formula doesn't change because all X coordinates are < 5
+        // so no operations needed
+        //
+        // second formula, x += 1 for x >= 5
         assert_eq!(code_run.code, "'Sheet 1'!G1+Other!F1 - Nonexistent!F1");
         assert_eq!(
             &transaction.operations[1],
@@ -1224,12 +1184,7 @@
 
         test_create_data_table(&mut gc, sheet_id, pos![C2], 2, 2);
 
-<<<<<<< HEAD
-        gc.insert_columns(sheet_id, 3, 1, false, None);
-=======
-        print_first_sheet(&gc);
         gc.insert_columns(sheet_id, 3, 1, false, None, false);
->>>>>>> f28fba73
 
         assert_data_table_size(&gc, sheet_id, pos![c2], 3, 2, false);
     }
