use crate::{
    a1::{CellRefRange, UNBOUNDED},
    controller::{
        active_transactions::pending_transaction::PendingTransaction,
        operations::operation::Operation, GridController,
    },
    formulas::{replace_cell_references_with, CellRefCoord},
    grid::{CodeCellLanguage, CodeCellValue, GridBounds, SheetId},
    CellValue, Pos,
};

impl GridController {
    pub fn adjust_formula_column_row(
        code_cell: &CodeCellValue,
        sheet_name: &String,
        code_cell_pos: &Pos,
        column: Option<i64>,
        row: Option<i64>,
        delta: i64,
    ) -> String {
        if let Some(column) = column {
            let new_code = replace_cell_references_with(
                &code_cell.code,
                *code_cell_pos,
                |coord_sheet_name, cell_ref| {
                    let coord_sheet_name = coord_sheet_name.as_ref().unwrap_or(sheet_name);
                    if coord_sheet_name == sheet_name {
                        match cell_ref {
                            CellRefCoord::Relative(x) => {
                                if x + code_cell_pos.x >= column {
                                    CellRefCoord::Relative(x + delta)
                                } else {
                                    CellRefCoord::Relative(x)
                                }
                            }
                            CellRefCoord::Absolute(x) => {
                                if x >= column {
                                    CellRefCoord::Absolute(x + delta)
                                } else {
                                    CellRefCoord::Absolute(x)
                                }
                            }
                        }
                    } else {
                        cell_ref
                    }
                },
                |_, cell_ref| cell_ref,
            );
            new_code
        } else if let Some(row) = row {
            let new_code = replace_cell_references_with(
                &code_cell.code,
                *code_cell_pos,
                |_, cell_ref| cell_ref,
                |coord_sheet_name, cell_ref| {
                    let coord_sheet_name = coord_sheet_name.as_ref().unwrap_or(sheet_name);
                    if coord_sheet_name == sheet_name {
                        match cell_ref {
                            CellRefCoord::Relative(y) => {
                                if y + code_cell_pos.y >= row {
                                    CellRefCoord::Relative(y + delta)
                                } else {
                                    CellRefCoord::Relative(y)
                                }
                            }
                            CellRefCoord::Absolute(y) => {
                                if y >= row {
                                    CellRefCoord::Absolute(y + delta)
                                } else {
                                    CellRefCoord::Absolute(y)
                                }
                            }
                        }
                    } else {
                        cell_ref
                    }
                },
            );
            new_code
        } else {
            code_cell.code.clone()
        }
    }

    fn adjust_code_cells_column_row(
        &self,
        transaction: &mut PendingTransaction,
        sheet_id: SheetId,
        column: Option<i64>,
        row: Option<i64>,
        delta: i64,
    ) {
        for sheet in self.grid.sheets().iter() {
            for (pos, code_run) in sheet.iter_code_runs() {
                if let Some(cells_ranges) = code_run.cells_accessed.cells.get(&sheet_id) {
                    let Some(sheet) = self.try_sheet(sheet_id) else {
                        continue;
                    };

                    for cells_range in cells_ranges.iter() {
                        let ref_range_bounds = match cells_range {
                            CellRefRange::Sheet { range } => range,
                            CellRefRange::Table { .. } => continue,
                        };
                        let cells_rect = sheet.ref_range_bounds_to_rect(ref_range_bounds);

                        if cells_rect.max.x < column.unwrap_or(UNBOUNDED)
                            && cells_rect.max.y < row.unwrap_or(UNBOUNDED)
                        {
                            continue;
                        }

                        if let Some(CellValue::Code(code)) = sheet.cell_value_ref(*pos) {
                            let new_code = match code.language {
                                CodeCellLanguage::Formula => {
                                    GridController::adjust_formula_column_row(
                                        code,
                                        &sheet.name,
                                        pos,
                                        column,
                                        row,
                                        delta,
                                    )
                                }
                                _ => {
                                    let mut new_code = code.clone();
<<<<<<< HEAD
                                    let context = self.grid.a1_context();
                                    new_code
                                        .adjust_code_cell_column_row(column, row, delta, &context);
=======
                                    let sheet_map = self.grid.sheet_name_id_map();
                                    new_code.adjust_code_cell_column_row(
                                        column, row, delta, &sheet_id, &sheet_map,
                                    );
>>>>>>> 65681e4f
                                    new_code.code
                                }
                            };
                            if new_code != code.code {
                                let code_cell_value = CellValue::Code(CodeCellValue {
                                    code: new_code,
                                    ..code.clone()
                                });
                                let sheet_pos = pos.to_sheet_pos(sheet.id);
                                transaction.operations.push_back(Operation::SetCellValues {
                                    sheet_pos,
                                    values: code_cell_value.into(),
                                });
                                transaction
                                    .operations
                                    .push_back(Operation::ComputeCode { sheet_pos });
                            }
                        }
                    }
                }
            }
        }
    }

    pub fn execute_delete_column(&mut self, transaction: &mut PendingTransaction, op: Operation) {
        if let Operation::DeleteColumn { sheet_id, column } = op.clone() {
            if let Some(sheet) = self.try_sheet_mut(sheet_id) {
                sheet.delete_column(transaction, column);
                transaction.forward_operations.push(op);

                sheet.recalculate_bounds();
            } else {
                // nothing more can be done
                return;
            }

            if transaction.is_user() {
                // adjust formulas to account for deleted column (needs to be
                // here since it's across sheets)
                self.adjust_code_cells_column_row(transaction, sheet_id, Some(column), None, -1);

                // update information for all cells to the right of the deleted column
                if let Some(sheet) = self.try_sheet(sheet_id) {
                    if let GridBounds::NonEmpty(bounds) = sheet.bounds(true) {
                        let mut sheet_rect = bounds.to_sheet_rect(sheet_id);
                        sheet_rect.min.x = column;
                        self.check_deleted_data_tables(transaction, &sheet_rect);
                        self.add_compute_operations(transaction, &sheet_rect, None);
                        self.check_all_spills(transaction, sheet_rect.sheet_id);
                    }
                }
            }

            if !transaction.is_server() {
                self.send_updated_bounds(sheet_id);
            }
        }
    }

    pub fn execute_delete_row(&mut self, transaction: &mut PendingTransaction, op: Operation) {
        if let Operation::DeleteRow { sheet_id, row } = op.clone() {
            if let Some(sheet) = self.try_sheet_mut(sheet_id) {
                sheet.delete_row(transaction, row);
                transaction.forward_operations.push(op);

                sheet.recalculate_bounds();
            } else {
                // nothing more can be done
                return;
            }

            if transaction.is_user() {
                // adjust formulas to account for deleted column (needs to be
                // here since it's across sheets)
                self.adjust_code_cells_column_row(transaction, sheet_id, None, Some(row), -1);

                // update information for all cells below the deleted row
                if let Some(sheet) = self.try_sheet(sheet_id) {
                    if let GridBounds::NonEmpty(bounds) = sheet.bounds(true) {
                        let mut sheet_rect = bounds.to_sheet_rect(sheet_id);
                        sheet_rect.min.y = row;
                        self.check_deleted_data_tables(transaction, &sheet_rect);
                        self.add_compute_operations(transaction, &sheet_rect, None);
                        self.check_all_spills(transaction, sheet_rect.sheet_id);
                    }
                }
            }

            if !transaction.is_server() {
                self.send_updated_bounds(sheet_id);
            }
        }
    }

    pub fn execute_insert_column(&mut self, transaction: &mut PendingTransaction, op: Operation) {
        if let Operation::InsertColumn {
            sheet_id,
            column,
            copy_formats,
        } = op
        {
            if let Some(sheet) = self.try_sheet_mut(sheet_id) {
                sheet.insert_column(transaction, column, copy_formats);
                transaction.forward_operations.push(op);

                sheet.recalculate_bounds();
            } else {
                // nothing more can be done
                return;
            }

            if transaction.is_user() {
                // adjust formulas to account for inserted column (needs to be
                // here since it's across sheets)
                self.adjust_code_cells_column_row(transaction, sheet_id, Some(column), None, 1);

                // update information for all cells to the right of the inserted column
                if let Some(sheet) = self.try_sheet(sheet_id) {
                    if let GridBounds::NonEmpty(bounds) = sheet.bounds(true) {
                        let mut sheet_rect = bounds.to_sheet_rect(sheet_id);
                        sheet_rect.min.x = column + 1;
                        self.check_deleted_data_tables(transaction, &sheet_rect);
                        self.add_compute_operations(transaction, &sheet_rect, None);
                        self.check_all_spills(transaction, sheet_rect.sheet_id);
                    }
                }
            }

            if !transaction.is_server() {
                self.send_updated_bounds(sheet_id);
            }
        }
    }

    pub fn execute_insert_row(&mut self, transaction: &mut PendingTransaction, op: Operation) {
        if let Operation::InsertRow {
            sheet_id,
            row,
            copy_formats,
        } = op
        {
            if let Some(sheet) = self.try_sheet_mut(sheet_id) {
                sheet.insert_row(transaction, row, copy_formats);
                transaction.forward_operations.push(op);

                sheet.recalculate_bounds();
            } else {
                // nothing more can be done
                return;
            }

            if transaction.is_user() {
                // adjust formulas to account for deleted column (needs to be
                // here since it's across sheets)
                self.adjust_code_cells_column_row(transaction, sheet_id, None, Some(row), 1);

                // update information for all cells below the deleted row
                if let Some(sheet) = self.try_sheet(sheet_id) {
                    if let GridBounds::NonEmpty(bounds) = sheet.bounds(true) {
                        let mut sheet_rect = bounds.to_sheet_rect(sheet_id);
                        sheet_rect.min.y = row + 1;
                        self.check_deleted_data_tables(transaction, &sheet_rect);
                        self.add_compute_operations(transaction, &sheet_rect, None);
                        self.check_all_spills(transaction, sheet_rect.sheet_id);
                    }
                }
            }

            if !transaction.is_server() {
                self.send_updated_bounds(sheet_id);
            }
        }
    }
}

#[cfg(test)]
mod tests {
    use std::collections::HashMap;

    use serial_test::{parallel, serial};
    use uuid::Uuid;

    use crate::{
        a1::A1Selection,
        grid::{
            sheet::validations::{validation::Validation, validation_rules::ValidationRule},
            CellsAccessed, CodeCellLanguage, CodeCellValue, CodeRun, DataTable, DataTableKind,
        },
        wasm_bindings::js::{clear_js_calls, expect_js_call_count, expect_js_offsets},
        Array, CellValue, Pos, Rect, SheetPos, SheetRect, Value, DEFAULT_COLUMN_WIDTH,
        DEFAULT_ROW_HEIGHT,
    };

    use super::*;

    #[test]
    #[parallel]
    fn adjust_code_cells_nothing() {
        let gc = GridController::test();
        let sheet_id = gc.sheet_ids()[0];
        let column = 0;
        let row = 0;
        let delta = 1;
        gc.adjust_code_cells_column_row(
            &mut PendingTransaction::default(),
            sheet_id,
            Some(column),
            None,
            delta,
        );
        gc.adjust_code_cells_column_row(
            &mut PendingTransaction::default(),
            sheet_id,
            None,
            Some(row),
            delta,
        );
    }

    #[test]
    #[parallel]
    fn adjust_code_cells_formula() {
        let mut gc = GridController::test();
        let sheet_id = gc.sheet_ids()[0];
        gc.set_cell_value(
            SheetPos {
                sheet_id,
                x: 2,
                y: 1,
            },
            "1".into(),
            None,
        );
        gc.set_cell_value(
            SheetPos {
                sheet_id,
                x: 2,
                y: 2,
            },
            "2".into(),
            None,
        );
        gc.set_code_cell(
            SheetPos {
                sheet_id,
                x: 1,
                y: 1,
            },
            CodeCellLanguage::Formula,
            "B1 + B2".into(),
            None,
        );

        let sheet = gc.sheet(sheet_id);
        assert_eq!(
            sheet.rendered_value(Pos { x: 1, y: 1 }).unwrap(),
            "3".to_string()
        );

        let mut transaction = PendingTransaction::default();
        gc.adjust_code_cells_column_row(&mut transaction, sheet_id, None, Some(2), 1);

        assert_eq!(transaction.operations.len(), 2);
        assert_eq!(
            transaction.operations[0],
            Operation::SetCellValues {
                sheet_pos: SheetPos {
                    sheet_id,
                    x: 1,
                    y: 1
                },
                values: CellValue::Code(CodeCellValue {
                    language: CodeCellLanguage::Formula,
                    code: "R[0]C[1] + R[2]C[1]".to_string()
                })
                .into(),
            }
        );
    }

    #[test]
    #[parallel]
    fn adjust_code_cells_python() {
        let mut gc = GridController::test();
        let sheet_id = gc.sheet_ids()[0];
        gc.set_cell_value(
            SheetPos {
                sheet_id,
                x: 2,
                y: 1,
            },
            "1".into(),
            None,
        );
        gc.set_cell_value(
            SheetPos {
                sheet_id,
                x: 2,
                y: 2,
            },
            "2".into(),
            None,
        );

        let sheet_pos = SheetPos {
            sheet_id,
            x: 1,
            y: 1,
        };

        gc.set_code_cell(
            sheet_pos,
            CodeCellLanguage::Python,
            r#"q.cells("B1:B2")"#.into(),
            None,
        );

        let mut cells_accessed = CellsAccessed::default();
        cells_accessed.add_sheet_rect(SheetRect::new(1, 1, 2, 2, sheet_id));
        let code_run = CodeRun {
            std_err: None,
            std_out: None,
            error: None,
            return_type: Some("number".into()),
            line_number: None,
            output_type: None,
            cells_accessed,
        };
        let data_table = DataTable::new(
            DataTableKind::CodeRun(code_run),
            "test",
            Value::Array(Array::from(vec![vec!["3"]])),
            false,
            false,
            false,
            None,
        );
        let transaction = &mut PendingTransaction::default();
        gc.finalize_code_run(transaction, sheet_pos, Some(data_table), None);

        let sheet = gc.sheet(sheet_id);
        assert_eq!(
            sheet.rendered_value(Pos { x: 1, y: 1 }).unwrap(),
            "3".to_string()
        );

        let mut transaction = PendingTransaction::default();
        gc.adjust_code_cells_column_row(&mut transaction, sheet_id, None, Some(2), 1);
        assert_eq!(transaction.operations.len(), 2);
        assert_eq!(
            transaction.operations[0],
            Operation::SetCellValues {
                sheet_pos,
                values: CellValue::Code(CodeCellValue {
                    language: CodeCellLanguage::Python,
                    code: r#"q.cells("B1:B3")"#.to_string()
                })
                .into(),
            }
        );
    }

    #[test]
    #[parallel]
    fn adjust_code_cells_javascript() {
        let mut gc = GridController::test();
        let sheet_id = gc.sheet_ids()[0];
        gc.set_cell_value(
            SheetPos {
                sheet_id,
                x: 2,
                y: 1,
            },
            "1".into(),
            None,
        );
        gc.set_cell_value(
            SheetPos {
                sheet_id,
                x: 2,
                y: 2,
            },
            "2".into(),
            None,
        );

        let sheet_pos = SheetPos {
            sheet_id,
            x: 1,
            y: 1,
        };

        gc.set_code_cell(
            sheet_pos,
            CodeCellLanguage::Javascript,
            r#"return q.cells("B1:B2");"#.into(),
            None,
        );

        let mut cells_accessed = CellsAccessed::default();
        cells_accessed.add_sheet_rect(SheetRect::new(1, 1, 2, 2, sheet_id));

        let code_run = CodeRun {
            std_err: None,
            std_out: None,
            error: None,
            return_type: Some("number".into()),
            line_number: None,
            output_type: None,
            cells_accessed,
        };
        let data_table = DataTable::new(
            DataTableKind::CodeRun(code_run),
            "test",
            Value::Array(Array::from(vec![vec!["3"]])),
            false,
            false,
            false,
            None,
        );
        let transaction = &mut PendingTransaction::default();
        gc.finalize_code_run(transaction, sheet_pos, Some(data_table), None);

        let sheet = gc.sheet(sheet_id);
        assert_eq!(
            sheet.rendered_value(Pos { x: 1, y: 1 }).unwrap(),
            "3".to_string()
        );

        let mut transaction = PendingTransaction::default();
        gc.adjust_code_cells_column_row(&mut transaction, sheet_id, None, Some(2), 1);
        assert_eq!(transaction.operations.len(), 2);
        assert_eq!(
            transaction.operations[0],
            Operation::SetCellValues {
                sheet_pos,
                values: CellValue::Code(CodeCellValue {
                    language: CodeCellLanguage::Javascript,
                    code: r#"return q.cells("B1:B3");"#.to_string()
                })
                .into(),
            }
        );
    }

    #[test]
    #[parallel]
    fn execute_insert_column() {
        let mut gc = GridController::test();
        let sheet_id = gc.sheet_ids()[0];

        gc.set_cell_values(
            SheetPos {
                x: 1,
                y: 1,
                sheet_id,
            },
            vec![vec!["A", "B", "C"]],
            None,
        );

        let sheet = gc.sheet(sheet_id);
        assert_eq!(
            sheet.bounds(false),
            GridBounds::NonEmpty(Rect::new(1, 1, 3, 1))
        );
        gc.insert_column(sheet_id, 3, true, None);

        let sheet = gc.sheet(sheet_id);
        assert_eq!(
            sheet.bounds(false),
            GridBounds::NonEmpty(Rect::new(1, 1, 4, 1))
        );
    }

    #[test]
    #[parallel]
    fn execute_insert_row() {
        let mut gc = GridController::test();
        let sheet_id = gc.sheet_ids()[0];

        gc.set_cell_values(
            SheetPos {
                x: 1,
                y: 1,
                sheet_id,
            },
            vec![vec!["A"], vec!["B"], vec!["C"]],
            None,
        );

        let sheet = gc.sheet(sheet_id);
        assert_eq!(
            sheet.bounds(false),
            GridBounds::NonEmpty(Rect::new(1, 1, 1, 3))
        );
        gc.insert_row(sheet_id, 3, true, None);

        let sheet = gc.sheet(sheet_id);
        assert_eq!(
            sheet.bounds(false),
            GridBounds::NonEmpty(Rect::new(1, 1, 1, 4))
        );
    }

    #[test]
    #[parallel]
    fn delete_column_formula() {
        let mut gc = GridController::test();
        let sheet_id = gc.sheet_ids()[0];

        gc.set_cell_value(
            SheetPos {
                x: 3,
                y: 1,
                sheet_id,
            },
            "1".into(),
            None,
        );

        gc.set_code_cell(
            SheetPos {
                x: 1,
                y: 1,
                sheet_id,
            },
            CodeCellLanguage::Formula,
            "C1".into(),
            None,
        );

        let sheet = gc.sheet(sheet_id);
        assert_eq!(
            sheet.rendered_value(Pos { x: 1, y: 1 }).unwrap(),
            "1".to_string()
        );

        gc.delete_rows(sheet_id, vec![2], None);

        // rerun the code cell to get the new value
        gc.rerun_code_cell(SheetPos::new(sheet_id, 1, 1), None);

        let sheet = gc.sheet(sheet_id);
        assert_eq!(
            sheet.rendered_value(Pos { x: 1, y: 1 }).unwrap(),
            "1".to_string()
        );

        gc.undo(None);
        gc.rerun_code_cell(SheetPos::new(sheet_id, 1, 1), None);

        let sheet = gc.sheet(sheet_id);
        assert_eq!(
            sheet.rendered_value(Pos { x: 1, y: 1 }).unwrap(),
            "1".to_string()
        );
    }

    #[test]
    #[parallel]
    fn delete_row_formula() {
        let mut gc = GridController::test();
        let sheet_id = gc.sheet_ids()[0];

        gc.set_cell_value(
            SheetPos {
                x: 1,
                y: 3,
                sheet_id,
            },
            "1".into(),
            None,
        );

        gc.set_code_cell(
            SheetPos {
                x: 1,
                y: 1,
                sheet_id,
            },
            CodeCellLanguage::Formula,
            "A3".into(),
            None,
        );

        let sheet = gc.sheet(sheet_id);
        assert_eq!(
            sheet.rendered_value(Pos { x: 1, y: 1 }).unwrap(),
            "1".to_string()
        );

        gc.delete_rows(sheet_id, vec![2], None);

        // rerun the code cell to get the new value
        gc.rerun_code_cell(SheetPos::new(sheet_id, 1, 1), None);

        let sheet = gc.sheet(sheet_id);
        assert_eq!(
            sheet.rendered_value(Pos { x: 1, y: 1 }).unwrap(),
            "1".to_string()
        );

        gc.undo(None);
        gc.rerun_code_cell(SheetPos::new(sheet_id, 1, 1), None);

        let sheet = gc.sheet(sheet_id);
        assert_eq!(
            sheet.rendered_value(Pos { x: 1, y: 1 }).unwrap(),
            "1".to_string()
        );
    }

    #[test]
    #[parallel]
    fn insert_column_validation() {
        let mut gc = GridController::test();
        let sheet_id = gc.sheet_ids()[0];
        gc.update_validation(
            Validation {
                id: Uuid::new_v4(),
                selection: A1Selection::test_a1("A1:C3,B"),
                rule: ValidationRule::Logical(Default::default()),
                message: Default::default(),
                error: Default::default(),
            },
            None,
        );

        gc.insert_column(sheet_id, 2, true, None);

        let sheet = gc.sheet(sheet_id);
        assert_eq!(sheet.validations.validations.len(), 1);
        assert_eq!(
            sheet.validations.validations[0].selection,
            A1Selection::test_a1("A1:D3,C")
        );
    }

    #[test]
    #[parallel]
    fn insert_row_validation() {
        let mut gc = GridController::test();
        let sheet_id = gc.sheet_ids()[0];
        gc.update_validation(
            Validation {
                id: Uuid::new_v4(),
                selection: A1Selection::test_a1("A1:C3,2"),
                rule: ValidationRule::Logical(Default::default()),
                message: Default::default(),
                error: Default::default(),
            },
            None,
        );

        gc.insert_row(sheet_id, 2, true, None);

        let sheet = gc.sheet(sheet_id);
        assert_eq!(sheet.validations.validations.len(), 1);
        assert_eq!(
            sheet.validations.validations[0].selection,
            A1Selection::test_a1("A1:C4,3")
        );
    }

    #[test]
    #[parallel]
    fn delete_column_validation() {
        let mut gc = GridController::test();
        let sheet_id = gc.sheet_ids()[0];
        gc.update_validation(
            Validation {
                id: Uuid::new_v4(),
                selection: A1Selection::test_a1("A1:C3,B"),
                rule: ValidationRule::Logical(Default::default()),
                message: Default::default(),
                error: Default::default(),
            },
            None,
        );

        gc.delete_columns(sheet_id, vec![2], None);

        let sheet = gc.sheet(sheet_id);
        assert_eq!(sheet.validations.validations.len(), 1);
        assert_eq!(
            sheet.validations.validations[0].selection,
            A1Selection::test_a1("A1:B3")
        );
    }

    #[test]
    #[parallel]
    fn delete_row_validation() {
        let mut gc = GridController::test();
        let sheet_id = gc.sheet_ids()[0];
        gc.update_validation(
            Validation {
                id: Uuid::new_v4(),
                selection: A1Selection::test_a1("A1:C3,2"),
                rule: ValidationRule::Logical(Default::default()),
                message: Default::default(),
                error: Default::default(),
            },
            None,
        );

        gc.delete_rows(sheet_id, vec![2], None);

        let sheet = gc.sheet(sheet_id);
        assert_eq!(sheet.validations.validations.len(), 1);
        assert_eq!(
            sheet.validations.validations[0].selection,
            A1Selection::test_a1("A1:C2")
        );
    }

    #[test]
    #[parallel]
    fn delete_columns() {
        let mut gc = GridController::test();
        let sheet_id = gc.sheet_ids()[0];

        gc.set_cell_values(
            SheetPos {
                x: 1,
                y: 1,
                sheet_id,
            },
            vec![vec!["A", "B", "C", "D"]],
            None,
        );

        gc.delete_columns(sheet_id, vec![2, 3], None);

        let sheet = gc.sheet(sheet_id);
        assert_eq!(
            sheet.bounds(false),
            GridBounds::NonEmpty(Rect::new(1, 1, 2, 1))
        );

        gc.undo(None);
        let sheet = gc.sheet(sheet_id);
        assert_eq!(
            sheet.bounds(false),
            GridBounds::NonEmpty(Rect::new(1, 1, 4, 1))
        );
    }

    #[test]
    #[parallel]
    fn test_delete_row() {
        let mut gc = GridController::test();
        let sheet_id = gc.sheet_ids()[0];

        gc.set_cell_values(
            SheetPos {
                x: 1,
                y: 1,
                sheet_id,
            },
            vec![vec!["A"], vec!["B"], vec!["C"], vec!["D"]],
            None,
        );

        gc.delete_rows(sheet_id, vec![2, 3], None);

        let sheet = gc.sheet(sheet_id);
        assert_eq!(
            sheet.bounds(false),
            GridBounds::NonEmpty(Rect::new(1, 1, 1, 2))
        );

        gc.undo(None);
        let sheet = gc.sheet(sheet_id);
        assert_eq!(
            sheet.bounds(false),
            GridBounds::NonEmpty(Rect::new(1, 1, 1, 4))
        );
    }

    #[test]
    #[serial]
    fn insert_column_offsets() {
        clear_js_calls();

        let mut gc = GridController::test();
        let sheet_id = gc.sheet_ids()[0];

        gc.insert_column(sheet_id, 1, true, None);
        expect_js_call_count("jsOffsetsModified", 0, true);

        let sheet = gc.sheet_mut(sheet_id);
        sheet.offsets.set_column_width(1, 100.0);
        sheet.offsets.set_column_width(2, 200.0);
        sheet.offsets.set_column_width(4, 400.0);

        gc.insert_column(sheet_id, 2, true, None);
        let mut offsets = HashMap::<(Option<i64>, Option<i64>), f64>::new();
        offsets.insert((Some(2), None), DEFAULT_COLUMN_WIDTH);
        offsets.insert((Some(3), None), 200.0);
        offsets.insert((Some(4), None), DEFAULT_COLUMN_WIDTH);
        offsets.insert((Some(5), None), 400.0);
        expect_js_offsets(sheet_id, offsets, true);

        let sheet = gc.sheet(sheet_id);
        assert_eq!(sheet.offsets.column_width(1), 100.0);
        assert_eq!(sheet.offsets.column_width(2), DEFAULT_COLUMN_WIDTH);
        assert_eq!(sheet.offsets.column_width(3), 200.0);
        assert_eq!(sheet.offsets.column_width(5), 400.0);
    }

    #[test]
    #[serial]
    fn delete_column_offsets() {
        clear_js_calls();

        let mut gc = GridController::test();
        let sheet_id = gc.sheet_ids()[0];

        gc.delete_columns(sheet_id, vec![2], None);
        expect_js_call_count("jsOffsetsModified", 0, true);

        let sheet = gc.sheet_mut(sheet_id);
        sheet.offsets.set_column_width(1, 100.0);
        sheet.offsets.set_column_width(2, 200.0);
        sheet.offsets.set_column_width(4, 400.0);

        gc.delete_columns(sheet_id, vec![2], None);
        let mut offsets = HashMap::<(Option<i64>, Option<i64>), f64>::new();
        offsets.insert((Some(2), None), DEFAULT_COLUMN_WIDTH);
        offsets.insert((Some(3), None), 400.0);
        offsets.insert((Some(4), None), DEFAULT_COLUMN_WIDTH);
        expect_js_offsets(sheet_id, offsets, true);

        let sheet = gc.sheet(sheet_id);
        assert_eq!(sheet.offsets.column_width(1), 100.0);
        assert_eq!(sheet.offsets.column_width(2), DEFAULT_COLUMN_WIDTH);
        assert_eq!(sheet.offsets.column_width(3), 400.0);
    }

    #[test]
    #[serial]
    fn insert_row_offsets() {
        clear_js_calls();

        let mut gc = GridController::test();
        let sheet_id = gc.sheet_ids()[0];

        gc.insert_row(sheet_id, 1, true, None);
        expect_js_call_count("jsOffsetsModified", 0, true);

        let sheet = gc.sheet_mut(sheet_id);
        sheet.offsets.set_row_height(1, 100.0);
        sheet.offsets.set_row_height(2, 200.0);
        sheet.offsets.set_row_height(4, 400.0);

        gc.insert_row(sheet_id, 2, true, None);
        let mut offsets = HashMap::<(Option<i64>, Option<i64>), f64>::new();
        offsets.insert((None, Some(2)), DEFAULT_ROW_HEIGHT);
        offsets.insert((None, Some(3)), 200.0);
        offsets.insert((None, Some(4)), DEFAULT_ROW_HEIGHT);
        offsets.insert((None, Some(5)), 400.0);
        expect_js_offsets(sheet_id, offsets, true);

        let sheet = gc.sheet(sheet_id);
        assert_eq!(sheet.offsets.row_height(1), 100.0);
        assert_eq!(sheet.offsets.row_height(2), DEFAULT_ROW_HEIGHT);
        assert_eq!(sheet.offsets.row_height(3), 200.0);
        assert_eq!(sheet.offsets.row_height(5), 400.0);
    }

    #[test]
    #[serial]
    fn delete_row_offsets() {
        clear_js_calls();

        let mut gc = GridController::test();
        let sheet_id = gc.sheet_ids()[0];

        gc.delete_rows(sheet_id, vec![2, 3], None);
        expect_js_call_count("jsOffsetsModified", 0, true);

        let sheet = gc.sheet_mut(sheet_id);
        sheet.offsets.set_row_height(1, 100.0);
        sheet.offsets.set_row_height(2, 200.0);
        sheet.offsets.set_row_height(3, 200.0);
        sheet.offsets.set_row_height(4, 400.0);

        gc.delete_rows(sheet_id, vec![2, 3], None);
        let mut offsets = HashMap::<(Option<i64>, Option<i64>), f64>::new();
        offsets.insert((None, Some(2)), 400.0);
        offsets.insert((None, Some(3)), DEFAULT_ROW_HEIGHT);
        offsets.insert((None, Some(4)), DEFAULT_ROW_HEIGHT);
        expect_js_offsets(sheet_id, offsets, true);

        let sheet = gc.sheet(sheet_id);
        assert_eq!(sheet.offsets.row_height(1), 100.0);
        assert_eq!(sheet.offsets.row_height(2), 400.0);
        assert_eq!(sheet.offsets.row_height(3), DEFAULT_ROW_HEIGHT);
    }
}<|MERGE_RESOLUTION|>--- conflicted
+++ resolved
@@ -125,16 +125,10 @@
                                 }
                                 _ => {
                                     let mut new_code = code.clone();
-<<<<<<< HEAD
-                                    let context = self.grid.a1_context();
-                                    new_code
-                                        .adjust_code_cell_column_row(column, row, delta, &context);
-=======
                                     let sheet_map = self.grid.sheet_name_id_map();
                                     new_code.adjust_code_cell_column_row(
                                         column, row, delta, &sheet_id, &sheet_map,
                                     );
->>>>>>> 65681e4f
                                     new_code.code
                                 }
                             };
