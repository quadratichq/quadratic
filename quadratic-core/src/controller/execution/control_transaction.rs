use chrono::Utc;
use uuid::Uuid;

use super::{GridController, TransactionType};
use crate::controller::active_transactions::pending_transaction::PendingTransaction;
use crate::controller::active_transactions::transaction_name::TransactionName;
use crate::controller::operations::operation::Operation;
use crate::controller::transaction::Transaction;
use crate::controller::transaction_summary::{CELL_SHEET_HEIGHT, CELL_SHEET_WIDTH};
use crate::controller::transaction_types::JsCodeResult;
use crate::error_core::Result;
use crate::grid::{CodeRun, CodeRunResult};
use crate::parquet::parquet_to_vec;
<<<<<<< HEAD
use crate::{Pos, Value};
=======
use crate::{Pos, RunError, RunErrorMsg, Value};
>>>>>>> 3ea2b365

impl GridController {
    // loop compute cycle until complete or an async call is made
    pub(super) fn start_transaction(&mut self, transaction: &mut PendingTransaction) {
        if cfg!(target_family = "wasm") && !transaction.is_server() {
            let transaction_name = serde_json::to_string(&transaction.transaction_name)
                .unwrap_or("Unknown".to_string());
            crate::wasm_bindings::js::jsTransactionStart(
                transaction.id.to_string(),
                transaction_name,
            );
        }
        loop {
            if transaction.operations.is_empty() && transaction.resize_rows.is_empty() {
                transaction.complete = true;
                break;
            }

            self.execute_operation(transaction);
            if transaction.has_async > 0 {
                self.transactions.update_async_transaction(transaction);
                break;
            } else if let Some((sheet_id, rows)) = transaction
                .resize_rows
                .iter()
                .next()
                .map(|(&k, v)| (k, v.clone()))
            {
                transaction.resize_rows.remove(&sheet_id);
                let resizing = self.start_auto_resize_row_heights(
                    transaction,
                    sheet_id,
                    rows.into_iter().collect(),
                );
                // break only if async resize operation is being executed
                if resizing {
                    break;
                }
            }
        }
    }

    /// Finalizes the transaction and pushes it to the various stacks (if needed)
    pub(super) fn finalize_transaction(&mut self, transaction: &mut PendingTransaction) {
        if transaction.has_async > 0 {
            self.transactions.update_async_transaction(transaction);
            return;
        }

        if transaction.complete {
            match transaction.transaction_type {
                TransactionType::User => {
                    let undo = transaction.to_undo_transaction();
                    self.undo_stack.push(undo);
                    self.redo_stack.clear();
                    self.transactions
                        .unsaved_transactions
                        .insert_or_replace(transaction, true);
                }
                TransactionType::Unsaved => {
                    let undo = transaction.to_undo_transaction();
                    self.undo_stack.push(undo);
                    self.redo_stack.clear();
                }
                TransactionType::Undo => {
                    let undo = transaction.to_undo_transaction();
                    self.redo_stack.push(undo);
                    self.transactions
                        .unsaved_transactions
                        .insert_or_replace(transaction, true);
                }
                TransactionType::Redo => {
                    let undo = transaction.to_undo_transaction();
                    self.undo_stack.push(undo);
                    self.transactions
                        .unsaved_transactions
                        .insert_or_replace(transaction, true);
                }
                TransactionType::Multiplayer => (),
                TransactionType::Server => (),
                TransactionType::Unset => panic!("Expected a transaction type"),
            }
        }

        transaction.send_transaction();

        if (cfg!(target_family = "wasm") || cfg!(test)) && !transaction.is_server() {
            crate::wasm_bindings::js::jsUndoRedo(
                !self.undo_stack.is_empty(),
                !self.redo_stack.is_empty(),
            );

            transaction.send_validations.iter().for_each(|sheet_id| {
                if let Some(sheet) = self.try_sheet(*sheet_id) {
                    sheet.send_all_validations();
                }
            });
        }
    }

    pub fn start_user_transaction(
        &mut self,
        operations: Vec<Operation>,
        cursor: Option<String>,
        transaction_name: TransactionName,
    ) {
        let mut transaction = PendingTransaction {
            transaction_type: TransactionType::User,
            operations: operations.into(),
            cursor,
            transaction_name,
            ..Default::default()
        };
        self.start_transaction(&mut transaction);
        self.finalize_transaction(&mut transaction);
    }

    pub fn start_undo_transaction(
        &mut self,
        transaction: Transaction,
        transaction_type: TransactionType,
        cursor: Option<String>,
    ) {
        let mut pending = transaction.to_undo_transaction(transaction_type, cursor);
        pending.id = Uuid::new_v4();
        self.start_transaction(&mut pending);
        self.finalize_transaction(&mut pending);
    }

    /// Externally called when an async calculation completes
    pub fn calculation_complete(&mut self, result: JsCodeResult) -> Result<()> {
        let transaction_id = Uuid::parse_str(&result.transaction_id)?;
        let mut transaction = self.transactions.remove_awaiting_async(transaction_id)?;

        if result.cancel_compute.unwrap_or(false) {
            self.start_transaction(&mut transaction);
        }

        self.after_calculation_async(&mut transaction, result)?;
        self.finalize_transaction(&mut transaction);
        Ok(())
    }

    /// Externally called when an async connection completes
    pub fn connection_complete(
        &mut self,
        transaction_id: String,
        data: Vec<u8>,
        std_out: Option<String>,
        std_err: Option<String>,
        extra: Option<String>,
    ) -> Result<()> {
        let transaction_id = Uuid::parse_str(&transaction_id)?;
        let mut transaction = self.transactions.remove_awaiting_async(transaction_id)?;
        let array = parquet_to_vec(data)?;

        if let Some(current_sheet_pos) = transaction.current_sheet_pos {
            let mut return_type = if array.is_empty() {
                "0×0 Array".to_string()
            } else {
                // subtract 1 from the length to account for the header row
                format!("{}×{} Array", array[0].len(), 0.max(array.len() - 1))
            };

            if let Some(extra) = extra {
                return_type = format!("{return_type}\n{extra}");
            }

            let result = if let Some(error_msg) = &std_err {
                let msg = RunErrorMsg::PythonError(error_msg.clone().into());
                CodeRunResult::Err(RunError { span: None, msg })
            } else {
                CodeRunResult::Ok(Value::Array(array.into()))
            };

            let code_run = CodeRun {
                formatted_code_string: None,
                result,
                return_type: Some(return_type.clone()),
                line_number: Some(1),
                output_type: Some(return_type),
                std_out,
                std_err,
                spill_error: false,
                last_modified: Utc::now(),
                cells_accessed: transaction.cells_accessed.clone(),
            };

            self.finalize_code_run(&mut transaction, current_sheet_pos, Some(code_run), None);
            transaction.waiting_for_async = None;
            self.start_transaction(&mut transaction);
            self.finalize_transaction(&mut transaction);
        }

        Ok(())
    }
}

#[derive(Debug, PartialEq)]
pub struct CellHash(String);

impl CellHash {
    pub fn get(&self) -> String {
        self.0.clone()
    }
}

impl From<Pos> for CellHash {
    fn from(pos: Pos) -> Self {
        let hash_width = CELL_SHEET_WIDTH as f64;
        let hash_height = CELL_SHEET_HEIGHT as f64;
        let cell_hash_x = (pos.x as f64 / hash_width).floor() as i64;
        let cell_hash_y = (pos.y as f64 / hash_height).floor() as i64;
        let cell_hash = format!("{},{}", cell_hash_x, cell_hash_y);

        CellHash(cell_hash)
    }
}

#[cfg(test)]
mod tests {
    use serial_test::parallel;

    use super::*;
    use crate::cell_values::CellValues;
    use crate::grid::{CodeCellLanguage, ConnectionKind, GridBounds};
    use crate::{CellValue, Pos, Rect, SheetPos};

    fn add_cell_value(sheet_pos: SheetPos, value: CellValue) -> Operation {
        Operation::SetCellValues {
            sheet_pos,
            values: CellValues::from(value),
        }
    }

    fn get_operations(gc: &mut GridController) -> (Operation, Operation) {
        let sheet_id = gc.sheet_ids()[0];
        let sheet_pos = SheetPos::from((0, 0, sheet_id));
        let value = CellValue::Text("test".into());
        let operation = add_cell_value(sheet_pos, value);
        let operation_undo = add_cell_value(sheet_pos, CellValue::Blank);
        (operation, operation_undo)
    }

    #[test]
    #[parallel]
    fn test_transactions_finalize_transaction() {
        let mut gc = GridController::test();
        let (operation, operation_undo) = get_operations(&mut gc);

        // TransactionType::User
        let mut transaction = PendingTransaction {
            transaction_type: TransactionType::User,
            operations: vec![operation].into(),
            ..Default::default()
        };
        gc.start_transaction(&mut transaction);
        gc.finalize_transaction(&mut transaction);

        assert_eq!(gc.undo_stack.len(), 1);
        assert_eq!(gc.redo_stack.len(), 0);
        assert_eq!(vec![operation_undo.clone()], gc.undo_stack[0].operations);

        // TransactionType::Undo
        let mut transaction = PendingTransaction {
            transaction_type: TransactionType::Undo,
            operations: vec![operation_undo.clone()].into(),
            ..Default::default()
        };
        gc.start_transaction(&mut transaction);
        gc.finalize_transaction(&mut transaction);

        assert_eq!(gc.undo_stack.len(), 1);
        assert_eq!(gc.redo_stack.len(), 1);
        assert_eq!(vec![operation_undo.clone()], gc.undo_stack[0].operations);
        assert_eq!(gc.redo_stack[0].operations.len(), 1);

        // TransactionType::Redo
        let mut transaction = PendingTransaction {
            transaction_type: TransactionType::Redo,
            operations: vec![operation_undo.clone()].into(),
            ..Default::default()
        };
        gc.start_transaction(&mut transaction);
        gc.finalize_transaction(&mut transaction);

        assert_eq!(gc.undo_stack.len(), 2);
        assert_eq!(gc.redo_stack.len(), 1);
        assert_eq!(vec![operation_undo.clone()], gc.undo_stack[0].operations);
        assert_eq!(gc.redo_stack[0].operations.len(), 1);
    }

    #[test]
    #[parallel]
    fn test_transactions_undo_redo() {
        let mut gc = GridController::test();
        let (operation, operation_undo) = get_operations(&mut gc);

        assert!(!gc.has_undo());
        assert!(!gc.has_redo());

        gc.start_user_transaction(vec![operation.clone()], None, TransactionName::Unknown);
        assert!(gc.has_undo());
        assert!(!gc.has_redo());
        assert_eq!(vec![operation_undo.clone()], gc.undo_stack[0].operations);

        // undo
        gc.undo(None);
        assert!(!gc.has_undo());
        assert!(gc.has_redo());

        // redo
        gc.redo(None);
        assert!(gc.has_undo());
        assert!(!gc.has_redo());
    }

    #[test]
    #[parallel]
    fn test_transactions_updated_bounds_in_transaction() {
        let mut gc = GridController::test();
        let (operation, _) = get_operations(&mut gc);
        assert_eq!(gc.grid().sheets()[0].bounds(true), GridBounds::Empty);

        let mut transaction = PendingTransaction {
            transaction_type: TransactionType::User,
            operations: vec![operation.clone()].into(),
            ..Default::default()
        };
        gc.start_transaction(&mut transaction);
        gc.finalize_transaction(&mut transaction);

        let expected = GridBounds::NonEmpty(Rect::single_pos((0, 0).into()));
        assert_eq!(gc.grid().sheets()[0].bounds(true), expected);
    }

    #[test]
    #[parallel]
    fn test_transactions_cell_hash() {
        let hash = "test".to_string();
        let cell_hash = CellHash(hash.clone());
        assert_eq!(cell_hash.get(), hash);

        let pos = Pos::from((0, 0));
        let cell_hash = CellHash::from(pos);
        assert_eq!(cell_hash, CellHash("0,0".into()));
    }

    #[test]
    #[parallel]
    fn test_js_calculation_complete() {
        let mut gc = GridController::test();
        let sheet_id = gc.sheet_ids()[0];
        gc.set_code_cell(
            SheetPos {
                x: 0,
                y: 0,
                sheet_id,
            },
            crate::grid::CodeCellLanguage::Python,
            "1 + 1".into(),
            None,
        );

        let transaction_id = gc.last_transaction().unwrap().id;

        let result = gc.calculation_complete(JsCodeResult::new(
            transaction_id.to_string(),
            true,
            None,
            None,
            Some(vec!["1".into(), "number".into()]),
            None,
            None,
            None,
            None,
        ));
        assert!(result.is_ok());
    }

    #[test]
    #[parallel]
    fn test_connection_complete() {
        let mut gc = GridController::test();
        let sheet_id = gc.sheet_ids()[0];
        gc.set_code_cell(
            SheetPos {
                x: 0,
                y: 0,
                sheet_id,
            },
            CodeCellLanguage::Connection {
                kind: ConnectionKind::Postgres,
                id: Uuid::new_v4().to_string(),
            },
            "select * from table".into(),
            None,
        );

        let transaction_id = gc.last_transaction().unwrap().id;

        let result = gc.connection_complete(
            transaction_id.to_string(),
            vec![],
            None,
            Some("error".into()),
            None,
        );

        assert!(result.is_ok());
    }
}<|MERGE_RESOLUTION|>--- conflicted
+++ resolved
@@ -11,11 +11,7 @@
 use crate::error_core::Result;
 use crate::grid::{CodeRun, CodeRunResult};
 use crate::parquet::parquet_to_vec;
-<<<<<<< HEAD
-use crate::{Pos, Value};
-=======
 use crate::{Pos, RunError, RunErrorMsg, Value};
->>>>>>> 3ea2b365
 
 impl GridController {
     // loop compute cycle until complete or an async call is made
