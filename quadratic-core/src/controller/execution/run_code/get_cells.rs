--- conflicted
+++ resolved
@@ -74,15 +74,11 @@
             return Err(CoreError::CodeCellSheetError("Sheet not found".to_string()));
         };
 
-<<<<<<< HEAD
         let h = h.unwrap_or(sheet.find_last_data_row(x, y, w));
         let rect = Rect::from_numbers(x, y, w, h);
 
         let transaction_type = transaction.transaction_type.clone();
         if transaction_type != TransactionType::User {
-=======
-        if transaction.transaction_type != TransactionType::User {
->>>>>>> 1b67723a
             // this should only be called for a user transaction
             return Err(CoreError::TransactionNotFound(
                 "getCells can only be called for non-user transaction".to_string(),
