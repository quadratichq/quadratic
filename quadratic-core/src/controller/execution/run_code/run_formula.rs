use itertools::Itertools;

use crate::{
    controller::{active_transactions::pending_transaction::PendingTransaction, GridController},
    formulas::{parse_formula, Ctx},
    grid::{CodeRun, DataTable, DataTableKind},
    SheetPos,
};

impl GridController {
    pub(crate) fn run_formula(
        &mut self,
        transaction: &mut PendingTransaction,
        sheet_pos: SheetPos,
        code: String,
    ) {
        let mut ctx = Ctx::new(self.grid(), sheet_pos);
        transaction.current_sheet_pos = Some(sheet_pos);

        if let Some(sheet) = self.grid().try_sheet(sheet_pos.sheet_id) {
            let bounds = sheet.bounds(true);
            match parse_formula(&code, sheet_pos.into()) {
                Ok(parsed) => {
                    let output = parsed.eval(&mut ctx, Some(bounds)).into_non_tuple();
                    let errors = output.inner.errors();
                    transaction.cells_accessed = ctx.cells_accessed;
                    let new_code_run = CodeRun {
                        std_out: None,
                        std_err: (!errors.is_empty())
                            .then(|| errors.into_iter().map(|e| e.to_string()).join("\n")),
<<<<<<< HEAD
                        formatted_code_string: None,
=======
>>>>>>> d11d56df
                        cells_accessed: transaction.cells_accessed.clone(),
                        error: None,
                        return_type: None,
                        line_number: None,
                        output_type: None,
                    };
                    let new_data_table = DataTable::new(
                        DataTableKind::CodeRun(new_code_run),
                        "Formula 1",
                        output.inner,
                        false,
                        false,
                        false,
                        None,
                    );
                    self.finalize_code_run(transaction, sheet_pos, Some(new_data_table), None);
                }
                Err(error) => {
                    let _ = self.code_cell_sheet_error(transaction, &error);
                }
            }
        }
    }
}

#[cfg(test)]
#[serial_test::parallel]
mod test {
    use std::str::FromStr;

    use bigdecimal::BigDecimal;
    use uuid::Uuid;

    use crate::{
        cell_values::CellValues,
        controller::{
            active_transactions::{
                pending_transaction::PendingTransaction, transaction_name::TransactionName,
            },
            operations::operation::Operation,
            transaction_types::JsCodeResult,
            GridController,
        },
        grid::{CodeCellLanguage, CodeCellValue, CodeRun, DataTable, DataTableKind},
        Array, ArraySize, CellValue, Pos, SheetPos, Value,
    };

    #[test]
    fn test_execute_operation_set_cell_values_formula() {
        let mut gc = GridController::test();
        let sheet_id = gc.sheet_ids()[0];

        let sheet = gc.try_sheet_mut(sheet_id).unwrap();
        sheet.set_cell_value(Pos { x: 1, y: 1 }, CellValue::Number(BigDecimal::from(10)));
        let sheet_pos = SheetPos {
            x: 2,
            y: 1,
            sheet_id,
        };

        let code_cell = CellValue::Code(CodeCellValue {
            language: CodeCellLanguage::Formula,
            code: "A1 + 1".to_string(),
        });
        gc.start_user_transaction(
            vec![
                Operation::SetCellValues {
                    sheet_pos,
                    values: CellValues::from(code_cell.clone()),
                },
                Operation::ComputeCode { sheet_pos },
            ],
            None,
            TransactionName::Unknown,
        );

        let sheet = gc.sheet_mut(sheet_id);
        assert_eq!(
            sheet.display_value(Pos { x: 2, y: 1 }),
            Some(CellValue::Number(11.into()))
        );
        assert_eq!(sheet.cell_value(Pos { x: 2, y: 1 }), Some(code_cell));
    }

    #[test]
    fn test_multiple_formula() {
        let mut gc = GridController::test();
        let sheet_id = gc.sheet_ids()[0];
        let sheet = gc.grid_mut().try_sheet_mut(sheet_id).unwrap();

        sheet.set_cell_value(Pos { x: 1, y: 1 }, CellValue::Number(BigDecimal::from(10)));
        let sheet_pos = SheetPos {
            x: 2,
            y: 1,
            sheet_id,
        };
        gc.set_code_cell(
            sheet_pos,
            CodeCellLanguage::Formula,
            "A1 + 1".to_string(),
            None,
        );

        let sheet = gc.try_sheet(sheet_id).unwrap();
        assert_eq!(
            sheet.display_value(Pos { x: 2, y: 1 }),
            Some(CellValue::Number(11.into()))
        );

        gc.set_code_cell(
            SheetPos {
                x: 3,
                y: 1,
                sheet_id,
            },
            CodeCellLanguage::Formula,
            "B1 + 1".to_string(),
            None,
        );

        let sheet = gc.grid().try_sheet(sheet_id).unwrap();
        assert_eq!(
            sheet.display_value(Pos { x: 2, y: 1 }),
            Some(CellValue::Number(11.into()))
        );
        assert_eq!(
            sheet.display_value(Pos { x: 3, y: 1 }),
            Some(CellValue::Number(12.into()))
        );

        gc.set_cell_value(
            SheetPos {
                x: 1,
                y: 1,
                sheet_id,
            },
            "1".into(),
            None,
        );

        let sheet = gc.try_sheet(sheet_id).unwrap();
        assert_eq!(
            sheet.display_value(Pos { x: 2, y: 1 }),
            Some(CellValue::Number(2.into()))
        );
        assert_eq!(
            sheet.display_value(Pos { x: 3, y: 1 }),
            Some(CellValue::Number(3.into()))
        );
    }

    #[test]
    fn test_deleting_to_trigger_compute() {
        let mut gc = GridController::test();
        let sheet_id = gc.sheet_ids()[0];

        gc.set_cell_value(
            SheetPos {
                x: 1,
                y: 1,
                sheet_id,
            },
            "10".into(),
            None,
        );
        gc.set_code_cell(
            SheetPos {
                x: 1,
                y: 2,
                sheet_id,
            },
            CodeCellLanguage::Formula,
            "A1 + 1".into(),
            None,
        );

        let sheet = gc.try_sheet(sheet_id).unwrap();
        assert_eq!(
            sheet.display_value(Pos { x: 1, y: 2 }),
            Some(CellValue::Number(11.into()))
        );

        gc.set_cell_value(
            SheetPos {
                x: 1,
                y: 1,
                sheet_id,
            },
            "".into(),
            None,
        );
        let sheet = gc.try_sheet(sheet_id).unwrap();
        assert_eq!(sheet.display_value(Pos { x: 1, y: 1 }), None);
        assert_eq!(
            sheet.display_value(Pos { x: 1, y: 2 }),
            Some(CellValue::Number(1.into()))
        );
    }

    #[test]
    fn test_js_code_result_to_code_cell_value_single() {
        let mut gc = GridController::test();
        let sheet_id = gc.sheet_ids()[0];
        let result = JsCodeResult {
            transaction_id: Uuid::new_v4().into(),
            success: true,
            output_value: Some(vec!["$12".into(), "number".into()]),
            output_display_type: Some("number".into()),
            ..Default::default()
        };
        let mut transaction = PendingTransaction::default();
        let sheet_pos = SheetPos {
            x: 0,
            y: 0,
            sheet_id,
        };

        // need the result to ensure last_modified is the same
        let result = gc.js_code_result_to_code_cell_value(
            &mut transaction,
            result,
            sheet_pos,
            CodeCellLanguage::Javascript,
        );
        let code_run = CodeRun {
            return_type: Some("number".into()),
            output_type: Some("number".into()),
            ..Default::default()
        };
        assert_eq!(
            result,
            DataTable::new(
                DataTableKind::CodeRun(code_run),
                "JavaScript1",
                Value::Single(CellValue::Number(12.into())),
                false,
                false,
                false,
                None,
            )
            .with_last_modified(result.last_modified),
        );
    }

    #[test]
    fn test_js_code_result_to_code_cell_value_array() {
        let mut gc = GridController::test();
        let sheet_id = gc.sheet_ids()[0];
        let array_output: Vec<Vec<Vec<String>>> = vec![
            vec![
                vec!["$1.1".into(), "number".into()],
                vec!["20%".into(), "number".into()],
            ],
            vec![
                vec!["3".into(), "number".into()],
                vec!["Hello".into(), "text".into()],
            ],
        ];
        let mut transaction = PendingTransaction::default();
        let result = JsCodeResult {
            transaction_id: transaction.id.to_string(),
            success: true,
            output_array: Some(array_output),
            output_display_type: Some("array".into()),
            ..Default::default()
        };

        let sheet_pos = SheetPos {
            x: 0,
            y: 0,
            sheet_id,
        };
        let mut array = Array::new_empty(ArraySize::new(2, 2).unwrap());
        let _ = array.set(
            0,
            0,
            CellValue::Number(BigDecimal::from_str("1.1").unwrap()),
        );
        let _ = array.set(
            1,
            0,
            CellValue::Number(BigDecimal::from_str("0.2").unwrap()),
        );
        let _ = array.set(0, 1, CellValue::Number(BigDecimal::from_str("3").unwrap()));
        let _ = array.set(1, 1, CellValue::Text("Hello".into()));

        let result = gc.js_code_result_to_code_cell_value(
            &mut transaction,
            result,
            sheet_pos,
            CodeCellLanguage::Javascript,
        );
        let code_run = CodeRun {
<<<<<<< HEAD
            formatted_code_string: None,
=======
>>>>>>> d11d56df
            return_type: Some("array".into()),
            output_type: Some("array".into()),
            ..Default::default()
        };
        assert_eq!(
            result,
            DataTable::new(
                DataTableKind::CodeRun(code_run),
                "JavaScript1",
                Value::Array(array),
                false,
                false,
                false,
                None,
            )
            .with_last_modified(result.last_modified),
        );
    }

    #[test]
    fn test_undo_redo_spill_change() {
        let mut gc = GridController::test();
        let sheet_id = gc.sheet_ids()[0];
        gc.set_cell_values(
            SheetPos {
                x: 1,
                y: 1,
                sheet_id,
            },
            vec![vec!["1", "2", "3"]],
            None,
        );

        // create code that will later have a spill error
        gc.set_code_cell(
            SheetPos {
                x: 2,
                y: 1,
                sheet_id,
            },
            CodeCellLanguage::Formula,
            "A1:A4".into(),
            None,
        );
        assert_eq!(
            gc.sheet(sheet_id).display_value(Pos { x: 2, y: 1 }),
            Some(CellValue::Number(1.into()))
        );

        // create a spill error for the code
        gc.set_cell_value(
            SheetPos {
                x: 2,
                y: 2,
                sheet_id,
            },
            "create spill error".into(),
            None,
        );
        assert!(
            gc.sheet(sheet_id)
                .data_table(Pos { x: 2, y: 1 })
                .unwrap()
                .spill_error
        );
        assert!(gc
            .sheet(sheet_id)
            .display_value(Pos { x: 2, y: 1 })
            .unwrap()
            .is_blank_or_empty_string());

        // undo the spill error
        gc.undo(None);
        assert_eq!(
            gc.sheet(sheet_id).display_value(Pos { x: 2, y: 1 }),
            Some(CellValue::Number(1.into()))
        );

        // redo the spill error
        gc.redo(None);
        assert!(
            gc.sheet(sheet_id)
                .data_table(Pos { x: 2, y: 1 })
                .unwrap()
                .spill_error
        );

        // undo the spill error
        gc.undo(None);
        assert_eq!(
            gc.sheet(sheet_id).display_value(Pos { x: 2, y: 1 }),
            Some(CellValue::Number(1.into()))
        );
    }

    #[test]
    fn test_formula_error() {
        let mut gc = GridController::test();
        let sheet_id = gc.sheet_ids()[0];
        let sheet_pos = SheetPos {
            x: 0,
            y: 0,
            sheet_id,
        };
        let pos: Pos = sheet_pos.into();

        gc.set_code_cell(sheet_pos, CodeCellLanguage::Formula, "☺".into(), None);
        let sheet = gc.sheet(sheet_id);
        assert_eq!(
            sheet.cell_value(pos),
            Some(CellValue::Code(CodeCellValue {
                language: CodeCellLanguage::Formula,
                code: "☺".into(),
            }))
        );
        let result = sheet.data_table(pos).unwrap();
        assert!(!result.spill_error);
        assert!(result.code_run().unwrap().std_err.is_some());

        gc.set_code_cell(
            sheet_pos,
            CodeCellLanguage::Formula,
            "{0,1/0;2/0,0}".into(),
            None,
        );
        let sheet = gc.sheet(sheet_id);
        assert_eq!(
            sheet.cell_value(pos),
            Some(CellValue::Code(CodeCellValue {
                language: CodeCellLanguage::Formula,
                code: "{0,1/0;2/0,0}".into(),
            }))
        );
        let result = sheet.data_table(pos).unwrap();
        assert!(!result.spill_error);
        assert!(result.code_run().unwrap().std_err.is_some());
    }
}<|MERGE_RESOLUTION|>--- conflicted
+++ resolved
@@ -28,10 +28,6 @@
                         std_out: None,
                         std_err: (!errors.is_empty())
                             .then(|| errors.into_iter().map(|e| e.to_string()).join("\n")),
-<<<<<<< HEAD
-                        formatted_code_string: None,
-=======
->>>>>>> d11d56df
                         cells_accessed: transaction.cells_accessed.clone(),
                         error: None,
                         return_type: None,
@@ -325,10 +321,6 @@
             CodeCellLanguage::Javascript,
         );
         let code_run = CodeRun {
-<<<<<<< HEAD
-            formatted_code_string: None,
-=======
->>>>>>> d11d56df
             return_type: Some("array".into()),
             output_type: Some("array".into()),
             ..Default::default()
