use itertools::Itertools;

use crate::{
    SheetPos,
    controller::{GridController, active_transactions::pending_transaction::PendingTransaction},
    formulas::{Ctx, parse_formula},
    grid::{CodeRun, DataTable, DataTableKind},
};

impl GridController {
    pub(crate) fn run_formula(
        &mut self,
        transaction: &mut PendingTransaction,
        sheet_pos: SheetPos,
        code: String,
    ) {
        let mut eval_ctx = Ctx::new(self.grid(), sheet_pos);
        let parse_ctx = self.a1_context();
        transaction.current_sheet_pos = Some(sheet_pos);

        match parse_formula(&code, parse_ctx, sheet_pos) {
            Ok(parsed) => {
                let output = parsed.eval(&mut eval_ctx).into_non_tuple();
                let errors = output.inner.errors();
                let new_code_run = CodeRun {
                    std_out: None,
                    std_err: (!errors.is_empty())
                        .then(|| errors.into_iter().map(|e| e.to_string()).join("\n")),
                    cells_accessed: eval_ctx.cells_accessed,
                    error: None,
                    return_type: None,
                    line_number: None,
                    output_type: None,
                };
                let new_data_table = DataTable::new(
                    DataTableKind::CodeRun(new_code_run),
                    "F1",
                    output.inner,
                    false,
                    false,
                    false,
                    None,
                );
                self.finalize_data_table(transaction, sheet_pos, Some(new_data_table), None);
            }
            Err(error) => {
                let _ = self.code_cell_sheet_error(transaction, &error);
            }
        }
    }
}

#[cfg(test)]
mod test {
    use std::str::FromStr;

    use bigdecimal::BigDecimal;
    use uuid::Uuid;

    use crate::{
        Array, ArraySize, CellValue, Pos, SheetPos, Value,
        cell_values::CellValues,
        controller::{
            GridController,
            active_transactions::{
                pending_transaction::PendingTransaction, transaction_name::TransactionName,
            },
            operations::operation::Operation,
<<<<<<< HEAD
            transaction_types::JsCodeResult,
=======
            transaction_types::{JsCellValueResult, JsCodeResult},
>>>>>>> fd2fa94f
        },
        grid::{CodeCellLanguage, CodeCellValue, CodeRun, DataTable, DataTableKind},
    };

    #[test]
    fn test_execute_operation_set_cell_values_formula() {
        let mut gc = GridController::test();
        let sheet_id = gc.sheet_ids()[0];

        let sheet = gc.try_sheet_mut(sheet_id).unwrap();
        sheet.set_cell_value(Pos { x: 1, y: 1 }, CellValue::Number(BigDecimal::from(10)));
        let sheet_pos = SheetPos {
            x: 2,
            y: 1,
            sheet_id,
        };

        let code_cell = CellValue::Code(CodeCellValue {
            language: CodeCellLanguage::Formula,
            code: "A1 + 1".to_string(),
        });
        gc.start_user_transaction(
            vec![
                Operation::SetCellValues {
                    sheet_pos,
                    values: CellValues::from(code_cell.clone()),
                },
                Operation::ComputeCode { sheet_pos },
            ],
            None,
            TransactionName::Unknown,
        );

        let sheet = gc.sheet_mut(sheet_id);
        assert_eq!(
            sheet.display_value(Pos { x: 2, y: 1 }),
            Some(CellValue::Number(11.into()))
        );
        assert_eq!(sheet.cell_value(Pos { x: 2, y: 1 }), Some(code_cell));
    }

    #[test]
    fn test_multiple_formula() {
        let mut gc = GridController::test();
        let sheet_id = gc.sheet_ids()[0];
        let sheet = gc.grid_mut().try_sheet_mut(sheet_id).unwrap();

        sheet.set_cell_value(Pos { x: 1, y: 1 }, CellValue::Number(BigDecimal::from(10)));
        let sheet_pos = SheetPos {
            x: 2,
            y: 1,
            sheet_id,
        };
        gc.set_code_cell(
            sheet_pos,
            CodeCellLanguage::Formula,
            "A1 + 1".to_string(),
            None,
        );

        let sheet = gc.try_sheet(sheet_id).unwrap();
        assert_eq!(
            sheet.display_value(Pos { x: 2, y: 1 }),
            Some(CellValue::Number(11.into()))
        );

        gc.set_code_cell(
            SheetPos {
                x: 3,
                y: 1,
                sheet_id,
            },
            CodeCellLanguage::Formula,
            "B1 + 1".to_string(),
            None,
        );

        let sheet = gc.grid().try_sheet(sheet_id).unwrap();
        assert_eq!(
            sheet.display_value(Pos { x: 2, y: 1 }),
            Some(CellValue::Number(11.into()))
        );
        assert_eq!(
            sheet.display_value(Pos { x: 3, y: 1 }),
            Some(CellValue::Number(12.into()))
        );

        gc.set_cell_value(
            SheetPos {
                x: 1,
                y: 1,
                sheet_id,
            },
            "1".into(),
            None,
        );

        let sheet = gc.try_sheet(sheet_id).unwrap();
        assert_eq!(
            sheet.display_value(Pos { x: 2, y: 1 }),
            Some(CellValue::Number(2.into()))
        );
        assert_eq!(
            sheet.display_value(Pos { x: 3, y: 1 }),
            Some(CellValue::Number(3.into()))
        );
    }

    #[test]
    fn test_deleting_to_trigger_compute() {
        let mut gc = GridController::test();
        let sheet_id = gc.sheet_ids()[0];

        gc.set_cell_value(
            SheetPos {
                x: 1,
                y: 1,
                sheet_id,
            },
            "10".into(),
            None,
        );
        gc.set_code_cell(
            SheetPos {
                x: 1,
                y: 2,
                sheet_id,
            },
            CodeCellLanguage::Formula,
            "A1 + 1".into(),
            None,
        );

        let sheet = gc.try_sheet(sheet_id).unwrap();
        assert_eq!(
            sheet.display_value(Pos { x: 1, y: 2 }),
            Some(CellValue::Number(11.into()))
        );

        gc.set_cell_value(
            SheetPos {
                x: 1,
                y: 1,
                sheet_id,
            },
            "".into(),
            None,
        );
        let sheet = gc.try_sheet(sheet_id).unwrap();
        assert_eq!(sheet.display_value(Pos { x: 1, y: 1 }), None);
        assert_eq!(
            sheet.display_value(Pos { x: 1, y: 2 }),
            Some(CellValue::Number(1.into()))
        );
    }

    #[test]
    fn test_js_code_result_to_code_cell_value_single() {
        let mut gc = GridController::test();
        let sheet_id = gc.sheet_ids()[0];
        let result = JsCodeResult {
            transaction_id: Uuid::new_v4().into(),
            success: true,
            output_value: Some(JsCellValueResult("$12".into(), 2)),
            output_display_type: Some("number".into()),
            ..Default::default()
        };
        let mut transaction = PendingTransaction::default();
        let sheet_pos = SheetPos {
            x: 0,
            y: 0,
            sheet_id,
        };

        // need the result to ensure last_modified is the same
        let result = gc.js_code_result_to_code_cell_value(
            &mut transaction,
            result,
            sheet_pos,
            CodeCellLanguage::Javascript,
        );
        let code_run = CodeRun {
            return_type: Some("number".into()),
            output_type: Some("number".into()),
            ..Default::default()
        };
        assert_eq!(
            result,
            DataTable::new(
                DataTableKind::CodeRun(code_run),
                "JavaScript1",
                Value::Single(CellValue::Number(12.into())),
                false,
                false,
                true,
                None,
            )
            .with_last_modified(result.last_modified)
            .with_show_columns(false)
            .with_show_name(false),
        );
    }

    #[test]
    fn test_js_code_result_to_code_cell_value_array() {
        let mut gc = GridController::test();
        let sheet_id = gc.sheet_ids()[0];
        let array_output: Vec<Vec<JsCellValueResult>> = vec![
            vec![
                JsCellValueResult("$1.1".into(), 2),
                JsCellValueResult("20%".into(), 2),
            ],
            vec![
                JsCellValueResult("3".into(), 2),
                JsCellValueResult("Hello".into(), 1),
            ],
        ];
        let mut transaction = PendingTransaction::default();
        let result = JsCodeResult {
            transaction_id: transaction.id.to_string(),
            success: true,
            output_array: Some(array_output),
            output_display_type: Some("array".into()),
            has_headers: false,
            ..Default::default()
        };

        let sheet_pos = SheetPos {
            x: 1,
            y: 1,
            sheet_id,
        };
        let mut array = Array::new_empty(ArraySize::new(2, 2).unwrap());
        array
            .set(
                0,
                0,
                CellValue::Number(BigDecimal::from_str("1.1").unwrap()),
            )
            .unwrap();
        array
            .set(
                1,
                0,
                CellValue::Number(BigDecimal::from_str("0.2").unwrap()),
            )
            .unwrap();
        array
            .set(0, 1, CellValue::Number(BigDecimal::from_str("3").unwrap()))
            .unwrap();
        array.set(1, 1, CellValue::Text("Hello".into())).unwrap();

        let result = gc.js_code_result_to_code_cell_value(
            &mut transaction,
            result,
            sheet_pos,
            CodeCellLanguage::Javascript,
        );
        let code_run = CodeRun {
            return_type: Some("array".into()),
            output_type: Some("array".into()),
            ..Default::default()
        };

        let mut expected_result = DataTable::new(
            DataTableKind::CodeRun(code_run),
            "JavaScript1",
            Value::Array(array),
            false,
            false,
            true,
            None,
        )
        .with_show_columns(false);
        let column_headers =
            expected_result.default_header_with_name(|i| format!("{}", i - 1), None);
        expected_result = expected_result
            .with_column_headers(column_headers)
            .with_last_modified(result.last_modified);

        crate::grid::data_table::test::pretty_print_data_table(&result, None, None);
        crate::grid::data_table::test::pretty_print_data_table(&expected_result, None, None);

        assert_eq!(result, expected_result);
    }

    #[test]
    fn test_undo_redo_spill_change() {
        let mut gc = GridController::test();
        let sheet_id = gc.sheet_ids()[0];
        gc.set_cell_values(
            SheetPos {
                x: 1,
                y: 1,
                sheet_id,
            },
            vec![vec!["1".into(), "2".into(), "3".into()]],
            None,
        );

        // create code that will later have a spill error
        gc.set_code_cell(
            SheetPos {
                x: 2,
                y: 1,
                sheet_id,
            },
            CodeCellLanguage::Formula,
            "A1:A4".into(),
            None,
        );
        assert_eq!(
            gc.sheet(sheet_id).display_value(Pos { x: 2, y: 1 }),
            Some(CellValue::Number(1.into()))
        );

        // create a spill error for the code
        gc.set_cell_value(
            SheetPos {
                x: 2,
                y: 2,
                sheet_id,
            },
            "create spill error".into(),
            None,
        );
        assert!(
            gc.sheet(sheet_id)
                .data_table(Pos { x: 2, y: 1 })
                .unwrap()
                .spill_error
        );
        assert!(
            gc.sheet(sheet_id)
                .display_value(Pos { x: 2, y: 1 })
                .unwrap()
                .is_blank_or_empty_string()
        );

        // undo the spill error
        gc.undo(None);
        assert_eq!(
            gc.sheet(sheet_id).display_value(Pos { x: 2, y: 1 }),
            Some(CellValue::Number(1.into()))
        );

        // redo the spill error
        gc.redo(None);
        assert!(
            gc.sheet(sheet_id)
                .data_table(Pos { x: 2, y: 1 })
                .unwrap()
                .spill_error
        );

        // undo the spill error
        gc.undo(None);
        assert_eq!(
            gc.sheet(sheet_id).display_value(Pos { x: 2, y: 1 }),
            Some(CellValue::Number(1.into()))
        );
    }

    #[test]
    fn test_formula_error() {
        let mut gc = GridController::test();
        let sheet_id = gc.sheet_ids()[0];
        let sheet_pos = SheetPos {
            x: 0,
            y: 0,
            sheet_id,
        };
        let pos: Pos = sheet_pos.into();

        gc.set_code_cell(sheet_pos, CodeCellLanguage::Formula, "☺".into(), None);
        let sheet = gc.sheet(sheet_id);
        assert_eq!(
            sheet.cell_value(pos),
            Some(CellValue::Code(CodeCellValue {
                language: CodeCellLanguage::Formula,
                code: "☺".into(),
            }))
        );
        let result = sheet.data_table(pos).unwrap();
        assert!(!result.spill_error);
        assert!(result.code_run().unwrap().std_err.is_some());

        gc.set_code_cell(
            sheet_pos,
            CodeCellLanguage::Formula,
            "{0,1/0;2/0,0}".into(),
            None,
        );
        let sheet = gc.sheet(sheet_id);
        assert_eq!(
            sheet.cell_value(pos),
            Some(CellValue::Code(CodeCellValue {
                language: CodeCellLanguage::Formula,
                code: "{0,1/0;2/0,0}".into(),
            }))
        );
        let result = sheet.data_table(pos).unwrap();
        assert!(!result.spill_error);
        assert!(result.code_run().unwrap().std_err.is_some());
    }
}<|MERGE_RESOLUTION|>--- conflicted
+++ resolved
@@ -66,11 +66,7 @@
                 pending_transaction::PendingTransaction, transaction_name::TransactionName,
             },
             operations::operation::Operation,
-<<<<<<< HEAD
             transaction_types::JsCodeResult,
-=======
-            transaction_types::{JsCellValueResult, JsCodeResult},
->>>>>>> fd2fa94f
         },
         grid::{CodeCellLanguage, CodeCellValue, CodeRun, DataTable, DataTableKind},
     };
