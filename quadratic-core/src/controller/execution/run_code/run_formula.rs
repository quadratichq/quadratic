--- conflicted
+++ resolved
@@ -17,39 +17,7 @@
         let mut ctx = Ctx::new(self.grid(), sheet_pos);
         transaction.current_sheet_pos = Some(sheet_pos);
         match parse_formula(&code, sheet_pos.into()) {
-<<<<<<< HEAD
-            Ok(parsed) => {
-                match parsed.eval(&mut ctx) {
-                    Ok(value) => {
-                        transaction.cells_accessed = ctx.cells_accessed;
-                        let new_code_run = CodeRun {
-                            std_out: None,
-                            std_err: None,
-                            formatted_code_string: None,
-                            spill_error: false,
-                            last_modified: Utc::now(),
-                            cells_accessed: transaction.cells_accessed.clone(),
-                            result: CodeRunResult::Ok(value),
-                            return_type: None,
-                            line_number: None,
-                            output_type: None,
-                        };
-                        self.finalize_code_run(transaction, sheet_pos, Some(new_code_run), None);
-                    }
-                    Err(error) => {
-                        let msg = error.msg.to_string();
-                        let line_number = error.span.map(|span| span.start);
-
-                        // todo: propagate the result
-                        let _ = self.code_cell_sheet_error(
-                            transaction,
-                            &msg,
-                            // todo: span should be multiline
-                            line_number,
-                        );
-                    }
-=======
-            Ok(parsed) => match parsed.eval(&mut ctx, false) {
+            Ok(parsed) => match parsed.eval(&mut ctx) {
                 Ok(value) => {
                     transaction.cells_accessed = ctx.cells_accessed;
                     let new_code_run = CodeRun {
@@ -65,7 +33,6 @@
                         output_type: None,
                     };
                     self.finalize_code_run(transaction, sheet_pos, Some(new_code_run), None);
->>>>>>> 58be6caf
                 }
                 Err(error) => {
                     let _ = self.code_cell_sheet_error(transaction, &error);
