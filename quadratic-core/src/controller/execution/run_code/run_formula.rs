use itertools::Itertools;

use crate::{
    controller::{active_transactions::pending_transaction::PendingTransaction, GridController},
    formulas::{parse_formula, Ctx},
    grid::{CodeRun, DataTable, DataTableKind},
    SheetPos,
};

impl GridController {
    pub(crate) fn run_formula(
        &mut self,
        transaction: &mut PendingTransaction,
        sheet_pos: SheetPos,
        code: String,
    ) {
        let mut ctx = Ctx::new(self.grid(), sheet_pos);
        transaction.current_sheet_pos = Some(sheet_pos);

<<<<<<< HEAD
        if let Some(sheet) = self.grid().try_sheet(sheet_pos.sheet_id) {
            let bounds = sheet.bounds(true);
            match parse_formula(&code, sheet_pos.into()) {
                Ok(parsed) => {
                    let output = parsed.eval(&mut ctx, Some(bounds)).into_non_tuple();
                    let errors = output.inner.errors();
                    transaction.cells_accessed = ctx.cells_accessed;
                    let new_code_run = CodeRun {
                        std_out: None,
                        std_err: (!errors.is_empty())
                            .then(|| errors.into_iter().map(|e| e.to_string()).join("\n")),
                        cells_accessed: transaction.cells_accessed.clone(),
                        error: None,
                        return_type: None,
                        line_number: None,
                        output_type: None,
                    };
                    let new_data_table = DataTable::new(
                        DataTableKind::CodeRun(new_code_run),
                        "Formula 1",
                        output.inner,
                        false,
                        false,
                        false,
                        None,
                    );
                    self.finalize_code_run(transaction, sheet_pos, Some(new_data_table), None);
                }
                Err(error) => {
                    let _ = self.code_cell_sheet_error(transaction, &error);
                }
=======
        match parse_formula(&code, sheet_pos.into()) {
            Ok(parsed) => {
                let output = parsed.eval(&mut ctx).into_non_tuple();
                let errors = output.inner.errors();

                transaction.cells_accessed = ctx.cells_accessed;
                let new_code_run = CodeRun {
                    std_out: None,
                    std_err: (!errors.is_empty())
                        .then(|| errors.into_iter().map(|e| e.to_string()).join("\n")),
                    formatted_code_string: None,
                    spill_error: false,
                    last_modified: Utc::now(),
                    cells_accessed: transaction.cells_accessed.clone(),
                    result: CodeRunResult::Ok(output.inner),
                    return_type: None,
                    line_number: None,
                    output_type: None,
                };
                transaction.cells_accessed.clear();
                self.finalize_code_run(transaction, sheet_pos, Some(new_code_run), None);
            }
            Err(error) => {
                let _ = self.code_cell_sheet_error(transaction, &error);
>>>>>>> 8c505e72
            }
        }
    }
}

#[cfg(test)]
#[serial_test::parallel]
mod test {
    use std::str::FromStr;

    use bigdecimal::BigDecimal;
    use uuid::Uuid;

    use crate::{
        cell_values::CellValues,
        controller::{
            active_transactions::{
                pending_transaction::PendingTransaction, transaction_name::TransactionName,
            },
            operations::operation::Operation,
            transaction_types::JsCodeResult,
            GridController,
        },
        grid::{CodeCellLanguage, CodeCellValue, CodeRun, DataTable, DataTableKind},
        Array, ArraySize, CellValue, Pos, SheetPos, Value,
    };

    #[test]
    fn test_execute_operation_set_cell_values_formula() {
        let mut gc = GridController::test();
        let sheet_id = gc.sheet_ids()[0];

        let sheet = gc.try_sheet_mut(sheet_id).unwrap();
        sheet.set_cell_value(Pos { x: 1, y: 1 }, CellValue::Number(BigDecimal::from(10)));
        let sheet_pos = SheetPos {
            x: 2,
            y: 1,
            sheet_id,
        };

        let code_cell = CellValue::Code(CodeCellValue {
            language: CodeCellLanguage::Formula,
            code: "A1 + 1".to_string(),
        });
        gc.start_user_transaction(
            vec![
                Operation::SetCellValues {
                    sheet_pos,
                    values: CellValues::from(code_cell.clone()),
                },
                Operation::ComputeCode { sheet_pos },
            ],
            None,
            TransactionName::Unknown,
        );

        let sheet = gc.sheet_mut(sheet_id);
        assert_eq!(
            sheet.display_value(Pos { x: 2, y: 1 }),
            Some(CellValue::Number(11.into()))
        );
        assert_eq!(sheet.cell_value(Pos { x: 2, y: 1 }), Some(code_cell));
    }

    #[test]
    fn test_multiple_formula() {
        let mut gc = GridController::test();
        let sheet_id = gc.sheet_ids()[0];
        let sheet = gc.grid_mut().try_sheet_mut(sheet_id).unwrap();

        sheet.set_cell_value(Pos { x: 1, y: 1 }, CellValue::Number(BigDecimal::from(10)));
        let sheet_pos = SheetPos {
            x: 2,
            y: 1,
            sheet_id,
        };
        gc.set_code_cell(
            sheet_pos,
            CodeCellLanguage::Formula,
            "A1 + 1".to_string(),
            None,
        );

        let sheet = gc.try_sheet(sheet_id).unwrap();
        assert_eq!(
            sheet.display_value(Pos { x: 2, y: 1 }),
            Some(CellValue::Number(11.into()))
        );

        gc.set_code_cell(
            SheetPos {
                x: 3,
                y: 1,
                sheet_id,
            },
            CodeCellLanguage::Formula,
            "B1 + 1".to_string(),
            None,
        );

        let sheet = gc.grid().try_sheet(sheet_id).unwrap();
        assert_eq!(
            sheet.display_value(Pos { x: 2, y: 1 }),
            Some(CellValue::Number(11.into()))
        );
        assert_eq!(
            sheet.display_value(Pos { x: 3, y: 1 }),
            Some(CellValue::Number(12.into()))
        );

        gc.set_cell_value(
            SheetPos {
                x: 1,
                y: 1,
                sheet_id,
            },
            "1".into(),
            None,
        );

        let sheet = gc.try_sheet(sheet_id).unwrap();
        assert_eq!(
            sheet.display_value(Pos { x: 2, y: 1 }),
            Some(CellValue::Number(2.into()))
        );
        assert_eq!(
            sheet.display_value(Pos { x: 3, y: 1 }),
            Some(CellValue::Number(3.into()))
        );
    }

    #[test]
    fn test_deleting_to_trigger_compute() {
        let mut gc = GridController::test();
        let sheet_id = gc.sheet_ids()[0];

        gc.set_cell_value(
            SheetPos {
                x: 1,
                y: 1,
                sheet_id,
            },
            "10".into(),
            None,
        );
        gc.set_code_cell(
            SheetPos {
                x: 1,
                y: 2,
                sheet_id,
            },
            CodeCellLanguage::Formula,
            "A1 + 1".into(),
            None,
        );

        let sheet = gc.try_sheet(sheet_id).unwrap();
        assert_eq!(
            sheet.display_value(Pos { x: 1, y: 2 }),
            Some(CellValue::Number(11.into()))
        );

        gc.set_cell_value(
            SheetPos {
                x: 1,
                y: 1,
                sheet_id,
            },
            "".into(),
            None,
        );
        let sheet = gc.try_sheet(sheet_id).unwrap();
        assert_eq!(sheet.display_value(Pos { x: 1, y: 1 }), None);
        assert_eq!(
            sheet.display_value(Pos { x: 1, y: 2 }),
            Some(CellValue::Number(1.into()))
        );
    }

    #[test]
    fn test_js_code_result_to_code_cell_value_single() {
        let mut gc = GridController::test();
        let sheet_id = gc.sheet_ids()[0];
        let result = JsCodeResult {
            transaction_id: Uuid::new_v4().into(),
            success: true,
            output_value: Some(vec!["$12".into(), "number".into()]),
            output_display_type: Some("number".into()),
            ..Default::default()
        };
        let mut transaction = PendingTransaction::default();
        let sheet_pos = SheetPos {
            x: 0,
            y: 0,
            sheet_id,
        };

        // need the result to ensure last_modified is the same
        let result = gc.js_code_result_to_code_cell_value(
            &mut transaction,
            result,
            sheet_pos,
            CodeCellLanguage::Javascript,
        );
        let code_run = CodeRun {
            return_type: Some("number".into()),
            output_type: Some("number".into()),
            ..Default::default()
        };
        assert_eq!(
            result,
            DataTable::new(
                DataTableKind::CodeRun(code_run),
                "JavaScript1",
                Value::Single(CellValue::Number(12.into())),
                false,
                false,
                false,
                None,
            )
            .with_last_modified(result.last_modified),
        );
    }

    #[test]
    fn test_js_code_result_to_code_cell_value_array() {
        let mut gc = GridController::test();
        let sheet_id = gc.sheet_ids()[0];
        let array_output: Vec<Vec<Vec<String>>> = vec![
            vec![
                vec!["$1.1".into(), "number".into()],
                vec!["20%".into(), "number".into()],
            ],
            vec![
                vec!["3".into(), "number".into()],
                vec!["Hello".into(), "text".into()],
            ],
        ];
        let mut transaction = PendingTransaction::default();
        let result = JsCodeResult {
            transaction_id: transaction.id.to_string(),
            success: true,
            output_array: Some(array_output),
            output_display_type: Some("array".into()),
            ..Default::default()
        };

        let sheet_pos = SheetPos {
            x: 0,
            y: 0,
            sheet_id,
        };
        let mut array = Array::new_empty(ArraySize::new(2, 2).unwrap());
        let _ = array.set(
            0,
            0,
            CellValue::Number(BigDecimal::from_str("1.1").unwrap()),
        );
        let _ = array.set(
            1,
            0,
            CellValue::Number(BigDecimal::from_str("0.2").unwrap()),
        );
        let _ = array.set(0, 1, CellValue::Number(BigDecimal::from_str("3").unwrap()));
        let _ = array.set(1, 1, CellValue::Text("Hello".into()));

        let result = gc.js_code_result_to_code_cell_value(
            &mut transaction,
            result,
            sheet_pos,
            CodeCellLanguage::Javascript,
        );
        let code_run = CodeRun {
            return_type: Some("array".into()),
            output_type: Some("array".into()),
            ..Default::default()
        };
        assert_eq!(
            result,
            DataTable::new(
                DataTableKind::CodeRun(code_run),
                "JavaScript1",
                Value::Array(array),
                false,
                false,
                false,
                None,
            )
            .with_last_modified(result.last_modified),
        );
    }

    #[test]
    fn test_undo_redo_spill_change() {
        let mut gc = GridController::test();
        let sheet_id = gc.sheet_ids()[0];
        gc.set_cell_values(
            SheetPos {
                x: 1,
                y: 1,
                sheet_id,
            },
            vec![vec!["1", "2", "3"]],
            None,
        );

        // create code that will later have a spill error
        gc.set_code_cell(
            SheetPos {
                x: 2,
                y: 1,
                sheet_id,
            },
            CodeCellLanguage::Formula,
            "A1:A4".into(),
            None,
        );
        assert_eq!(
            gc.sheet(sheet_id).display_value(Pos { x: 2, y: 1 }),
            Some(CellValue::Number(1.into()))
        );

        // create a spill error for the code
        gc.set_cell_value(
            SheetPos {
                x: 2,
                y: 2,
                sheet_id,
            },
            "create spill error".into(),
            None,
        );
        assert!(
            gc.sheet(sheet_id)
                .data_table(Pos { x: 2, y: 1 })
                .unwrap()
                .spill_error
        );
        assert!(gc
            .sheet(sheet_id)
            .display_value(Pos { x: 2, y: 1 })
            .unwrap()
            .is_blank_or_empty_string());

        // undo the spill error
        gc.undo(None);
        assert_eq!(
            gc.sheet(sheet_id).display_value(Pos { x: 2, y: 1 }),
            Some(CellValue::Number(1.into()))
        );

        // redo the spill error
        gc.redo(None);
        assert!(
            gc.sheet(sheet_id)
                .data_table(Pos { x: 2, y: 1 })
                .unwrap()
                .spill_error
        );

        // undo the spill error
        gc.undo(None);
        assert_eq!(
            gc.sheet(sheet_id).display_value(Pos { x: 2, y: 1 }),
            Some(CellValue::Number(1.into()))
        );
    }

    #[test]
    fn test_formula_error() {
        let mut gc = GridController::test();
        let sheet_id = gc.sheet_ids()[0];
        let sheet_pos = SheetPos {
            x: 0,
            y: 0,
            sheet_id,
        };
        let pos: Pos = sheet_pos.into();

        gc.set_code_cell(sheet_pos, CodeCellLanguage::Formula, "☺".into(), None);
        let sheet = gc.sheet(sheet_id);
        assert_eq!(
            sheet.cell_value(pos),
            Some(CellValue::Code(CodeCellValue {
                language: CodeCellLanguage::Formula,
                code: "☺".into(),
            }))
        );
        let result = sheet.data_table(pos).unwrap();
        assert!(!result.spill_error);
        assert!(result.code_run().unwrap().std_err.is_some());

        gc.set_code_cell(
            sheet_pos,
            CodeCellLanguage::Formula,
            "{0,1/0;2/0,0}".into(),
            None,
        );
        let sheet = gc.sheet(sheet_id);
        assert_eq!(
            sheet.cell_value(pos),
            Some(CellValue::Code(CodeCellValue {
                language: CodeCellLanguage::Formula,
                code: "{0,1/0;2/0,0}".into(),
            }))
        );
        let result = sheet.data_table(pos).unwrap();
        assert!(!result.spill_error);
        assert!(result.code_run().unwrap().std_err.is_some());
    }
}<|MERGE_RESOLUTION|>--- conflicted
+++ resolved
@@ -17,64 +17,34 @@
         let mut ctx = Ctx::new(self.grid(), sheet_pos);
         transaction.current_sheet_pos = Some(sheet_pos);
 
-<<<<<<< HEAD
-        if let Some(sheet) = self.grid().try_sheet(sheet_pos.sheet_id) {
-            let bounds = sheet.bounds(true);
-            match parse_formula(&code, sheet_pos.into()) {
-                Ok(parsed) => {
-                    let output = parsed.eval(&mut ctx, Some(bounds)).into_non_tuple();
-                    let errors = output.inner.errors();
-                    transaction.cells_accessed = ctx.cells_accessed;
-                    let new_code_run = CodeRun {
-                        std_out: None,
-                        std_err: (!errors.is_empty())
-                            .then(|| errors.into_iter().map(|e| e.to_string()).join("\n")),
-                        cells_accessed: transaction.cells_accessed.clone(),
-                        error: None,
-                        return_type: None,
-                        line_number: None,
-                        output_type: None,
-                    };
-                    let new_data_table = DataTable::new(
-                        DataTableKind::CodeRun(new_code_run),
-                        "Formula 1",
-                        output.inner,
-                        false,
-                        false,
-                        false,
-                        None,
-                    );
-                    self.finalize_code_run(transaction, sheet_pos, Some(new_data_table), None);
-                }
-                Err(error) => {
-                    let _ = self.code_cell_sheet_error(transaction, &error);
-                }
-=======
         match parse_formula(&code, sheet_pos.into()) {
             Ok(parsed) => {
                 let output = parsed.eval(&mut ctx).into_non_tuple();
                 let errors = output.inner.errors();
-
                 transaction.cells_accessed = ctx.cells_accessed;
                 let new_code_run = CodeRun {
                     std_out: None,
                     std_err: (!errors.is_empty())
                         .then(|| errors.into_iter().map(|e| e.to_string()).join("\n")),
-                    formatted_code_string: None,
-                    spill_error: false,
-                    last_modified: Utc::now(),
                     cells_accessed: transaction.cells_accessed.clone(),
-                    result: CodeRunResult::Ok(output.inner),
+                    error: None,
                     return_type: None,
                     line_number: None,
                     output_type: None,
                 };
-                transaction.cells_accessed.clear();
-                self.finalize_code_run(transaction, sheet_pos, Some(new_code_run), None);
+                let new_data_table = DataTable::new(
+                    DataTableKind::CodeRun(new_code_run),
+                    "Formula 1",
+                    output.inner,
+                    false,
+                    false,
+                    false,
+                    None,
+                );
+                self.finalize_code_run(transaction, sheet_pos, Some(new_data_table), None);
             }
             Err(error) => {
                 let _ = self.code_cell_sheet_error(transaction, &error);
->>>>>>> 8c505e72
             }
         }
     }
