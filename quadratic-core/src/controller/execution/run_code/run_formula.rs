use itertools::Itertools;

use crate::{
    MultiPos, SheetPos,
    controller::{GridController, active_transactions::pending_transaction::PendingTransaction},
    formulas::{Ctx, find_cell_references, parse_formula},
    grid::{CellsAccessed, CodeCellLanguage, CodeRun, DataTable, DataTableKind},
};

impl GridController {
    pub(crate) fn run_formula(
        &mut self,
        transaction: &mut PendingTransaction,
        multi_pos: MultiPos,
        code: String,
        translated_pos: SheetPos,
    ) {
        let mut eval_ctx = Ctx::new(self, translated_pos);
        let parse_ctx = self.a1_context();
        transaction.current_multi_pos = Some(multi_pos);

        match parse_formula(&code, parse_ctx, translated_pos) {
            Ok(parsed) => {
                let output = parsed.eval(&mut eval_ctx).into_non_tuple();
                let errors = output.inner.errors();
                let new_code_run = CodeRun {
                    language: CodeCellLanguage::Formula,
                    code,
                    std_out: None,
                    std_err: (!errors.is_empty())
                        .then(|| errors.into_iter().map(|e| e.to_string()).join("\n")),
                    cells_accessed: eval_ctx.cells_accessed,
                    error: None,
                    return_type: None,
                    line_number: None,
                    output_type: None,
                };
                let new_data_table = DataTable::new(
                    DataTableKind::CodeRun(new_code_run),
                    "Formula1",
                    output.inner,
                    false,
                    None,
                    None,
                    None,
                );
                let _ =
                    self.finalize_data_table(transaction, multi_pos, Some(new_data_table), None);
            }
            Err(error) => {
                let _ = self.code_cell_sheet_error(transaction, &error);
            }
        }
    }

    pub(crate) fn add_formula_without_eval(
        &mut self,
        transaction: &mut PendingTransaction,
        multi_pos: MultiPos,
        code: &str,
        name: &str,
        translated_pos: SheetPos,
    ) {
        let parse_ctx = self.a1_context();
        transaction.current_multi_pos = Some(multi_pos);

        let mut cells_accessed = CellsAccessed::default();
        let cell_references = find_cell_references(code, parse_ctx, translated_pos);
        for cell_ref in cell_references {
            if let Ok(cell_ref) = cell_ref.inner {
                cells_accessed.add(cell_ref.sheet_id, cell_ref.cells);
            }
        }

        let new_code_run = CodeRun {
            language: CodeCellLanguage::Formula,
            code: code.to_string(),
            cells_accessed,
            ..CodeRun::default()
        };
        let new_data_table = DataTable::new(
            DataTableKind::CodeRun(new_code_run),
            name,
            "".into(),
            false,
            None,
            None,
            None,
        );
        let _ = self.finalize_data_table(transaction, multi_pos, Some(new_data_table), None);
    }
}

#[cfg(test)]
mod test {
    use uuid::Uuid;

    use crate::{
        Array, ArraySize, CellValue, MultiPos, Pos, SheetPos, Value,
        cell_values::CellValues,
        controller::{
            GridController,
            active_transactions::{
                pending_transaction::PendingTransaction, transaction_name::TransactionName,
            },
            operations::operation::Operation,
            transaction_types::{JsCellValueResult, JsCodeResult},
        },
        grid::{CodeCellLanguage, CodeCellValue, CodeRun, DataTable, DataTableKind},
        number::decimal_from_str,
        test_util::pretty_print_data_table,
    };

    #[test]
    fn test_execute_operation_set_cell_values_formula() {
        let mut gc = GridController::test();
        let sheet_id = gc.sheet_ids()[0];

        let sheet = gc.try_sheet_mut(sheet_id).unwrap();
        sheet.set_cell_value(Pos { x: 1, y: 1 }, CellValue::Number(10.into()));
        let sheet_pos = SheetPos {
            x: 2,
            y: 1,
            sheet_id,
        };

        let code_cell = CellValue::Code(CodeCellValue {
            language: CodeCellLanguage::Formula,
            code: "A1 + 1".to_string(),
        });
        gc.start_user_transaction(
            vec![
                Operation::SetCellValues {
                    sheet_pos,
                    values: CellValues::from(code_cell.clone()),
                },
                Operation::ComputeCodeMultiPos {
                    multi_pos: sheet_pos.into(),
                },
            ],
            None,
            TransactionName::Unknown,
        );

        let sheet = gc.sheet_mut(sheet_id);
        assert_eq!(
            sheet.display_value(Pos { x: 2, y: 1 }),
            Some(CellValue::Number(11.into()))
        );
        assert_eq!(sheet.cell_value(Pos { x: 2, y: 1 }), Some(code_cell));
    }

    #[test]
    fn test_multiple_formula() {
        let mut gc = GridController::test();
        let sheet_id = gc.sheet_ids()[0];
        let sheet = gc.grid_mut().try_sheet_mut(sheet_id).unwrap();

<<<<<<< HEAD
        sheet.set_cell_value(Pos { x: 1, y: 1 }, CellValue::Number(BigDecimal::from(10)));
        let sheet_pos = SheetPos::new(sheet_id, 2, 1);
=======
        sheet.set_cell_value(Pos { x: 1, y: 1 }, CellValue::Number(10.into()));
        let sheet_pos = SheetPos {
            x: 2,
            y: 1,
            sheet_id,
        };
>>>>>>> 42853b20
        gc.set_code_cell(
            sheet_pos,
            CodeCellLanguage::Formula,
            "A1 + 1".to_string(),
            None,
            None,
        );

        let sheet = gc.try_sheet(sheet_id).unwrap();
        assert_eq!(
            sheet.display_value(Pos { x: 2, y: 1 }),
            Some(CellValue::Number(11.into()))
        );

        gc.set_code_cell(
            SheetPos::new(sheet_id, 3, 1),
            CodeCellLanguage::Formula,
            "B1 + 1".to_string(),
            None,
            None,
        );

        let sheet = gc.grid().try_sheet(sheet_id).unwrap();
        assert_eq!(
            sheet.display_value(Pos { x: 2, y: 1 }),
            Some(CellValue::Number(11.into()))
        );
        assert_eq!(
            sheet.display_value(Pos { x: 3, y: 1 }),
            Some(CellValue::Number(12.into()))
        );

        gc.set_cell_value(
            SheetPos {
                x: 1,
                y: 1,
                sheet_id,
            },
            "1".into(),
            None,
        );

        let sheet = gc.try_sheet(sheet_id).unwrap();
        assert_eq!(
            sheet.display_value(Pos { x: 2, y: 1 }),
            Some(CellValue::Number(2.into()))
        );
        assert_eq!(
            sheet.display_value(Pos { x: 3, y: 1 }),
            Some(CellValue::Number(3.into()))
        );
    }

    #[test]
    fn test_deleting_to_trigger_compute() {
        let mut gc = GridController::test();
        let sheet_id = gc.sheet_ids()[0];

        gc.set_cell_value(
            SheetPos {
                x: 1,
                y: 1,
                sheet_id,
            },
            "10".into(),
            None,
        );
        gc.set_code_cell(
            SheetPos::new(sheet_id, 1, 2),
            CodeCellLanguage::Formula,
            "A1 + 1".into(),
            None,
            None,
        );

        let sheet = gc.try_sheet(sheet_id).unwrap();
        assert_eq!(
            sheet.display_value(Pos { x: 1, y: 2 }),
            Some(CellValue::Number(11.into()))
        );

        gc.set_cell_value(
            SheetPos {
                x: 1,
                y: 1,
                sheet_id,
            },
            "".into(),
            None,
        );
        let sheet = gc.try_sheet(sheet_id).unwrap();
        assert_eq!(sheet.display_value(Pos { x: 1, y: 1 }), None);
        assert_eq!(
            sheet.display_value(Pos { x: 1, y: 2 }),
            Some(CellValue::Number(1.into()))
        );
    }

    #[test]
    fn test_js_code_result_to_code_cell_value_single() {
        let mut gc = GridController::test();
        let sheet_id = gc.sheet_ids()[0];
        let result = JsCodeResult {
            transaction_id: Uuid::new_v4().into(),
            success: true,
            output_value: Some(JsCellValueResult("$12".into(), 2)),
            output_display_type: Some("number".into()),
            ..Default::default()
        };
        let mut transaction = PendingTransaction::default();
        let multi_pos = MultiPos::new_sheet_pos(sheet_id, (1, 1).into());

        // need the result to ensure last_modified is the same
        let result = gc
            .js_code_result_to_code_cell_value(
                &mut transaction,
                result,
                multi_pos,
                CodeCellLanguage::Javascript,
                r#"return "12";"#.to_string(),
            )
            .unwrap();
        let code_run = CodeRun {
            language: CodeCellLanguage::Javascript,
            code: r#"return "12";"#.to_string(),
            return_type: Some("number".into()),
            output_type: Some("number".into()),
            ..Default::default()
        };
        assert_eq!(
            result,
            DataTable::new(
                DataTableKind::CodeRun(code_run),
                "JavaScript1",
                Value::Single(CellValue::Number(12.into())),
                false,
                None,
                None,
                None,
            )
            .with_last_modified(result.last_modified)
        );
    }

    #[test]
    fn test_js_code_result_to_code_cell_value_array() {
        let mut gc = GridController::test();
        let sheet_id = gc.sheet_ids()[0];
        let array_output: Vec<Vec<JsCellValueResult>> = vec![
            vec![
                JsCellValueResult("$1.1".into(), 2),
                JsCellValueResult("20%".into(), 2),
            ],
            vec![
                JsCellValueResult("3".into(), 2),
                JsCellValueResult("Hello".into(), 1),
            ],
        ];
        let mut transaction = PendingTransaction::default();
        let result = JsCodeResult {
            transaction_id: transaction.id.to_string(),
            success: true,
            output_array: Some(array_output),
            output_display_type: Some("array".into()),
            has_headers: false,
            ..Default::default()
        };

        let multi_pos = MultiPos::new_sheet_pos(sheet_id, (1, 1).into());
        let mut array = Array::new_empty(ArraySize::new(2, 2).unwrap());
        array
            .set(
                0,
                0,
                CellValue::Number(decimal_from_str("1.1").unwrap()),
                false,
            )
            .unwrap();
        array
            .set(
                1,
                0,
                CellValue::Number(decimal_from_str("0.2").unwrap()),
                false,
            )
            .unwrap();
        array
            .set(
                0,
                1,
                CellValue::Number(decimal_from_str("3").unwrap()),
                false,
            )
            .unwrap();
        array
            .set(1, 1, CellValue::Text("Hello".into()), false)
            .unwrap();

        let result = gc
            .js_code_result_to_code_cell_value(
                &mut transaction,
                result,
                multi_pos,
                CodeCellLanguage::Javascript,
                r#"return [[1.1, 0.2], [3, "Hello"]];"#.to_string(),
            )
            .unwrap();
        let code_run = CodeRun {
            language: CodeCellLanguage::Javascript,
            code: r#"return [[1.1, 0.2], [3, "Hello"]];"#.to_string(),
            return_type: Some("array".into()),
            output_type: Some("array".into()),
            ..Default::default()
        };

        let mut expected_result = DataTable::new(
            DataTableKind::CodeRun(code_run),
            "JavaScript1",
            array.into(),
            false,
            None,
            None,
            None,
        );
        let column_headers =
            expected_result.default_header_with_name(|i| format!("{}", i - 1), None);
        expected_result = expected_result
            .with_column_headers(column_headers)
            .with_last_modified(result.last_modified);

        pretty_print_data_table(&result, None, None);
        pretty_print_data_table(&expected_result, None, None);

        assert_eq!(result, expected_result);
    }

    #[test]
    fn test_undo_redo_spill_change() {
        let mut gc = GridController::test();
        let sheet_id = gc.sheet_ids()[0];
        gc.set_cell_values(
            SheetPos {
                x: 1,
                y: 1,
                sheet_id,
            },
            vec![vec!["1".into(), "2".into(), "3".into()]],
            None,
        );

        // create code that will later have a spill error
        gc.set_code_cell(
            SheetPos::new(sheet_id, 2, 1),
            CodeCellLanguage::Formula,
            "A1:A4".into(),
            None,
            None,
        );
        assert_eq!(
            gc.sheet(sheet_id).display_value(Pos { x: 2, y: 1 }),
            Some(CellValue::Number(1.into()))
        );

        // create a spill error for the code
        gc.set_cell_value(
            SheetPos {
                x: 2,
                y: 2,
                sheet_id,
            },
            "create spill error".into(),
            None,
        );
        assert!(
            gc.sheet(sheet_id)
                .data_table_at(&Pos { x: 2, y: 1 })
                .unwrap()
                .has_spill()
        );
        assert!(
            gc.sheet(sheet_id)
                .display_value(Pos { x: 2, y: 1 })
                .unwrap()
                .is_blank_or_empty_string()
        );

        // undo the spill error
        gc.undo(None);
        assert_eq!(
            gc.sheet(sheet_id).display_value(Pos { x: 2, y: 1 }),
            Some(CellValue::Number(1.into()))
        );

        // redo the spill error
        gc.redo(None);
        assert!(
            gc.sheet(sheet_id)
                .data_table_at(&Pos { x: 2, y: 1 })
                .unwrap()
                .has_spill()
        );

        // undo the spill error
        gc.undo(None);
        assert_eq!(
            gc.sheet(sheet_id).display_value(Pos { x: 2, y: 1 }),
            Some(CellValue::Number(1.into()))
        );
    }

    #[test]
    fn test_formula_error() {
        let mut gc = GridController::test();
        let sheet_id = gc.sheet_ids()[0];
        let sheet_pos = SheetPos::new(sheet_id, 1, 1);
        let pos: Pos = Pos::new(1, 1);

        gc.set_code_cell(sheet_pos, CodeCellLanguage::Formula, "☺".into(), None, None);
        let sheet = gc.sheet(sheet_id);
        assert_eq!(
            sheet.cell_value(pos),
            Some(CellValue::Code(CodeCellValue {
                language: CodeCellLanguage::Formula,
                code: "☺".into(),
            }))
        );
        let result = sheet.data_table_at(&pos).unwrap();
        assert!(!result.has_spill());
        assert!(result.code_run().unwrap().std_err.is_some());

        gc.set_code_cell(
            sheet_pos,
            CodeCellLanguage::Formula,
            "{0,1/0;2/0,0}".into(),
            None,
            None,
        );
        let sheet = gc.sheet(sheet_id);
        assert_eq!(
            sheet.cell_value(pos),
            Some(CellValue::Code(CodeCellValue {
                language: CodeCellLanguage::Formula,
                code: "{0,1/0;2/0,0}".into(),
            }))
        );
        let result = sheet.data_table_at(&pos).unwrap();
        assert!(!result.has_spill());
        assert!(result.code_run().unwrap().std_err.is_some());
    }
}<|MERGE_RESOLUTION|>--- conflicted
+++ resolved
@@ -156,17 +156,8 @@
         let sheet_id = gc.sheet_ids()[0];
         let sheet = gc.grid_mut().try_sheet_mut(sheet_id).unwrap();
 
-<<<<<<< HEAD
-        sheet.set_cell_value(Pos { x: 1, y: 1 }, CellValue::Number(BigDecimal::from(10)));
+        sheet.set_cell_value(Pos { x: 1, y: 1 }, CellValue::Number(10.into()));
         let sheet_pos = SheetPos::new(sheet_id, 2, 1);
-=======
-        sheet.set_cell_value(Pos { x: 1, y: 1 }, CellValue::Number(10.into()));
-        let sheet_pos = SheetPos {
-            x: 2,
-            y: 1,
-            sheet_id,
-        };
->>>>>>> 42853b20
         gc.set_code_cell(
             sheet_pos,
             CodeCellLanguage::Formula,
