--- conflicted
+++ resolved
@@ -104,84 +104,6 @@
         test_util::pretty_print_data_table,
     };
 
-<<<<<<< HEAD
-    // todo: this shouldn't work anymore?
-    // #[test]
-    // fn test_execute_operation_set_cell_values_formula() {
-    //     let mut gc = GridController::test();
-    //     let sheet_id = gc.sheet_ids()[0];
-
-    //     let sheet = gc.try_sheet_mut(sheet_id).unwrap();
-    //     sheet.set_cell_value(Pos { x: 1, y: 1 }, CellValue::Number(10.into()));
-    //     let sheet_pos = SheetPos {
-    //         x: 2,
-    //         y: 1,
-    //         sheet_id,
-    //     };
-
-    //     let code_cell = CellValue::Code(CodeCellValue {
-    //         language: CodeCellLanguage::Formula,
-    //         code: "A1 + 1".to_string(),
-    //     });
-    //     gc.start_user_transaction(
-    //         vec![
-    //             Operation::SetCellValues {
-    //                 sheet_pos,
-    //                 values: CellValues::from(code_cell.clone()),
-    //             },
-    //             Operation::ComputeCode { sheet_pos },
-    //         ],
-    //         None,
-    //         TransactionName::Unknown,
-    //     );
-
-    //     let sheet = gc.sheet_mut(sheet_id);
-    //     assert_eq!(
-    //         sheet.display_value(Pos { x: 2, y: 1 }),
-    //         Some(CellValue::Number(11.into()))
-    //     );
-    //     assert_eq!(sheet.cell_value(Pos { x: 2, y: 1 }), Some(code_cell));
-    // }
-=======
-    #[test]
-    fn test_execute_operation_set_cell_values_formula() {
-        let mut gc = GridController::test();
-        let sheet_id = gc.sheet_ids()[0];
-
-        let sheet = gc.try_sheet_mut(sheet_id).unwrap();
-        sheet.set_cell_value(Pos { x: 1, y: 1 }, CellValue::Number(10.into()));
-        let sheet_pos = SheetPos {
-            x: 2,
-            y: 1,
-            sheet_id,
-        };
-
-        let code_cell = CellValue::Code(CodeCellValue {
-            language: CodeCellLanguage::Formula,
-            code: "A1 + 1".to_string(),
-        });
-        gc.start_user_ai_transaction(
-            vec![
-                Operation::SetCellValues {
-                    sheet_pos,
-                    values: CellValues::from(code_cell.clone()),
-                },
-                Operation::ComputeCode { sheet_pos },
-            ],
-            None,
-            TransactionName::Unknown,
-            false,
-        );
-
-        let sheet = gc.sheet_mut(sheet_id);
-        assert_eq!(
-            sheet.display_value(Pos { x: 2, y: 1 }),
-            Some(CellValue::Number(11.into()))
-        );
-        assert_eq!(sheet.cell_value(Pos { x: 2, y: 1 }), Some(code_cell));
-    }
->>>>>>> f28fba73
-
     #[test]
     fn test_multiple_formula() {
         let mut gc = GridController::test();
