--- conflicted
+++ resolved
@@ -43,32 +43,6 @@
             // sheet may have been deleted
             return;
         };
-<<<<<<< HEAD
-        let pos: Pos = sheet_pos.into();
-
-        // index for SetCodeRun is either set by execute_set_code_run or calculated
-        let index = index.unwrap_or(
-            sheet
-                .data_tables
-                .get_index_of(&pos)
-                .unwrap_or(sheet.data_tables.len()),
-        );
-
-        // calculate the chart_output if it is an image or html data table based on the pixel output
-        if let Some(new_data_table) = &mut new_data_table {
-            if new_data_table.is_html_or_image() && new_data_table.chart_output.is_none() {
-                let (pixel_width, pixel_height) = new_data_table
-                    .chart_pixel_output
-                    .unwrap_or((DEFAULT_HTML_WIDTH, DEFAULT_HTML_HEIGHT));
-                let chart_output =
-                    sheet
-                        .offsets
-                        .calculate_grid_size(pos, pixel_width, pixel_height);
-                new_data_table.chart_output = Some(chart_output);
-            }
-        }
-=======
->>>>>>> f3dc62e6
 
         let old_data_table = sheet.data_table_at(&pos);
 
@@ -118,8 +92,6 @@
             }
         }
 
-<<<<<<< HEAD
-=======
         // calculate the chart_output if it is an image or html data table based on the pixel output
         if let Some(new_data_table) = &mut new_data_table {
             if new_data_table.is_html_or_image() && new_data_table.chart_output.is_none() {
@@ -145,29 +117,6 @@
             new_data_table.update_table_name(&unique_name);
         }
 
-        // index for SetCodeRun is either set by execute_set_code_run or calculated
-        let index = index.unwrap_or(
-            sheet
-                .data_tables
-                .get_index_of(&pos)
-                .unwrap_or(sheet.data_tables.len()),
-        );
-
-        let old_data_table = if let Some(new_data_table) = &new_data_table {
-            let index = index.min(sheet.data_tables.len());
-            sheet
-                .data_tables
-                .insert_before(index, pos, new_data_table.to_owned())
-                .1
-        } else {
-            sheet.data_tables.shift_remove(&pos)
-        };
-
-        if old_data_table == new_data_table {
-            return;
-        }
-
->>>>>>> f3dc62e6
         let sheet_rect = match (&old_data_table, &new_data_table) {
             (None, None) => sheet_pos.into(),
             (None, Some(code_cell_value)) => code_cell_value.output_sheet_rect(sheet_pos, false),
@@ -222,14 +171,23 @@
             new_data_table.as_ref().is_some_and(|dt| dt.is_image()),
             new_data_table.as_ref().is_some_and(|dt| dt.is_html()),
         );
+
         transaction.add_dirty_hashes_from_sheet_rect(sheet_rect);
 
+        // index for SetCodeRun is either set by execute_set_code_run or calculated
+        let index = index.unwrap_or(
+            sheet
+                .data_tables
+                .get_index_of(&pos)
+                .unwrap_or(sheet.data_tables.len()),
+        );
         if transaction.is_user_undo_redo() {
             let old_data_table = if let Some(new_data_table) = &new_data_table {
                 let index = index.min(sheet.data_tables.len());
                 sheet
                     .data_tables
-                    .shift_insert(index, &pos, new_data_table.to_owned())
+                    .insert_before(index, &pos, new_data_table.to_owned())
+                    .1
             } else {
                 sheet.data_tables.shift_remove(&pos)
             };
@@ -263,16 +221,15 @@
                 });
 
             if transaction.is_user() {
-                // dbgjs!(format!("todo(ayush): enable compute operations and spills"));
-                // self.add_compute_operations(transaction, &sheet_rect, Some(sheet_pos));
-                // self.check_all_spills(transaction, sheet_pos.sheet_id);
+                self.add_compute_operations(transaction, &sheet_rect, Some(sheet_pos));
+                self.check_all_spills(transaction, sheet_pos.sheet_id);
             }
 
             transaction.generate_thumbnail |= self.thumbnail_dirty_sheet_rect(sheet_rect);
         } else {
             if let Some(new_data_table) = new_data_table {
                 let index = index.min(sheet.data_tables.len());
-                sheet.data_tables.shift_insert(index, &pos, new_data_table);
+                sheet.data_tables.insert_before(index, &pos, new_data_table);
             } else {
                 sheet.data_tables.shift_remove(&pos);
             };
