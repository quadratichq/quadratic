--- conflicted
+++ resolved
@@ -212,11 +212,7 @@
                 }
             }
 
-<<<<<<< HEAD
             self.add_compute_operations(transaction, &sheet_rect, Some(multi_pos));
-=======
-            self.add_compute_operations(transaction, sheet_rect, Some(sheet_pos));
->>>>>>> 42853b20
 
             transaction
                 .forward_operations
@@ -318,11 +314,7 @@
         };
 
         // ensure the code_cell still exists
-<<<<<<< HEAD
         let Some(code_cell) = sheet.cell_value_multi_pos(multi_pos) else {
-=======
-        let Some(code_cell) = sheet.cell_value_ref(pos) else {
->>>>>>> 42853b20
             // cell may have been deleted before the async operation completed
             return Ok(());
         };
