--- conflicted
+++ resolved
@@ -38,11 +38,7 @@
     ) {
         transaction.current_sheet_pos = None;
         transaction.cells_accessed.clear();
-<<<<<<< HEAD
-        transaction.waiting_for_async = false;
-=======
         transaction.waiting_for_async_code_cell = false;
->>>>>>> 010222b6
 
         self.update_cells_accessed_cache(sheet_pos, &new_data_table);
 
@@ -280,15 +276,9 @@
             }
         };
 
-<<<<<<< HEAD
-        match &transaction.waiting_for_async {
-            false => {
-                return Err(CoreError::TransactionNotFound("Expected transaction to be waiting_for_async to be defined in transaction::complete".into()));
-=======
         match &transaction.waiting_for_async_code_cell {
             false => {
                 return Err(CoreError::TransactionNotFound("Expected transaction to be waiting_for_async_code_cell to be defined in transaction::complete".into()));
->>>>>>> 010222b6
             }
             true => {
                 if let Some(sheet) = self.try_sheet(current_sheet_pos.sheet_id) {
@@ -316,10 +306,7 @@
                         current_sheet_pos,
                         Some(new_data_table),
                         None,
-<<<<<<< HEAD
-=======
                         false,
->>>>>>> 010222b6
                     );
                 }
             }
@@ -373,17 +360,7 @@
             output_type: code_run.output_type.clone(),
             std_out: None,
             std_err: Some(error.msg.to_string()),
-<<<<<<< HEAD
-
-            // use a combination of both the errored and old cells_accessed to
-            // maintain the best chance of rerunning after an error
-            cells_accessed: code_run
-                .cells_accessed
-                .clone()
-                .merge(std::mem::take(&mut transaction.cells_accessed)),
-=======
             cells_accessed: std::mem::take(&mut transaction.cells_accessed),
->>>>>>> 010222b6
         };
 
         let table_name = match code_run.language {
@@ -591,15 +568,12 @@
             false,
             Some(false),
             Some(false),
-<<<<<<< HEAD
-=======
             None,
         );
         gc.finalize_data_table(
             transaction,
             sheet_pos,
             Some(new_data_table.clone()),
->>>>>>> 010222b6
             None,
             false,
         );
