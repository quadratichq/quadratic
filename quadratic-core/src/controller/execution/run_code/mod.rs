use std::collections::HashSet;

use crate::controller::GridController;
use crate::controller::active_transactions::pending_transaction::PendingTransaction;
use crate::controller::operations::operation::Operation;
use crate::controller::transaction_types::JsCodeResult;
use crate::error_core::{CoreError, Result};
use crate::grid::{CodeCellLanguage, CodeRun, DataTable, DataTableKind, unique_data_table_name};
use crate::{Array, CellValue, Pos, RunError, RunErrorMsg, SheetPos, SheetRect, Span, Value};

pub mod get_cells;
pub mod run_connection;
pub mod run_formula;
pub mod run_javascript;
pub mod run_python;

// this should be kept in sync with HtmlCell.ts and aiToolsSpec.ts
const DEFAULT_HTML_WIDTH: f32 = 600.0;
const DEFAULT_HTML_HEIGHT: f32 = 460.0;

impl GridController {
    /// Finalize changes to a data table.
    ///
    /// This function is called after a code run has completed and the data
    /// table has been updated. It ensures that the data table is updated in the
    /// grid, and that the necessary client updates are added to the
    /// transaction.
    ///
    /// This also maintains any old values from the data table, such as the
    /// user-defined chart size.
    pub(crate) fn finalize_data_table(
        &mut self,
        transaction: &mut PendingTransaction,
        sheet_pos: SheetPos,
        mut new_data_table: Option<DataTable>,
        index: Option<usize>,
    ) {
        transaction.current_sheet_pos = None;
        transaction.cells_accessed.clear();
        transaction.waiting_for_async = None;

        self.update_cells_accessed_cache(sheet_pos, &new_data_table);

        let sheet_id = sheet_pos.sheet_id;
        let pos: Pos = sheet_pos.into();
        let Some(sheet) = self.grid.try_sheet_mut(sheet_id) else {
            // sheet may have been deleted
            return;
        };

        let old_data_table = sheet.data_table_at(&pos);

        // preserve some settings from the previous code run
        if let (Some(old_data_table), Some(new_data_table)) = (old_data_table, &mut new_data_table)
        {
            // for python dataframes, we don't want preserve the show_columns setting
            // for other data tables types, we want to preserve most settings
            if !new_data_table.is_dataframe()
                && !new_data_table.is_list()
                && !new_data_table.is_series()
                && !new_data_table.is_html_or_image()
            {
                // since we don't automatically apply the first row as headers in JS,
                // we need to do it manually here
                if old_data_table.header_is_first_row {
                    new_data_table.apply_first_row_as_header();
                }
            }

            new_data_table.alternating_colors = old_data_table.alternating_colors;
            new_data_table.name = old_data_table.name.to_owned();
            new_data_table.show_name = old_data_table.show_name.to_owned();
            new_data_table.show_columns = old_data_table.show_columns.to_owned();

            // if the width of the old and new data tables are the same,
            // then we can preserve other user-selected properties
            if old_data_table.output_size().w == new_data_table.output_size().w {
                new_data_table.formats = old_data_table.formats.to_owned();
                new_data_table.borders = old_data_table.borders.to_owned();

                // actually apply the sort if it's set
                if let Some(sort) = old_data_table.sort.to_owned() {
                    new_data_table.sort = Some(sort);

                    if let Err(e) = new_data_table.sort_all() {
                        dbgjs!(format!("Error sorting data table: {}", e));
                    }
                }
            }

            // If there is an existing chart, then we keep its
            // chart_output setting since it may have been set by the user.
            // TODO (DF): we should be tracking whether a user set this, and
            // if not, we should use the pixel output.
            if let Some((w, h)) = old_data_table.chart_output
                && w > 0 && h > 0 {
                    new_data_table.chart_output = old_data_table.chart_output.to_owned();
                }
        }

        // enforce unique data table names
        if let Some(new_data_table) = &mut new_data_table {
            let unique_name = unique_data_table_name(
                new_data_table.name(),
                false,
                Some(sheet_pos),
                &self.a1_context,
            );
            new_data_table.update_table_name(&unique_name);
        }

        let sheet_rect = match (&old_data_table, &new_data_table) {
            (None, None) => sheet_pos.into(),
            (None, Some(code_cell_value)) => code_cell_value.output_sheet_rect(sheet_pos, false),
            (Some(old_code_cell_value), None) => {
                old_code_cell_value.output_sheet_rect(sheet_pos, false)
            }
            (Some(old_code_cell_value), Some(code_cell_value)) => {
                let old = old_code_cell_value.output_sheet_rect(sheet_pos, false);
                let new = code_cell_value.output_sheet_rect(sheet_pos, false);
                SheetRect {
                    min: sheet_pos.into(),
                    max: Pos {
                        x: old.max.x.max(new.max.x),
                        y: old.max.y.max(new.max.y),
                    },
                    sheet_id,
                }
            }
        };

        if !transaction.is_server() {
            // update fills if needed in either old or new data table
            if new_data_table.as_ref().is_some_and(|dt| {
                dt.formats
                    .as_ref()
                    .is_some_and(|formats| formats.has_fills())
            }) || old_data_table.as_ref().is_some_and(|dt| {
                dt.formats
                    .as_ref()
                    .is_some_and(|formats| formats.has_fills())
            }) {
                transaction.add_fill_cells(sheet_id);
            }

            // update borders if needed old or new data table
            if new_data_table.as_ref().is_some_and(|dt| {
                !dt.borders
                    .as_ref()
                    .is_none_or(|borders| borders.is_default())
            }) || old_data_table.as_ref().is_some_and(|dt| {
                !dt.borders
                    .as_ref()
                    .is_none_or(|borders| borders.is_default())
            }) {
                transaction.add_borders(sheet_id);
            }
        }

        transaction.add_from_code_run(
            sheet_id,
            pos,
            old_data_table.as_ref().is_some_and(|dt| dt.is_image()),
            old_data_table.as_ref().is_some_and(|dt| dt.is_html()),
        );
        transaction.add_from_code_run(
            sheet_id,
            pos,
            new_data_table.as_ref().is_some_and(|dt| dt.is_image()),
            new_data_table.as_ref().is_some_and(|dt| dt.is_html()),
        );
        transaction.add_dirty_hashes_from_sheet_rect(sheet_rect);

        // index for SetCodeRun is either set by execute_set_code_run or calculated
        let index = index.unwrap_or(sheet.data_tables.get_index_of(&pos).unwrap_or(usize::MAX));

        if transaction.is_user_ai_undo_redo() {
            let (index, old_data_table, dirty_rects) = if let Some(new_data_table) = &new_data_table
            {
                sheet.data_table_insert_before(index, &pos, new_data_table.to_owned())
            } else {
                sheet.data_table_shift_remove_full(&pos).map_or(
                    (index, None, HashSet::new()),
                    |(index, _, data_table, dirty_rects)| (index, Some(data_table), dirty_rects),
                )
            };

            transaction.add_dirty_hashes_from_dirty_code_rects(sheet, dirty_rects);
            self.send_updated_bounds(transaction, sheet_id);
            transaction.generate_thumbnail |= self.thumbnail_dirty_sheet_rect(sheet_rect);

<<<<<<< HEAD
            if (cfg!(target_family = "wasm") || cfg!(test)) && transaction.is_user_ai() {
                if let Some(sheet) = self.try_sheet(sheet_id) {
=======
            if (cfg!(target_family = "wasm") || cfg!(test)) && transaction.is_user()
                && let Some(sheet) = self.try_sheet(sheet_id) {
>>>>>>> f1c76605
                    let rows_to_resize = sheet.get_rows_with_wrap_in_rect(sheet_rect.into(), true);
                    if !rows_to_resize.is_empty() {
                        transaction
                            .resize_rows
                            .entry(sheet_id)
                            .or_default()
                            .extend(rows_to_resize);
                    }
                }

            self.add_compute_operations(transaction, sheet_rect, Some(sheet_pos));

            transaction
                .forward_operations
                .push(Operation::SetDataTable {
                    sheet_pos,
                    data_table: new_data_table,
                    index,
                });

            transaction
                .reverse_operations
                .push(Operation::SetDataTable {
                    sheet_pos,
                    data_table: old_data_table,
                    index,
                });
        } else {
            let dirty_rects = if let Some(new_data_table) = new_data_table {
                sheet
                    .data_table_insert_before(index, &pos, new_data_table)
                    .2
            } else {
                sheet
                    .data_table_shift_remove(&pos)
                    .map_or(HashSet::new(), |(_, dirty_rects)| dirty_rects)
            };

            transaction.add_dirty_hashes_from_dirty_code_rects(sheet, dirty_rects);
            self.send_updated_bounds(transaction, sheet_id);
        }
    }

    /// continues the calculate cycle after an async call
    pub fn after_calculation_async(
        &mut self,
        transaction: &mut PendingTransaction,
        result: JsCodeResult,
    ) -> Result<()> {
        let current_sheet_pos = match transaction.current_sheet_pos {
            Some(current_sheet_pos) => current_sheet_pos,
            None => {
                return Err(CoreError::TransactionNotFound(
                    "Expected current_sheet_pos to be defined in after_calculation_async".into(),
                ));
            }
        };

        match &transaction.waiting_for_async {
            None => {
                return Err(CoreError::TransactionNotFound("Expected transaction to be waiting_for_async to be defined in transaction::complete".into()));
            }
            Some(code_cell) => {
                if !code_cell.language.is_code_language() {
                    return Err(CoreError::UnhandledLanguage(
                        "Transaction.complete called for an unhandled language".into(),
                    ));
                }

                let new_data_table = self.js_code_result_to_code_cell_value(
                    transaction,
                    result,
                    current_sheet_pos,
                    code_cell.language.clone(),
                    code_cell.code.clone(),
                );

                self.finalize_data_table(
                    transaction,
                    current_sheet_pos,
                    Some(new_data_table),
                    None,
                );
            }
        }

        #[cfg(feature = "show-first-sheet-operations")]
        {
            println!("\n========= After calculation async =========");
            print_first_sheet!(&self);
        }

        // continue the compute loop after a successful async call
        self.start_transaction(transaction);
        Ok(())
    }

    pub(super) fn code_cell_sheet_error(
        &mut self,
        transaction: &mut PendingTransaction,
        error: &RunError,
    ) -> Result<()> {
        let sheet_pos = match transaction.current_sheet_pos {
            Some(sheet_pos) => sheet_pos,
            None => {
                return Err(CoreError::TransactionNotFound(
                    "Expected current_sheet_pos to be defined in transaction::code_cell_error"
                        .into(),
                ));
            }
        };
        let sheet_id = sheet_pos.sheet_id;
        let pos = Pos::from(sheet_pos);
        let Some(sheet) = self.try_sheet(sheet_id) else {
            // sheet may have been deleted before the async operation completed
            return Ok(());
        };

        // ensure the code_cell still exists
        let Some(code_cell) = sheet.cell_value_ref(pos) else {
            // cell may have been deleted before the async operation completed
            return Ok(());
        };
        let CellValue::Code(code_cell_value) = code_cell else {
            // code may have been replaced while waiting for async operation
            return Ok(());
        };

        let code_run = sheet
            .data_table_at(&pos)
            .and_then(|data_table| data_table.code_run());

        let new_code_run = match code_run {
            Some(old_code_run) => {
                CodeRun {
                    language: code_cell_value.language.to_owned(),
                    code: code_cell_value.code.to_owned(),
                    error: Some(error.to_owned()),
                    return_type: None,
                    line_number: old_code_run.line_number,
                    output_type: old_code_run.output_type.clone(),
                    std_out: None,
                    std_err: Some(error.msg.to_string()),

                    // keep the old cells_accessed to better rerun after an error
                    cells_accessed: old_code_run.cells_accessed.clone(),
                }
            }
            None => CodeRun {
                language: code_cell_value.language.to_owned(),
                code: code_cell_value.code.to_owned(),
                error: Some(error.to_owned()),
                return_type: None,
                line_number: error
                    .span
                    .map(|span| span.line_number_of_str(&code_cell_value.code) as u32),
                output_type: None,
                std_out: None,
                std_err: Some(error.msg.to_string()),
                cells_accessed: std::mem::take(&mut transaction.cells_accessed),
            },
        };
        let table_name = match code_cell_value.language {
            CodeCellLanguage::Formula => "Formula1",
            CodeCellLanguage::Javascript => "JavaScript1",
            CodeCellLanguage::Python => "Python1",
            _ => "Table1",
        };
        let new_data_table = DataTable::new(
            DataTableKind::CodeRun(new_code_run),
            table_name,
            Value::Single(CellValue::Blank),
            false,
            None,
            None,
            None,
        );

        self.finalize_data_table(transaction, sheet_pos, Some(new_data_table), None);

        Ok(())
    }

    // Returns a CodeCellValue from a JsCodeResult.
    pub(super) fn js_code_result_to_code_cell_value(
        &mut self,
        transaction: &mut PendingTransaction,
        js_code_result: JsCodeResult,
        start: SheetPos,
        language: CodeCellLanguage,
        code: String,
    ) -> DataTable {
        let table_name = match language {
            CodeCellLanguage::Formula => "Formula1",
            CodeCellLanguage::Javascript => "JavaScript1",
            CodeCellLanguage::Python => "Python1",
            _ => "Table1",
        };

        // sheet may have been deleted before the async operation completed
        let Some(sheet) = self.try_sheet_mut(start.sheet_id) else {
            // todo: this is probably not the best place to handle this
            // sheet may have been deleted before the async operation completed
            let code_run = CodeRun {
                language,
                code,
                error: Some(RunError {
                    span: None,
                    msg: RunErrorMsg::CodeRunError(
                        "Sheet was deleted before the async operation completed".into(),
                    ),
                }),
                return_type: None,
                line_number: js_code_result.line_number,
                output_type: js_code_result.output_display_type,
                std_out: None,
                std_err: None,
                cells_accessed: std::mem::take(&mut transaction.cells_accessed),
            };

            return DataTable::new(
                DataTableKind::CodeRun(code_run),
                table_name,
                Value::Single(CellValue::Blank), // TODO(ddimaria): this will eventually be an empty vec
                false,
                None,
                None,
                None,
            );
        };

        let value = if js_code_result.success {
            if let Some(array_output) = js_code_result.output_array {
                let (array, ops) = Array::from_string_list(start.into(), sheet, array_output);
                transaction.reverse_operations.extend(ops);
                if let Some(array) = array {
                    Value::Array(array)
                } else {
                    Value::Single("".into())
                }
            } else if let Some(output_value) = js_code_result.output_value {
                let (cell_value, ops) = CellValue::from_js(output_value, start.into(), sheet)
                    .unwrap_or_else(|e| {
                        dbgjs!(format!("Error parsing output value: {}", e));
                        (CellValue::Blank, vec![])
                    });
                transaction.reverse_operations.extend(ops);
                Value::Single(cell_value)
            } else {
                Value::Single(CellValue::Blank)
            }
        } else {
            Value::Single(CellValue::Blank) // TODO(ddimaria): this will eventually be an empty vec
        };

        let error = (!js_code_result.success).then_some({
            let error_msg = js_code_result
                .std_err
                .clone()
                .unwrap_or_else(|| "Unknown Error".into());
            let msg = RunErrorMsg::CodeRunError(error_msg.into());
            let span = js_code_result.line_number.map(|line_number| Span {
                start: line_number,
                end: line_number,
            });
            RunError { span, msg }
        });

        let return_type = js_code_result.success.then_some({
            match value {
                Value::Single(ref cell_value) => cell_value.type_name().into(),
                Value::Array(_) => "array".into(),
                Value::Tuple(_) => "tuple".into(),
            }
        });

        let code_run = CodeRun {
            language,
            code,
            error,
            return_type,
            line_number: js_code_result.line_number,
            output_type: js_code_result.output_display_type,
            std_out: js_code_result.std_out,
            std_err: js_code_result.std_err,
            cells_accessed: std::mem::take(&mut transaction.cells_accessed),
        };

        let chart_output = match value {
            Value::Single(CellValue::Html(_) | CellValue::Image(_)) => {
                let (pixel_width, pixel_height) = js_code_result
                    .chart_pixel_output
                    .unwrap_or((DEFAULT_HTML_WIDTH, DEFAULT_HTML_HEIGHT));
                Some(
                    sheet
                        .offsets
                        .calculate_grid_size(start.into(), pixel_width, pixel_height),
                )
            }
            _ => None,
        };

        let data_table = DataTable::new(
            DataTableKind::CodeRun(code_run),
            table_name,
            value,
            js_code_result.has_headers,
            None,
            None,
            chart_output,
        );

        // If no headers were returned, we want column headers: [0, 1, 2, 3, ...etc]
        if !js_code_result.has_headers
            && !data_table.is_dataframe()
            && !data_table.is_list()
            && !data_table.is_series()
            && !data_table.is_html_or_image()
        {
            let column_headers =
                data_table.default_header_with_name(|i| format!("{}", i - 1), None);
            data_table.with_column_headers(column_headers)
        } else {
            data_table
        }
    }
}

#[cfg(test)]
mod test {

    use super::*;
    use crate::controller::transaction_types::JsCellValueResult;
    use crate::grid::CodeCellValue;
    use crate::wasm_bindings::js::{clear_js_calls, expect_js_call_count};

    #[test]
    fn test_finalize_data_table() {
        let mut gc: GridController = GridController::default();
        let sheet_id = gc.sheet_ids()[0];

        let sheet_pos = SheetPos {
            x: 0,
            y: 0,
            sheet_id,
        };

        // manually set the CellValue::Code
        let sheet = gc.try_sheet_mut(sheet_id).unwrap();
        sheet.set_cell_value(
            sheet_pos.into(),
            CellValue::Code(CodeCellValue {
                language: CodeCellLanguage::Python,
                code: "delete me".to_string(),
            }),
        );

        // manually create the transaction
        let transaction = &mut PendingTransaction::default();

        // test finalize_code_cell
        let new_code_run = CodeRun {
            language: CodeCellLanguage::Python,
            code: "delete me".to_string(),
            std_err: None,
            std_out: None,
            error: None,
            return_type: Some("text".into()),
            line_number: None,
            output_type: None,
            cells_accessed: Default::default(),
        };
        let new_data_table = DataTable::new(
            DataTableKind::CodeRun(new_code_run),
            "Table_1",
            Value::Single(CellValue::Text("delete me".to_string())),
            false,
            Some(true),
            Some(true),
            None,
        );
        gc.finalize_data_table(transaction, sheet_pos, Some(new_data_table.clone()), None);
        assert_eq!(transaction.forward_operations.len(), 1);
        assert_eq!(transaction.reverse_operations.len(), 1);
        let sheet = gc.try_sheet(sheet_id).unwrap();
        assert_eq!(
            sheet.data_table_at(&sheet_pos.into()),
            Some(&new_data_table)
        );

        // todo: need a way to test the js functions as that replaced these
        // let summary = transaction.send_transaction(true);
        // assert_eq!(summary.code_cells_modified.len(), 1);
        // assert!(summary.code_cells_modified.contains(&sheet_id));
        // assert!(summary.generate_thumbnail);

        // replace the code_run with another code_run
        // manually create the transaction
        let transaction = &mut PendingTransaction::default();

        // test finalize_code_cell
        let new_code_run = CodeRun {
            language: CodeCellLanguage::Python,
            code: "replace me".to_string(),
            std_err: None,
            std_out: None,
            error: None,
            return_type: Some("text".into()),
            line_number: None,
            output_type: None,
            cells_accessed: Default::default(),
        };
        let mut new_data_table = DataTable::new(
            DataTableKind::CodeRun(new_code_run),
            "Table_1",
            Value::Single(CellValue::Text("replace me".to_string())),
            false,
            Some(true),
            Some(true),
            None,
        );
        new_data_table.column_headers = None;

        gc.finalize_data_table(transaction, sheet_pos, Some(new_data_table.clone()), None);
        assert_eq!(transaction.forward_operations.len(), 1);
        assert_eq!(transaction.reverse_operations.len(), 1);
        let sheet = gc.try_sheet(sheet_id).unwrap();
        assert_eq!(
            sheet.data_table_at(&sheet_pos.into()),
            Some(&new_data_table)
        );

        // todo: need a way to test the js functions as that replaced these
        // let summary = transaction.send_transaction(true);
        // assert_eq!(summary.code_cells_modified.len(), 1);
        // assert!(summary.code_cells_modified.contains(&sheet_id));
        // assert!(summary.generate_thumbnail);

        // remove the code_run
        let transaction = &mut PendingTransaction::default();
        gc.finalize_data_table(transaction, sheet_pos, None, None);
        assert_eq!(transaction.forward_operations.len(), 1);
        assert_eq!(transaction.reverse_operations.len(), 1);
        let sheet = gc.try_sheet(sheet_id).unwrap();
        assert_eq!(sheet.data_table_at(&sheet_pos.into()), None);

        // todo: need a way to test the js functions as that replaced these
        // let summary = transaction.send_transaction(true);
        // assert_eq!(summary.code_cells_modified.len(), 1);
        // assert!(summary.code_cells_modified.contains(&sheet_id));
        // assert!(summary.generate_thumbnail);
    }

    #[test]
    fn code_run_image() {
        clear_js_calls();

        let mut gc = GridController::test();
        let sheet_id = gc.sheet_ids()[0];
        let sheet_pos = SheetPos {
            x: 0,
            y: 0,
            sheet_id,
        };
        gc.set_code_cell(
            sheet_pos,
            CodeCellLanguage::Javascript,
            "code".to_string(),
            None,
            None,
            false,
        );
        let transaction = gc.last_transaction().unwrap();
        let result = JsCodeResult {
            transaction_id: transaction.id.to_string(),
            success: true,
            output_value: Some(JsCellValueResult("test".into(), 8)),
            ..Default::default()
        };
        gc.calculation_complete(result).unwrap();
        expect_js_call_count("jsSendImage", 1, true);
    }

    #[test]
    fn ensure_chart_size_remains_same_if_same_cell() {
        let mut gc = GridController::test();
        let sheet_id = gc.sheet_ids()[0];
        let sheet_pos = SheetPos {
            x: 1,
            y: 1,
            sheet_id,
        };

        let languages = vec![CodeCellLanguage::Javascript, CodeCellLanguage::Python];

        for language in languages {
            gc.set_code_cell(
                sheet_pos,
                language.clone(),
                "code".to_string(),
                None,
                None,
                false,
            );
            let transaction = gc.last_transaction().unwrap();
            let result = JsCodeResult {
                transaction_id: transaction.id.to_string(),
                success: true,
                output_value: Some(JsCellValueResult("test".into(), 8)),
                chart_pixel_output: Some((100.0, 100.0)),
                ..Default::default()
            };
            gc.calculation_complete(result).unwrap();
            let sheet = gc.try_sheet(sheet_id).unwrap();
            let dt = sheet.data_table_at(&sheet_pos.into()).unwrap();
            assert_eq!(dt.chart_output, Some((2, 5)));

            // change the cell
            gc.set_code_cell(sheet_pos, language, "code".to_string(), None, None, false);
            let transaction = gc.last_transaction().unwrap();
            let result = JsCodeResult {
                transaction_id: transaction.id.to_string(),
                success: true,
                output_value: Some(JsCellValueResult("test".into(), 8)),
                chart_pixel_output: Some((200.0, 200.0)),
                ..Default::default()
            };
            gc.calculation_complete(result).unwrap();
            let sheet = gc.try_sheet(sheet_id).unwrap();
            let dt = sheet.data_table_at(&sheet_pos.into()).unwrap();
            assert_eq!(dt.chart_output, Some((2, 5)));
        }
    }
}<|MERGE_RESOLUTION|>--- conflicted
+++ resolved
@@ -93,9 +93,11 @@
             // TODO (DF): we should be tracking whether a user set this, and
             // if not, we should use the pixel output.
             if let Some((w, h)) = old_data_table.chart_output
-                && w > 0 && h > 0 {
-                    new_data_table.chart_output = old_data_table.chart_output.to_owned();
-                }
+                && w > 0
+                && h > 0
+            {
+                new_data_table.chart_output = old_data_table.chart_output.to_owned();
+            }
         }
 
         // enforce unique data table names
@@ -189,22 +191,19 @@
             self.send_updated_bounds(transaction, sheet_id);
             transaction.generate_thumbnail |= self.thumbnail_dirty_sheet_rect(sheet_rect);
 
-<<<<<<< HEAD
-            if (cfg!(target_family = "wasm") || cfg!(test)) && transaction.is_user_ai() {
-                if let Some(sheet) = self.try_sheet(sheet_id) {
-=======
-            if (cfg!(target_family = "wasm") || cfg!(test)) && transaction.is_user()
-                && let Some(sheet) = self.try_sheet(sheet_id) {
->>>>>>> f1c76605
-                    let rows_to_resize = sheet.get_rows_with_wrap_in_rect(sheet_rect.into(), true);
-                    if !rows_to_resize.is_empty() {
-                        transaction
-                            .resize_rows
-                            .entry(sheet_id)
-                            .or_default()
-                            .extend(rows_to_resize);
-                    }
+            if (cfg!(target_family = "wasm") || cfg!(test))
+                && transaction.is_user_ai()
+                && let Some(sheet) = self.try_sheet(sheet_id)
+            {
+                let rows_to_resize = sheet.get_rows_with_wrap_in_rect(sheet_rect.into(), true);
+                if !rows_to_resize.is_empty() {
+                    transaction
+                        .resize_rows
+                        .entry(sheet_id)
+                        .or_default()
+                        .extend(rows_to_resize);
                 }
+            }
 
             self.add_compute_operations(transaction, sheet_rect, Some(sheet_pos));
 
