use crate::controller::active_transactions::pending_transaction::PendingTransaction;
use crate::controller::operations::operation::Operation;
use crate::controller::transaction_types::JsCodeResult;
use crate::controller::GridController;
use crate::error_core::{CoreError, Result};
use crate::grid::{CodeCellLanguage, CodeRun, DataTable, DataTableKind};
use crate::{Array, CellValue, Pos, RunError, RunErrorMsg, SheetPos, SheetRect, Span, Value};

pub mod get_cells;
pub mod run_ai_researcher;
pub mod run_connection;
pub mod run_formula;
pub mod run_javascript;
pub mod run_python;

// this should be kept in sync with HtmlCell.ts
const DEFAULT_HTML_WIDTH: f32 = 600.0;
const DEFAULT_HTML_HEIGHT: f32 = 460.0;

impl GridController {
    /// finalize changes to a code_run
    pub(crate) fn finalize_code_run(
        &mut self,
        transaction: &mut PendingTransaction,
        sheet_pos: SheetPos,
        mut new_data_table: Option<DataTable>,
        index: Option<usize>,
    ) {
        let sheet_id = sheet_pos.sheet_id;

        // enforce unique data table names
        if let Some(new_data_table) = &mut new_data_table {
            let unique_name =
                self.grid()
                    .unique_data_table_name(&new_data_table.name, false, Some(sheet_pos));
            new_data_table.update_table_name(&unique_name);
        }

        let Some(sheet) = self.try_sheet_mut(sheet_id) else {
            // sheet may have been deleted
            return;
        };
        let pos: Pos = sheet_pos.into();

        // index for SetCodeRun is either set by execute_set_code_run or calculated
        let index = index.unwrap_or(
            sheet
                .data_tables
                .iter()
                .position(|(p, _)| p == &pos)
                .unwrap_or(sheet.data_tables.len()),
        );

        if new_data_table
            .as_ref()
            .is_some_and(|dt| dt.is_html_or_image())
        {
            if let Some(new_data_table) = new_data_table.as_mut() {
                let (pixel_width, pixel_height) = new_data_table
                    .chart_pixel_output
                    .unwrap_or((DEFAULT_HTML_WIDTH, DEFAULT_HTML_HEIGHT));
                let chart_output =
                    sheet
                        .offsets
                        .calculate_grid_size(pos, pixel_width, pixel_height);
                new_data_table.chart_output = Some(chart_output);
            }
        }

        // preserve some settings from the previous code run
        if let (Some(old_data_table), Some(new_data_table)) =
            (sheet.data_table(pos), &mut new_data_table)
        {
            new_data_table.show_header = old_data_table.show_header;
            new_data_table.alternating_colors = old_data_table.alternating_colors;
            new_data_table.header_is_first_row = old_data_table.header_is_first_row;

            // if the width of the old and new data tables are the same,
            // then we can preserve other user-selected properties
            if old_data_table.output_size(true).w == new_data_table.output_size(true).w {
                new_data_table.column_headers = old_data_table.column_headers.to_owned();
                new_data_table.formats = old_data_table.formats.to_owned();

                // actually apply the sort if it's set
                if let Some(sort) = old_data_table.sort.to_owned() {
                    new_data_table.sort = Some(sort);

                    if let Err(e) = new_data_table.sort_all() {
                        dbgjs!(format!("Error sorting data table: {}", e));
                    }
                }
            }
        }

        let old_data_table = if let Some(new_data_table) = &new_data_table {
            let (old_index, old_data_table) =
                sheet.data_tables.insert_full(pos, new_data_table.clone());

            // keep the orderings of the code runs consistent, particularly when undoing/redoing
            let index = if index > sheet.data_tables.len() - 1 {
                sheet.data_tables.len() - 1
            } else {
                index
            };

            sheet.data_tables.move_index(old_index, index);
            old_data_table
        } else {
            sheet.data_tables.shift_remove(&pos)
        };

        if old_data_table == new_data_table {
            return;
        }

        let sheet_rect = match (&old_data_table, &new_data_table) {
            (None, None) => sheet_pos.into(),
            (None, Some(code_cell_value)) => {
                code_cell_value.output_sheet_rect(sheet_pos, false, true)
            }
            (Some(old_code_cell_value), None) => {
                old_code_cell_value.output_sheet_rect(sheet_pos, false, true)
            }
            (Some(old_code_cell_value), Some(code_cell_value)) => {
                let old = old_code_cell_value.output_sheet_rect(sheet_pos, false, true);
                let new = code_cell_value.output_sheet_rect(sheet_pos, false, true);
                SheetRect {
                    min: sheet_pos.into(),
                    max: Pos {
                        x: old.max.x.max(new.max.x),
                        y: old.max.y.max(new.max.y),
                    },
                    sheet_id,
                }
            }
        };

        // update fills if needed in either old or new data table
        if new_data_table
            .as_ref()
            .is_some_and(|dt| dt.formats.has_fills())
            || old_data_table
                .as_ref()
                .is_some_and(|dt| dt.formats.has_fills())
        {
            transaction.add_fill_cells(sheet_id);
        }

        if (cfg!(target_family = "wasm") || cfg!(test)) && !transaction.is_server() {
            transaction.add_from_code_run(
                sheet_id,
                pos,
                old_data_table.as_ref().is_some_and(|dt| dt.is_image()),
                old_data_table.as_ref().is_some_and(|dt| dt.is_html()),
            );
            transaction.add_from_code_run(
                sheet_id,
                pos,
                new_data_table.as_ref().is_some_and(|dt| dt.is_image()),
                new_data_table.as_ref().is_some_and(|dt| dt.is_html()),
            );

            self.send_updated_bounds(sheet_rect.sheet_id);
            transaction.add_dirty_hashes_from_sheet_rect(sheet_rect);
            if transaction.is_user() {
                if let Some(sheet) = self.try_sheet(sheet_id) {
                    let rows = sheet.get_rows_with_wrap_in_rect(&sheet_rect.into(), true);
                    if !rows.is_empty() {
                        let resize_rows = transaction.resize_rows.entry(sheet_id).or_default();
                        resize_rows.extend(rows);
                    }
                }
            }
        }

        if transaction.is_user_undo_redo() {
            transaction
                .forward_operations
                .push(Operation::SetDataTable {
                    sheet_pos,
                    data_table: new_data_table,
                    index,
                });

            transaction
                .reverse_operations
                .push(Operation::SetDataTable {
                    sheet_pos,
                    data_table: old_data_table,
                    index,
                });

            if transaction.is_user() {
                self.add_compute_operations(transaction, &sheet_rect, Some(sheet_pos));
                self.check_all_spills(transaction, sheet_pos.sheet_id);
            }
        }

        transaction.generate_thumbnail |= self.thumbnail_dirty_sheet_rect(sheet_rect);
    }

    /// continues the calculate cycle after an async call
    pub fn after_calculation_async(
        &mut self,
        transaction: &mut PendingTransaction,
        result: JsCodeResult,
    ) -> Result<()> {
        let current_sheet_pos = match transaction.current_sheet_pos {
            Some(current_sheet_pos) => current_sheet_pos,
            None => {
                return Err(CoreError::TransactionNotFound(
                    "Expected current_sheet_pos to be defined in after_calculation_async".into(),
                ))
            }
        };
        match &transaction.waiting_for_async {
            None => {
                return Err(CoreError::TransactionNotFound("Expected transaction to be waiting_for_async to be defined in transaction::complete".into()));
            }
            Some(waiting_for_async) => match waiting_for_async {
                CodeCellLanguage::Python | CodeCellLanguage::Javascript => {
                    let mut new_data_table = self.js_code_result_to_code_cell_value(
                        transaction,
                        result,
                        current_sheet_pos,
                        waiting_for_async.clone(),
                    );

                    transaction.waiting_for_async = None;

                    // Keep chart_pixel_output and table name consistent if
                    // there already exists a data table at the same position.
                    if let Some(sheet) = self.try_sheet(current_sheet_pos.sheet_id) {
                        if let Some((_, existing_data_table)) = sheet
                            .data_tables
                            .iter()
                            .find(|(p, _)| **p == current_sheet_pos.into())
                        {
                            new_data_table.chart_pixel_output =
                                existing_data_table.chart_pixel_output;
                            new_data_table.name = existing_data_table.name.clone();
                        }
                    }

                    self.finalize_code_run(
                        transaction,
                        current_sheet_pos,
                        Some(new_data_table),
                        None,
                    );
                }
                _ => {
                    return Err(CoreError::UnhandledLanguage(
                        "Transaction.complete called for an unhandled language".into(),
                    ));
                }
            },
        }
        // continue the compute loop after a successful async call
        self.start_transaction(transaction);
        Ok(())
    }

    pub(super) fn code_cell_sheet_error(
        &mut self,
        transaction: &mut PendingTransaction,
        error: &RunError,
    ) -> Result<()> {
        let sheet_pos = match transaction.current_sheet_pos {
            Some(sheet_pos) => sheet_pos,
            None => {
                return Err(CoreError::TransactionNotFound(
                    "Expected current_sheet_pos to be defined in transaction::code_cell_error"
                        .into(),
                ))
            }
        };
        let sheet_id = sheet_pos.sheet_id;
        let pos = Pos::from(sheet_pos);
        let Some(sheet) = self.try_sheet(sheet_id) else {
            // sheet may have been deleted before the async operation completed
            return Ok(());
        };

        // ensure the code_cell still exists
        let Some(code_cell) = sheet.cell_value(pos) else {
            // cell may have been deleted before the async operation completed
            return Ok(());
        };
        let CellValue::Code(code_cell_value) = code_cell else {
            // code may have been replaced while waiting for async operation
            return Ok(());
        };

        let code_run = sheet
            .data_table(pos)
            .and_then(|data_table| data_table.code_run());

        let new_code_run = match code_run {
            Some(old_code_run) => {
                CodeRun {
                    error: Some(error.to_owned()),
                    return_type: None,
                    line_number: old_code_run.line_number,
                    output_type: old_code_run.output_type.clone(),
                    std_out: None,
                    std_err: Some(error.msg.to_string()),

                    // keep the old cells_accessed to better rerun after an error
                    cells_accessed: old_code_run.cells_accessed.clone(),
                }
            }
            None => CodeRun {
                error: Some(error.to_owned()),
                return_type: None,
                line_number: error
                    .span
                    .map(|span| span.line_number_of_str(&code_cell_value.code) as u32),
                output_type: None,
                std_out: None,
                std_err: Some(error.msg.to_string()),
                cells_accessed: transaction.cells_accessed.clone(),
            },
        };
        let table_name = match code_cell_value.language {
            CodeCellLanguage::Formula => "Formula1",
            CodeCellLanguage::Javascript => "JavaScript1",
            CodeCellLanguage::Python => "Python1",
            _ => "Table1",
        };
        let new_data_table = DataTable::new(
            DataTableKind::CodeRun(new_code_run),
            table_name,
            Value::Single(CellValue::Blank),
            false,
            false,
            false,
            None,
        );
        transaction.cells_accessed.clear();
        transaction.waiting_for_async = None;
        self.finalize_code_run(transaction, sheet_pos, Some(new_data_table), None);

        Ok(())
    }

    // Returns a CodeCellValue from a JsCodeResult.
    pub(super) fn js_code_result_to_code_cell_value(
        &mut self,
        transaction: &mut PendingTransaction,
        js_code_result: JsCodeResult,
        start: SheetPos,
        language: CodeCellLanguage,
    ) -> DataTable {
        let table_name = match language {
            CodeCellLanguage::Formula => "Formula1",
            CodeCellLanguage::Javascript => "JavaScript1",
            CodeCellLanguage::Python => "Python1",
            _ => "Table1",
        };
        let Some(sheet) = self.try_sheet_mut(start.sheet_id) else {
            // todo: this is probably not the best place to handle this
            // sheet may have been deleted before the async operation completed
            let code_run = CodeRun {
                error: Some(RunError {
                    span: None,
                    msg: RunErrorMsg::CodeRunError(
                        "Sheet was deleted before the async operation completed".into(),
                    ),
                }),
                return_type: None,
                line_number: js_code_result.line_number,
                output_type: js_code_result.output_display_type,
                std_out: None,
                std_err: None,
                cells_accessed: transaction.cells_accessed.clone(),
            };
            let show_header = false;
            return DataTable::new(
                DataTableKind::CodeRun(code_run),
                table_name,
                Value::Single(CellValue::Blank), // TODO(ddimaria): this will eventually be an empty vec
                false,
                false,
                show_header,
                None,
            );
        };

        let value = if js_code_result.success {
            if let Some(array_output) = js_code_result.output_array {
                let (array, ops) = Array::from_string_list(start.into(), sheet, array_output);
                transaction.reverse_operations.extend(ops);
                if let Some(array) = array {
                    Value::Array(array)
                } else {
                    Value::Single("".into())
                }
            } else if let Some(output_value) = js_code_result.output_value {
                let (cell_value, ops) =
                    CellValue::from_js(&output_value[0], &output_value[1], start.into(), sheet)
                        .unwrap_or_else(|e| {
                            dbgjs!(format!("Cannot parse {:?}: {}", output_value, e));
                            (CellValue::Blank, vec![])
                        });
                transaction.reverse_operations.extend(ops);
                Value::Single(cell_value)
            } else {
                Value::Single(CellValue::Blank)
            }
        } else {
            Value::Single(CellValue::Blank) // TODO(ddimaria): this will eventually be an empty vec
        };

        let error = (!js_code_result.success).then_some({
            let error_msg = js_code_result
                .std_err
                .clone()
                .unwrap_or_else(|| "Unknown Error".into());
            let msg = RunErrorMsg::CodeRunError(error_msg.into());
            let span = js_code_result.line_number.map(|line_number| Span {
                start: line_number,
                end: line_number,
            });
            RunError { span, msg }
        });

        let return_type = js_code_result.success.then_some({
            match value {
                Value::Single(ref cell_value) => cell_value.type_name().into(),
                Value::Array(_) => "array".into(),
                Value::Tuple(_) => "tuple".into(),
            }
        });

        let code_run = CodeRun {
            error,
            return_type,
            line_number: js_code_result.line_number,
            output_type: js_code_result.output_display_type,
            std_out: js_code_result.std_out,
            std_err: js_code_result.std_err,
            cells_accessed: transaction.cells_accessed.clone(),
        };

        let show_header = false;
        let mut data_table = DataTable::new(
            DataTableKind::CodeRun(code_run),
            table_name,
            value,
            false,
            js_code_result.has_headers,
            show_header,
            js_code_result.chart_pixel_output,
        );

        // set alternating colors to false if chart_pixel_output is set.
        if js_code_result.chart_pixel_output.is_some() {
            data_table.alternating_colors = false;
        }

        transaction.cells_accessed.clear();
        data_table
    }
}

#[cfg(test)]
mod test {
    use serial_test::{parallel, serial};

    use super::*;
    use crate::grid::CodeCellValue;
    use crate::wasm_bindings::js::{clear_js_calls, expect_js_call_count};

    #[test]
    #[parallel]
    fn test_finalize_code_cell() {
        let mut gc = GridController::default();
        let sheet_id = gc.sheet_ids()[0];

        let sheet_pos = SheetPos {
            x: 0,
            y: 0,
            sheet_id,
        };

        // manually set the CellValue::Code
        let sheet = gc.try_sheet_mut(sheet_id).unwrap();
        sheet.set_cell_value(
            sheet_pos.into(),
            CellValue::Code(CodeCellValue {
                language: CodeCellLanguage::Python,
                code: "delete me".to_string(),
            }),
        );

        // manually create the transaction
        let transaction = &mut PendingTransaction::default();

        // test finalize_code_cell
        let new_code_run = CodeRun {
            std_err: None,
            std_out: None,
            error: None,
            return_type: Some("text".into()),
            line_number: None,
            output_type: None,
            cells_accessed: Default::default(),
        };
        let new_data_table = DataTable::new(
            DataTableKind::CodeRun(new_code_run),
            "Table_1",
            Value::Single(CellValue::Text("delete me".to_string())),
            false,
            false,
            true,
            None,
        );
        gc.finalize_code_run(transaction, sheet_pos, Some(new_data_table.clone()), None);
        assert_eq!(transaction.forward_operations.len(), 1);
        assert_eq!(transaction.reverse_operations.len(), 1);
        let sheet = gc.try_sheet(sheet_id).unwrap();
        assert_eq!(sheet.data_table(sheet_pos.into()), Some(&new_data_table));

        // todo: need a way to test the js functions as that replaced these
        // let summary = transaction.send_transaction(true);
        // assert_eq!(summary.code_cells_modified.len(), 1);
        // assert!(summary.code_cells_modified.contains(&sheet_id));
        // assert!(summary.generate_thumbnail);

        // replace the code_run with another code_run
        // manually create the transaction
        let transaction = &mut PendingTransaction::default();

        // test finalize_code_cell
        let new_code_run = CodeRun {
            std_err: None,
            std_out: None,
            error: None,
            return_type: Some("text".into()),
            line_number: None,
            output_type: None,
            cells_accessed: Default::default(),
        };
        let new_data_table = DataTable::new(
            DataTableKind::CodeRun(new_code_run),
            "Table_2",
            Value::Single(CellValue::Text("replace me".to_string())),
            false,
            false,
            true,
            None,
        );
        gc.finalize_code_run(transaction, sheet_pos, Some(new_data_table.clone()), None);
        assert_eq!(transaction.forward_operations.len(), 1);
        assert_eq!(transaction.reverse_operations.len(), 1);
        let sheet = gc.try_sheet(sheet_id).unwrap();
        assert_eq!(sheet.data_table(sheet_pos.into()), Some(&new_data_table));

        // todo: need a way to test the js functions as that replaced these
        // let summary = transaction.send_transaction(true);
        // assert_eq!(summary.code_cells_modified.len(), 1);
        // assert!(summary.code_cells_modified.contains(&sheet_id));
        // assert!(summary.generate_thumbnail);

        // remove the code_run
        let transaction = &mut PendingTransaction::default();
        gc.finalize_code_run(transaction, sheet_pos, None, None);
        assert_eq!(transaction.forward_operations.len(), 1);
        assert_eq!(transaction.reverse_operations.len(), 1);
        let sheet = gc.try_sheet(sheet_id).unwrap();
        assert_eq!(sheet.data_table(sheet_pos.into()), None);

        // todo: need a way to test the js functions as that replaced these
        // let summary = transaction.send_transaction(true);
        // assert_eq!(summary.code_cells_modified.len(), 1);
        // assert!(summary.code_cells_modified.contains(&sheet_id));
        // assert!(summary.generate_thumbnail);
    }

    #[test]
    #[serial]
    fn code_run_image() {
        clear_js_calls();
<<<<<<< HEAD
=======

>>>>>>> 8e4ef72f
        let mut gc = GridController::test();
        let sheet_id = gc.sheet_ids()[0];
        let sheet_pos = SheetPos {
            x: 0,
            y: 0,
            sheet_id,
        };
        gc.set_code_cell(
            sheet_pos,
            CodeCellLanguage::Javascript,
            "code".to_string(),
            None,
        );
        let transaction = gc.last_transaction().unwrap();
        let result = JsCodeResult {
            transaction_id: transaction.id.to_string(),
            success: true,
            output_value: Some(vec!["test".into(), "image".into()]),
            ..Default::default()
        };
        gc.calculation_complete(result).unwrap();
        expect_js_call_count("jsSendImage", 1, true);
    }

    #[test]
    #[parallel]
    fn ensure_chart_size_remains_same_if_same_cell() {
        let mut gc = GridController::test();
        let sheet_id = gc.sheet_ids()[0];
        let sheet_pos = SheetPos {
            x: 1,
            y: 1,
            sheet_id,
        };

        let languages = vec![CodeCellLanguage::Javascript, CodeCellLanguage::Python];

        for language in languages {
            gc.set_code_cell(sheet_pos, language.clone(), "code".to_string(), None);
            let transaction = gc.last_transaction().unwrap();
            let result = JsCodeResult {
                transaction_id: transaction.id.to_string(),
                success: true,
                output_value: Some(vec!["test".into(), "image".into()]),
                chart_pixel_output: Some((100.0, 100.0)),
                ..Default::default()
            };
            gc.calculation_complete(result).unwrap();
            let sheet = gc.try_sheet(sheet_id).unwrap();
            let dt = sheet.data_table(sheet_pos.into()).unwrap();
            assert_eq!(dt.chart_pixel_output, Some((100.0, 100.0)));

            // change the cell
            gc.set_code_cell(sheet_pos, language, "code".to_string(), None);
            let transaction = gc.last_transaction().unwrap();
            let result = JsCodeResult {
                transaction_id: transaction.id.to_string(),
                success: true,
                output_value: Some(vec!["test".into(), "image".into()]),
                chart_pixel_output: Some((200.0, 200.0)),
                ..Default::default()
            };
            gc.calculation_complete(result).unwrap();
            let sheet = gc.try_sheet(sheet_id).unwrap();
            let dt = sheet.data_table(sheet_pos.into()).unwrap();
            assert_eq!(dt.chart_pixel_output, Some((100.0, 100.0)));
        }
    }
}<|MERGE_RESOLUTION|>--- conflicted
+++ resolved
@@ -326,6 +326,7 @@
             CodeCellLanguage::Formula => "Formula1",
             CodeCellLanguage::Javascript => "JavaScript1",
             CodeCellLanguage::Python => "Python1",
+            CodeCellLanguage::AIResearcher => "AIResearch1",
             _ => "Table1",
         };
         let new_data_table = DataTable::new(
@@ -356,6 +357,7 @@
             CodeCellLanguage::Formula => "Formula1",
             CodeCellLanguage::Javascript => "JavaScript1",
             CodeCellLanguage::Python => "Python1",
+            CodeCellLanguage::AIResearcher => "AIResearch1",
             _ => "Table1",
         };
         let Some(sheet) = self.try_sheet_mut(start.sheet_id) else {
@@ -582,10 +584,7 @@
     #[serial]
     fn code_run_image() {
         clear_js_calls();
-<<<<<<< HEAD
-=======
-
->>>>>>> 8e4ef72f
+
         let mut gc = GridController::test();
         let sheet_id = gc.sheet_ids()[0];
         let sheet_pos = SheetPos {
