use std::collections::HashSet;

use crate::controller::GridController;
use crate::controller::active_transactions::pending_transaction::PendingTransaction;
use crate::controller::operations::operation::Operation;
use crate::controller::transaction_types::JsCodeResult;
use crate::error_core::{CoreError, Result};
use crate::grid::{CodeCellLanguage, CodeRun, DataTable, DataTableKind, unique_data_table_name};
use crate::{Array, CellValue, Pos, RunError, RunErrorMsg, SheetPos, SheetRect, Span, Value};

pub mod get_cells;
pub mod run_connection;
pub mod run_formula;
pub mod run_javascript;
pub mod run_python;

// this should be kept in sync with HtmlCell.ts and aiToolsSpec.ts
const DEFAULT_HTML_WIDTH: f32 = 600.0;
const DEFAULT_HTML_HEIGHT: f32 = 460.0;

impl GridController {
    /// Finalize changes to a data table.
    ///
    /// This function is called after a code run has completed and the data
    /// table has been updated. It ensures that the data table is updated in the
    /// grid, and that the necessary client updates are added to the
    /// transaction.
    ///
    /// This also maintains any old values from the data table, such as the
    /// user-defined chart size.
    pub(crate) fn finalize_data_table(
        &mut self,
        transaction: &mut PendingTransaction,
        sheet_pos: SheetPos,
        mut new_data_table: Option<DataTable>,
        index: Option<usize>,
    ) {
        transaction.current_sheet_pos = None;
        transaction.cells_accessed.clear();
        transaction.waiting_for_async = false;

        self.update_cells_accessed_cache(sheet_pos, &new_data_table);

        let sheet_id = sheet_pos.sheet_id;
        let pos: Pos = sheet_pos.into();
        let Some(sheet) = self.grid.try_sheet_mut(sheet_id) else {
            // sheet may have been deleted
            return;
        };

        let old_data_table = sheet.data_table_at(&pos);

        // preserve some settings from the previous code run
        if let (Some(old_data_table), Some(new_data_table)) = (old_data_table, &mut new_data_table)
        {
            // for python dataframes, we don't want preserve the show_columns setting
            // for other data tables types, we want to preserve most settings
            if !new_data_table.is_dataframe()
                && !new_data_table.is_list()
                && !new_data_table.is_series()
                && !new_data_table.is_html_or_image()
            {
                // since we don't automatically apply the first row as headers in JS,
                // we need to do it manually here
                if old_data_table.header_is_first_row {
                    new_data_table.apply_first_row_as_header();
                }
            }

            new_data_table.alternating_colors = old_data_table.alternating_colors;
            new_data_table.name = old_data_table.name.to_owned();
            new_data_table.show_name = old_data_table.show_name.to_owned();
            new_data_table.show_columns = old_data_table.show_columns.to_owned();

            // if the width of the old and new data tables are the same,
            // then we can preserve other user-selected properties
            if old_data_table.output_size().w == new_data_table.output_size().w {
                new_data_table.formats = old_data_table.formats.to_owned();
                new_data_table.borders = old_data_table.borders.to_owned();

                // actually apply the sort if it's set
                if let Some(sort) = old_data_table.sort.to_owned() {
                    new_data_table.sort = Some(sort);

                    if let Err(e) = new_data_table.sort_all() {
                        dbgjs!(format!("Error sorting data table: {}", e));
                    }
                }
            }

            // If there is an existing chart, then we keep its
            // chart_output setting since it may have been set by the user.
            // TODO (DF): we should be tracking whether a user set this, and
            // if not, we should use the pixel output.
            if let Some((w, h)) = old_data_table.chart_output
                && w > 0
                && h > 0
            {
                new_data_table.chart_output = old_data_table.chart_output.to_owned();
            }
        }

        // enforce unique data table names
        if let Some(new_data_table) = &mut new_data_table {
            let unique_name = unique_data_table_name(
                new_data_table.name(),
                false,
                Some(sheet_pos),
                &self.a1_context,
            );
            new_data_table.update_table_name(&unique_name);
        }

        let sheet_rect = match (&old_data_table, &new_data_table) {
            (None, None) => sheet_pos.into(),
            (None, Some(code_cell_value)) => code_cell_value.output_sheet_rect(sheet_pos, false),
            (Some(old_code_cell_value), None) => {
                old_code_cell_value.output_sheet_rect(sheet_pos, false)
            }
            (Some(old_code_cell_value), Some(code_cell_value)) => {
                let old = old_code_cell_value.output_sheet_rect(sheet_pos, false);
                let new = code_cell_value.output_sheet_rect(sheet_pos, false);
                SheetRect {
                    min: sheet_pos.into(),
                    max: Pos {
                        x: old.max.x.max(new.max.x),
                        y: old.max.y.max(new.max.y),
                    },
                    sheet_id,
                }
            }
        };

        if !transaction.is_server() {
            // update fills if needed in either old or new data table
            if new_data_table.as_ref().is_some_and(|dt| {
                dt.formats
                    .as_ref()
                    .is_some_and(|formats| formats.has_fills())
            }) || old_data_table.as_ref().is_some_and(|dt| {
                dt.formats
                    .as_ref()
                    .is_some_and(|formats| formats.has_fills())
            }) {
                transaction.add_fill_cells(sheet_id);
            }

            // update borders if needed old or new data table
            if new_data_table.as_ref().is_some_and(|dt| {
                !dt.borders
                    .as_ref()
                    .is_none_or(|borders| borders.is_default())
            }) || old_data_table.as_ref().is_some_and(|dt| {
                !dt.borders
                    .as_ref()
                    .is_none_or(|borders| borders.is_default())
            }) {
                transaction.add_borders(sheet_id);
            }
        }

        transaction.add_from_code_run(
            sheet_id,
            pos,
            old_data_table.as_ref().is_some_and(|dt| dt.is_image()),
            old_data_table.as_ref().is_some_and(|dt| dt.is_html()),
        );
        transaction.add_from_code_run(
            sheet_id,
            pos,
            new_data_table.as_ref().is_some_and(|dt| dt.is_image()),
            new_data_table.as_ref().is_some_and(|dt| dt.is_html()),
        );
        transaction.add_dirty_hashes_from_sheet_rect(sheet_rect);

        // index for SetCodeRun is either set by execute_set_code_run or calculated
        let index = index.unwrap_or(sheet.data_tables.get_index_of(&pos).unwrap_or(usize::MAX));

        if transaction.is_user_ai_undo_redo() {
            let (index, old_data_table, dirty_rects) = if let Some(new_data_table) = &new_data_table
            {
                sheet.data_table_insert_before(index, &pos, new_data_table.to_owned())
            } else {
                sheet.data_table_shift_remove_full(&pos).map_or(
                    (index, None, HashSet::new()),
                    |(index, _, data_table, dirty_rects)| (index, Some(data_table), dirty_rects),
                )
            };

            transaction.add_dirty_hashes_from_dirty_code_rects(sheet, dirty_rects);
            self.send_updated_bounds(transaction, sheet_id);
            transaction.generate_thumbnail |= self.thumbnail_dirty_sheet_rect(sheet_rect);

            if (cfg!(target_family = "wasm") || cfg!(test))
<<<<<<< HEAD
                && transaction.is_user()
=======
                && transaction.is_user_ai()
>>>>>>> f28fba73
                && let Some(sheet) = self.try_sheet(sheet_id)
            {
                let rows_to_resize = sheet.get_rows_with_wrap_in_rect(sheet_rect.into(), true);
                if !rows_to_resize.is_empty() {
                    transaction
                        .resize_rows
                        .entry(sheet_id)
                        .or_default()
                        .extend(rows_to_resize);
                }
            }

            self.add_compute_operations(transaction, sheet_rect, Some(sheet_pos));

            transaction
                .forward_operations
                .push(Operation::SetDataTable {
                    sheet_pos,
                    data_table: new_data_table,
                    index,
                });

            transaction
                .reverse_operations
                .push(Operation::SetDataTable {
                    sheet_pos,
                    data_table: old_data_table,
                    index,
                });
        } else {
            let dirty_rects = if let Some(new_data_table) = new_data_table {
                sheet
                    .data_table_insert_before(index, &pos, new_data_table)
                    .2
            } else {
                sheet
                    .data_table_shift_remove(&pos)
                    .map_or(HashSet::new(), |(_, dirty_rects)| dirty_rects)
            };

            transaction.add_dirty_hashes_from_dirty_code_rects(sheet, dirty_rects);
            self.send_updated_bounds(transaction, sheet_id);
        }
    }

    /// continues the calculate cycle after an async call
    pub fn after_calculation_async(
        &mut self,
        transaction: &mut PendingTransaction,
        result: JsCodeResult,
    ) -> Result<()> {
        let current_sheet_pos = match transaction.current_sheet_pos {
            Some(current_sheet_pos) => current_sheet_pos,
            None => {
                return Err(CoreError::TransactionNotFound(
                    "Expected current_sheet_pos to be defined in after_calculation_async".into(),
                ));
            }
        };

        match &transaction.waiting_for_async {
            false => {
                return Err(CoreError::TransactionNotFound("Expected transaction to be waiting_for_async to be defined in transaction::complete".into()));
            }
            true => {
                if let Some(sheet) = self.try_sheet(current_sheet_pos.sheet_id) {
                    let Some(code_cell) = sheet.code_run_at(&current_sheet_pos.into()) else {
                        return Err(CoreError::TransactionNotFound(
                            "Expected code_cell to be defined in after_calculation_async".into(),
                        ));
                    };
                    if !code_cell.language.is_code_language() {
                        return Err(CoreError::UnhandledLanguage(
                            "Transaction.complete called for an unhandled language".into(),
                        ));
                    }

                    let new_data_table = self.js_code_result_to_code_cell_value(
                        transaction,
                        result,
                        current_sheet_pos,
                        code_cell.language.clone(),
                        code_cell.code.clone(),
                    );

                    self.finalize_data_table(
                        transaction,
                        current_sheet_pos,
                        Some(new_data_table),
                        None,
                    );
                }
            }
        }

        #[cfg(feature = "show-first-sheet-operations")]
        {
            println!("\n========= After calculation async =========");
            print_first_sheet!(&self);
        }

        // continue the compute loop after a successful async call
        self.start_transaction(transaction);
        Ok(())
    }

    pub(super) fn code_cell_sheet_error(
        &mut self,
        transaction: &mut PendingTransaction,
        error: &RunError,
    ) -> Result<()> {
        let sheet_pos = match transaction.current_sheet_pos {
            Some(sheet_pos) => sheet_pos,
            None => {
                return Err(CoreError::TransactionNotFound(
                    "Expected current_sheet_pos to be defined in transaction::code_cell_error"
                        .into(),
                ));
            }
        };
        let sheet_id = sheet_pos.sheet_id;
        let pos = Pos::from(sheet_pos);
        let Some(sheet) = self.try_sheet(sheet_id) else {
            // sheet may have been deleted before the async operation completed
            return Ok(());
        };

        let Some(code_run) = sheet.code_run_at(&pos) else {
            // code run may have been deleted before the async operation completed
            return Ok(());
        };

        let new_code_run = CodeRun {
            language: code_run.language.to_owned(),
            code: code_run.code.to_owned(),
            error: Some(error.to_owned()),
            return_type: None,
            line_number: error
                .span
                .map(|span| span.line_number_of_str(&code_run.code) as u32),
            output_type: code_run.output_type.clone(),
            std_out: None,
            std_err: Some(error.msg.to_string()),

            // use a combination of both the errored and old cells_accessed to
            // maintain the best chance of rerunning after an error
            cells_accessed: code_run
                .cells_accessed
                .clone()
                .merge(std::mem::take(&mut transaction.cells_accessed)),
        };

        let table_name = match code_run.language {
            CodeCellLanguage::Formula => "Formula1",
            CodeCellLanguage::Javascript => "JavaScript1",
            CodeCellLanguage::Python => "Python1",
            _ => "Table1",
        };
        let new_data_table = DataTable::new(
            DataTableKind::CodeRun(new_code_run),
            table_name,
            Value::Single(CellValue::Blank),
            false,
            None,
            None,
            None,
        );

        self.finalize_data_table(transaction, sheet_pos, Some(new_data_table), None);

        Ok(())
    }

    // Returns a CodeCellValue from a JsCodeResult.
    pub(super) fn js_code_result_to_code_cell_value(
        &mut self,
        transaction: &mut PendingTransaction,
        js_code_result: JsCodeResult,
        start: SheetPos,
        language: CodeCellLanguage,
        code: String,
    ) -> DataTable {
        let table_name = match language {
            CodeCellLanguage::Formula => "Formula1",
            CodeCellLanguage::Javascript => "JavaScript1",
            CodeCellLanguage::Python => "Python1",
            _ => "Table1",
        };

        // sheet may have been deleted before the async operation completed
        let Some(sheet) = self.try_sheet_mut(start.sheet_id) else {
            // todo: this is probably not the best place to handle this
            // sheet may have been deleted before the async operation completed
            let code_run = CodeRun {
                language,
                code,
                error: Some(RunError {
                    span: None,
                    msg: RunErrorMsg::CodeRunError(
                        "Sheet was deleted before the async operation completed".into(),
                    ),
                }),
                return_type: None,
                line_number: js_code_result.line_number,
                output_type: js_code_result.output_display_type,
                std_out: None,
                std_err: None,
                cells_accessed: std::mem::take(&mut transaction.cells_accessed),
            };

            return DataTable::new(
                DataTableKind::CodeRun(code_run),
                table_name,
                Value::Single(CellValue::Blank), // TODO(ddimaria): this will eventually be an empty vec
                false,
                None,
                None,
                None,
            );
        };

        let value = if js_code_result.success {
            if let Some(array_output) = js_code_result.output_array {
                let (array, ops) = Array::from_string_list(start.into(), sheet, array_output);
                transaction.reverse_operations.extend(ops);
                if let Some(array) = array {
                    Value::Array(array)
                } else {
                    Value::Single("".into())
                }
            } else if let Some(output_value) = js_code_result.output_value {
                let (cell_value, ops) = CellValue::from_js(output_value, start.into(), sheet)
                    .unwrap_or_else(|e| {
                        dbgjs!(format!("Error parsing output value: {}", e));
                        (CellValue::Blank, vec![])
                    });
                transaction.reverse_operations.extend(ops);
                Value::Single(cell_value)
            } else {
                Value::Single(CellValue::Blank)
            }
        } else {
            Value::Single(CellValue::Blank) // TODO(ddimaria): this will eventually be an empty vec
        };

        let error = (!js_code_result.success).then_some({
            let error_msg = js_code_result
                .std_err
                .clone()
                .unwrap_or_else(|| "Unknown Error".into());
            let msg = RunErrorMsg::CodeRunError(error_msg.into());
            let span = js_code_result.line_number.map(|line_number| Span {
                start: line_number,
                end: line_number,
            });
            RunError { span, msg }
        });

        let return_type = js_code_result.success.then_some({
            match value {
                Value::Single(ref cell_value) => cell_value.type_name().into(),
                Value::Array(_) => "array".into(),
                Value::Tuple(_) => "tuple".into(),
            }
        });

        let code_run = CodeRun {
            language,
            code,
            error,
            return_type,
            line_number: js_code_result.line_number,
            output_type: js_code_result.output_display_type,
            std_out: js_code_result.std_out,
            std_err: js_code_result.std_err,
            cells_accessed: std::mem::take(&mut transaction.cells_accessed),
        };

        let chart_output = match value {
            Value::Single(CellValue::Html(_) | CellValue::Image(_)) => {
                let (pixel_width, pixel_height) = js_code_result
                    .chart_pixel_output
                    .unwrap_or((DEFAULT_HTML_WIDTH, DEFAULT_HTML_HEIGHT));
                Some(
                    sheet
                        .offsets
                        .calculate_grid_size(start.into(), pixel_width, pixel_height),
                )
            }
            _ => None,
        };

        let data_table = DataTable::new(
            DataTableKind::CodeRun(code_run),
            table_name,
            value,
            js_code_result.has_headers,
            None,
            None,
            chart_output,
        );

        // If no headers were returned, we want column headers: [0, 1, 2, 3, ...etc]
        if !js_code_result.has_headers
            && !data_table.is_dataframe()
            && !data_table.is_list()
            && !data_table.is_series()
            && !data_table.is_html_or_image()
        {
            let column_headers =
                data_table.default_header_with_name(|i| format!("{}", i - 1), None);
            data_table.with_column_headers(column_headers)
        } else {
            data_table
        }
    }
}

#[cfg(test)]
mod test {

    use super::*;
    use crate::controller::transaction_types::JsCellValueResult;
    use crate::test_create_code_table;
    use crate::wasm_bindings::js::{clear_js_calls, expect_js_call_count};

    #[test]
    fn test_finalize_data_table() {
        let mut gc: GridController = GridController::default();
        let sheet_id = gc.sheet_ids()[0];
        let sheet_pos = pos![sheet_id!A1];

        // manually set the CellValue::Code
        test_create_code_table(&mut gc, sheet_id, sheet_pos.into(), 1, 1);

        // manually create the transaction
        let transaction = &mut PendingTransaction::default();

        // test finalize_code_cell
        let new_code_run = CodeRun {
            language: CodeCellLanguage::Python,
            code: "delete me".to_string(),
            std_err: None,
            std_out: None,
            error: None,
            return_type: Some("text".into()),
            line_number: None,
            output_type: None,
            cells_accessed: Default::default(),
        };
        let new_data_table = DataTable::new(
            DataTableKind::CodeRun(new_code_run),
            "Table1",
            Value::Single(CellValue::Text("delete me".to_string())),
            false,
            Some(false),
            Some(false),
            None,
        );
        gc.finalize_data_table(transaction, sheet_pos, Some(new_data_table.clone()), None);
        assert_eq!(transaction.forward_operations.len(), 1);
        assert_eq!(transaction.reverse_operations.len(), 1);
        let sheet = gc.try_sheet(sheet_id).unwrap();
        assert_eq!(
            sheet.data_table_at(&sheet_pos.into()),
            Some(&new_data_table)
        );

        // replace the code_run with another code_run
        // manually create the transaction
        let transaction = &mut PendingTransaction::default();

        // test finalize_code_cell
        let new_code_run = CodeRun {
            language: CodeCellLanguage::Python,
            code: "replace me".to_string(),
            std_err: None,
            std_out: None,
            error: None,
            return_type: Some("text".into()),
            line_number: None,
            output_type: None,
            cells_accessed: Default::default(),
        };
        let mut new_data_table = DataTable::new(
            DataTableKind::CodeRun(new_code_run),
            "Table1",
            Value::Single(CellValue::Text("replace me".to_string())),
            false,
            Some(false),
            Some(false),
            None,
        );
        new_data_table.column_headers = None;

        gc.finalize_data_table(transaction, sheet_pos, Some(new_data_table.clone()), None);
        assert_eq!(transaction.forward_operations.len(), 1);
        assert_eq!(transaction.reverse_operations.len(), 1);
        let sheet = gc.try_sheet(sheet_id).unwrap();

        assert_eq!(
            sheet.data_table_at(&sheet_pos.into()),
            Some(&new_data_table)
        );

        // todo: need a way to test the js functions as that replaced these
        // let summary = transaction.send_transaction(true);
        // assert_eq!(summary.code_cells_modified.len(), 1);
        // assert!(summary.code_cells_modified.contains(&sheet_id));
        // assert!(summary.generate_thumbnail);

        // remove the code_run
        let transaction = &mut PendingTransaction::default();
        gc.finalize_data_table(transaction, sheet_pos, None, None);
        assert_eq!(transaction.forward_operations.len(), 1);
        assert_eq!(transaction.reverse_operations.len(), 1);
        let sheet = gc.try_sheet(sheet_id).unwrap();
        assert_eq!(sheet.data_table_at(&sheet_pos.into()), None);

        // todo: need a way to test the js functions as that replaced these
        // let summary = transaction.send_transaction(true);
        // assert_eq!(summary.code_cells_modified.len(), 1);
        // assert!(summary.code_cells_modified.contains(&sheet_id));
        // assert!(summary.generate_thumbnail);
    }

    #[test]
    fn code_run_image() {
        clear_js_calls();

        let mut gc = GridController::test();
        let sheet_id = gc.sheet_ids()[0];
        let sheet_pos = SheetPos {
            x: 0,
            y: 0,
            sheet_id,
        };
        gc.set_code_cell(
            sheet_pos,
            CodeCellLanguage::Javascript,
            "code".to_string(),
            None,
            None,
            false,
        );
        let transaction = gc.last_transaction().unwrap();
        let result = JsCodeResult {
            transaction_id: transaction.id.to_string(),
            success: true,
            output_value: Some(JsCellValueResult("test".into(), 8)),
            ..Default::default()
        };
        gc.calculation_complete(result).unwrap();
        expect_js_call_count("jsSendImage", 1, true);
    }

    #[test]
    fn ensure_chart_size_remains_same_if_same_cell() {
        let mut gc = GridController::test();
        let sheet_id = gc.sheet_ids()[0];
        let sheet_pos = SheetPos {
            x: 1,
            y: 1,
            sheet_id,
        };

        let languages = vec![CodeCellLanguage::Javascript, CodeCellLanguage::Python];

        for language in languages {
            gc.set_code_cell(
                sheet_pos,
                language.clone(),
                "code".to_string(),
                None,
                None,
                false,
            );
            let transaction = gc.last_transaction().unwrap();
            let result = JsCodeResult {
                transaction_id: transaction.id.to_string(),
                success: true,
                output_value: Some(JsCellValueResult("test".into(), 8)),
                chart_pixel_output: Some((100.0, 100.0)),
                ..Default::default()
            };
            gc.calculation_complete(result).unwrap();
            let sheet = gc.try_sheet(sheet_id).unwrap();
            let dt = sheet.data_table_at(&sheet_pos.into()).unwrap();
            assert_eq!(dt.chart_output, Some((2, 5)));

            // change the cell
            gc.set_code_cell(sheet_pos, language, "code".to_string(), None, None, false);
            let transaction = gc.last_transaction().unwrap();
            let result = JsCodeResult {
                transaction_id: transaction.id.to_string(),
                success: true,
                output_value: Some(JsCellValueResult("test".into(), 8)),
                chart_pixel_output: Some((200.0, 200.0)),
                ..Default::default()
            };
            gc.calculation_complete(result).unwrap();
            let sheet = gc.try_sheet(sheet_id).unwrap();
            let dt = sheet.data_table_at(&sheet_pos.into()).unwrap();
            assert_eq!(dt.chart_output, Some((2, 5)));
        }
    }
}<|MERGE_RESOLUTION|>--- conflicted
+++ resolved
@@ -192,11 +192,7 @@
             transaction.generate_thumbnail |= self.thumbnail_dirty_sheet_rect(sheet_rect);
 
             if (cfg!(target_family = "wasm") || cfg!(test))
-<<<<<<< HEAD
-                && transaction.is_user()
-=======
                 && transaction.is_user_ai()
->>>>>>> f28fba73
                 && let Some(sheet) = self.try_sheet(sheet_id)
             {
                 let rows_to_resize = sheet.get_rows_with_wrap_in_rect(sheet_rect.into(), true);
