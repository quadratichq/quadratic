--- conflicted
+++ resolved
@@ -3,14 +3,10 @@
 use bigdecimal::BigDecimal;
 
 use crate::{
-<<<<<<< HEAD
     grid::{
         Bold, CellAlign, CellFmtAttr, CellWrap, Column, FillColor, Grid, Italic, NumericFormat,
         RegionRef, SheetId, TextColor,
     },
-=======
-    grid::{NumericFormat, NumericFormatKind, RegionRef, SheetId},
->>>>>>> ed598bb9
     Array, CellValue, Pos, Rect, RunLengthEncoding,
 };
 
@@ -143,7 +139,6 @@
         self.transact_forward(Transaction { ops, cursor })
     }
 
-<<<<<<< HEAD
     pub fn clear_formatting(
         &mut self,
         sheet_id: SheetId,
@@ -188,8 +183,6 @@
         old_values
     }
 
-=======
->>>>>>> ed598bb9
     /// Returns a region of the spreadsheet, assigning IDs to columns and rows
     /// as needed.
     pub fn region(&mut self, sheet_id: SheetId, rect: Rect) -> RegionRef {
