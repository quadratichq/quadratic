use std::collections::HashSet;

use crate::{
    grid::{js_types::JsRenderFill, RenderSize, SheetId},
    selection::Selection,
    wasm_bindings::controller::sheet_info::{SheetBounds, SheetInfo},
    CellValue, Pos, Rect, SheetPos, SheetRect,
};

use super::{
    active_transactions::pending_transaction::PendingTransaction,
    transaction_summary::{CELL_SHEET_HEIGHT, CELL_SHEET_WIDTH},
    GridController,
};

impl GridController {
    /// Sends the modified cell sheets to the render web worker
    pub fn send_render_cells(&self, sheet_rect: &SheetRect) {
        if !cfg!(target_family = "wasm") && !cfg!(test) {
            return;
        }

        // calculate the hashes that were updated
        let mut modified = HashSet::new();
        for y in sheet_rect.y_range() {
            let y_hash = (y as f64 / CELL_SHEET_HEIGHT as f64).floor() as i64;
            for x in sheet_rect.x_range() {
                let x_hash = (x as f64 / CELL_SHEET_WIDTH as f64).floor() as i64;
                modified.insert(Pos {
                    x: x_hash,
                    y: y_hash,
                });
            }
        }

        if let Some(sheet) = self.try_sheet(sheet_rect.sheet_id) {
            // send the modified cells to the render web worker
            modified.iter().for_each(|modified| {
                let rect = Rect::from_numbers(
                    modified.x * CELL_SHEET_WIDTH as i64,
                    modified.y * CELL_SHEET_HEIGHT as i64,
                    CELL_SHEET_WIDTH as i64,
                    CELL_SHEET_HEIGHT as i64,
                );
                let render_cells = sheet.get_render_cells(rect);
                if let Ok(cells) = serde_json::to_string(&render_cells) {
                    crate::wasm_bindings::js::jsRenderCellSheets(
                        sheet_rect.sheet_id.to_string(),
                        modified.x,
                        modified.y,
                        cells,
                    );
                }
            });
        }
    }

    /// Sends the modified fills to the client
    pub fn send_fill_cells(&self, sheet_rect: &SheetRect) {
        if !cfg!(target_family = "wasm") && !cfg!(test) {
            return;
        }
        if let Some(sheet) = self.try_sheet(sheet_rect.sheet_id) {
            let fills = sheet.get_all_render_fills();
            if let Ok(fills) = serde_json::to_string(&fills) {
                crate::wasm_bindings::js::jsSheetFills(sheet_rect.sheet_id.to_string(), fills);
            }
        }
    }

    /// Sends all fills to the client
    pub fn sheet_fills(&self, sheet_id: SheetId) -> Vec<JsRenderFill> {
        if let Some(sheet) = self.try_sheet(sheet_id) {
            sheet.get_all_render_fills()
        } else {
            Vec::new()
        }
    }

    pub fn send_updated_bounds_rect(&mut self, sheet_rect: &SheetRect, format: bool) {
        let recalculated = if let Some(sheet) = self.try_sheet_mut(sheet_rect.sheet_id) {
            sheet.recalculate_add_bounds((*sheet_rect).into(), format)
        } else {
            false
        };

        if cfg!(target_family = "wasm") && recalculated {
            if let Some(sheet) = self.try_sheet(sheet_rect.sheet_id) {
                if let Ok(sheet_info) = serde_json::to_string(&SheetBounds::from(sheet)) {
                    crate::wasm_bindings::js::jsSheetBoundsUpdate(sheet_info);
                }
            }
        };
    }

    pub fn send_updated_bounds_selection(&mut self, selection: &Selection, format: bool) {
        let recalculated = if let Some(sheet) = self.try_sheet_mut(selection.sheet_id) {
            sheet.recalculate_add_bounds_selection(selection, format)
        } else {
            false
        };

        if cfg!(target_family = "wasm") && recalculated {
            if let Some(sheet) = self.try_sheet(selection.sheet_id) {
                if let Ok(sheet_info) = serde_json::to_string(&SheetBounds::from(sheet)) {
                    crate::wasm_bindings::js::jsSheetBoundsUpdate(sheet_info);
                }
            }
        };
    }

    /// Recalculates sheet bounds, and if changed then sends to TS.
    pub fn send_updated_bounds(&mut self, sheet_id: SheetId) {
        let recalculated = if let Some(sheet) = self.try_sheet_mut(sheet_id) {
            sheet.recalculate_bounds()
        } else {
            false
        };

        if cfg!(target_family = "wasm") && recalculated {
            if let Some(sheet) = self.try_sheet(sheet_id) {
                if let Ok(sheet_info) = serde_json::to_string(&SheetBounds::from(sheet)) {
                    crate::wasm_bindings::js::jsSheetBoundsUpdate(sheet_info);
                }
            }
        };
    }

    /// Sends html output to the client within a sheetRect
    pub fn send_html_output_rect(&self, sheet_rect: &SheetRect) {
        if cfg!(target_family = "wasm") | cfg!(test) {
            if let Some(sheet) = self.try_sheet(sheet_rect.sheet_id) {
                sheet
                    .get_html_output()
                    .iter()
                    .filter(|html_output| {
                        sheet_rect.contains(SheetPos {
                            sheet_id: sheet_rect.sheet_id,
                            x: html_output.x,
                            y: html_output.y,
                        })
                    })
                    .for_each(|html_output| {
                        if let Ok(html) = serde_json::to_string(&html_output) {
                            crate::wasm_bindings::js::jsUpdateHtml(html);
                        }
                    });
            }
        }
    }

    /// Sends add sheet to the client
    pub fn send_add_sheet(&self, sheet_id: SheetId, transaction: &PendingTransaction) {
        if (cfg!(target_family = "wasm") || cfg!(test)) && !transaction.is_server() {
            if let Some(sheet) = self.try_sheet(sheet_id) {
                let sheet_info = SheetInfo::from(sheet);
                if let Ok(sheet_info) = serde_json::to_string(&sheet_info) {
                    crate::wasm_bindings::js::jsAddSheet(
                        sheet_info,
                        transaction.is_user_undo_redo(),
                    );
                }
            }
        }
    }

    /// Sends delete sheet to the client
    pub fn send_delete_sheet(&self, sheet_id: SheetId, transaction: &PendingTransaction) {
        if (cfg!(target_family = "wasm") || cfg!(test)) && !transaction.is_server() {
            crate::wasm_bindings::js::jsDeleteSheet(
                sheet_id.to_string(),
                transaction.is_user_undo_redo(),
            );
        }
    }

    /// Sends sheet info to the client
    pub fn send_sheet_info(&self, sheet_id: SheetId) {
        if cfg!(target_family = "wasm") || cfg!(test) {
            if let Some(sheet) = self.try_sheet(sheet_id) {
                let sheet_info = SheetInfo::from(sheet);
                if let Ok(sheet_info) = serde_json::to_string(&sheet_info) {
                    crate::wasm_bindings::js::jsSheetInfoUpdate(sheet_info);
                }
            }
        }
    }

    pub fn send_image(&self, sheet_pos: SheetPos) {
        if cfg!(target_family = "wasm") || cfg!(test) {
            if let Some(sheet) = self.try_sheet(sheet_pos.sheet_id) {
                let image = sheet.code_run(sheet_pos.into()).and_then(|code_run| {
                    code_run
                        .cell_value_at(0, 0)
                        .and_then(|cell_value| match cell_value {
                            CellValue::Image(image) => Some(image.clone()),
                            _ => None,
                        })
                });
                let (w, h) = if let Some(size) =
                    sheet.get_formatting_value::<RenderSize>(sheet_pos.into())
                {
                    (Some(size.w), Some(size.h))
                } else {
                    (None, None)
                };

                crate::wasm_bindings::js::jsSendImage(
                    sheet_pos.sheet_id.to_string(),
                    sheet_pos.x as i32,
                    sheet_pos.y as i32,
                    image,
                    w,
                    h,
                );
            }
        }
    }
}

#[cfg(test)]
mod test {
    use crate::{
        controller::{transaction_types::JsCodeResult, GridController},
        grid::{
            js_types::{JsHtmlOutput, JsRenderCell},
            RenderSize, SheetId,
        },
        wasm_bindings::js::{expect_js_call, hash_test},
    };
    use serial_test::serial;

    #[test]
    #[serial]
    fn send_render_cells() {
        let mut gc = GridController::test();
        let sheet_id = SheetId::test();
        gc.sheet_mut(gc.sheet_ids()[0]).id = sheet_id;

        gc.set_cell_value((0, 0, sheet_id).into(), "test 1".to_string(), None);
        let result = vec![JsRenderCell {
            value: "test 1".to_string(),
<<<<<<< HEAD
            special: None,
            align: None,
            vertical_align: None,
            wrap: None,
            bold: None,
            italic: None,
            text_color: None,
=======
            ..Default::default()
>>>>>>> abf127c4
        }];
        let result = serde_json::to_string(&result).unwrap();
        expect_js_call(
            "jsRenderCellSheets",
            format!("{},{},{},{}", sheet_id, 0, 0, hash_test(&result)),
            true,
        );

        gc.set_cell_value((100, 100, sheet_id).into(), "test 2".to_string(), None);
        let result = vec![JsRenderCell {
            x: 100,
            y: 100,
            value: "test 2".to_string(),
<<<<<<< HEAD
            special: None,
            align: None,
            vertical_align: None,
            wrap: None,
            bold: None,
            italic: None,
            text_color: None,
=======
            ..Default::default()
>>>>>>> abf127c4
        }];
        let result = serde_json::to_string(&result).unwrap();
        expect_js_call(
            "jsRenderCellSheets",
            format!("{},{},{},{}", sheet_id, 6, 3, hash_test(&result)),
            true,
        );
    }

    #[test]
    #[serial]
    fn send_fill_cells() {
        let mut gc = GridController::test();
        let sheet_id = SheetId::test();
        gc.sheet_mut(gc.sheet_ids()[0]).id = sheet_id;

        gc.set_cell_fill_color((0, 0, 1, 1, sheet_id).into(), Some("red".to_string()), None);
        expect_js_call(
            "jsSheetFills",
            format!(
                "{},{}",
                sheet_id, r#"[{"x":0,"y":0,"w":1,"h":1,"color":"red"}]"#
            ),
            true,
        );

        gc.set_cell_fill_color(
            (100, 100, 1, 1, sheet_id).into(),
            Some("green".to_string()),
            None,
        );
        expect_js_call(
            "jsSheetFills",
            format!(
                "{},{}",
                sheet_id,
                r#"[{"x":0,"y":0,"w":1,"h":1,"color":"red"},{"x":100,"y":100,"w":1,"h":1,"color":"green"}]"#
            ),
            true,
        );
    }

    #[test]
    #[serial]
    fn send_html_output_rect() {
        let mut gc = GridController::test();
        let sheet_id = SheetId::test();
        gc.sheet_mut(gc.sheet_ids()[0]).id = sheet_id;

        gc.set_code_cell(
            (0, 0, sheet_id).into(),
            crate::grid::CodeCellLanguage::Python,
            "test".to_string(),
            None,
        );
        let transaction_id = gc.last_transaction().unwrap().id.to_string();
        let _ = gc.calculation_complete(JsCodeResult {
            transaction_id,
            success: true,
            std_err: None,
            std_out: None,
            output_value: Some(vec!["<html></html>".to_string(), "text".to_string()]),
            output_array: None,
            line_number: None,
            output_display_type: None,
            cancel_compute: None,
        });

        expect_js_call(
            "jsUpdateHtml",
            serde_json::to_string(&JsHtmlOutput {
                sheet_id: sheet_id.to_string(),
                x: 0,
                y: 0,
                html: Some("<html></html>".to_string()),
                w: None,
                h: None,
            })
            .unwrap(),
            true,
        );
    }

    #[test]
    #[serial]
    fn send_html_output_rect_after_resize() {
        let mut gc = GridController::test();
        let sheet_id = SheetId::test();
        gc.sheet_mut(gc.sheet_ids()[0]).id = sheet_id;

        gc.set_code_cell(
            (0, 0, sheet_id).into(),
            crate::grid::CodeCellLanguage::Python,
            "test".to_string(),
            None,
        );
        let transaction_id = gc.last_transaction().unwrap().id.to_string();
        let _ = gc.calculation_complete(JsCodeResult {
            transaction_id,
            success: true,
            std_err: None,
            std_out: None,
            output_value: Some(vec!["<html></html>".to_string(), "text".to_string()]),
            output_array: None,
            line_number: None,
            output_display_type: None,
            cancel_compute: None,
        });

        gc.set_cell_render_size(
            (0, 0, 1, 1, sheet_id).into(),
            Some(RenderSize {
                w: "1".to_string(),
                h: "2".to_string(),
            }),
            None,
        );

        expect_js_call(
            "jsUpdateHtml",
            serde_json::to_string(&JsHtmlOutput {
                sheet_id: sheet_id.to_string(),
                x: 0,
                y: 0,
                html: Some("<html></html>".to_string()),
                w: Some("1".to_string()),
                h: Some("2".to_string()),
            })
            .unwrap(),
            true,
        );
    }

    #[test]
    #[serial]
    fn send_render_cells_from_rects() {
        let mut gc = GridController::test();
        let sheet_id = SheetId::new();
        gc.sheet_mut(gc.sheet_ids()[0]).id = sheet_id;

        gc.set_cell_value((0, 0, sheet_id).into(), "test 1".to_string(), None);
        gc.set_cell_value((100, 100, sheet_id).into(), "test 2".to_string(), None);

        let result = vec![JsRenderCell {
            value: "test 1".to_string(),
<<<<<<< HEAD
            special: None,
            align: None,
            vertical_align: None,
            wrap: None,
            bold: None,
            italic: None,
            text_color: None,
=======
            ..Default::default()
>>>>>>> abf127c4
        }];
        let result = serde_json::to_string(&result).unwrap();
        expect_js_call(
            "jsRenderCellSheets",
            format!("{},{},{},{}", sheet_id, 0, 0, hash_test(&result)),
            false,
        );

        let result = vec![JsRenderCell {
            x: 100,
            y: 100,
            value: "test 2".to_string(),
<<<<<<< HEAD
            special: None,
            align: None,
            vertical_align: None,
            wrap: None,
            bold: None,
            italic: None,
            text_color: None,
=======
            ..Default::default()
>>>>>>> abf127c4
        }];
        let result = serde_json::to_string(&result).unwrap();
        expect_js_call(
            "jsRenderCellSheets",
            format!("{},{},{},{}", sheet_id, 6, 3, hash_test(&result)),
            true,
        );
    }
}<|MERGE_RESOLUTION|>--- conflicted
+++ resolved
@@ -240,17 +240,7 @@
         gc.set_cell_value((0, 0, sheet_id).into(), "test 1".to_string(), None);
         let result = vec![JsRenderCell {
             value: "test 1".to_string(),
-<<<<<<< HEAD
-            special: None,
-            align: None,
-            vertical_align: None,
-            wrap: None,
-            bold: None,
-            italic: None,
-            text_color: None,
-=======
             ..Default::default()
->>>>>>> abf127c4
         }];
         let result = serde_json::to_string(&result).unwrap();
         expect_js_call(
@@ -264,17 +254,7 @@
             x: 100,
             y: 100,
             value: "test 2".to_string(),
-<<<<<<< HEAD
-            special: None,
-            align: None,
-            vertical_align: None,
-            wrap: None,
-            bold: None,
-            italic: None,
-            text_color: None,
-=======
             ..Default::default()
->>>>>>> abf127c4
         }];
         let result = serde_json::to_string(&result).unwrap();
         expect_js_call(
@@ -420,17 +400,7 @@
 
         let result = vec![JsRenderCell {
             value: "test 1".to_string(),
-<<<<<<< HEAD
-            special: None,
-            align: None,
-            vertical_align: None,
-            wrap: None,
-            bold: None,
-            italic: None,
-            text_color: None,
-=======
             ..Default::default()
->>>>>>> abf127c4
         }];
         let result = serde_json::to_string(&result).unwrap();
         expect_js_call(
@@ -443,17 +413,7 @@
             x: 100,
             y: 100,
             value: "test 2".to_string(),
-<<<<<<< HEAD
-            special: None,
-            align: None,
-            vertical_align: None,
-            wrap: None,
-            bold: None,
-            italic: None,
-            text_color: None,
-=======
             ..Default::default()
->>>>>>> abf127c4
         }];
         let result = serde_json::to_string(&result).unwrap();
         expect_js_call(
