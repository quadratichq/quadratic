use itertools::Itertools;

use crate::{
    Pos, Rect,
    grid::{
        SheetId,
        js_types::{
            JsHashRenderCells, JsHashValidationWarnings, JsHashesDirty, JsHtmlOutput, JsOffset,
            JsUpdateCodeCell,
        },
    },
    renderer_constants::{CELL_SHEET_HEIGHT, CELL_SHEET_WIDTH},
    viewport::ViewportBuffer,
    wasm_bindings::controller::sheet_info::{SheetBounds, SheetInfo},
};

use super::{GridController, active_transactions::pending_transaction::PendingTransaction};

impl GridController {
    pub(crate) fn send_viewport_buffer(&mut self) {
        if !cfg!(target_family = "wasm") && !cfg!(test) {
            return;
        }

        let viewport_buffer = ViewportBuffer::default();
        crate::wasm_bindings::js::jsSendViewportBuffer(viewport_buffer.get_buffer());
        self.viewport_buffer = Some(viewport_buffer);
    }

    /// Sends all pending updates to the client and render worker
    pub(crate) fn send_client_render_updates(&mut self, transaction: &mut PendingTransaction) {
        if (!cfg!(target_family = "wasm") && !cfg!(test)) || transaction.is_server() {
            return;
        }

        self.send_a1_context();
        self.send_sheet_info(transaction);
        self.send_offsets_modified(transaction);
        self.send_code_cells(transaction);
        self.process_visible_dirty_hashes(transaction);
        self.process_remaining_dirty_hashes(transaction);
        self.send_validations(transaction);
        self.send_borders(transaction);
        self.send_fills(transaction);
        self.send_undo_redo();
        self.send_set_cursor(transaction);
    }

    pub(crate) fn process_visible_dirty_hashes(&self, transaction: &mut PendingTransaction) {
        if (!cfg!(target_family = "wasm") && !cfg!(test))
            || transaction.is_server()
            || transaction.dirty_hashes.is_empty()
        {
            transaction.dirty_hashes.clear();
            return;
        }

        let Some(viewport_buffer) = &self.viewport_buffer else {
            return;
        };

        let Some((top_left, bottom_right, viewport_sheet_id)) = viewport_buffer.get_viewport()
        else {
            return;
        };

        let Some(dirty_hashes_in_viewport) = transaction.dirty_hashes.remove(&viewport_sheet_id)
        else {
            return;
        };

        let center = Pos {
            x: (top_left.x + bottom_right.x) / 2,
            y: (top_left.y + bottom_right.y) / 2,
        };

        let nearest_dirty_hashes = dirty_hashes_in_viewport
            .into_iter()
            .sorted_by(|a, b| {
                let a_distance = (a.x - center.x).abs() + (a.y - center.y).abs();
                let b_distance = (b.x - center.x).abs() + (b.y - center.y).abs();
                a_distance.cmp(&b_distance)
            })
            .collect::<Vec<_>>();

        let mut viewport_hashes = Vec::new();
        let mut remaining_hashes = Vec::new();

        for pos in nearest_dirty_hashes.into_iter() {
            if Rect::new_span(top_left, bottom_right).contains(pos) {
                viewport_hashes.push(pos);
            } else {
                remaining_hashes.push(pos);
            }
        }

        self.send_sheet_info(transaction);
        self.send_offsets_modified(transaction);
        self.send_render_cells_in_hashes(transaction, viewport_sheet_id, viewport_hashes);

        if !remaining_hashes.is_empty() {
            transaction
                .dirty_hashes
                .insert(viewport_sheet_id, remaining_hashes.into_iter().collect());
        }
    }

    /// Sends the modified cells in hash to the render web worker
    fn send_render_cells_in_hashes(
        &self,
        transaction: &PendingTransaction,
        sheet_id: SheetId,
        hashes: Vec<Pos>,
    ) {
        if (!cfg!(target_family = "wasm") && !cfg!(test)) || transaction.is_server() {
            return;
        }

        let Some(sheet) = self.try_sheet(sheet_id) else {
            return;
        };

        let mut render_cells_in_hashes = Vec::new();

        let mut validation_warnings = Vec::new();

        for hash in hashes.into_iter() {
            let rect = Rect::from_numbers(
                hash.x * CELL_SHEET_WIDTH as i64,
                hash.y * CELL_SHEET_HEIGHT as i64,
                CELL_SHEET_WIDTH as i64,
                CELL_SHEET_HEIGHT as i64,
            );

            render_cells_in_hashes.push(JsHashRenderCells {
                sheet_id,
                hash,
                cells: sheet.get_render_cells(rect, &self.a1_context),
            });

            validation_warnings.extend(sheet.get_validation_warnings_in_rect(rect, true));
        }

        if !render_cells_in_hashes.is_empty() {
            match serde_json::to_vec(&render_cells_in_hashes) {
                Ok(render_cells) => {
                    crate::wasm_bindings::js::jsHashesRenderCells(render_cells);
                }
                Err(e) => {
                    dbgjs!(format!(
                        "[send_render_cells_in_hashes] Error serializing render cells {:?}",
                        e
                    ));
                }
            }
        }

        self.send_validation_warnings(validation_warnings);
    }

    pub(crate) fn process_remaining_dirty_hashes(&self, transaction: &mut PendingTransaction) {
        if (!cfg!(target_family = "wasm") && !cfg!(test))
            || transaction.is_server()
            || transaction.dirty_hashes.is_empty()
        {
            transaction.dirty_hashes.clear();
            return;
        }

        let dirty_hashes = std::mem::take(&mut transaction.dirty_hashes);
        let dirty_hashes = dirty_hashes
            .into_iter()
            .map(|(sheet_id, hashes)| JsHashesDirty {
                sheet_id,
                hashes: hashes.into_iter().collect::<Vec<Pos>>(),
            })
            .collect::<Vec<_>>();
        if !dirty_hashes.is_empty() {
            match serde_json::to_vec(&dirty_hashes) {
                Ok(dirty_hashes) => {
                    crate::wasm_bindings::js::jsHashesDirty(dirty_hashes);
                }
                Err(e) => {
                    dbgjs!(format!(
                        "[process_remaining_dirty_hashes] Error serializing dirty hashes {:?}",
                        e
                    ));
                }
            }
        }
    }

    pub(crate) fn send_validation_warnings(&self, warnings: Vec<JsHashValidationWarnings>) {
        if !cfg!(target_family = "wasm") && !cfg!(test) {
            return;
        }

        if !warnings.is_empty() {
            match serde_json::to_vec(&warnings) {
                Ok(warnings) => {
                    crate::wasm_bindings::js::jsValidationWarnings(warnings);
                }
                Err(e) => {
                    dbgjs!(format!(
                        "[send_validation_warnings] Error serializing validation warnings {:?}",
                        e
                    ));
                }
            }
        }
    }

    /// Recalculates sheet bounds, and if changed then sends to TS.
    pub(crate) fn send_updated_bounds(
        &mut self,
        transaction: &PendingTransaction,
        sheet_id: SheetId,
    ) {
        let recalculated = self
            .grid
            .try_sheet_mut(sheet_id)
            .is_some_and(|sheet| sheet.recalculate_bounds(&self.a1_context));

        if !recalculated {
            return;
        }

        if (!cfg!(target_family = "wasm") && !cfg!(test)) || transaction.is_server() {
            return;
        }

        let Some(sheet) = self.try_sheet(sheet_id) else {
            return;
        };

        match serde_json::to_vec(&SheetBounds::from(sheet)) {
            Ok(sheet_bounds) => {
                crate::wasm_bindings::js::jsSheetBoundsUpdate(sheet_bounds);
            }
            Err(e) => {
                dbgjs!(format!(
                    "[send_updated_bounds] Error serializing sheet bounds {:?}",
                    e.to_string()
                ));
            }
        }
    }

    /// Sends add sheet to the client
    pub(crate) fn send_add_sheet(&mut self, transaction: &PendingTransaction, sheet_id: SheetId) {
        self.grid
            .try_sheet_mut(sheet_id)
            .map(|sheet| sheet.recalculate_bounds(&self.a1_context));

        self.update_a1_context_sheet_map(sheet_id);

        if (!cfg!(target_family = "wasm") && !cfg!(test)) || transaction.is_server() {
            return;
        }

        let Some(sheet) = self.try_sheet(sheet_id) else {
            return;
        };

        match serde_json::to_vec(&SheetInfo::from(sheet)) {
            Ok(sheet_info) => {
                crate::wasm_bindings::js::jsAddSheet(sheet_info, transaction.is_user_undo_redo());
            }
            Err(e) => {
                dbgjs!(format!(
                    "[send_add_sheet] Error serializing sheet info {:?}",
                    e.to_string()
                ));
            }
        }
    }

    /// Sends delete sheet to the client
    pub(crate) fn send_delete_sheet(
        &mut self,
        transaction: &PendingTransaction,
        sheet_id: SheetId,
    ) {
        self.update_a1_context_sheet_map(sheet_id);

        if (!cfg!(target_family = "wasm") && !cfg!(test)) || transaction.is_server() {
            return;
        }

        crate::wasm_bindings::js::jsDeleteSheet(
            sheet_id.to_string(),
            transaction.is_user_undo_redo(),
        );
    }

    /// Sends sheet info to the client
    pub(crate) fn send_sheet_info(&self, transaction: &mut PendingTransaction) {
        if (!cfg!(target_family = "wasm") && !cfg!(test)) || transaction.is_server() {
            transaction.sheet_info.clear();
            return;
        }

        let sheet_ids = std::mem::take(&mut transaction.sheet_info);
        for sheet_id in sheet_ids.iter() {
            let Some(sheet) = self.try_sheet(*sheet_id) else {
                continue;
            };

            match serde_json::to_vec(&SheetInfo::from(sheet)) {
                Ok(sheet_info) => {
                    crate::wasm_bindings::js::jsSheetInfoUpdate(sheet_info);
                }
                Err(e) => {
                    dbgjs!(format!(
                        "[send_sheet_info] Error serializing sheet info {:?}",
                        e.to_string()
                    ));
                }
            }
        }
    }

    /// Sends individual offsets that have been modified to the client
    pub(crate) fn send_offsets_modified(&self, transaction: &mut PendingTransaction) {
        if (!cfg!(target_family = "wasm") && !cfg!(test)) || transaction.is_server() {
            transaction.offsets_modified.clear();
            return;
        }

        let offsets_modified = std::mem::take(&mut transaction.offsets_modified);
        for (sheet_id, offsets) in offsets_modified.into_iter() {
            let mut offsets = offsets
                .into_iter()
                .map(|((column, row), size)| JsOffset {
                    column: column.map(|c| c as i32),
                    row: row.map(|r| r as i32),
                    size,
                })
                .collect::<Vec<JsOffset>>();
            offsets.sort_by(|a, b| a.row.cmp(&b.row).then(a.column.cmp(&b.column)));

            match serde_json::to_vec(&offsets) {
                Ok(offsets) => {
                    crate::wasm_bindings::js::jsOffsetsModified(sheet_id.to_string(), offsets);
                }
                Err(e) => {
                    dbgjs!(format!(
                        "[send_offsets_modified] Error serializing JsOffset {:?}",
                        e.to_string()
                    ));
                }
            }
        }
    }

    pub(crate) fn send_code_cells(&mut self, transaction: &mut PendingTransaction) {
        if (!cfg!(target_family = "wasm") && !cfg!(test)) || transaction.is_server() {
            transaction.sheet_data_tables_cache.clear();
            transaction.code_cells.clear();
            transaction.html_cells.clear();
            transaction.image_cells.clear();
            return;
        }

        self.send_sheet_data_tables_cache(transaction);

        let mut update_code_cells = Vec::new();
        let code_cells = std::mem::take(&mut transaction.code_cells);
        for (sheet_id, positions) in code_cells.into_iter() {
            let Some(sheet) = self.try_sheet(sheet_id) else {
                continue;
            };

            for pos in positions.into_iter() {
                update_code_cells.push(JsUpdateCodeCell {
                    sheet_id: sheet.id,
                    pos,
                    render_code_cell: sheet.get_render_code_cell(pos),
                });
            }
        }
        if !update_code_cells.is_empty() {
            if let Ok(update_code_cells) = serde_json::to_vec(&update_code_cells) {
                crate::wasm_bindings::js::jsUpdateCodeCells(update_code_cells);
            }
        }

        self.send_html_cells(transaction);
        self.send_images(transaction);
    }

    fn send_sheet_data_tables_cache(&self, transaction: &mut PendingTransaction) {
        if (!cfg!(target_family = "wasm") && !cfg!(test)) || transaction.is_server() {
            transaction.sheet_data_tables_cache.clear();
            return;
        }

        let sheet_data_tables_cache = std::mem::take(&mut transaction.sheet_data_tables_cache);
        for sheet_id in sheet_data_tables_cache.into_iter() {
            let Some(sheet) = self.try_sheet(sheet_id) else {
                continue;
            };

            sheet.send_data_tables_cache();
        }
    }

    fn send_html_cells(&self, transaction: &mut PendingTransaction) {
        if (!cfg!(target_family = "wasm") && !cfg!(test)) || transaction.is_server() {
            transaction.html_cells.clear();
            return;
        }

        let html_cells = std::mem::take(&mut transaction.html_cells);
        for (sheet_id, positions) in html_cells.into_iter() {
            let Some(sheet) = self.try_sheet(sheet_id) else {
                continue;
            };

            for pos in positions.iter() {
                // prepare the html for the client, or fallback to an empty html cell
                let html = sheet.get_single_html_output(*pos).unwrap_or(JsHtmlOutput {
                    sheet_id: sheet_id.to_string(),
                    x: pos.x as i32,
                    y: pos.y as i32,
                    w: 0,
                    h: 0,
                    html: None,
                    name: "".to_string(),
                    show_name: true,
                });

                match serde_json::to_vec(&html) {
                    Ok(html) => {
                        crate::wasm_bindings::js::jsUpdateHtml(html);
                    }
                    Err(e) => {
                        dbgjs!(format!(
                            "[send_html_cells] Error serializing JsHtmlOutput {:?}",
                            e.to_string()
                        ));
                    }
                }
            }
        }
    }

    fn send_images(&self, transaction: &mut PendingTransaction) {
        if (!cfg!(target_family = "wasm") && !cfg!(test)) || transaction.is_server() {
            transaction.image_cells.clear();
            return;
        }

        let image_cells = std::mem::take(&mut transaction.image_cells);
        for (sheet_id, positions) in image_cells.into_iter() {
            let Some(sheet) = self.try_sheet(sheet_id) else {
                continue;
            };

            for pos in positions.iter() {
                sheet.send_image(pos.to_owned());
            }
        }
    }

    fn send_validations(&self, transaction: &mut PendingTransaction) {
        if (!cfg!(target_family = "wasm") && !cfg!(test)) || transaction.is_server() {
            transaction.validations.clear();
            transaction.validations_warnings.clear();
            return;
        }

        let validations = std::mem::take(&mut transaction.validations);
        for sheet_id in validations.into_iter() {
            let Some(sheet) = self.try_sheet(sheet_id) else {
                continue;
            };

            sheet.send_all_validations();
        }

        let validations_warnings = std::mem::take(&mut transaction.validations_warnings);
        let mut all_warnings = Vec::new();
        for (sheet_id, warnings) in validations_warnings.into_iter() {
            all_warnings.push(JsHashValidationWarnings {
                sheet_id,
                hash: None,
                warnings: warnings.into_values().collect::<Vec<_>>(),
            });
        }
        self.send_validation_warnings(all_warnings);
    }

    fn send_borders(&self, transaction: &mut PendingTransaction) {
        if (!cfg!(target_family = "wasm") && !cfg!(test)) || transaction.is_server() {
            transaction.sheet_borders.clear();
            return;
        }

        let sheet_borders = std::mem::take(&mut transaction.sheet_borders);
        for sheet_id in sheet_borders.into_iter() {
            let Some(sheet) = self.try_sheet(sheet_id) else {
                continue;
            };

            sheet.send_sheet_borders();
        }
    }

    fn send_fills(&self, transaction: &mut PendingTransaction) {
        if (!cfg!(target_family = "wasm") && !cfg!(test)) || transaction.is_server() {
            transaction.fill_cells.clear();
            return;
        }

        let fill_cells = std::mem::take(&mut transaction.fill_cells);
        for sheet_id in fill_cells.into_iter() {
            self.send_all_fills(sheet_id);
        }
    }

    pub(crate) fn send_all_fills(&self, sheet_id: SheetId) {
        if !cfg!(target_family = "wasm") && !cfg!(test) {
            return;
        }

        let Some(sheet) = self.try_sheet(sheet_id) else {
            return;
        };

        let fills = sheet.get_all_render_fills();
        if let Ok(fills) = serde_json::to_vec(&fills) {
            crate::wasm_bindings::js::jsSheetFills(sheet_id.to_string(), fills);
        }

        let sheet_fills = sheet.get_all_sheet_fills();
        if let Ok(sheet_fills) = serde_json::to_vec(&sheet_fills) {
            crate::wasm_bindings::js::jsSheetMetaFills(sheet_id.to_string(), sheet_fills);
        }
    }

    pub(crate) fn send_a1_context(&self) {
        if !cfg!(target_family = "wasm") && !cfg!(test) {
            return;
        }

        let context = self.a1_context();
        if let Ok(context) = serde_json::to_vec(context) {
            crate::wasm_bindings::js::jsA1Context(context);
        }
    }

    fn send_set_cursor(&self, transaction: &mut PendingTransaction) {
        if (!cfg!(target_family = "wasm") && !cfg!(test)) || transaction.is_server() {
            transaction.update_selection = None;
            return;
        }

        if let Some(selection) = std::mem::take(&mut transaction.update_selection) {
            crate::wasm_bindings::js::jsSetCursor(selection);
        }
        transaction.update_selection = None;
    }

<<<<<<< HEAD
    fn send_undo_redo(&self) {
        if !cfg!(target_family = "wasm") && !cfg!(test) {
            return;
        }

        crate::wasm_bindings::js::jsUndoRedo(
            !self.undo_stack.is_empty(),
            !self.redo_stack.is_empty(),
        );
=======
    /// Sends A1Context as bytes to the client.
    pub(crate) fn send_a1_context(&self) {
        if !cfg!(target_family = "wasm") && !cfg!(test) {
            return;
        }
        match self.a1_context().to_bytes() {
            Ok(bytes) => crate::wasm_bindings::js::jsA1Context(bytes),
            Err(e) => {
                dbgjs!(format!(
                    "[send_a1_context] Error serializing A1Context {:?}",
                    e.to_string()
                ));
            }
        }
>>>>>>> 0b184097
    }
}

#[cfg(test)]
mod test {
    use crate::{
        ClearOption, Pos, SheetPos,
        a1::A1Selection,
        controller::{
            GridController,
            active_transactions::pending_transaction::PendingTransaction,
            execution::TransactionSource,
            transaction_types::{JsCellValueResult, JsCodeResult},
        },
        grid::{
            Contiguous2D, SheetId,
            formats::SheetFormatUpdates,
            js_types::{JsHashRenderCells, JsHashesDirty, JsHtmlOutput, JsRenderCell},
        },
        wasm_bindings::js::{clear_js_calls, expect_js_call, expect_js_call_count},
    };
    use std::collections::HashSet;

    #[test]
    fn test_process_visible_dirty_hashes() {
        clear_js_calls();
        let gc = GridController::test_with_viewport_buffer();
        let sheet_id = gc.sheet_ids()[0];

        // Empty transaction
        let mut transaction = PendingTransaction::default();
        gc.process_visible_dirty_hashes(&mut transaction);
        assert!(transaction.dirty_hashes.is_empty());
        expect_js_call_count("jsHashesRenderCells", 0, false);
        expect_js_call_count("jsHashesDirty", 0, false);

        // User transaction
        let mut transaction = PendingTransaction::default();
        transaction.add_dirty_hashes_from_sheet_cell_positions(
            sheet_id,
            HashSet::from([
                Pos { x: -5, y: -5 },     // Inside viewport
                Pos { x: 5, y: 5 },       // Inside viewport
                Pos { x: 1500, y: 1500 }, // Outside viewport
            ]),
        );
        gc.process_visible_dirty_hashes(&mut transaction);
        assert!(!transaction.dirty_hashes.is_empty());
        expect_js_call_count("jsHashesRenderCells", 1, false);
        expect_js_call_count("jsHashesDirty", 0, false);
        gc.process_remaining_dirty_hashes(&mut transaction);
        assert!(transaction.dirty_hashes.is_empty());
        expect_js_call_count("jsHashesRenderCells", 0, false);
        expect_js_call_count("jsHashesDirty", 1, false);

        // Server transaction
        let mut transaction = PendingTransaction {
            source: TransactionSource::Server,
            ..Default::default()
        };
        transaction.add_dirty_hashes_from_sheet_cell_positions(
            sheet_id,
            HashSet::from([
                Pos { x: -5, y: -5 },     // Inside viewport
                Pos { x: 5, y: 5 },       // Inside viewport
                Pos { x: 1500, y: 1500 }, // Outside viewport
            ]),
        );
        gc.process_visible_dirty_hashes(&mut transaction);
        assert!(transaction.dirty_hashes.is_empty());
        expect_js_call_count("jsHashesRenderCells", 0, false);
        expect_js_call_count("jsHashesDirty", 0, false);
        gc.process_remaining_dirty_hashes(&mut transaction);
        assert!(transaction.dirty_hashes.is_empty());
        expect_js_call_count("jsHashesRenderCells", 0, false);
        expect_js_call_count("jsHashesDirty", 0, false);
    }

    #[test]
    fn test_process_remaining_dirty_hashes() {
        clear_js_calls();

        let gc = GridController::test();
        let mut transaction = PendingTransaction::default();
        let sheet_id = SheetId::new();
        let positions: HashSet<Pos> = vec![Pos { x: 10, y: 10 }].into_iter().collect();

        transaction.add_dirty_hashes_from_sheet_cell_positions(sheet_id, positions);
        gc.process_remaining_dirty_hashes(&mut transaction);
        assert!(transaction.dirty_hashes.is_empty());

        let dirty_hashes = vec![JsHashesDirty {
            sheet_id,
            hashes: vec![Pos { x: 0, y: 0 }],
        }];
        expect_js_call(
            "jsHashesDirty",
            format!("{:?}", serde_json::to_vec(&dirty_hashes).unwrap()),
            false,
        );
        expect_js_call_count("jsHashesRenderCells", 0, true);
    }

    #[test]
    fn send_html_output_rect_after_resize() {
        let mut gc = GridController::test();
        let sheet_id = gc.sheet_ids()[0];

        gc.set_code_cell(
            (1, 1, sheet_id).into(),
            crate::grid::CodeCellLanguage::Python,
            "test".to_string(),
            None,
            None,
        );
        let transaction_id = gc.last_transaction().unwrap().id.to_string();
        gc.calculation_complete(JsCodeResult {
            transaction_id,
            success: true,
            output_value: Some(JsCellValueResult("<html></html>".to_string(), 1)),
            ..Default::default()
        })
        .unwrap();

        clear_js_calls();

        gc.set_chart_size(
            SheetPos {
                x: 1,
                y: 1,
                sheet_id,
            },
            1,
            2,
            None,
        );

        expect_js_call(
            "jsUpdateHtml",
            format!(
                "{:?}",
                serde_json::to_vec(&JsHtmlOutput {
                    sheet_id: sheet_id.to_string(),
                    x: 1,
                    y: 1,
                    w: 1,
                    h: 3,
                    html: Some("<html></html>".to_string()),
                    show_name: true,
                    name: "Python1".to_string(),
                })
                .unwrap()
            ),
            true,
        );
    }

    #[test]
    fn send_render_cells_from_rects() {
        let mut gc = GridController::test_with_viewport_buffer();
        let sheet_id = gc.sheet_ids()[0];

        gc.set_cell_value((0, 0, sheet_id).into(), "test 1".to_string(), None);
        gc.set_cell_value((100, 100, sheet_id).into(), "test 2".to_string(), None);

        let render_cells = vec![JsHashRenderCells {
            sheet_id,
            hash: (Pos { x: 0, y: 0 }).quadrant().into(),
            cells: vec![JsRenderCell {
                value: "test 1".to_string(),
                ..Default::default()
            }],
        }];
        expect_js_call(
            "jsHashesRenderCells",
            format!("{:?}", serde_json::to_vec(&render_cells).unwrap()),
            false,
        );

        let render_cells = vec![JsHashRenderCells {
            sheet_id,
            hash: (Pos { x: 100, y: 100 }).quadrant().into(),
            cells: vec![JsRenderCell {
                x: 100,
                y: 100,
                value: "test 2".to_string(),
                ..Default::default()
            }],
        }];
        expect_js_call(
            "jsHashesRenderCells",
            format!("{:?}", serde_json::to_vec(&render_cells).unwrap()),
            true,
        );
    }

    #[test]
    fn send_all_fills() {
        let mut gc = GridController::test();
        let sheet_id = gc.sheet_ids()[0];

        gc.try_sheet_mut(sheet_id)
            .unwrap()
            .set_formats_a1(&SheetFormatUpdates {
                bold: Contiguous2D::new_from_opt_selection(
                    &A1Selection::test_a1("A1"),
                    Some(ClearOption::Some(true)),
                ),
                ..Default::default()
            });

        gc.send_all_fills(sheet_id);

        let sheet = gc.try_sheet(sheet_id).unwrap();
        let fills = sheet.get_all_sheet_fills();
        expect_js_call(
            "jsSheetMetaFills",
            format!("{},{:?}", sheet.id, serde_json::to_vec(&fills).unwrap()),
            true,
        );
    }
}<|MERGE_RESOLUTION|>--- conflicted
+++ resolved
@@ -539,40 +539,6 @@
         }
     }
 
-    pub(crate) fn send_a1_context(&self) {
-        if !cfg!(target_family = "wasm") && !cfg!(test) {
-            return;
-        }
-
-        let context = self.a1_context();
-        if let Ok(context) = serde_json::to_vec(context) {
-            crate::wasm_bindings::js::jsA1Context(context);
-        }
-    }
-
-    fn send_set_cursor(&self, transaction: &mut PendingTransaction) {
-        if (!cfg!(target_family = "wasm") && !cfg!(test)) || transaction.is_server() {
-            transaction.update_selection = None;
-            return;
-        }
-
-        if let Some(selection) = std::mem::take(&mut transaction.update_selection) {
-            crate::wasm_bindings::js::jsSetCursor(selection);
-        }
-        transaction.update_selection = None;
-    }
-
-<<<<<<< HEAD
-    fn send_undo_redo(&self) {
-        if !cfg!(target_family = "wasm") && !cfg!(test) {
-            return;
-        }
-
-        crate::wasm_bindings::js::jsUndoRedo(
-            !self.undo_stack.is_empty(),
-            !self.redo_stack.is_empty(),
-        );
-=======
     /// Sends A1Context as bytes to the client.
     pub(crate) fn send_a1_context(&self) {
         if !cfg!(target_family = "wasm") && !cfg!(test) {
@@ -587,7 +553,29 @@
                 ));
             }
         }
->>>>>>> 0b184097
+    }
+
+    fn send_set_cursor(&self, transaction: &mut PendingTransaction) {
+        if (!cfg!(target_family = "wasm") && !cfg!(test)) || transaction.is_server() {
+            transaction.update_selection = None;
+            return;
+        }
+
+        if let Some(selection) = std::mem::take(&mut transaction.update_selection) {
+            crate::wasm_bindings::js::jsSetCursor(selection);
+        }
+        transaction.update_selection = None;
+    }
+
+    fn send_undo_redo(&self) {
+        if !cfg!(target_family = "wasm") && !cfg!(test) {
+            return;
+        }
+
+        crate::wasm_bindings::js::jsUndoRedo(
+            !self.undo_stack.is_empty(),
+            !self.redo_stack.is_empty(),
+        );
     }
 }
 
