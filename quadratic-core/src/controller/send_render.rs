--- conflicted
+++ resolved
@@ -1,12 +1,8 @@
 use std::collections::HashSet;
 
 use crate::{
-<<<<<<< HEAD
     grid::{js_types::JsRenderFill, RenderSize, SheetId},
-=======
-    grid::{js_types::JsRenderFill, SheetId},
     selection::Selection,
->>>>>>> 0f8cfb61
     wasm_bindings::controller::sheet_info::{SheetBounds, SheetInfo},
     CellValue, Pos, Rect, SheetPos, SheetRect,
 };
