use std::{self};

use std::collections::HashSet;

use crate::{SheetPos, SheetRect};

use super::GridController;

impl GridController {
    /// Searches all data_tables in all sheets for cells that are dependent on the given sheet_rect.
    pub fn get_dependent_code_cells(&self, sheet_rect: &SheetRect) -> Option<HashSet<SheetPos>> {
        let mut dependent_cells = HashSet::new();

        let context = self.grid.a1_context();
        self.grid.sheets().iter().for_each(|sheet| {
            sheet.iter_code_runs().for_each(|(pos, code_run)| {
                if code_run.cells_accessed.intersects(sheet_rect, &context) {
                    dependent_cells.insert(pos.to_sheet_pos(sheet.id));
                }
            });
        });

        if dependent_cells.is_empty() {
            None
        } else {
            Some(dependent_cells)
        }
    }
}

#[cfg(test)]
#[serial_test::parallel]
mod test {
    use crate::{
        controller::GridController,
        grid::{CellsAccessed, CodeCellLanguage, CodeRun, DataTable, DataTableKind},
        CellValue, Pos, SheetPos, SheetRect, Value,
    };

    #[test]
    fn test_graph() {
        let mut gc = GridController::test();
        let sheet_id = gc.sheet_ids()[0];
        let sheet = gc.sheet_mut(sheet_id);
        let _ = sheet.set_cell_value(Pos { x: 0, y: 0 }, CellValue::Number(1.into()));
        let _ = sheet.set_cell_value(Pos { x: 0, y: 1 }, CellValue::Number(2.into()));
        let mut cells_accessed = CellsAccessed::default();
        let sheet_pos_00 = SheetPos {
            x: 0,
            y: 0,
            sheet_id,
        };
        let sheet_pos_01 = SheetPos {
            x: 0,
            y: 1,
            sheet_id,
        };
        let sheet_rect = SheetRect {
            min: sheet_pos_00.into(),
            max: sheet_pos_01.into(),
            sheet_id,
        };
        cells_accessed.add_sheet_rect(sheet_rect);
        let code_run = CodeRun {
<<<<<<< HEAD
            formatted_code_string: None,
=======
>>>>>>> d11d56df
            std_err: None,
            std_out: None,
            error: None,
            return_type: Some("text".into()),
            line_number: None,
            output_type: None,
            cells_accessed: cells_accessed.clone(),
        };
        sheet.set_data_table(
            Pos { x: 0, y: 2 },
            Some(DataTable::new(
                DataTableKind::CodeRun(code_run),
                "Table 1",
                Value::Single(CellValue::Text("test".to_string())),
                false,
                false,
                true,
                None,
            )),
        );
        let sheet_pos_02 = SheetPos {
            x: 0,
            y: 2,
            sheet_id,
        };

        assert_eq!(
            gc.get_dependent_code_cells(&sheet_pos_00.into())
                .unwrap()
                .len(),
            1
        );
        assert_eq!(
            gc.get_dependent_code_cells(&sheet_pos_00.into())
                .unwrap()
                .iter()
                .next(),
            Some(&sheet_pos_02)
        );
        assert_eq!(
            gc.get_dependent_code_cells(&sheet_pos_01.into())
                .unwrap()
                .iter()
                .next(),
            Some(&sheet_pos_02)
        );
        assert_eq!(gc.get_dependent_code_cells(&sheet_pos_02.into()), None);
    }

    #[test]
    fn test_dependencies_near_input() {
        let mut gc = GridController::test();
        let sheet_id = gc.sheet_ids()[0];
        gc.set_cell_value(
            SheetPos {
                x: 1,
                y: 1,
                sheet_id,
            },
            "1".to_string(),
            None,
        );
        gc.set_code_cell(
            SheetPos {
                x: 2,
                y: 1,
                sheet_id,
            },
            CodeCellLanguage::Formula,
            "A1 + 5".to_string(),
            None,
        );
        assert_eq!(
            gc.get_dependent_code_cells(&SheetRect {
                min: Pos { x: 1, y: 1 },
                max: Pos { x: 1, y: 1 },
                sheet_id
            }),
            Some(
                vec![SheetPos {
                    x: 2,
                    y: 1,
                    sheet_id
                }]
                .into_iter()
                .collect()
            )
        );
    }
}<|MERGE_RESOLUTION|>--- conflicted
+++ resolved
@@ -62,10 +62,6 @@
         };
         cells_accessed.add_sheet_rect(sheet_rect);
         let code_run = CodeRun {
-<<<<<<< HEAD
-            formatted_code_string: None,
-=======
->>>>>>> d11d56df
             std_err: None,
             std_out: None,
             error: None,
