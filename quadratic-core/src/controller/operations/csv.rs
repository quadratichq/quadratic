//! CSV utilities to parse CSV files.
//! Based on https://www.ietf.org/rfc/rfc4180.txt

use std::{collections::HashMap, io::Read};

use anyhow::{Result, anyhow};
use encoding_rs_io::DecodeReaderBytes;

// possible CSV delimiters
const CSV_POSSIBLE_DELIMITERS: [u8; 5] = [b',', b';', b'\t', b'|', b' '];
const CSV_SAMPLE_LINES: usize = 10;

/// Converts a CSV file to utf8 using encoding_rs_io.
pub(crate) fn clean_csv_file(file: &[u8]) -> Result<Vec<u8>> {
    let mut decoder = DecodeReaderBytes::new(file);
    let mut converted_file = vec![];
    if decoder.read_to_end(&mut converted_file).is_err() {
        return Err(anyhow!("error converting file to utf8"));
    }
    // Only keep valid UTF-8 sequences
    let filtered: Vec<u8> = String::from_utf8_lossy(&converted_file)
        .into_owned()
        .into_bytes();
    Ok(filtered)
}

#[derive(Debug)]
struct DelimiterStats {
    delimiter: char,
    max_width: u32,
    column_counts: HashMap<usize, usize>,
}

/// Computes the score for a delimiter based on the column counts and sample size.
/// The score is a combination of consistency and coverage.
/// Consistency is a measure of how consistent the column counts are, and coverage is a measure of how many lines are covered by the delimiter.
/// The score is a value between 0 and 1, where 1 is the best score.
/// The max width is the maximum number of columns in a line.
/// The score is computed as the product of consistency and coverage.
fn compute_score(column_counts: &HashMap<usize, usize>, sample_size: usize) -> (f32, u32) {
    if sample_size == 0 {
        return (0.0, 1);
    }
    let mut total_lines = 0;
    let mut sum = 0.0;
    let mut sum_sq = 0.0;
    let mut max_width = 1;

    for (&count, &freq) in column_counts {
        if count != 1 {
            total_lines += freq;
            let f = count as f32;
            sum += f * freq as f32;
            sum_sq += f * f * freq as f32;
            if count as u32 > max_width {
                max_width = count as u32;
            }
        }
    }

    if total_lines == 0 {
        return (0.0, max_width);
    }

    let mean = sum / total_lines as f32;
    let variance = (sum_sq / total_lines as f32) - (mean * mean);
    let std_dev = variance.sqrt();
    let consistency = 1.0 / (1.0 + std_dev);
    let coverage = total_lines as f32 / sample_size as f32;
    (consistency * coverage, max_width)
}

/// Finds the likely delimiter of a CSV file and the likely width and height.
/// The delimiter and width is determined by reading the first lines and counting
/// potential delimiters, along with how many columns they split the line into.
///
/// Returns (delimiter, width, height, is_table)
pub(crate) fn find_csv_info(text: &[u8]) -> (u8, u32, u32, bool) {
    let mut is_table = true;

    let mut delimiter_stats: Vec<DelimiterStats> = CSV_POSSIBLE_DELIMITERS
        .iter()
        .map(|&delim| DelimiterStats {
            delimiter: delim as char,
            max_width: 0,
            column_counts: HashMap::new(),
        })
        .collect();

    let create_reader = |delim: u8| {
        csv::ReaderBuilder::new()
            .delimiter(delim)
            .has_headers(false)
            .flexible(true)
            .from_reader(text)
    };

    let mut sample_size = 0;
    for stats in delimiter_stats.iter_mut() {
        sample_size = 0;
        let mut reader = create_reader(stats.delimiter as u8);
        for (i, result) in reader.records().enumerate() {
            if i >= CSV_SAMPLE_LINES {
                break;
            }

            if let Ok(record) = result {
                let len = record.len();
                *stats.column_counts.entry(len).or_insert(0) += 1;
                stats.max_width = (len as u32).max(stats.max_width);
            }
            sample_size += 1;
        }
    }

    let mut best_delimiter = b',';
    let mut best_score = 0.0;
    let mut best_width = 1;
    let mut best_column_counts = 0;
    let mut comma_width = 1;

    for stats in &delimiter_stats {
        if stats.column_counts.is_empty() {
            continue;
        }

        let (consistency, width) = compute_score(&stats.column_counts, sample_size);

        if stats.delimiter == ',' {
            comma_width = width;
        }

        if consistency > best_score {
            best_score = consistency;
            best_delimiter = stats.delimiter as u8;
            best_width = width;
            best_column_counts = stats.column_counts.len();
        }
    }

    if best_width <= 1 || best_column_counts != 1 || best_score < 0.4 {
        is_table = false;
        best_delimiter = b',';
        best_width = comma_width;
    }

    // calculate height of the CSV file
    let reader = |flexible| {
        csv::ReaderBuilder::new()
            .delimiter(b',') // delimiter doesn't matter here, we just need to count the lines
            .has_headers(false)
            .flexible(flexible)
            .from_reader(text)
    };
    let height = reader(true).records().filter(|r| r.is_ok()).count();

    (
        best_delimiter,
        best_width,
        height as u32,
        best_width > 1 && is_table,
    )
}

#[cfg(test)]
mod tests {
    use crate::test_util::*;
    use std::path::Path;

    use super::*;

    fn read_test_csv_file(file_name: &str) -> Vec<u8> {
        let dir = "../quadratic-rust-shared/data/csv/";
        std::fs::read(Path::new(dir).join(file_name)).unwrap()
    }

    #[test]
    fn test_simple_csv() {
        let file = read_test_csv_file("simple.csv");
        let converted_file = clean_csv_file(&file).unwrap();
        let info = find_csv_info(&converted_file);
        assert_eq!(info, (b',', 4, 11, true));
    }

    #[test]
    fn test_kaggle_csv() {
        let file = read_test_csv_file("kaggle_top_100_dataset.csv");
        let converted_file = clean_csv_file(&file).unwrap();
        let info = find_csv_info(&converted_file);
        assert_eq!(info, (b';', 9, 100, true));
    }

    #[test]
    fn test_find_delimiter() {
        let info = |filename: &str| -> (u8, u32, u32, bool) {
            let file = read_test_csv_file(filename);
            let converted_file = clean_csv_file(&file).unwrap();
            find_csv_info(&converted_file)
        };

<<<<<<< HEAD
        assert_eq!(info("encoding_issue.csv"), (b',', 3, 4));
        assert_eq!(info("kaggle_top_100_dataset.csv"), (b';', 9, 100));
        assert_eq!(info("simple_space_separator.csv"), (b' ', 4, 3));
        assert_eq!(info("simple.csv"), (b',', 4, 11));
        assert_eq!(info("title_row_empty_first.csv"), (b',', 3, 7));
        assert_eq!(info("title_row.csv"), (b',', 3, 6));
=======
        assert_eq!(info("encoding_issue.csv"), (b',', 3, 3, true));
        assert_eq!(info("simple_space_separator.csv"), (b' ', 4, 3, true));
        assert_eq!(info("simple.csv"), (b',', 4, 11, true));
        assert_eq!(info("title_row_empty_first.csv"), (b',', 3, 6, false));
        assert_eq!(info("title_row.csv"), (b',', 3, 6, false));
>>>>>>> 68303697
    }

    #[test]
    fn test_bad_line() {
        let csv = "980E92207901934";
        let info = find_csv_info(csv.as_bytes());
        assert_eq!(info, (b',', 1, 1, false));
    }

    #[test]
    fn test_csv_error_1() {
        let file = read_test_csv_file("csv-error-1.csv");
        let converted_file = clean_csv_file(&file).unwrap();
        let info = find_csv_info(&converted_file);
        assert_eq!(info, (b',', 18, 5, true));
    }

    #[test]
    fn test_csv_error_2() {
        let file = read_test_csv_file("csv-error-2.csv");
        let converted_file = clean_csv_file(&file).unwrap();
        let info = find_csv_info(&converted_file);
        assert_eq!(info, (b',', 18, 7, true));
    }

    #[test]
    fn test_first_row_as_header() {
        let mut gc = test_create_gc();
        let sheet_id = first_sheet_id(&gc);

        let file = read_test_csv_file("csv-error-1.csv");
        gc.import_csv(sheet_id, file, "file_name", pos![A1], None, None, None)
            .unwrap();

        assert_display_cell_value(&gc, sheet_id, 1, 2, "Database");
    }
}<|MERGE_RESOLUTION|>--- conflicted
+++ resolved
@@ -198,20 +198,12 @@
             find_csv_info(&converted_file)
         };
 
-<<<<<<< HEAD
-        assert_eq!(info("encoding_issue.csv"), (b',', 3, 4));
-        assert_eq!(info("kaggle_top_100_dataset.csv"), (b';', 9, 100));
-        assert_eq!(info("simple_space_separator.csv"), (b' ', 4, 3));
-        assert_eq!(info("simple.csv"), (b',', 4, 11));
-        assert_eq!(info("title_row_empty_first.csv"), (b',', 3, 7));
-        assert_eq!(info("title_row.csv"), (b',', 3, 6));
-=======
-        assert_eq!(info("encoding_issue.csv"), (b',', 3, 3, true));
+        assert_eq!(info("encoding_issue.csv"), (b',', 3, 4, true));
+        assert_eq!(info("kaggle_top_100_dataset.csv"), (b';', 9, 100, true));
         assert_eq!(info("simple_space_separator.csv"), (b' ', 4, 3, true));
         assert_eq!(info("simple.csv"), (b',', 4, 11, true));
         assert_eq!(info("title_row_empty_first.csv"), (b',', 3, 6, false));
         assert_eq!(info("title_row.csv"), (b',', 3, 6, false));
->>>>>>> 68303697
     }
 
     #[test]
