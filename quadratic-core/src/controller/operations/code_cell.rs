--- conflicted
+++ resolved
@@ -70,24 +70,6 @@
 
             ops.push(Operation::SetDataTable {
                 sheet_pos,
-<<<<<<< HEAD
-                values: CellValues::from(CellValue::Code(CodeCellValue { language, code })),
-            },
-            Operation::ComputeCode { sheet_pos },
-        ];
-
-        // change the code cell name if it is provided and the code cell doesn't already have a name
-        if let Some(code_cell_name) = code_cell_name
-            && self.data_table_at(sheet_pos).is_none()
-        {
-            ops.push(Operation::DataTableOptionMeta {
-                sheet_pos,
-                name: Some(code_cell_name),
-                alternating_colors: None,
-                columns: None,
-                show_name: None,
-                show_columns: None,
-=======
                 data_table: Some(DataTable {
                     kind: DataTableKind::CodeRun(CodeRun {
                         language,
@@ -114,7 +96,6 @@
                 }),
                 index: usize::MAX,
                 ignore_old_data_table: false,
->>>>>>> b87b7689
             });
         }
 
