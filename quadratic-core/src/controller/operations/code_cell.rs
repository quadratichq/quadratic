use std::collections::HashSet;

use super::operation::Operation;
use crate::{
    CellValue, SheetPos, Value,
    a1::A1Selection,
    controller::GridController,
    formulas::convert_rc_to_a1,
<<<<<<< HEAD
    grid::{
        CellsAccessed, CodeCellLanguage, CodeRun, DataTable, DataTableKind, SheetId,
        js_types::JsSnackbarSeverity, unique_data_table_name,
    },
=======
    grid::{CodeCellLanguage, CodeRun, DataTable, DataTableKind, SheetId},
>>>>>>> 010222b6
    util::now,
};

impl GridController {
    /// Adds operations to compute a CellValue::Code at the sheet_pos.
    pub fn set_code_cell_operations(
        &self,
        sheet_pos: SheetPos,
        language: CodeCellLanguage,
        code: String,
        code_cell_name: Option<String>,
    ) -> Vec<Operation> {
        let mut ops = vec![];

        let Some(sheet) = self.try_sheet(sheet_pos.sheet_id) else {
            // sheet may have been deleted in a multiplayer operation
            return ops;
        };

        if sheet
            .data_table_pos_that_contains(sheet_pos.into())
            .is_some_and(|dt_pos| dt_pos != sheet_pos.into())
        {
            if cfg!(target_family = "wasm") || cfg!(test) {
                crate::wasm_bindings::js::jsClientMessage(
                    "Cannot add code cell to table".to_string(),
                    crate::grid::js_types::JsSnackbarSeverity::Error.to_string(),
                );
            }
            // cannot set a code cell where there is already a data table anchor
            return ops;
        }

        let code = match language {
            CodeCellLanguage::Formula => convert_rc_to_a1(&code, self.a1_context(), sheet_pos),
            _ => code,
        };

<<<<<<< HEAD
        let Some(sheet) = self.try_sheet(sheet_pos.sheet_id) else {
            // sheet may have been deleted in a multiplayer operation
            return vec![];
        };
        if sheet
            .data_table_pos_that_contains(sheet_pos.into())
            .is_some_and(|dt_pos| dt_pos != sheet_pos.into())
        {
            if cfg!(target_family = "wasm") || cfg!(test) {
                crate::wasm_bindings::js::jsClientMessage(
                    "Cannot add code cell to table".to_string(),
                    JsSnackbarSeverity::Error.to_string(),
                );
            }
            // cannot set a code cell where there is already a data table anchor
            return vec![];
        }

        let existing_data_table = sheet.data_table_at(&sheet_pos.into());
        let existing_data_table_index =
            existing_data_table.and_then(|_| sheet.data_table_index(sheet_pos.into()));

        let name = if let Some(dt) = existing_data_table {
            dt.name.clone()
        } else if let Some(code_cell_name) = code_cell_name {
            unique_data_table_name(&code_cell_name, false, Some(sheet_pos), &self.a1_context).into()
        } else {
            let language_str = match language {
                CodeCellLanguage::Formula => "Formula".to_string(),
                CodeCellLanguage::Python => "Python".to_string(),
                CodeCellLanguage::Javascript => "Javascript".to_string(),
                CodeCellLanguage::Import => "Table".to_string(),
                CodeCellLanguage::Connection { kind, .. } => kind.to_string(),
            };
            unique_data_table_name(&language_str, true, Some(sheet_pos), &self.a1_context).into()
        };

        let mut ops = vec![];
        if let Some(existing_data_table) = existing_data_table
            && let DataTableKind::CodeRun(existing_code_run) = &existing_data_table.kind
            && existing_code_run.language == language
        {
            ops.push(Operation::AddDataTableWithoutCellValue {
                sheet_pos,
                data_table: DataTable {
=======
        if let Some((existing_data_table_index, existing_data_table)) =
            sheet.data_table_full_at(&sheet_pos.into())
            && let DataTableKind::CodeRun(existing_code_run) = &existing_data_table.kind
            && existing_code_run.language == language
        {
            ops.push(Operation::SetDataTable {
                sheet_pos,
                data_table: Some(DataTable {
>>>>>>> 010222b6
                    kind: DataTableKind::CodeRun(CodeRun {
                        language,
                        code,
                        ..existing_code_run.clone()
                    }),
<<<<<<< HEAD
                    name,
                    ..existing_data_table.clone()
                },
                index: existing_data_table_index,
            });
        } else {
            ops.push(Operation::AddDataTableWithoutCellValue {
                sheet_pos,
                data_table: DataTable {
                    kind: DataTableKind::CodeRun(CodeRun {
                        language,
                        code,
                        std_out: None,
                        std_err: None,
                        cells_accessed: CellsAccessed::default(),
                        error: None,
                        return_type: None,
                        line_number: None,
                        output_type: None,
=======
                    ..existing_data_table.clone()
                }),
                index: existing_data_table_index,
                ignore_old_data_table: false,
            });
        } else {
            let name = CellValue::Text(
                code_cell_name.unwrap_or_else(|| format!("{}1", language.as_string())),
            );

            ops.push(Operation::SetDataTable {
                sheet_pos,
                data_table: Some(DataTable {
                    kind: DataTableKind::CodeRun(CodeRun {
                        language,
                        code,
                        ..Default::default()
>>>>>>> 010222b6
                    }),
                    name,
                    header_is_first_row: false,
                    show_name: None,
                    show_columns: None,
                    column_headers: None,
                    sort: None,
                    sort_dirty: false,
                    display_buffer: None,
                    value: Value::Single(CellValue::Blank),
                    spill_value: false,
                    spill_data_table: false,
                    last_modified: now(),
                    alternating_colors: true,
                    formats: None,
                    borders: None,
                    chart_pixel_output: None,
                    chart_output: None,
<<<<<<< HEAD
                },
                index: None,
=======
                }),
                index: usize::MAX,
                ignore_old_data_table: false,
>>>>>>> 010222b6
            });
        }

        ops.push(Operation::ComputeCode { sheet_pos });
        ops
    }

    /// Reruns a code cell
    pub fn rerun_code_cell_operations(&self, selection: A1Selection) -> Vec<Operation> {
        let mut ops = vec![];

        let sheet_id = selection.sheet_id;
        if let Some(sheet) = self.try_sheet(sheet_id) {
            let rects = sheet.selection_to_rects(&selection, false, false, true, self.a1_context());
            rects.iter().for_each(|rect| {
                sheet
                    .data_tables
                    .get_code_runs_in_rect(*rect, false)
                    .for_each(|(_, pos, _)| {
                        ops.push(Operation::ComputeCode {
                            sheet_pos: pos.to_sheet_pos(sheet_id),
                        });
                    });
            });
        }

        ops
    }

    pub fn set_chart_size_operations(&self, sheet_pos: SheetPos, w: u32, h: u32) -> Vec<Operation> {
        vec![Operation::SetChartCellSize { sheet_pos, w, h }]
    }

    /// Reruns all code cells in all Sheets.
    pub fn rerun_all_code_cells_operations(&self) -> Vec<Operation> {
        let mut code_cell_positions = Vec::new();
        for (sheet_id, sheet) in self.grid().sheets() {
            for (pos, _) in sheet.data_tables.expensive_iter_code_runs() {
                code_cell_positions.push(pos.to_sheet_pos(*sheet_id));
            }
        }

        self.get_code_run_ops_from_positions(code_cell_positions)
    }

    /// Reruns all code cells in a Sheet.
    pub fn rerun_sheet_code_cells_operations(&self, sheet_id: SheetId) -> Vec<Operation> {
        let Some(sheet) = self.try_sheet(sheet_id) else {
            return vec![];
        };
        let mut code_cell_positions = Vec::new();
        for (pos, _) in sheet.data_tables.expensive_iter_code_runs() {
            code_cell_positions.push(pos.to_sheet_pos(sheet_id));
        }

        self.get_code_run_ops_from_positions(code_cell_positions)
    }

    fn get_code_run_ops_from_positions(
        &self,
        code_cell_positions: Vec<SheetPos>,
    ) -> Vec<Operation> {
        let code_cell_positions = self.order_code_cells(code_cell_positions);
        code_cell_positions
            .into_iter()
            .map(|sheet_pos| Operation::ComputeCode { sheet_pos })
            .collect()
    }

    /// Orders code cells to ensure earlier computes do not depend on later computes.
    fn order_code_cells(&self, code_cell_positions: Vec<SheetPos>) -> Vec<SheetPos> {
        let mut ordered_positions = vec![];

        let nodes = code_cell_positions.iter().collect::<HashSet<_>>();
        let mut seen = HashSet::new();
        for node in code_cell_positions.iter() {
            for upstream_node in self.get_upstream_dependents(node, &mut seen).into_iter() {
                if nodes.contains(&upstream_node) {
                    ordered_positions.push(upstream_node);
                }
            }
        }

        ordered_positions
    }

    fn get_upstream_dependents(
        &self,
        sheet_pos: &SheetPos,
        seen: &mut HashSet<SheetPos>,
    ) -> Vec<SheetPos> {
        if !seen.insert(*sheet_pos) {
            return vec![];
        }

        let Some(code_run) = self.code_run_at(sheet_pos) else {
            return vec![];
        };

        let mut parent_nodes = Vec::new();
        for (sheet_id, rect) in code_run
            .cells_accessed
            .iter_rects_unbounded(&self.a1_context)
        {
            if let Some(sheet) = self.try_sheet(sheet_id) {
                for (_, pos, _) in sheet.data_tables.get_code_runs_in_sorted(rect, false) {
                    let sheet_pos = pos.to_sheet_pos(sheet_id);
                    if !seen.contains(&sheet_pos) {
                        parent_nodes.push(sheet_pos);
                    }
                }
            }
        }

        let mut upstream = vec![];
        for node in parent_nodes.into_iter() {
            upstream.extend(self.get_upstream_dependents(&node, seen));
        }
        upstream.push(*sheet_pos);
        upstream
    }
}

#[cfg(test)]
mod test {
    use super::*;
    use crate::{Pos, constants::SHEET_NAME};

    #[test]
    fn test_set_code_cell_operations() {
        let mut gc = GridController::default();
        let sheet_id = gc.sheet_ids()[0];
        let sheet_pos = pos![sheet_id!A1];
        gc.set_cell_value(sheet_pos, "delete me".to_string(), None, false);

        let operations = gc.set_code_cell_operations(
            sheet_pos,
            CodeCellLanguage::Python,
            "print('hello world')".to_string(),
            None,
        );
        assert_eq!(operations.len(), 2);
<<<<<<< HEAD
        let Operation::AddDataTableWithoutCellValue { data_table, .. } = &operations[0] else {
            panic!("Expected AddDataTableWithoutCellValue");
        };
        assert_eq!(
            data_table.kind,
=======
        let Operation::SetDataTable { data_table, .. } = &operations[0] else {
            panic!("Expected SetDataTable");
        };
        assert_eq!(
            data_table.as_ref().unwrap().kind,
>>>>>>> 010222b6
            DataTableKind::CodeRun(CodeRun {
                language: CodeCellLanguage::Python,
                code: "print('hello world')".to_string(),
                ..Default::default()
            })
<<<<<<< HEAD
        );

        assert_eq!(
            operations[1],
            Operation::ComputeCode {
                sheet_pos: pos.to_sheet_pos(sheet_id),
            }
=======
>>>>>>> 010222b6
        );

        assert_eq!(operations[1], Operation::ComputeCode { sheet_pos });
    }

    #[test]
    fn test_rerun_all_code_cells_operations() {
        let mut gc = GridController::default();
        gc.add_sheet(None, None, None, false);

        // (1, 1) = 1 + 1
        let first = |gc: &mut GridController| {
            let sheet_id = gc.sheet_ids()[0];
            gc.set_code_cell(
                SheetPos {
                    x: 1,
                    y: 1,
                    sheet_id,
                },
                CodeCellLanguage::Formula,
                "1 + 1".to_string(),
                None,
                None,
                false,
            );
        };

        // (2, 2) = A1
        let second = |gc: &mut GridController| {
            let sheet_id = gc.sheet_ids()[0];
            gc.set_code_cell(
                SheetPos {
                    x: 2,
                    y: 2,
                    sheet_id,
                },
                CodeCellLanguage::Formula,
                "A1".to_string(),
                None,
                None,
                false,
            );
        };

        // (1, 1, Sheet 2) = Sheet1:A1
        let third = |gc: &mut GridController| {
            let sheet_id_2 = gc.sheet_ids()[1];
            gc.set_code_cell(
                SheetPos {
                    x: 1,
                    y: 1,
                    sheet_id: sheet_id_2,
                },
                CodeCellLanguage::Formula,
                format!("'{}1'!A1", SHEET_NAME.to_owned()),
                None,
                None,
                false,
            );
        };

        let check_operations = |gc: &GridController| {
            let sheet_id = gc.sheet_ids()[0];
            let sheet_id_2 = gc.sheet_ids()[1];
            let operations = gc.rerun_all_code_cells_operations();
            assert_eq!(operations.len(), 3);
            assert_eq!(
                operations[0],
                Operation::ComputeCode {
                    sheet_pos: SheetPos {
                        x: 1,
                        y: 1,
                        sheet_id,
                    },
                }
            );
            assert_eq!(
                operations[1],
                Operation::ComputeCode {
                    sheet_pos: SheetPos {
                        x: 2,
                        y: 2,
                        sheet_id,
                    },
                }
            );
            assert_eq!(
                operations[2],
                Operation::ComputeCode {
                    sheet_pos: SheetPos {
                        x: 1,
                        y: 1,
                        sheet_id: sheet_id_2,
                    },
                }
            );
        };

        first(&mut gc);
        second(&mut gc);
        third(&mut gc);

        // sanity check that everything is set properly
        let sheet_id = gc.sheet_ids()[0];
        let sheet_id_2 = gc.sheet_ids()[1];
        let sheet = gc.sheet(sheet_id);
        let sheet_2 = gc.sheet(sheet_id_2);

        assert_eq!(
            sheet.display_value(Pos { x: 1, y: 1 }),
            Some(CellValue::Number(2.into()))
        );
        assert_eq!(
            sheet.display_value(Pos { x: 2, y: 2 }),
            Some(CellValue::Number(2.into()))
        );
        assert_eq!(
            sheet_2.display_value(Pos { x: 1, y: 1 }),
            Some(CellValue::Number(2.into()))
        );

        check_operations(&gc);

        // test same operations in different orders
        let mut gc = GridController::default();
        gc.add_sheet(None, None, None, false);

        second(&mut gc);
        third(&mut gc);
        first(&mut gc);
        check_operations(&gc);

        // test same operations in different orders
        let mut gc = GridController::default();
        gc.add_sheet(None, None, None, false);
        first(&mut gc);
        third(&mut gc);
        second(&mut gc);
        check_operations(&gc);

        // test same operations in different orders
        let mut gc = GridController::default();
        gc.add_sheet(None, None, None, false);
        third(&mut gc);
        second(&mut gc);
        first(&mut gc);
        check_operations(&gc);

        // test same operations in different orders
        let mut gc = GridController::default();
        gc.add_sheet(None, None, None, false);
        third(&mut gc);
        first(&mut gc);
        second(&mut gc);
        check_operations(&gc);

        let check_sheet_operations = |gc: &GridController| {
            let sheet_id = gc.sheet_ids()[0];
            let operations = gc.rerun_all_code_cells_operations();
            assert_eq!(operations.len(), 2);
            assert_eq!(
                operations[0],
                Operation::ComputeCode {
                    sheet_pos: SheetPos {
                        x: 1,
                        y: 1,
                        sheet_id,
                    },
                }
            );
            assert_eq!(
                operations[1],
                Operation::ComputeCode {
                    sheet_pos: SheetPos {
                        x: 2,
                        y: 2,
                        sheet_id,
                    },
                }
            );
        };

        // test the operations without the second sheet
        let mut gc = GridController::default();
        first(&mut gc);
        second(&mut gc);
        check_sheet_operations(&gc);

        // test same operations in different orders
        let mut gc = GridController::default();
        second(&mut gc);
        first(&mut gc);
        check_sheet_operations(&gc);
    }

    #[test]
    fn rerun_all_code_cells_one() {
        let mut gc = GridController::default();
        let sheet_id = gc.sheet_ids()[0];
        let sheet_pos = SheetPos {
            x: 1,
            y: 1,
            sheet_id,
        };
        gc.set_code_cell(
            sheet_pos,
            CodeCellLanguage::Formula,
            "1 + 1".to_string(),
            None,
            None,
            false,
        );
        gc.rerun_all_code_cells(None, false);
        gc.rerun_code_cell(
            A1Selection::test_a1_context("A1", gc.a1_context()),
            None,
            false,
        );
        gc.rerun_sheet_code_cells(sheet_id, None, false);
    }
}<|MERGE_RESOLUTION|>--- conflicted
+++ resolved
@@ -6,14 +6,7 @@
     a1::A1Selection,
     controller::GridController,
     formulas::convert_rc_to_a1,
-<<<<<<< HEAD
-    grid::{
-        CellsAccessed, CodeCellLanguage, CodeRun, DataTable, DataTableKind, SheetId,
-        js_types::JsSnackbarSeverity, unique_data_table_name,
-    },
-=======
     grid::{CodeCellLanguage, CodeRun, DataTable, DataTableKind, SheetId},
->>>>>>> 010222b6
     util::now,
 };
 
@@ -52,53 +45,6 @@
             _ => code,
         };
 
-<<<<<<< HEAD
-        let Some(sheet) = self.try_sheet(sheet_pos.sheet_id) else {
-            // sheet may have been deleted in a multiplayer operation
-            return vec![];
-        };
-        if sheet
-            .data_table_pos_that_contains(sheet_pos.into())
-            .is_some_and(|dt_pos| dt_pos != sheet_pos.into())
-        {
-            if cfg!(target_family = "wasm") || cfg!(test) {
-                crate::wasm_bindings::js::jsClientMessage(
-                    "Cannot add code cell to table".to_string(),
-                    JsSnackbarSeverity::Error.to_string(),
-                );
-            }
-            // cannot set a code cell where there is already a data table anchor
-            return vec![];
-        }
-
-        let existing_data_table = sheet.data_table_at(&sheet_pos.into());
-        let existing_data_table_index =
-            existing_data_table.and_then(|_| sheet.data_table_index(sheet_pos.into()));
-
-        let name = if let Some(dt) = existing_data_table {
-            dt.name.clone()
-        } else if let Some(code_cell_name) = code_cell_name {
-            unique_data_table_name(&code_cell_name, false, Some(sheet_pos), &self.a1_context).into()
-        } else {
-            let language_str = match language {
-                CodeCellLanguage::Formula => "Formula".to_string(),
-                CodeCellLanguage::Python => "Python".to_string(),
-                CodeCellLanguage::Javascript => "Javascript".to_string(),
-                CodeCellLanguage::Import => "Table".to_string(),
-                CodeCellLanguage::Connection { kind, .. } => kind.to_string(),
-            };
-            unique_data_table_name(&language_str, true, Some(sheet_pos), &self.a1_context).into()
-        };
-
-        let mut ops = vec![];
-        if let Some(existing_data_table) = existing_data_table
-            && let DataTableKind::CodeRun(existing_code_run) = &existing_data_table.kind
-            && existing_code_run.language == language
-        {
-            ops.push(Operation::AddDataTableWithoutCellValue {
-                sheet_pos,
-                data_table: DataTable {
-=======
         if let Some((existing_data_table_index, existing_data_table)) =
             sheet.data_table_full_at(&sheet_pos.into())
             && let DataTableKind::CodeRun(existing_code_run) = &existing_data_table.kind
@@ -107,33 +53,11 @@
             ops.push(Operation::SetDataTable {
                 sheet_pos,
                 data_table: Some(DataTable {
->>>>>>> 010222b6
                     kind: DataTableKind::CodeRun(CodeRun {
                         language,
                         code,
                         ..existing_code_run.clone()
                     }),
-<<<<<<< HEAD
-                    name,
-                    ..existing_data_table.clone()
-                },
-                index: existing_data_table_index,
-            });
-        } else {
-            ops.push(Operation::AddDataTableWithoutCellValue {
-                sheet_pos,
-                data_table: DataTable {
-                    kind: DataTableKind::CodeRun(CodeRun {
-                        language,
-                        code,
-                        std_out: None,
-                        std_err: None,
-                        cells_accessed: CellsAccessed::default(),
-                        error: None,
-                        return_type: None,
-                        line_number: None,
-                        output_type: None,
-=======
                     ..existing_data_table.clone()
                 }),
                 index: existing_data_table_index,
@@ -151,7 +75,6 @@
                         language,
                         code,
                         ..Default::default()
->>>>>>> 010222b6
                     }),
                     name,
                     header_is_first_row: false,
@@ -170,14 +93,9 @@
                     borders: None,
                     chart_pixel_output: None,
                     chart_output: None,
-<<<<<<< HEAD
-                },
-                index: None,
-=======
                 }),
                 index: usize::MAX,
                 ignore_old_data_table: false,
->>>>>>> 010222b6
             });
         }
 
@@ -320,34 +238,16 @@
             None,
         );
         assert_eq!(operations.len(), 2);
-<<<<<<< HEAD
-        let Operation::AddDataTableWithoutCellValue { data_table, .. } = &operations[0] else {
-            panic!("Expected AddDataTableWithoutCellValue");
-        };
-        assert_eq!(
-            data_table.kind,
-=======
         let Operation::SetDataTable { data_table, .. } = &operations[0] else {
             panic!("Expected SetDataTable");
         };
         assert_eq!(
             data_table.as_ref().unwrap().kind,
->>>>>>> 010222b6
             DataTableKind::CodeRun(CodeRun {
                 language: CodeCellLanguage::Python,
                 code: "print('hello world')".to_string(),
                 ..Default::default()
             })
-<<<<<<< HEAD
-        );
-
-        assert_eq!(
-            operations[1],
-            Operation::ComputeCode {
-                sheet_pos: pos.to_sheet_pos(sheet_id),
-            }
-=======
->>>>>>> 010222b6
         );
 
         assert_eq!(operations[1], Operation::ComputeCode { sheet_pos });
