--- conflicted
+++ resolved
@@ -474,10 +474,7 @@
 
 #[cfg(test)]
 mod test {
-<<<<<<< HEAD
-=======
     use bigdecimal::BigDecimal;
->>>>>>> 25ace7ca
     use serial_test::parallel;
 
     use super::{PasteSpecial, *};
@@ -485,10 +482,7 @@
     use crate::grid::formats::format_update::FormatUpdate;
     use crate::grid::sheet::validations::validation_rules::ValidationRule;
     use crate::grid::SheetId;
-<<<<<<< HEAD
-=======
     use crate::Rect;
->>>>>>> 25ace7ca
 
     #[test]
     #[parallel]
