--- conflicted
+++ resolved
@@ -8,6 +8,7 @@
 use uuid::Uuid;
 
 use super::operation::Operation;
+use crate::MultiPos;
 use crate::cell_values::CellValues;
 use crate::color::Rgba;
 use crate::compression::CompressionFormat;
@@ -473,13 +474,8 @@
                         data_table.name = new_name.into();
                     }
 
-<<<<<<< HEAD
                     ops.push(Operation::SetDataTableMultiPos {
-                        multi_pos: target_pos.into(),
-=======
-                    ops.push(Operation::SetDataTable {
-                        sheet_pos: target_pos.to_sheet_pos(start_pos.sheet_id),
->>>>>>> 42853b20
+                        multi_pos: MultiPos::new_sheet_pos(start_pos.sheet_id, target_pos),
                         data_table: Some(data_table),
                         index: usize::MAX,
                     });
@@ -492,13 +488,8 @@
                     self.clipboard_code_operations_should_rerun(clipboard, source_pos, start_pos);
 
                 if should_rerun {
-<<<<<<< HEAD
                     ops.push(Operation::ComputeCodeMultiPos {
-                        multi_pos: target_pos.into(),
-=======
-                    ops.push(Operation::ComputeCode {
-                        sheet_pos: target_pos.to_sheet_pos(start_pos.sheet_id),
->>>>>>> 42853b20
+                        multi_pos: MultiPos::new_sheet_pos(start_pos.sheet_id, target_pos),
                     });
                 }
             }
@@ -2262,40 +2253,7 @@
         let pos_1_2 = SheetPos::new(sheet_id, 1, 2);
 
         gc.set_cell_value(pos_1_1, "1".to_string(), None);
-<<<<<<< HEAD
-
-        let mut transaction = PendingTransaction::default();
-        let mut cells_accessed = CellsAccessed::default();
-        cells_accessed.add_sheet_rect(sheet_rect);
-        let code_run = CodeRun {
-            language: CodeCellLanguage::Formula,
-            code: "A1 + 5".into(),
-            std_err: None,
-            std_out: None,
-            error: None,
-            return_type: Some("number".into()),
-            line_number: None,
-            output_type: None,
-            cells_accessed: cells_accessed.clone(),
-        };
-        gc.finalize_data_table(
-            &mut transaction,
-            pos_1_2.into(),
-            Some(DataTable::new(
-                DataTableKind::CodeRun(code_run),
-                "Table 1",
-                Value::Single(CellValue::Number(6.into())),
-                false,
-                Some(false),
-                Some(false),
-                None,
-            )),
-            None,
-        )
-        .unwrap();
-=======
         gc.set_cell_value(pos_1_2, "=A1+1".to_string(), None);
->>>>>>> 42853b20
 
         // copying A1:A2 and pasting on B1 should rerun the code
         let selection_rect = SheetRect::from_numbers(1, 1, 1, 2, sheet_id);
