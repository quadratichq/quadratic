use anyhow::{Error, Result};
use base64::{Engine, engine::general_purpose::URL_SAFE_NO_PAD};
use indexmap::IndexMap;
use lazy_static::lazy_static;
use regex::Regex;
use serde::{Deserialize, Serialize};
use std::collections::HashMap;
use uuid::Uuid;

use super::operation::Operation;
use crate::cell_values::CellValues;
use crate::color::Rgba;
use crate::compression::CompressionFormat;
use crate::compression::SerializationFormat;
use crate::compression::decompress_and_deserialize;
use crate::compression::serialize_and_compress;
use crate::controller::GridController;
use crate::grid::DataTable;
use crate::grid::DataTableKind;
use crate::grid::Sheet;
use crate::grid::SheetFormatting;
use crate::grid::SheetId;
use crate::grid::formats::Format;
use crate::grid::formats::SheetFormatUpdates;
use crate::grid::js_types::JsClipboard;
use crate::grid::sheet::borders::Borders;
use crate::grid::sheet::borders::BordersUpdates;
use crate::grid::sheet::validations::validation::Validation;
use crate::grid::unique_data_table_name;
use crate::{CellValue, Pos, Rect, RefAdjust, RefError, SheetPos, SheetRect, a1::A1Selection};

lazy_static! {
    static ref CLIPBOARD_REGEX: Regex = Regex::new(r#"data-quadratic="(.*?)".*><tbody"#)
        .expect("Failed to compile CLIPBOARD_REGEX");
}

#[derive(Debug, Serialize, Deserialize, Clone, Copy)]
#[cfg_attr(feature = "js", derive(ts_rs::TS))]
pub enum PasteSpecial {
    // paste normal
    None,
    // paste only values
    Values,
    // paste only formatting/borders
    Formats,
}
impl From<&str> for PasteSpecial {
    fn from(s: &str) -> Self {
        match s {
            "None" => PasteSpecial::None,
            "Values" => PasteSpecial::Values,
            "Formats" => PasteSpecial::Formats,
            _ => panic!("Invalid PasteSpecial: {s}"),
        }
    }
}

/// This is used to track the origin of copies from column, row, or all
/// selection. In order to paste a column, row, or all, we need to know the
/// origin of the copy.
///
/// For example, this is used to copy and paste a column
/// on top of another column, or a sheet on top of another sheet.
#[derive(Debug, Serialize, Deserialize, Clone, Copy)]
pub struct ClipboardOrigin {
    pub x: i64,
    pub y: i64,
    pub sheet_id: SheetId,
    pub column: Option<i64>,
    pub row: Option<i64>,
    pub all: Option<(i64, i64)>,
}
impl ClipboardOrigin {
    pub fn default(sheet_id: SheetId) -> Self {
        Self {
            x: 0,
            y: 0,
            sheet_id,
            column: None,
            row: None,
            all: None,
        }
    }
}

#[derive(Default, Debug, Serialize, Deserialize)]
pub struct ClipboardSheetFormats {
    pub columns: HashMap<i64, Format>,
    pub rows: HashMap<i64, Format>,
    pub all: Option<Format>,
}

#[derive(Default, Clone, Debug, Serialize, Deserialize)]
pub struct ClipboardValidations {
    pub validations: Vec<Validation>,
}

#[derive(Debug, Clone, Serialize, Deserialize, PartialEq)]
pub enum ClipboardOperation {
    Cut,
    Copy,
}

#[derive(Debug, Clone, Serialize, Deserialize)]
pub struct Clipboard {
    pub origin: ClipboardOrigin,

    pub selection: A1Selection,

    pub w: u32,
    pub h: u32,

    pub cells: CellValues,

    // plain values for use with PasteSpecial::Values
    pub values: CellValues,

    #[serde(skip_serializing_if = "Option::is_none", default)]
    pub formats: Option<SheetFormatUpdates>,

    #[serde(skip_serializing_if = "Option::is_none", default)]
    pub borders: Option<BordersUpdates>,

    #[serde(skip_serializing_if = "Option::is_none", default)]
    pub validations: Option<ClipboardValidations>,

    #[serde(
        skip_serializing_if = "IndexMap::is_empty",
        default,
        with = "crate::util::indexmap_serde"
    )]
    pub data_tables: IndexMap<Pos, DataTable>,

    pub operation: ClipboardOperation,
}

pub static CLIPBOARD_SERIALIZATION_FORMAT: SerializationFormat = SerializationFormat::Json;
pub static CLIPBOARD_COMPRESSION_FORMAT: CompressionFormat = CompressionFormat::Zstd;

impl Clipboard {
    /// Decode the clipboard html and return a Clipboard struct.
    pub fn decode(html: &str) -> Result<Self> {
        let error = |e, msg| Error::msg(format!("Clipboard decode {msg:?}: {e:?}"));

        // pull out the sub string
        let data = CLIPBOARD_REGEX
            .captures(html)
            .ok_or_else(|| error("".into(), "Regex capture error"))?
            .get(1)
            .map_or("", |m| m.as_str());

        // decode base64
        let data = URL_SAFE_NO_PAD
            .decode(data)
            .map_err(|e| error(e.to_string(), "Base64 decode error"))?;

        // decompress and deserialize
        decompress_and_deserialize::<Clipboard>(
            &CLIPBOARD_SERIALIZATION_FORMAT,
            &CLIPBOARD_COMPRESSION_FORMAT,
            &data,
        )
        .map_err(|e| error(e.to_string(), "Decompression/deserialization error"))
    }

    /// Return the largest rect that contains the clipboard, with `insert_at` as the top left corner
    pub fn to_rect(&self, insert_at: Pos) -> Rect {
        Rect::from_numbers(insert_at.x, insert_at.y, self.w as i64, self.h as i64)
    }
}

impl From<Clipboard> for JsClipboard {
    fn from(clipboard: Clipboard) -> Self {
        let mut plain_text = String::new();
        let mut html_body = String::new();

        let mut clipboard_formats = SheetFormatting::default();
        if let Some(formats) = &clipboard.formats {
            clipboard_formats.apply_updates(formats);
        }
        let is_formats_empty = clipboard_formats.is_all_default();

        let mut clipboard_borders = Borders::default();
        if let Some(borders) = &clipboard.borders {
            clipboard_borders.apply_updates(borders);
        }
        let is_borders_empty = clipboard_borders.is_default();

        for y in 0..clipboard.h {
            if y != 0 {
                plain_text.push('\n');
                html_body.push_str("</tr>");
            }

            html_body.push_str("<tr>");

            for x in 0..clipboard.w {
                if x != 0 {
                    plain_text.push('\t');
                    html_body.push_str("</td>");
                }

                let mut style = String::new();

                let pos = (clipboard.origin.x + x as i64, clipboard.origin.y + y as i64).into();

                if !is_formats_empty || !is_borders_empty {
                    let format = clipboard_formats.try_format(pos);

                    let border = clipboard_borders.get_style_cell(pos);

                    let has_style = format.as_ref().is_some_and(|format| !format.is_default())
                        || !border.is_empty();

                    if has_style {
                        style.push_str("style=\"");
                    }

                    if let Some(format) = format {
                        if !format.is_default() {
                            if let Some(align) = format.align {
                                style.push_str(align.as_css_string());
                            }
                            if let Some(vertical_align) = format.vertical_align {
                                style.push_str(vertical_align.as_css_string());
                            }
                            if let Some(wrap) = format.wrap {
                                style.push_str(wrap.as_css_string());
                            }
                            if format.bold == Some(true) {
                                style.push_str("font-weight:bold;");
                            }
                            if format.italic == Some(true) {
                                style.push_str("font-style:italic;");
                            }
                            if let Some(text_color) = format.text_color {
                                if let Ok(text_color) = Rgba::from_css_str(text_color.as_str()) {
                                    style.push_str(
                                        format!("color:{};", text_color.as_rgb_hex()).as_str(),
                                    );
                                }
                            }
                            if let Some(fill_color) = format.fill_color {
                                if let Ok(fill_color) = Rgba::from_css_str(fill_color.as_str()) {
                                    style.push_str(
                                        format!("background-color:{};", fill_color.as_rgb_hex())
                                            .as_str(),
                                    );
                                }
                            }
                            if format.underline == Some(true) && format.strike_through != Some(true)
                            {
                                style.push_str("text-decoration:underline;");
                            } else if format.underline != Some(true)
                                && format.strike_through == Some(true)
                            {
                                style.push_str("text-decoration:line-through;");
                            } else if format.underline == Some(true)
                                && format.strike_through == Some(true)
                            {
                                style.push_str("text-decoration:underline line-through;");
                            }
                        }
                    }

                    if !border.is_empty() {
                        if border.left.is_some() {
                            style.push_str(
                                format!(
                                    "border-left: {} {};",
                                    border.left.unwrap().line.as_css_string(),
                                    border.left.unwrap().color.as_rgb_hex()
                                )
                                .as_str(),
                            );
                        }
                        if border.top.is_some() {
                            style.push_str(
                                format!(
                                    "border-top: {} {};",
                                    border.top.unwrap().line.as_css_string(),
                                    border.top.unwrap().color.as_rgb_hex()
                                )
                                .as_str(),
                            );
                        }
                        if border.right.is_some() {
                            style.push_str(
                                format!(
                                    "border-right: {} {};",
                                    border.right.unwrap().line.as_css_string(),
                                    border.right.unwrap().color.as_rgb_hex()
                                )
                                .as_str(),
                            );
                        }
                        if border.bottom.is_some() {
                            style.push_str(
                                format!(
                                    "border-bottom: {} {};",
                                    border.bottom.unwrap().line.as_css_string(),
                                    border.bottom.unwrap().color.as_rgb_hex()
                                )
                                .as_str(),
                            );
                        }
                    }

                    if has_style {
                        style.push('"');
                    }
                }

                html_body.push_str(format!("<td {style}>").as_str());

                let display_value = clipboard.values.get(x, y);
                if let Some(value) = display_value {
                    plain_text.push_str(&value.to_string());
                    html_body.push_str(&value.to_string());
                }
            }
        }
        html_body.push_str("</td></tr>");

        // add starting table tag with data-quadratic attribute
        let mut html = String::from("<table data-quadratic=\"");

        // compress and serialize
        let data = serialize_and_compress(
            &CLIPBOARD_SERIALIZATION_FORMAT,
            &CLIPBOARD_COMPRESSION_FORMAT,
            clipboard,
        )
        .unwrap_or_default();

        // encode to base64 string
        let data = URL_SAFE_NO_PAD.encode(&data);

        // add closing table tag
        html.push_str(&data);
        drop(data);

        // add starting tbody tag
        html.push_str(&String::from("\"><tbody>"));

        // add html body
        html.push_str(&html_body);

        // add closing tbody and table tags
        html.push_str("</tbody></table>");

        JsClipboard { plain_text, html }
    }
}

impl GridController {
    pub fn cut_to_clipboard_operations(
        &mut self,
        selection: &A1Selection,
        include_display_values: bool,
    ) -> Result<(Clipboard, Vec<Operation>), String> {
        let sheet = self
            .try_sheet(selection.sheet_id)
            .ok_or("Unable to find Sheet")?;

        let clipboard = sheet.copy_to_clipboard(
            selection,
            self.a1_context(),
            ClipboardOperation::Cut,
            include_display_values,
        );

        let operations = self.delete_values_and_formatting_operations(selection, true);

        Ok((clipboard, operations))
    }

    /// Converts the clipboard to an (Array, Vec<(relative x, relative y) for a CellValue::Code>) tuple.
    fn cell_values_from_clipboard_cells(
        cells: &CellValues,
        values: &CellValues,
        special: PasteSpecial,
    ) -> (Option<CellValues>, Vec<(u32, u32)>) {
        match special {
            PasteSpecial::Values => (Some(values.to_owned()), vec![]),
            PasteSpecial::None => {
                let code = cells
                    .columns
                    .iter()
                    .enumerate()
                    .flat_map(|(x, col)| {
                        col.iter()
                            .filter_map(|(y, cell)| match cell {
                                CellValue::Code(_) | CellValue::Import(_) => {
                                    Some((x as u32, *y as u32))
                                }
                                _ => None,
                            })
                            .collect::<Vec<_>>()
                    })
                    .collect::<Vec<_>>();
                (Some(cells.to_owned()), code)
            }
            _ => (None, vec![]),
        }
    }

    fn clipboard_code_operations(
        &self,
        start_pos: SheetPos,
        tables: Vec<(u32, u32)>,
        clipboard: &Clipboard,
        cursor: &mut A1Selection,
    ) -> Result<Vec<Operation>> {
        let mut ops = vec![];

        if let Some(sheet) = self.try_sheet(start_pos.sheet_id) {
            for (x, y) in tables.iter() {
                let source_pos = Pos {
                    x: clipboard.origin.x + *x as i64,
                    y: clipboard.origin.y + *y as i64,
                };

                let target_pos = Pos {
                    x: start_pos.x + *x as i64,
                    y: start_pos.y + *y as i64,
                };

                let paste_in_import = sheet
                    .iter_data_tables_in_rect(Rect::single_pos(target_pos))
                    .any(|(output_rect, data_table)| {
                        // this table is being moved in the same transaction
                        if matches!(clipboard.operation, ClipboardOperation::Cut)
                            && start_pos.sheet_id == clipboard.selection.sheet_id
                            && clipboard
                                .selection
                                .contains_pos(output_rect.min, self.a1_context())
                        {
                            return false;
                        }

                        target_pos != output_rect.min
                            && matches!(data_table.kind, DataTableKind::Import(_))
                    });

                if paste_in_import {
                    let message = "Cannot place table within a table";

                    #[cfg(any(target_family = "wasm", test))]
                    {
                        let severity = crate::grid::js_types::JsSnackbarSeverity::Error;
                        crate::wasm_bindings::js::jsClientMessage(
                            message.to_owned(),
                            severity.to_string(),
                        );
                    }

                    return Err(Error::msg(message));
                }

                if let Some(data_table) = clipboard.data_tables.get(&source_pos) {
                    let mut data_table = data_table.to_owned();

                    if matches!(clipboard.operation, ClipboardOperation::Copy) {
                        let old_name = data_table.name().to_string();
                        let new_name =
                            unique_data_table_name(&old_name, false, None, self.a1_context());

                        // update table name in paste cursor selection
                        cursor.replace_table_name(&old_name, &new_name);

                        data_table.name = new_name.into();
                    }

                    ops.push(Operation::SetDataTable {
                        sheet_pos: target_pos.to_sheet_pos(start_pos.sheet_id),
                        data_table: Some(data_table),
                        index: usize::MAX,
                    });
                }

                // For a cut, only rerun the code if the cut rectangle overlaps
                // with the data table's cells accessed or if the paste rectangle
                // overlaps with the data table's cells accessed.
                let should_rerun =
                    self.clipboard_code_operations_should_rerun(clipboard, source_pos, start_pos);

                if should_rerun {
                    ops.push(Operation::ComputeCode {
                        sheet_pos: target_pos.to_sheet_pos(start_pos.sheet_id),
                    });
                }
            }
        }

        Ok(ops)
    }

    /// For a cut, only rerun the code if the cut rectangle overlaps
    /// with the data table's cells accessed or if the paste rectangle
    /// overlaps with the data table's cells accessed.
    fn clipboard_code_operations_should_rerun(
        &self,
        clipboard: &Clipboard,
        source_pos: Pos,
        start_pos: SheetPos,
    ) -> bool {
        match clipboard.operation {
            ClipboardOperation::Copy => true,
            ClipboardOperation::Cut => {
                let cut_rects = clipboard.selection.rects_unbounded(self.a1_context());
                let paste_rect = clipboard.to_rect(start_pos.into());

                let cells_accessed = clipboard
                    .data_tables
                    .get(&source_pos)
                    .and_then(|data_table| data_table.cells_accessed(start_pos.sheet_id));

                cells_accessed.as_ref().is_some_and(|ranges| {
                    ranges.iter().any(|range| {
                        let cut_intersects = cut_rects
                            .iter()
                            .any(|rect| range.might_intersect_rect(*rect, self.a1_context()));

                        let paste_intersects =
                            range.might_intersect_rect(paste_rect, self.a1_context());

                        cut_intersects || paste_intersects
                    })
                })
            }
        }
    }

    fn clipboard_formats_operations(
        &self,
        sheet_id: SheetId,
        formats_rect: Rect,
        sheet_format_updates: &mut SheetFormatUpdates,
        selection: Option<&A1Selection>,
        delete_value: bool,
    ) -> Vec<Operation> {
        let mut ops = vec![];

        if let Some(sheet) = self.try_sheet(sheet_id) {
            for (output_rect, intersection_rect, data_table) in
                sheet.iter_data_tables_intersects_rect(formats_rect)
            {
                let data_table_pos = output_rect.min;

                let contains_source_cell = intersection_rect.contains(data_table_pos);
                if contains_source_cell {
                    continue;
                }

                let is_table_being_deleted = match (delete_value, selection) {
                    (true, Some(selection)) => {
                        sheet_id == selection.sheet_id
                            && selection.contains_pos(output_rect.min, self.a1_context())
                    }
                    _ => false,
                };
                if is_table_being_deleted {
                    continue;
                }

                let table_format_updates = data_table.transfer_formats_from_sheet_format_updates(
                    data_table_pos,
                    intersection_rect,
                    sheet_format_updates,
                );

                if let Some(table_format_updates) = table_format_updates {
                    if !table_format_updates.is_default() {
                        ops.push(Operation::DataTableFormats {
                            sheet_pos: data_table_pos.to_sheet_pos(sheet_id),
                            formats: table_format_updates,
                        });
                    }
                }
            }
        }

        ops
    }

    /// Gets operations to add validations from clipboard to sheet.
    fn clipboard_validations_operations(
        &self,
        validations: &Option<ClipboardValidations>,
        start_pos: SheetPos,
    ) -> Vec<Operation> {
        if let Some(validations) = validations {
            validations
                .to_owned()
                .validations
                .into_iter()
                .filter_map(|mut validation| {
                    validation.id = Uuid::new_v4();
                    validation.selection.sheet_id = start_pos.sheet_id;
                    validation.selection = validation
                        .selection
                        .saturating_translate(start_pos.x - 1, start_pos.y - 1)?;
                    Some(Operation::SetValidation { validation })
                })
                .collect()
        } else {
            vec![]
        }
    }

    /// Collect the operations to paste the clipboard cells
    /// For cell values, formats and borders, we just add to the data structure to avoid extra operations
    #[allow(clippy::too_many_arguments)]
    fn get_clipboard_ops(
        &self,
        mut start_pos: Pos,
        cell_value_pos: Pos,
        cell_values: &mut CellValues,
        formats: &mut SheetFormatUpdates,
        borders: &mut BordersUpdates,
        selection: &A1Selection,
        clipboard: &Clipboard,
        special: PasteSpecial,
    ) -> Result<(Vec<Operation>, Vec<Operation>)> {
        let mut ops = vec![];
        let mut code_ops: Vec<_> = vec![];
        let mut cursor_translate_x = start_pos.x - clipboard.origin.x;
        let mut cursor_translate_y = start_pos.y - clipboard.origin.y;

        // we paste the entire sheet over the existing sheet
        if let Some((x, y)) = clipboard.origin.all {
            // set the start_pos to the origin of the clipboard for the
            // copied sheet
            start_pos.x = x;
            start_pos.y = y;
        } else {
            if let Some(column_origin) = clipboard.origin.column {
                start_pos.x += column_origin;
                cursor_translate_x += clipboard.origin.x;
            }
            if let Some(row_origin) = clipboard.origin.row {
                start_pos.y += row_origin;
                cursor_translate_y += clipboard.origin.y;
            }
        }

        let mut cursor = clipboard
            .selection
            .clone()
            .saturating_translate(cursor_translate_x, cursor_translate_y)
            .ok_or(RefError)?;

        cursor.sheet_id = selection.sheet_id;

        let delete_value = matches!(clipboard.operation, ClipboardOperation::Cut);

        match special {
            PasteSpecial::None => {
                let (values, tables) = GridController::cell_values_from_clipboard_cells(
                    &clipboard.cells,
                    &clipboard.values,
                    special,
                );

                if let Some(values) = values {
                    let cell_value_ops = self.cell_values_operations(
                        Some(&clipboard.selection),
                        start_pos.to_sheet_pos(selection.sheet_id),
                        cell_value_pos,
                        cell_values,
                        values,
                        delete_value,
                    )?;
                    ops.extend(cell_value_ops);
                }

                code_ops.extend(self.clipboard_code_operations(
                    start_pos.to_sheet_pos(selection.sheet_id),
                    tables,
                    clipboard,
                    &mut cursor,
                )?);

                let validations_ops = self.clipboard_validations_operations(
                    &clipboard.validations,
                    start_pos.to_sheet_pos(selection.sheet_id),
                );
                ops.extend(validations_ops);
            }
            PasteSpecial::Values => {
                let (values, _) = GridController::cell_values_from_clipboard_cells(
                    &clipboard.cells,
                    &clipboard.values,
                    special,
                );

                if let Some(values) = values {
                    let cell_value_ops = self.cell_values_operations(
                        Some(&clipboard.selection),
                        start_pos.to_sheet_pos(selection.sheet_id),
                        cell_value_pos,
                        cell_values,
                        values,
                        delete_value,
                    )?;
                    ops.extend(cell_value_ops);
                }
            }
            PasteSpecial::Formats => (),
        }

        if matches!(special, PasteSpecial::None | PasteSpecial::Formats) {
            // for formats and borders, we need to translate the clipboard to the start_pos
            let contiguous_2d_translate_x = start_pos.x - clipboard.origin.x;
            let contiguous_2d_translate_y = start_pos.y - clipboard.origin.y;

            if !formats.is_default() {
                formats.translate_in_place(contiguous_2d_translate_x, contiguous_2d_translate_y);

                let formats_rect = Rect::from_numbers(
                    start_pos.x,
                    start_pos.y,
                    clipboard.w as i64,
                    clipboard.h as i64,
                );

                let formats_ops = self.clipboard_formats_operations(
                    selection.sheet_id,
                    formats_rect,
                    formats,
                    Some(&clipboard.selection),
                    delete_value,
                );

                ops.extend(formats_ops);
            }

            if !borders.is_empty() {
                borders.translate_in_place(contiguous_2d_translate_x, contiguous_2d_translate_y);
            }
        }

        Ok((ops, code_ops))
    }

    /// Collect the operations to paste the clipboard cells from plain text
    pub fn paste_plain_text_operations(
        &mut self,
        start_pos: SheetPos,
        end_pos: Pos,
        selection: &A1Selection,
        plain_text: String,
        special: PasteSpecial,
    ) -> Result<Vec<Operation>> {
        // nothing to paste from plain text for formats
        if matches!(special, PasteSpecial::Formats) {
            return Ok(vec![]);
        }

        let lines: Vec<&str> = plain_text.split('\n').collect();
        let mut ops = vec![];
        let mut compute_code_ops = vec![];

        // calculate the width by checking the first line (with the assumption that all lines should have the same width)
        let w = lines
            .first()
            .map(|line| line.split('\t').count())
            .unwrap_or(0);
        let h = lines.len();

        // If the clipboard is larger than the selection, we need to paste multiple times.
        // We don't want the paste to exceed the bounds of the selection (e.g. end_pos).
        let (max_x, max_y, cell_value_width, cell_value_height) =
            Self::get_max_paste_area(start_pos.into(), end_pos, w as u32, h as u32);

        // collect all cell values, values and sheet format updates for a a single operation
        let mut cell_values = CellValues::new(cell_value_width as u32, cell_value_height as u32);
        let mut values = CellValues::new(cell_value_width as u32, cell_value_height as u32);
        let mut sheet_format_updates = SheetFormatUpdates::default();

        // collect the plain text clipboard cells
        lines.iter().enumerate().for_each(|(y, line)| {
            line.split('\t').enumerate().for_each(|(x, value)| {
                let (cell_value, format_update) = self.string_to_cell_value(value, true);
                let is_code = matches!(cell_value, CellValue::Code(_));

                if cell_value != CellValue::Blank {
                    values.set(x as u32, y as u32, cell_value);
                }

                let pos = Pos {
                    x: start_pos.x + x as i64,
                    y: start_pos.y + y as i64,
                };

                if !format_update.is_default() {
                    sheet_format_updates.set_format_cell(pos, format_update);
                }

                if is_code {
                    compute_code_ops.push(Operation::ComputeCode {
                        sheet_pos: pos.to_sheet_pos(start_pos.sheet_id),
                    });
                }
            });
        });

        // loop through the paste area and collect the operations
        for (start_x, x) in (start_pos.x..=max_x).enumerate().step_by(w) {
            for (start_y, y) in (start_pos.y..=max_y).enumerate().step_by(h) {
                let cell_value_pos = Pos::from((start_x, start_y));
                let sheet_pos = SheetPos::new(start_pos.sheet_id, x, y);

                ops.extend(self.cell_values_operations(
                    None,
                    sheet_pos,
                    cell_value_pos,
                    &mut cell_values,
                    values.to_owned(), // we need to copy the values for each paste block
                    false,             // we don't delete values for plain text
                )?);
            }
        }

        ops.push(Operation::SetCellValues {
            sheet_pos: start_pos,
            values: cell_values,
        });

        if !sheet_format_updates.is_default() {
            let formats_rect =
                Rect::from_numbers(start_pos.x, start_pos.y, w as i64, lines.len() as i64);

            ops.extend(self.clipboard_formats_operations(
                start_pos.sheet_id,
                formats_rect,
                &mut sheet_format_updates,
                Some(selection),
                false, // we don't delete values for plain text
            ));

            ops.push(Operation::SetCellFormatsA1 {
                sheet_id: start_pos.sheet_id,
                formats: sheet_format_updates,
            });
        }

        ops.push(Operation::SetCursorA1 {
            selection: selection.to_owned(),
        });

        ops.extend(compute_code_ops);

        Ok(ops)
    }

    // todo: parse table structure to provide better pasting experience from other spreadsheets
    pub fn paste_html_operations(
        &mut self,
        insert_at: Pos,
        end_pos: Pos,
        selection: &A1Selection,
        mut clipboard: Clipboard,
        special: PasteSpecial,
    ) -> Result<(Vec<Operation>, Vec<Operation>)> {
        let mut ops = vec![];
        let mut clipboard_ops = vec![];
        let mut compute_code_ops = vec![];
        let mut data_table_ops = vec![];
        let clipboard_rect = clipboard.to_rect(insert_at);

        let sheet_id = match clipboard.operation {
            ClipboardOperation::Cut => selection.sheet_id,
            ClipboardOperation::Copy => clipboard.origin.sheet_id,
        };

        let delete_value = matches!(clipboard.operation, ClipboardOperation::Cut);

        // If the clipboard is larger than the selection, we need to paste multiple times.
        // We don't want the paste to exceed the bounds of the selection (e.g. end_pos).
        let (max_x, max_y, cell_value_width, cell_value_height) =
            Self::get_max_paste_area(insert_at, end_pos, clipboard.w, clipboard.h);

        // collect all cell values, values and sheet format updates for a a single operation
        let mut cell_values = CellValues::new(cell_value_width as u32, cell_value_height as u32);
        let mut formats = clipboard.formats.to_owned().unwrap_or_default();
        let mut borders = clipboard.borders.to_owned().unwrap_or_default();
        let source_columns = clipboard.cells.columns;

        // collect information for growing data tables
        let mut data_table_columns: HashMap<SheetPos, Vec<u32>> = HashMap::new();
        let mut data_table_rows: HashMap<SheetPos, Vec<u32>> = HashMap::new();

        // move the clipboard rect left and up by 1 to make adjacent tables intersect
        let moved_left_up_rect = Rect::from_numbers(
            insert_at.x - 1,
            insert_at.y - 1,
            clipboard.w as i64 + 1,
            clipboard.h as i64 + 1,
        );
        let mut data_tables_rects = self
            .try_sheet(selection.sheet_id)
            .map(|sheet| {
                sheet
                    .data_tables_output_rects_intersect_rect(
                        moved_left_up_rect,
                        |&data_table_pos, data_table| {
                            !(data_table.is_code()
                                || (delete_value
                                    && clipboard
                                        .selection
                                        .contains_pos(data_table_pos, self.a1_context())))
                        },
                    )
                    .collect::<Vec<_>>()
            })
            .unwrap_or_default();

        let should_expand_data_table =
            Sheet::should_expand_data_table(&data_tables_rects, clipboard_rect);

        let sheet = self.try_sheet(selection.sheet_id);

        // loop through the clipboard and replace cell references in formulas
        // and other languages.  Also grow data tables if the cell value is touching
        // the right or bottom edge of the clipboard.
        for tile_start_x in (insert_at.x..=max_x).step_by(clipboard.w as usize) {
            for tile_start_y in (insert_at.y..=max_y).step_by(clipboard.h as usize) {
                let dx = tile_start_x - clipboard.origin.x;
                let dy = tile_start_y - clipboard.origin.y;
                let adjust = match clipboard.operation {
                    ClipboardOperation::Cut => RefAdjust::NO_OP,
                    ClipboardOperation::Copy => RefAdjust {
                        sheet_id: None,
                        relative_only: true,
                        dx,
                        dy,
                        x_start: 0,
                        y_start: 0,
                    },
                };

                // restore the original columns for each pass to avoid replacing the replaced code cells
                clipboard.cells.columns = source_columns.to_owned();

                if !(adjust.is_no_op() && sheet_id == clipboard.origin.sheet_id) {
                    for (cols_x, col) in clipboard.cells.columns.iter_mut().enumerate() {
                        for (&cols_y, cell) in col {
                            if let CellValue::Code(code_cell) = cell {
                                let original_pos = SheetPos {
                                    x: clipboard.origin.x + cols_x as i64,
                                    y: clipboard.origin.y + cols_y as i64,
                                    sheet_id: clipboard.origin.sheet_id,
                                };

                                code_cell.adjust_references(
                                    sheet_id,
                                    self.a1_context(),
                                    original_pos,
                                    adjust,
                                );
                            }
                            // for non-code cells, we need to grow the data table if the cell value is touching the right or bottom edge
                            else if should_expand_data_table {
                                if let Some(sheet) = sheet {
                                    let new_x = tile_start_x + cols_x as i64;
                                    let new_y = tile_start_y + cols_y as i64;
                                    let current_pos = Pos::new(new_x, new_y);
                                    let within_data_table =
                                        sheet.data_table_pos_that_contains(current_pos).is_some();

                                    // we're not within a data table
                                    // expand the data table to the right or bottom if the
                                    // cell value is touching the right or bottom edge
                                    if !within_data_table {
                                        GridController::grow_data_table(
                                            sheet,
                                            &mut data_tables_rects,
                                            &mut data_table_columns,
                                            &mut data_table_rows,
                                            SheetPos::new(sheet_id, new_x, new_y),
                                            cell.to_display().is_empty(),
                                        );
                                    }
                                }
                            }
                        }
                    }
                }

                let (clipboard_op, code_ops) = self.get_clipboard_ops(
                    Pos::new(tile_start_x, tile_start_y),
                    Pos::new(tile_start_x - insert_at.x, tile_start_y - insert_at.y),
                    &mut cell_values,
                    &mut formats,
                    &mut borders,
                    selection,
                    &clipboard,
                    special,
                )?;
                clipboard_ops.extend(clipboard_op);
                compute_code_ops.extend(code_ops);
            }
        }

        // cell values need to be set before the compute_code_ops
        if matches!(special, PasteSpecial::None | PasteSpecial::Values) {
            ops.extend(clipboard_ops);

            if !cell_values.is_empty() {
                ops.push(Operation::SetCellValues {
                    sheet_pos: insert_at.to_sheet_pos(selection.sheet_id),
                    values: cell_values,
                });
            }

            ops.extend(compute_code_ops);

            data_table_ops.extend(GridController::grow_data_table_operations(
                data_table_columns,
                data_table_rows,
            ));
        }

        if matches!(special, PasteSpecial::None | PasteSpecial::Formats) {
            if !formats.is_default() {
                ops.push(Operation::SetCellFormatsA1 {
                    sheet_id: selection.sheet_id,
                    formats,
                });
            }

            if !borders.is_empty() {
                ops.push(Operation::SetBordersA1 {
                    sheet_id: selection.sheet_id,
                    borders,
                });
            }
        }

        ops.push(Operation::SetCursorA1 {
            selection: selection.to_owned(),
        });

        Ok((ops, data_table_ops))
    }

    /// If the clipboard is larger than the selection, we need to paste multiple times.
    /// We don't want the paste to exceed the bounds of the selection (e.g. end_pos).
    fn get_max_paste_area(
        insert_at: Pos,
        end_pos: Pos,
        clipboard_width: u32,
        clipboard_height: u32,
    ) -> (i64, i64, i64, i64) {
        let max_x = {
            let width = (end_pos.x - insert_at.x + 1) as f64;
            let multiples = ((width / clipboard_width as f64).floor() as i64).max(0);
            let max_x = insert_at.x + (multiples * clipboard_width as i64) - 1;

            max_x.max(insert_at.x)
        };
        let max_y = {
            let height = (end_pos.y - insert_at.y + 1) as f64;
            let multiples = ((height / clipboard_height as f64).floor() - 1.0).max(0.0) as i64;
            let max_y = insert_at.y + (multiples * clipboard_height as i64);

            max_y.max(insert_at.y)
        };

        let cell_value_width = max_x - insert_at.x + 1;
        let cell_value_height = max_y - insert_at.y + 1;

        (max_x, max_y, cell_value_width, cell_value_height)
    }

    pub fn move_cells_operations(
        &mut self,
        source: SheetRect,
        dest: SheetPos,
        columns: bool,
        rows: bool,
    ) -> Vec<Operation> {
        vec![Operation::MoveCells {
            source,
            dest,
            columns,
            rows,
        }]
    }
}

#[cfg(test)]
mod test {
    use super::{PasteSpecial, *};
    use crate::Rect;
    use crate::a1::{A1Context, A1Selection, CellRefRange, ColRange, TableRef};
    use crate::controller::active_transactions::transaction_name::TransactionName;
    use crate::controller::user_actions::import::tests::{simple_csv, simple_csv_at};
    use crate::grid::js_types::{JsClipboard, JsSnackbarSeverity};
    use crate::grid::sheet::validations::rules::ValidationRule;
    use crate::grid::{CellWrap, CodeCellLanguage, SheetId};
    use crate::test_util::*;
    use crate::wasm_bindings::js::{clear_js_calls, expect_js_call};

    fn paste(
        gc: &mut GridController,
        sheet_id: SheetId,
        x: i64,
        y: i64,
        js_clipboard: JsClipboard,
    ) {
        gc.paste_from_clipboard(
            &A1Selection::from_xy(x, y, sheet_id),
            js_clipboard,
            PasteSpecial::None,
            None,
        );
    }

    fn simple_csv_selection(
        sheet_id: SheetId,
        table_ref: TableRef,
        rect: Rect,
    ) -> (A1Selection, A1Context) {
        let cell_ref_range = CellRefRange::Table { range: table_ref };
        let context = A1Context::test(
            &[("Sheet1", sheet_id)],
            &[(
                "simple.csv",
                &["city", "region", "country", "population"],
                rect,
            )],
        );
        let selection = A1Selection::from_range(cell_ref_range, sheet_id, &context);

        (selection, context)
    }

    #[test]
    fn move_cell_operations() {
        let mut gc = GridController::test();
        let sheet_id = gc.sheet_ids()[0];
        let source = (0, 0, 2, 2, sheet_id).into();
        let dest = (2, 2, sheet_id).into();
        let operations = gc.move_cells_operations(source, dest, false, false);
        assert_eq!(operations.len(), 1);
        assert_eq!(
            operations[0],
            Operation::MoveCells {
                source,
                dest,
                columns: false,
                rows: false
            }
        );
    }

    #[test]
    fn paste_clipboard_cells_columns() {
        let mut gc = GridController::test();
        let sheet_id = gc.sheet_ids()[0];
        let sheet = gc.sheet_mut(sheet_id);
        sheet.test_set_values(1, 5, 1, 5, vec!["1", "2", "3", "4", "5"]);
        let selection = A1Selection::test_a1("A");
        let sheet = gc.sheet(sheet_id);
        let clipboard =
            sheet.copy_to_clipboard(&selection, gc.a1_context(), ClipboardOperation::Copy, true);
        let selection = A1Selection::test_a1("E");
        let insert_at = selection.cursor;
        let operations = gc
            .paste_html_operations(
                insert_at,
                insert_at,
                &selection,
                clipboard,
                PasteSpecial::None,
            )
            .unwrap()
            .0;
        gc.start_user_transaction(operations, None, TransactionName::PasteClipboard);

        let sheet = gc.sheet(sheet_id);
        assert_eq!(
            sheet.cell_value_ref((5, 5).into()),
            Some(&CellValue::Number(1.into()))
        );
    }

    #[test]
    fn paste_clipboard_cells_rows() {
        let mut gc = GridController::test();
        let sheet_id = gc.sheet_ids()[0];
        let sheet = gc.sheet_mut(sheet_id);
        sheet.test_set_values(5, 2, 5, 1, vec!["1", "2", "3", "4", "5"]);
        let selection: A1Selection = A1Selection::test_a1("2");
        let sheet = gc.sheet(sheet_id);
        let clipboard =
            sheet.copy_to_clipboard(&selection, gc.a1_context(), ClipboardOperation::Copy, true);
        let selection = A1Selection::test_a1("5");
        let insert_at = selection.cursor;
        let operations = gc
            .paste_html_operations(
                insert_at,
                insert_at,
                &selection,
                clipboard,
                PasteSpecial::None,
            )
            .unwrap()
            .0;
        gc.start_user_transaction(operations, None, TransactionName::PasteClipboard);

        let sheet = gc.sheet(sheet_id);
        assert_eq!(
            sheet.cell_value_ref((9, 5).into()),
            Some(&CellValue::Number(5.into()))
        );
    }

    #[test]
    fn paste_clipboard_cells_all() {
        let mut gc = GridController::test();
        let sheet_id = gc.sheet_ids()[0];
        let sheet = gc.sheet_mut(sheet_id);
        sheet.test_set_values(3, 3, 2, 2, vec!["1", "2", "3", "4"]);

        let a1_context = gc.a1_context().to_owned();
        gc.sheet_mut(sheet_id).recalculate_bounds(&a1_context);
        let selection = A1Selection::all(sheet_id);
        let sheet = gc.sheet(sheet_id);
<<<<<<< HEAD
        let JsClipboard { html, .. } = sheet
            .copy_to_clipboard(&selection, gc.a1_context(), ClipboardOperation::Copy, false)
            .unwrap();
        gc.add_sheet(None, None, None);
=======
        let clipboard =
            sheet.copy_to_clipboard(&selection, gc.a1_context(), ClipboardOperation::Copy, true);
        gc.add_sheet(None);
>>>>>>> f59c1cb6

        let sheet_id = gc.sheet_ids()[1];
        let insert_at = selection.cursor;
        let operations = gc
            .paste_html_operations(
                insert_at,
                insert_at,
                &A1Selection::all(sheet_id),
                clipboard,
                PasteSpecial::None,
            )
            .unwrap()
            .0;
        gc.start_user_transaction(operations, None, TransactionName::PasteClipboard);

        let sheet = gc.sheet(sheet_id);
        assert_eq!(
            sheet.cell_value_ref((3, 3).into()),
            Some(&CellValue::Number(1.into()))
        );
    }

    #[test]
    fn sheet_formats_operations_column_rows() {
        let mut gc = GridController::test();
        let sheet_id = gc.sheet_ids()[0];
        let sheet = gc.sheet_mut(sheet_id);
        sheet.formats.bold.set_rect(1, 1, Some(2), None, Some(true));
        sheet
            .formats
            .italic
            .set_rect(1, 3, None, Some(4), Some(true));

        let sheet = gc.sheet(sheet_id);
        let selection = A1Selection::test_a1("A:B,3:4,A3");
        let js_clipboard = sheet
            .copy_to_clipboard(&selection, gc.a1_context(), ClipboardOperation::Copy, true)
            .into();

        gc.paste_from_clipboard(
            &A1Selection::from_xy(3, 3, sheet_id),
            js_clipboard,
            PasteSpecial::None,
            None,
        );

        let sheet = gc.sheet(sheet_id);
        assert_eq!(sheet.formats.italic.get(pos![C3]), None);
        assert_eq!(sheet.formats.italic.get(pos![C4]), None);
        assert_eq!(sheet.formats.italic.get(pos![C5]), Some(true));
        assert_eq!(sheet.formats.italic.get(pos![C6]), Some(true));

        assert_eq!(sheet.formats.italic.get(pos![A3]), Some(true));
        assert_eq!(sheet.formats.bold.get(pos![A3]), Some(true));
        assert_eq!(sheet.formats.italic.get(pos![B3]), Some(true));
        assert_eq!(sheet.formats.bold.get(pos![B3]), Some(true));
    }

    #[test]
    fn set_clipboard_validations() {
        let gc = GridController::test();
        let validations = ClipboardValidations {
            validations: vec![Validation {
                id: Uuid::new_v4(),
                selection: A1Selection::test_a1("A1:B2"),
                rule: ValidationRule::Logical(Default::default()),
                message: Default::default(),
                error: Default::default(),
            }],
        };
        let operations = gc.clipboard_validations_operations(
            &Some(validations),
            SheetPos {
                x: 2,
                y: 2,
                sheet_id: SheetId::TEST,
            },
        );
        assert_eq!(operations.len(), 1);
        if let Operation::SetValidation { validation } = &operations[0] {
            assert_eq!(validation.selection, A1Selection::test_a1("B2:C3"));
        } else {
            panic!("Expected SetValidation operation");
        }
    }

    #[test]
    fn paste_clipboard_with_formula() {
        let mut gc = GridController::test();
        let sheet_id = gc.sheet_ids()[0];

        gc.set_cell_values(
            SheetPos {
                x: 2,
                y: 1,
                sheet_id,
            },
            vec![vec!["1".into()], vec!["2".into()], vec!["3".into()]],
            None,
        );

        gc.set_code_cell(
            SheetPos {
                x: 1,
                y: 4,
                sheet_id,
            },
            CodeCellLanguage::Formula,
            "SUM(B1:B3)".to_string(),
            None,
            None,
        );

        assert_eq!(
            gc.sheet(sheet_id).get_code_cell_value((1, 4).into()),
            Some(CellValue::Number(6.into()))
        );

        let selection = A1Selection::test_a1("A1:B5");
        let js_clipboard = gc
            .sheet(sheet_id)
            .copy_to_clipboard(&selection, gc.a1_context(), ClipboardOperation::Copy, true)
            .into();

        gc.paste_from_clipboard(
            &A1Selection::test_a1("E6"),
            js_clipboard,
            PasteSpecial::None,
            None,
        );

        assert_eq!(
            gc.sheet(sheet_id).get_code_cell_value((5, 9).into()),
            Some(CellValue::Number(6.into()))
        );
    }

    #[test]
    fn paste_clipboard_with_formula_across_sheets() {
        let mut gc = GridController::new();
        gc.add_sheet(None, None, None);
        let sheet1 = gc.sheet_ids()[0];
        let sheet2 = gc.sheet_ids()[1];

        gc.set_cell_value(pos![sheet1!B1], "1".into(), None);
        gc.set_cell_value(pos![sheet1!B2], "2".into(), None);
        gc.set_cell_value(pos![sheet1!B3], "3".into(), None);
        gc.set_cell_value(pos![sheet1!B4], "4".into(), None);
        gc.set_cell_value(pos![sheet1!B5], "5".into(), None);
        gc.set_cell_value(pos![sheet1!B6], "6".into(), None);
        gc.set_cell_value(pos![sheet1!C4], "100".into(), None);

        gc.set_cell_value(pos![sheet2!B2], "50".into(), None);
        gc.set_cell_value(pos![sheet2!C4], "1000".into(), None);

        let s1 = gc.sheet(sheet1).name.clone();
        let s2 = gc.sheet(sheet2).name.clone();
        assert_ne!(s1, s2);

        gc.set_code_cell(
            pos![sheet1!A4],
            CodeCellLanguage::Formula,
            format!("SUM(B1:B3, B4:B6, '{s1}'!C4, '{s2}'!C4)"),
            None,
            None,
        );

        print_sheet(gc.sheet(sheet1));

        let get_code_cell_value_str = |gc: &GridController, sheet_pos: SheetPos| {
            gc.sheet(sheet_pos.sheet_id)
                .get_code_cell_value(sheet_pos.into())
                .unwrap()
                .to_string()
        };
        let get_code_cell_source_str = |gc: &GridController, sheet_pos: SheetPos| {
            gc.sheet(sheet_pos.sheet_id)
                .cell_value(sheet_pos.into())
                .unwrap()
                .code_cell_value()
                .unwrap()
                .code
        };

        assert_eq!("1121", get_code_cell_value_str(&gc, pos![sheet1!A4]));

        let a4_sel = A1Selection::from_single_cell(pos![sheet1!A4]);
        let a3_sel = A1Selection::from_single_cell(pos![sheet1!A3]);

        // copy within sheet
        let js_clipboard = gc
            .sheet(sheet1)
            .copy_to_clipboard(&a4_sel, gc.a1_context(), ClipboardOperation::Copy, true)
            .into();
        gc.paste_from_clipboard(&a3_sel, js_clipboard, PasteSpecial::None, None);
        // all references should have updated
        assert_eq!(
            format!("SUM(#REF!, B3:B5, '{s1}'!C3, '{s2}'!C3)"),
            get_code_cell_source_str(&gc, pos![sheet1!A3]),
        );
        // code cell should have been re-evaluated
        assert_eq!(
            "Bad cell reference",
            get_code_cell_value_str(&gc, pos![sheet1!A3])
        );

        // cut within sheet
        let js_clipboard = gc
            .sheet(sheet1)
            .copy_to_clipboard(&a4_sel, gc.a1_context(), ClipboardOperation::Cut, true)
            .into();
        gc.paste_from_clipboard(&a3_sel, js_clipboard, PasteSpecial::None, None);
        // all references should have stayed the same
        assert_eq!(
            format!("SUM(B1:B3, B4:B6, '{s1}'!C4, '{s2}'!C4)"),
            get_code_cell_source_str(&gc, pos![sheet1!A3]),
        );
        // code cell should have the same value
        assert_eq!("1121", get_code_cell_value_str(&gc, pos![sheet1!A3]));

        // copy to other sheet
        let js_clipboard = gc
            .sheet(sheet1)
            .copy_to_clipboard(&a3_sel, gc.a1_context(), ClipboardOperation::Copy, true)
            .into();
        gc.paste_from_clipboard(
            &A1Selection::from_single_cell(pos![sheet2!A4]),
            js_clipboard,
            PasteSpecial::None,
            None,
        );
        // all references should have updated
        assert_eq!(
            format!("SUM(B2:B4, B5:B7, '{s1}'!C5, '{s2}'!C5)"),
            get_code_cell_source_str(&gc, pos![sheet2!A4]),
        );
        // code cell should have been re-evaluated
        assert_eq!("50", get_code_cell_value_str(&gc, pos![sheet2!A4]));

        // cut to other sheet
        let js_clipboard = gc
            .sheet(sheet1)
            .copy_to_clipboard(&a3_sel, gc.a1_context(), ClipboardOperation::Cut, true)
            .into();
        gc.paste_from_clipboard(
            &A1Selection::from_single_cell(pos![sheet2!A4]),
            js_clipboard,
            PasteSpecial::None,
            None,
        );
        // all references should have updated to have a sheet name
        assert_eq!(
            format!("SUM('{s1}'!B1:B3, '{s1}'!B4:B6, '{s1}'!C4, '{s2}'!C4)"),
            get_code_cell_source_str(&gc, pos![sheet2!A4]),
        );
        // code cell should have the same value
        assert_eq!("1121", get_code_cell_value_str(&gc, pos![sheet2!A4]));
    }

    #[test]
    fn copy_paste_clipboard_with_data_table() {
        clear_js_calls();

        let (mut gc, sheet_id, _, _) = simple_csv();
        let paste = |gc: &mut GridController, x, y, js_clipboard| {
            let selection = A1Selection::from_xy(x, y, sheet_id);
            gc.paste_from_clipboard(&selection, js_clipboard, PasteSpecial::None, None);
        };

        let table_ref = TableRef::new("simple.csv");
        let (selection, context) =
            simple_csv_selection(sheet_id, table_ref, Rect::test_a1("A1:D11"));

        let js_clipboard = gc
            .sheet(sheet_id)
            .copy_to_clipboard(&selection, &context, ClipboardOperation::Copy, true)
            .into();

        let expected_row1 = vec!["city", "region", "country", "population"];

        // paste side by side
        paste(&mut gc, 10, 1, js_clipboard);
        print_table_in_rect(&gc, sheet_id, Rect::from_numbers(10, 1, 4, 11));
        assert_cell_value_row(&gc, sheet_id, 10, 13, 2, expected_row1);

        let cursor = A1Selection::from_rect(SheetRect::from_numbers(10, 1, 1, 1, sheet_id));
        expect_js_call("jsSetCursor", serde_json::to_string(&cursor).unwrap(), true);
    }

    #[test]
    fn cut_paste_clipboard_with_data_table() {
        let (mut gc, sheet_id, _, _) = simple_csv();
        let table_ref = TableRef::new("simple.csv");
        let (selection, _) = simple_csv_selection(sheet_id, table_ref, Rect::test_a1("A1:BV11"));

        let (clipboard, ops) = gc.cut_to_clipboard_operations(&selection, true).unwrap();
        gc.start_user_transaction(ops, None, TransactionName::CutClipboard);

        let expected_row1 = vec!["city", "region", "country", "population"];

        // paste side by side
        let js_clipboard = clipboard.into();
        paste(&mut gc, sheet_id, 10, 1, js_clipboard);
        print_table_in_rect(&gc, sheet_id, Rect::from_numbers(10, 1, 4, 11));
        assert_cell_value_row(&gc, sheet_id, 10, 13, 2, expected_row1);
    }

    #[test]
    fn copy_paste_clipboard_first_column_of_data_table() {
        clear_js_calls();

        let (mut gc, sheet_id, _, _) = simple_csv();

        let table_ref = TableRef {
            table_name: "simple.csv".to_string(),
            data: true,
            headers: false,
            totals: false,
            col_range: ColRange::Col("city".to_string()),
        };
        let (selection, context) =
            simple_csv_selection(sheet_id, table_ref, Rect::test_a1("A1:D11"));

        let js_clipboard = gc
            .sheet(sheet_id)
            .copy_to_clipboard(&selection, &context, ClipboardOperation::Copy, true)
            .into();

        let expected_header_row = vec!["city", "", "", ""];
        let expected_first_data = vec!["Southborough", "", "", ""];

        // paste side by side
        paste(&mut gc, sheet_id, 10, 1, js_clipboard);
        print_table_in_rect(&gc, sheet_id, Rect::from_numbers(10, 1, 4, 11));
        assert_cell_value_row(&gc, sheet_id, 10, 13, 1, expected_header_row);
        assert_cell_value_row(&gc, sheet_id, 10, 13, 2, expected_first_data);

        // let cursor = A1Selection::table(pos![J2].to_sheet_pos(sheet_id), "simple.csv1");
        // expect_js_call("jsSetCursor", serde_json::to_string(&cursor).unwrap(), true);
    }

    #[test]
    fn copy_paste_clipboard_first_2_columns_of_data_table() {
        clear_js_calls();

        let (mut gc, sheet_id, _, _) = simple_csv();

        let table_ref = TableRef {
            table_name: "simple.csv".to_string(),
            data: true,
            headers: false,
            totals: false,
            col_range: ColRange::ColRange("city".to_string(), "region".to_string()),
        };
        let (selection, context) =
            simple_csv_selection(sheet_id, table_ref, Rect::test_a1("A1:D11"));

        let js_clipboard = gc
            .sheet(sheet_id)
            .copy_to_clipboard(&selection, &context, ClipboardOperation::Copy, true)
            .into();

        let expected_header_row = vec!["city", "region", "", ""];
        let expected_first_data = vec!["Southborough", "MA", "", ""];

        // paste side by side
        paste(&mut gc, sheet_id, 10, 1, js_clipboard);
        print_table_in_rect(&gc, sheet_id, Rect::from_numbers(10, 1, 4, 11));
        assert_cell_value_row(&gc, sheet_id, 10, 13, 1, expected_header_row);
        assert_cell_value_row(&gc, sheet_id, 10, 13, 2, expected_first_data);

        // let cursor = A1Selection::table(pos![J2].to_sheet_pos(sheet_id), "simple.csv1");
        // expect_js_call("jsSetCursor", serde_json::to_string(&cursor).unwrap(), true);
    }

    #[test]
    fn copy_paste_clipboard_last_2_columns_of_data_table() {
        clear_js_calls();

        let (mut gc, sheet_id, _, _) = simple_csv();

        let table_ref = TableRef {
            table_name: "simple.csv".to_string(),
            data: true,
            headers: false,
            totals: false,
            col_range: ColRange::ColRange("country".to_string(), "population".to_string()),
        };
        let (selection, context) =
            simple_csv_selection(sheet_id, table_ref, Rect::test_a1("A1:D11"));

        let js_clipboard = gc
            .sheet(sheet_id)
            .copy_to_clipboard(&selection, &context, ClipboardOperation::Copy, true)
            .into();

        let expected_header_row = vec!["country", "population", "", ""];
        let expected_first_data = vec!["United States", "9686", "", ""];

        // paste side by side
        paste(&mut gc, sheet_id, 10, 1, js_clipboard);
        print_table_in_rect(&gc, sheet_id, Rect::from_numbers(10, 1, 4, 11));
        assert_cell_value_row(&gc, sheet_id, 10, 13, 1, expected_header_row);
        assert_cell_value_row(&gc, sheet_id, 10, 13, 2, expected_first_data);

        // let cursor = A1Selection::table(pos![J2].to_sheet_pos(sheet_id), "simple.csv1");
        // expect_js_call("jsSetCursor", serde_json::to_string(&cursor).unwrap(), true);
    }

    // TODO(ddimaria): implement once we decide to take on the work
    // we currently copy a single rectangle, so copying two non-touching columns captures the gap
    // #[test]
    // fn copy_paste_clipboard_2_non_touching_columns_of_data_table() {
    //     clear_js_calls();

    //     let (mut gc, sheet_id, _, _) = simple_csv();

    //     let context = A1Context::test(
    //         &[("Sheet1", sheet_id)],
    //         &[(
    //             "simple.csv",
    //             &["city", "region", "country", "population"],
    //             Rect::test_a1("A1:D11"),
    //         )],
    //     );

    //     let mut range = TableRef {
    //         table_name: "simple.csv".to_string(),
    //         data: true,
    //         headers: false,
    //         totals: false,
    //         col_range: ColRange::Col("city".to_string()),
    //     };
    //     let cell_ref_range_1 = CellRefRange::Table {
    //         range: range.clone(),
    //     };
    //     range.col_range = ColRange::Col("country".to_string());
    //     let cell_ref_range_2 = CellRefRange::Table { range };

    //     let selection =
    //         A1Selection::from_ranges(vec![cell_ref_range_1, cell_ref_range_2], sheet_id, &context)
    //             .unwrap();
    //     let JsClipboard { html, .. } = gc
    //         .sheet(sheet_id)
    //         .copy_to_clipboard(&selection, &context, ClipboardOperation::Copy, false)
    //         .unwrap();

    //     let expected_header_row = vec!["city", "country"];
    //     let expected_first_data = vec!["Southborough", "United States"];

    //     // paste side by side
    //     paste(&mut gc, sheet_id, 10, 1, html.clone());
    //     print_table(&gc, sheet_id, Rect::from_numbers(10, 1, 4, 11));
    //     assert_cell_value_row(&gc, sheet_id, 10, 13, 1, expected_header_row);
    //     assert_cell_value_row(&gc, sheet_id, 10, 13, 2, expected_first_data);

    //     // let cursor = A1Selection::table(pos![J2].to_sheet_pos(sheet_id), "simple.csv1");
    //     // expect_js_call("jsSetCursor", serde_json::to_string(&cursor).unwrap(), true);
    // }

    #[test]
    fn update_code_cell_references_python() {
        let mut gc = GridController::test();
        let sheet_id = gc.sheet_ids()[0];

        gc.set_code_cell(
            pos![C3].to_sheet_pos(sheet_id),
            CodeCellLanguage::Python,
            r#"q.cells("A1:B2", first_row_header=True)"#.to_string(),
            None,
            None,
        );

        let selection = A1Selection::test_a1("A1:E5");
        let js_clipboard = gc
            .sheet(sheet_id)
            .copy_to_clipboard(&selection, gc.a1_context(), ClipboardOperation::Copy, true)
            .into();

        gc.paste_from_clipboard(
            &A1Selection::test_a1("E6"),
            js_clipboard,
            PasteSpecial::None,
            None,
        );

        let sheet = gc.sheet(sheet_id);
        match sheet.cell_value(pos![G8]) {
            Some(CellValue::Code(code_cell)) => {
                assert_eq!(code_cell.code, r#"q.cells("E6:F7", first_row_header=True)"#);
            }
            _ => panic!("expected code cell"),
        }
    }

    #[test]
    fn paste_clipboard_on_top_of_data_table() {
        let (mut gc, sheet_id, _, _) = simple_csv_at(Pos { x: 2, y: 0 });
        let sheet = gc.sheet_mut(sheet_id);
        let rect = SheetRect::from_numbers(10, 0, 2, 2, sheet.id);

        sheet.test_set_values(10, 0, 2, 2, vec!["1", "2", "3", "4"]);
        let sheet = gc.sheet(sheet_id);
        let js_clipboard: JsClipboard = sheet
            .copy_to_clipboard(
                &A1Selection::from_rect(rect),
                gc.a1_context(),
                ClipboardOperation::Copy,
                true,
            )
            .into();

        let paste = |gc: &mut GridController, x, y, js_clipboard| {
            gc.paste_from_clipboard(
                &A1Selection::from_xy(x, y, sheet_id),
                js_clipboard,
                PasteSpecial::None,
                None,
            );
        };

        let expected_row1 = vec!["1", "2"];
        let expected_row2 = vec!["3", "4"];

        // paste overlap inner
        paste(&mut gc, 4, 2, js_clipboard.clone());
        print_table_in_rect(&gc, sheet_id, Rect::from_numbers(0, 0, 8, 11));
        assert_cell_value_row(&gc, sheet_id, 4, 5, 2, expected_row1.clone());
        assert_cell_value_row(&gc, sheet_id, 4, 5, 3, expected_row2.clone());
        gc.undo(None);

        // paste overlap with right grid
        paste(&mut gc, 5, 2, js_clipboard.clone());
        print_table_in_rect(&gc, sheet_id, Rect::from_numbers(0, 0, 8, 11));
        assert_cell_value_row(&gc, sheet_id, 5, 6, 2, expected_row1.clone());
        assert_cell_value_row(&gc, sheet_id, 5, 6, 3, expected_row2.clone());
        gc.undo(None);

        // paste overlap with bottom grid
        paste(&mut gc, 4, 10, js_clipboard.clone());
        print_table_in_rect(&gc, sheet_id, Rect::from_numbers(0, 0, 8, 12));
        assert_cell_value_row(&gc, sheet_id, 4, 5, 10, expected_row1.clone());
        assert_cell_value_row(&gc, sheet_id, 4, 5, 11, expected_row2.clone());
        gc.undo(None);

        // paste overlap with bottom left grid
        paste(&mut gc, 1, 10, js_clipboard.clone());
        print_table_in_rect(&gc, sheet_id, Rect::from_numbers(0, 0, 8, 12));
        // print_table(&gc, sheet_id, Rect::from_numbers(1, 10, 2, 2));
        assert_cell_value_row(&gc, sheet_id, 1, 2, 10, expected_row1.clone());
        assert_cell_value_row(&gc, sheet_id, 1, 2, 11, expected_row2.clone());
        gc.undo(None);

        // paste overlap with top left grid
        paste(&mut gc, 3, 0, js_clipboard);
        print_table_in_rect(&gc, sheet_id, Rect::from_numbers(2, 0, 4, 4));
        // print_table(&gc, sheet_id, Rect::from_numbers(2, 0, 4, 4));
        // assert_cell_value_row(&gc, sheet_id, 1, 2, 10, expected_row1.clone());
        // assert_cell_value_row(&gc, sheet_id, 1, 2, 11, expected_row2.clone());
        gc.undo(None);
    }

    #[test]
    fn update_code_cell_references_javascript() {
        let mut gc = GridController::test();
        let sheet_id = gc.sheet_ids()[0];

        gc.set_code_cell(
            pos![C3].to_sheet_pos(sheet_id),
            CodeCellLanguage::Javascript,
            r#"return q.cells("A1:B2");"#.to_string(),
            None,
            None,
        );

        let selection = A1Selection::test_a1("A1:E5");
        let js_clipboard = gc
            .sheet(sheet_id)
            .copy_to_clipboard(&selection, gc.a1_context(), ClipboardOperation::Copy, true)
            .into();

        gc.paste_from_clipboard(
            &A1Selection::test_a1("E6"),
            js_clipboard,
            PasteSpecial::None,
            None,
        );

        let sheet = gc.sheet(sheet_id);
        match sheet.cell_value(pos![G8]) {
            Some(CellValue::Code(code_cell)) => {
                assert_eq!(code_cell.code, r#"return q.cells("E6:F7");"#);
            }
            _ => panic!("expected code cell"),
        }
    }

    #[test]
    fn paste_code_cell_inside_data_table() {
        clear_js_calls();

        let (mut gc, sheet_id, _, _) = simple_csv_at(pos![A1]);

        gc.set_code_cell(
            pos![J1].to_sheet_pos(sheet_id),
            CodeCellLanguage::Javascript,
            r#"return "test";"#.to_string(),
            None,
            None,
        );

        let sheet = gc.sheet(sheet_id);
        let rect = SheetRect::single_pos(pos![J1], sheet_id);
        let clipboard = sheet.copy_to_clipboard(
            &A1Selection::from_rect(rect),
            gc.a1_context(),
            ClipboardOperation::Copy,
            true,
        );
        let selection = A1Selection::test_a1_sheet_id("B2", sheet_id);
        let insert_at = selection.cursor;

        assert!(
            gc.paste_html_operations(
                insert_at,
                insert_at,
                &selection,
                clipboard,
                PasteSpecial::None,
            )
            .is_err()
        );

        expect_js_call(
            "jsClientMessage",
            format!(
                "Cannot place code within a table,{}",
                JsSnackbarSeverity::Error
            ),
            true,
        );

        assert_display_cell_value(&gc, sheet_id, 2, 3, "MA");
    }

    #[test]
    fn paste_plain_html_inside_data_table() {
        let (mut gc, sheet_id, pos, _) = simple_csv_at(pos![E2]);

        gc.set_cell_value(pos![B2].to_sheet_pos(sheet_id), "1".to_string(), None);
        gc.set_cell_value(pos![C2].to_sheet_pos(sheet_id), "123,456".to_string(), None);
        gc.set_cell_value(pos![B3].to_sheet_pos(sheet_id), "654,321".to_string(), None);
        gc.set_cell_value(pos![C3].to_sheet_pos(sheet_id), "4".to_string(), None);

        // hide the second column
        let data_table = gc.sheet(sheet_id).data_table_at(&pos).unwrap();
        let mut column_headers = data_table.column_headers.to_owned().unwrap();
        column_headers[1].display = false;
        gc.test_data_table_update_meta(
            pos.to_sheet_pos(sheet_id),
            Some(column_headers),
            None,
            None,
        );

        let sheet = gc.sheet(sheet_id);
        assert_eq!(
            sheet.display_value(pos![E13]).unwrap(),
            CellValue::Text("Concord".to_string())
        );
        assert_eq!(
            sheet.display_value(pos![F13]).unwrap(),
            CellValue::Text("United States".to_string())
        );
        assert!(sheet.cell_format(pos![E13]).is_table_default());
        assert!(sheet.cell_format(pos![F13]).is_table_default());
        assert!(sheet.cell_format(pos![E14]).is_default());
        assert!(sheet.cell_format(pos![F14]).is_default());

        let js_clipboard = gc
            .sheet(sheet_id)
            .copy_to_clipboard(
                &A1Selection::test_a1_sheet_id("B2:C3", sheet_id),
                gc.a1_context(),
                ClipboardOperation::Copy,
                true,
            )
            .into();

        gc.paste_from_clipboard(
            &A1Selection::test_a1_sheet_id("E13", sheet_id),
            js_clipboard,
            PasteSpecial::None,
            None,
        );

        let sheet = gc.sheet(sheet_id);
        assert_eq!(
            sheet.display_value(pos![E13]).unwrap(),
            CellValue::Number(1.into())
        );
        assert_eq!(
            sheet.display_value(pos![F13]).unwrap(),
            CellValue::Number(123456.into())
        );
        assert_eq!(
            sheet.display_value(pos![E14]).unwrap(),
            CellValue::Number(654321.into())
        );
        assert_eq!(
            sheet.display_value(pos![F14]).unwrap(),
            CellValue::Number(4.into())
        );
        assert!(sheet.cell_format(pos![E13]).is_table_default());
        assert_eq!(
            sheet.cell_format(pos![F13]),
            Format {
                wrap: Some(CellWrap::Clip),
                numeric_commas: Some(true),
                ..Default::default()
            }
        );
        assert_eq!(
            sheet.cell_format(pos![E14]),
            Format {
                wrap: Some(CellWrap::Clip),
                numeric_commas: Some(true),
                ..Default::default()
            }
        );

        // show the second column
        let data_table = gc.sheet(sheet_id).data_table_at(&pos).unwrap();
        let mut column_headers = data_table.column_headers.to_owned().unwrap();
        column_headers[1].display = true;
        gc.test_data_table_update_meta(
            pos.to_sheet_pos(sheet_id),
            Some(column_headers),
            None,
            None,
        );

        let sheet = gc.sheet(sheet_id);
        assert_eq!(
            sheet.display_value(pos![E13]).unwrap(),
            CellValue::Number(1.into())
        );
        assert_eq!(
            sheet.display_value(pos![F13]).unwrap(),
            CellValue::Text("NH".to_string())
        );
        assert_eq!(
            sheet.display_value(pos![G13]).unwrap(),
            CellValue::Number(123456.into())
        );
        assert_eq!(
            sheet.display_value(pos![E14]).unwrap(),
            CellValue::Number(654321.into())
        );
        // assert_eq!(
        //     sheet.display_value(pos![F14]).unwrap(),
        //     CellValue::Number(4.into())
        // );
        assert!(sheet.cell_format(pos![E13]).is_table_default());
        assert!(sheet.cell_format(pos![F13]).is_table_default());
        assert_eq!(
            sheet.cell_format(pos![G13]),
            Format {
                wrap: Some(CellWrap::Clip),
                numeric_commas: Some(true),
                ..Default::default()
            }
        );
        assert_eq!(
            sheet.cell_format(pos![E14]),
            Format {
                wrap: Some(CellWrap::Clip),
                numeric_commas: Some(true),
                ..Default::default()
            }
        );
    }

    #[test]
    fn paste_plain_text_inside_data_table() {
        let (mut gc, sheet_id, pos, _) = simple_csv_at(pos![E2]);

        gc.set_cell_value(pos![B2].to_sheet_pos(sheet_id), "1".to_string(), None);
        gc.set_cell_value(pos![C2].to_sheet_pos(sheet_id), "123,456".to_string(), None);
        gc.set_cell_value(pos![B3].to_sheet_pos(sheet_id), "654,321".to_string(), None);
        gc.set_cell_value(pos![C3].to_sheet_pos(sheet_id), "4".to_string(), None);

        // hide the second column
        let data_table = gc.sheet(sheet_id).data_table_at(&pos).unwrap();
        let mut column_headers = data_table.column_headers.to_owned().unwrap();
        column_headers[1].display = false;
        gc.test_data_table_update_meta(
            pos.to_sheet_pos(sheet_id),
            Some(column_headers),
            None,
            None,
        );

        let sheet = gc.sheet(sheet_id);
        assert_eq!(
            sheet.display_value(pos![E13]).unwrap(),
            CellValue::Text("Concord".to_string())
        );
        assert_eq!(
            sheet.display_value(pos![F13]).unwrap(),
            CellValue::Text("United States".to_string())
        );
        assert!(sheet.cell_format(pos![E13]).is_table_default());
        assert!(sheet.cell_format(pos![F13]).is_table_default());
        assert!(sheet.cell_format(pos![E14]).is_default());
        assert!(sheet.cell_format(pos![F14]).is_default());

        let mut js_clipboard: JsClipboard = gc
            .sheet(sheet_id)
            .copy_to_clipboard(
                &A1Selection::test_a1_sheet_id("B2:C3", sheet_id),
                gc.a1_context(),
                ClipboardOperation::Copy,
                true,
            )
            .into();
        js_clipboard.html = "".to_string();

        gc.paste_from_clipboard(
            &A1Selection::test_a1_sheet_id("E13", sheet_id),
            js_clipboard,
            PasteSpecial::None,
            None,
        );

        let sheet = gc.sheet(sheet_id);
        assert_eq!(
            sheet.display_value(pos![E13]).unwrap(),
            CellValue::Number(1.into())
        );
        assert_eq!(
            sheet.display_value(pos![F13]).unwrap(),
            CellValue::Number(123456.into())
        );
        assert_eq!(
            sheet.display_value(pos![E14]).unwrap(),
            CellValue::Number(654321.into())
        );
        assert_eq!(
            sheet.display_value(pos![F14]).unwrap(),
            CellValue::Number(4.into())
        );
        assert!(sheet.cell_format(pos![E13]).is_table_default());
        assert!(sheet.cell_format(pos![F13]).is_table_default());
        assert!(sheet.cell_format(pos![E14]).is_default());
        assert!(sheet.cell_format(pos![F14]).is_default());

        // show the second column
        let data_table = gc.sheet(sheet_id).data_table_at(&pos).unwrap();
        let mut column_headers = data_table.column_headers.to_owned().unwrap();
        column_headers[1].display = true;
        gc.test_data_table_update_meta(
            pos.to_sheet_pos(sheet_id),
            Some(column_headers),
            None,
            None,
        );

        let sheet = gc.sheet(sheet_id);
        assert_eq!(
            sheet.display_value(pos![E13]).unwrap(),
            CellValue::Number(1.into())
        );
        assert_eq!(
            sheet.display_value(pos![F13]).unwrap(),
            CellValue::Text("NH".to_string())
        );
        assert_eq!(
            sheet.display_value(pos![G13]).unwrap(),
            CellValue::Number(123456.into())
        );
        assert_eq!(
            sheet.display_value(pos![E14]).unwrap(),
            CellValue::Number(654321.into())
        );
        assert_eq!(
            sheet.display_value(pos![F14]).unwrap(),
            CellValue::Number(4.into())
        );
        assert!(sheet.cell_format(pos![E13]).is_table_default());
        assert!(sheet.cell_format(pos![F13]).is_table_default());
        assert!(sheet.cell_format(pos![G13]).is_table_default());
        assert!(sheet.cell_format(pos![E14]).is_default());
        assert!(sheet.cell_format(pos![F14]).is_default());
    }

    #[test]
    fn test_paste_chart_over_chart() {
        let mut gc = test_create_gc();
        let sheet_id = first_sheet_id(&gc);

        let dt = test_create_html_chart(&mut gc, sheet_id, pos![A1], 5, 5);
        let mut selection = A1Selection::table(pos![sheet_id!A1], dt.name());
        selection.cursor = pos![A1];
        let sheet = gc.sheet(sheet_id);
        let js_clipboard = sheet
            .copy_to_clipboard(&selection, gc.a1_context(), ClipboardOperation::Copy, true)
            .into();

        gc.paste_from_clipboard(&selection, js_clipboard, PasteSpecial::None, None);

        // ensures we're pasting over the chart (there was a bug where it would
        // paste under the chart and cause a spill)
        assert_table_count(&gc, sheet_id, 1);
    }

    #[test]
    fn test_paste_clipboard_next_to_data_table() {
        let mut gc = test_create_gc();
        let sheet_id = first_sheet_id(&gc);

        test_create_data_table(&mut gc, sheet_id, pos![A1], 3, 3);
        let data_table = gc.sheet(sheet_id).data_table_at(&pos![A1]).unwrap();
        print_sheet(gc.sheet(sheet_id));
        assert_eq!(data_table.width(), 3);
        assert_eq!(data_table.height(false), 5);

        let rect = SheetRect::single_pos(pos![A3], sheet_id);
        let js_clipboard: JsClipboard = gc
            .sheet(sheet_id)
            .copy_to_clipboard(
                &A1Selection::from_rect(rect),
                gc.a1_context(),
                ClipboardOperation::Copy,
                true,
            )
            .into();

        // paste cell to the right of the data table
        paste(&mut gc, sheet_id, 4, 3, js_clipboard.clone());
        let data_table = gc.sheet(sheet_id).data_table_at(&pos![A1]).unwrap();
        print_sheet(gc.sheet(sheet_id));
        assert_eq!(data_table.width(), 4);

        // paste cell to the bottom of the data table
        paste(&mut gc, sheet_id, 1, 6, js_clipboard);
        let data_table = gc.sheet(sheet_id).data_table_at(&pos![A1]).unwrap();
        print_sheet(gc.sheet(sheet_id));
        assert_eq!(data_table.height(false), 6);
    }

    #[test]
    fn test_paste_special() {
        let mut gc = GridController::test();
        let sheet_id = gc.sheet_ids()[0];

        gc.set_cell_values(
            SheetPos {
                x: 2,
                y: 1,
                sheet_id,
            },
            vec![vec!["1".into(), "2".into(), "3".into()]],
            None,
        );

        gc.set_bold(
            &A1Selection::from_single_cell(pos![sheet_id!B1]),
            Some(true),
            None,
        )
        .unwrap();

        assert_cell_value_row(&gc, sheet_id, 2, 4, 1, vec!["1", "2", "3"]);
        assert_cell_format_bold_row(&gc, sheet_id, 2, 4, 1, vec![true, false, false]);

        let js_clipboard: JsClipboard = gc
            .sheet(sheet_id)
            .copy_to_clipboard(
                &A1Selection::from_rect(rect![B1:D1].to_sheet_rect(sheet_id)),
                gc.a1_context(),
                ClipboardOperation::Copy,
                true,
            )
            .into();

        // paste values only
        gc.paste_from_clipboard(
            &A1Selection::from_single_cell(pos![sheet_id!B2]),
            js_clipboard.clone(),
            PasteSpecial::Values,
            None,
        );
        // values are pasted
        assert_cell_value_row(&gc, sheet_id, 2, 4, 2, vec!["1", "2", "3"]);
        // formats are not pasted
        assert_cell_format_bold_row(&gc, sheet_id, 2, 4, 2, vec![false, false, false]);

        // paste formats only, offset by 1 column to check for values getting overwritten
        gc.paste_from_clipboard(
            &A1Selection::from_single_cell(pos![sheet_id!C2]),
            js_clipboard,
            PasteSpecial::Formats,
            None,
        );
        // values should be the same
        assert_cell_value_row(&gc, sheet_id, 2, 4, 2, vec!["1", "2", "3"]);
        // formats should be pasted, offset by 1 column
        assert_cell_format_bold_row(&gc, sheet_id, 2, 5, 2, vec![false, true, false, false]);
    }

    #[test]
    fn test_clipboard_code_operations_should_rerun() {
        let mut gc = GridController::test();
        let sheet_id = gc.sheet_ids()[0];
        let pos_1_1 = SheetPos::new(sheet_id, 1, 1);
        let pos_1_2 = SheetPos::new(sheet_id, 1, 2);

        gc.set_cell_value(pos_1_1, "1".to_string(), None);
        gc.set_cell_value(pos_1_2, "=A1+1".to_string(), None);

        // copying A1:A2 and pasting on B1 should rerun the code
        let selection_rect = SheetRect::from_numbers(1, 1, 1, 2, sheet_id);
        let selection = A1Selection::from_rect(selection_rect);
        let (clipboard, _) = gc.cut_to_clipboard_operations(&selection, false).unwrap();
        let should_rerun = gc.clipboard_code_operations_should_rerun(
            &clipboard,
            pos![A2],
            pos![B1].to_sheet_pos(sheet_id),
        );
        assert!(should_rerun);

        // copying A2 and pasting on B1 should not rerun the code
        let selection_rect = SheetRect::from_numbers(1, 2, 1, 1, sheet_id);
        let selection = A1Selection::from_rect(selection_rect);
        let (clipboard, _) = gc.cut_to_clipboard_operations(&selection, false).unwrap();
        let should_rerun = gc.clipboard_code_operations_should_rerun(
            &clipboard,
            pos![A2],
            pos![B1].to_sheet_pos(sheet_id),
        );
        assert!(!should_rerun);

        // unbounded cut should rerun the code
        let selection = A1Selection::from_range(
            CellRefRange::new_relative_column(1),
            SheetId::TEST,
            gc.a1_context(),
        );
        let (clipboard, _) = gc.cut_to_clipboard_operations(&selection, false).unwrap();
        let should_rerun = gc.clipboard_code_operations_should_rerun(
            &clipboard,
            pos![A2],
            pos![B1].to_sheet_pos(sheet_id),
        );
        assert!(should_rerun);
    }

    #[test]
    fn test_copy_paste_table_column() {
        let (mut gc, sheet_id, pos, file_name) = simple_csv_at(pos![E2]);

        let data_table = gc.sheet(sheet_id).data_table_at(&pos).unwrap();

        assert_data_table_column(
            data_table,
            1,
            vec![
                "region", "MA", "MA", "MA", "MA", "MA", "MO", "NJ", "OH", "OR", "NH",
            ],
        );

        assert_data_table_column(
            data_table,
            3,
            vec![
                "population",
                "9686",
                "14061",
                "29313",
                "38334",
                "152227",
                "150443",
                "14976",
                "64325",
                "56032",
                "42605",
            ],
        );

        let js_clipboard = gc
            .sheet(sheet_id)
            .copy_to_clipboard(
                &A1Selection::test_a1_context(&format!("{file_name}[region]"), gc.a1_context()),
                gc.a1_context(),
                ClipboardOperation::Copy,
                true,
            )
            .into();

        gc.paste_from_clipboard(
            &A1Selection::test_a1_context(&format!("{file_name}[population]"), gc.a1_context()),
            js_clipboard,
            PasteSpecial::Values,
            None,
        );

        let data_table = gc.sheet(sheet_id).data_table_at(&pos).unwrap();

        assert_data_table_column(
            data_table,
            1,
            vec![
                "region", "MA", "MA", "MA", "MA", "MA", "MO", "NJ", "OH", "OR", "NH",
            ],
        );

        assert_data_table_column(
            data_table,
            3,
            vec![
                "region2", "MA", "MA", "MA", "MA", "MA", "MO", "NJ", "OH", "OR", "NH",
            ],
        );
    }
}<|MERGE_RESOLUTION|>--- conflicted
+++ resolved
@@ -1230,16 +1230,9 @@
         gc.sheet_mut(sheet_id).recalculate_bounds(&a1_context);
         let selection = A1Selection::all(sheet_id);
         let sheet = gc.sheet(sheet_id);
-<<<<<<< HEAD
-        let JsClipboard { html, .. } = sheet
-            .copy_to_clipboard(&selection, gc.a1_context(), ClipboardOperation::Copy, false)
-            .unwrap();
-        gc.add_sheet(None, None, None);
-=======
         let clipboard =
             sheet.copy_to_clipboard(&selection, gc.a1_context(), ClipboardOperation::Copy, true);
-        gc.add_sheet(None);
->>>>>>> f59c1cb6
+        gc.add_sheet(None, None, None);
 
         let sheet_id = gc.sheet_ids()[1];
         let insert_at = selection.cursor;
