--- conflicted
+++ resolved
@@ -758,7 +758,9 @@
     use crate::grid::js_types::{JsClipboard, JsSnackbarSeverity};
     use crate::grid::sheet::validations::validation_rules::ValidationRule;
     use crate::grid::{CellWrap, CodeCellLanguage, SheetId};
-    use crate::test_util::{assert_cell_value_row, assert_display_cell_value, print_sheet, print_table_in_rect};
+    use crate::test_util::{
+        assert_cell_value_row, assert_display_cell_value, print_sheet, print_table_in_rect,
+    };
     use crate::wasm_bindings::js::{clear_js_calls, expect_js_call};
 
     fn paste(gc: &mut GridController, sheet_id: SheetId, x: i64, y: i64, html: String) {
@@ -1141,15 +1143,9 @@
         let expected_row1 = vec!["city", "region", "country", "population"];
 
         // paste side by side
-<<<<<<< HEAD
-        paste(&mut gc, 10, 1, html.clone());
-        print_table_in_rect(&gc, sheet_id, Rect::from_numbers(10, 1, 4, 11));
-        assert_cell_value_row(&gc, sheet_id, 10, 13, 0, expected_row1);
-=======
         paste(&mut gc, sheet_id, 10, 1, html.clone());
         print_table(&gc, sheet_id, Rect::from_numbers(10, 1, 4, 11));
         assert_cell_value_row(&gc, sheet_id, 10, 13, 2, expected_row1);
->>>>>>> f2df8e39
 
         let cursor = A1Selection::table(pos![J2].to_sheet_pos(sheet_id), "simple.csv1");
         expect_js_call("jsSetCursor", serde_json::to_string(&cursor).unwrap(), true);
@@ -1167,15 +1163,9 @@
         let expected_row1 = vec!["city", "region", "country", "population"];
 
         // paste side by side
-<<<<<<< HEAD
-        paste(&mut gc, 10, 1, js_clipboard.html.clone());
-        print_table_in_rect(&gc, sheet_id, Rect::from_numbers(10, 1, 4, 11));
-        assert_cell_value_row(&gc, sheet_id, 10, 13, 0, expected_row1);
-=======
         paste(&mut gc, sheet_id, 10, 1, js_clipboard.html.clone());
         print_table(&gc, sheet_id, Rect::from_numbers(10, 1, 4, 11));
         assert_cell_value_row(&gc, sheet_id, 10, 13, 2, expected_row1);
->>>>>>> f2df8e39
     }
 
     #[test]
