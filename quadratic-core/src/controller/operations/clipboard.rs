use std::collections::HashMap;

use anyhow::{Error, Result};
use regex::Regex;
use serde::{Deserialize, Serialize};
use uuid::Uuid;

use super::operation::Operation;
use crate::cell_values::CellValues;
use crate::controller::GridController;
use crate::formulas::replace_internal_cell_references;
use crate::grid::formats::Format;
use crate::grid::formats::SheetFormatUpdates;
use crate::grid::js_types::JsClipboard;
use crate::grid::sheet::borders::BordersUpdates;
use crate::grid::sheet::validations::validation::Validation;
use crate::grid::CodeCellLanguage;
use crate::{A1Selection, CellValue, Pos, SheetPos, SheetRect};

// todo: break up this file so tests are easier to write

#[derive(Debug, Serialize, Deserialize, Clone, Copy, ts_rs::TS)]
pub enum PasteSpecial {
    None,
    Values,
    Formats,
}

/// This is used to track the origin of copies from column, row, or all
/// selection. In order to paste a column, row, or all, we need to know the
/// origin of the copy.
///
/// For example, this is used to copy and paste a column
/// on top of another column, or a sheet on top of another sheet.
#[derive(Default, Debug, Serialize, Deserialize)]
pub struct ClipboardOrigin {
    pub x: i64,
    pub y: i64,
    pub column: Option<i64>,
    pub row: Option<i64>,
    pub all: Option<(i64, i64)>,
}

#[derive(Default, Debug, Serialize, Deserialize)]
pub struct ClipboardSheetFormats {
    pub columns: HashMap<i64, Format>,
    pub rows: HashMap<i64, Format>,
    pub all: Option<Format>,
}

#[derive(Default, Debug, Serialize, Deserialize)]
pub struct ClipboardValidations {
    pub validations: Vec<Validation>,
}

#[derive(Debug, Serialize, Deserialize)]
pub struct Clipboard {
    pub origin: ClipboardOrigin,

    pub selection: A1Selection,

    pub w: u32,
    pub h: u32,

    pub cells: CellValues,

    // plain values for use with PasteSpecial::Values
    pub values: CellValues,

    #[serde(skip_serializing_if = "Option::is_none", default)]
    pub formats: Option<SheetFormatUpdates>,

    #[serde(skip_serializing_if = "Option::is_none", default)]
    pub borders: Option<BordersUpdates>,

    #[serde(skip_serializing_if = "Option::is_none", default)]
    pub validations: Option<ClipboardValidations>,
}

impl GridController {
    pub fn cut_to_clipboard_operations(
        &mut self,
        selection: &A1Selection,
    ) -> Result<(Vec<Operation>, JsClipboard), String> {
        let sheet = self
            .try_sheet(selection.sheet_id)
            .ok_or("Unable to find Sheet")?;

        let js_clipboard = sheet.copy_to_clipboard(selection)?;
        let operations = self.delete_values_and_formatting_operations(selection);
        Ok((operations, js_clipboard))
    }

    /// Converts the clipboard to an (Array, Vec<(relative x, relative y) for a CellValue::Code>) tuple.
    fn cell_values_from_clipboard_cells(
        w: u32,
        h: u32,
        cells: CellValues,
        values: CellValues,
        special: PasteSpecial,
    ) -> (Option<CellValues>, Vec<(u32, u32)>) {
        if w == 0 && h == 0 {
            return (None, vec![]);
        }

        match special {
            PasteSpecial::Values => (Some(values), vec![]),
            PasteSpecial::None => {
                let code = cells
                    .columns
                    .iter()
                    .enumerate()
                    .flat_map(|(x, col)| {
                        col.iter()
                            .filter_map(|(y, cell)| match cell {
                                CellValue::Code(_) => Some((x as u32, *y as u32)),
                                _ => None,
                            })
                            .collect::<Vec<_>>()
                    })
                    .collect::<Vec<_>>();
                (Some(cells), code)
            }
            _ => (None, vec![]),
        }
    }

    /// Gets operations to add validations from clipboard to sheet.
    fn set_clipboard_validations(
        &self,
        validations: Option<ClipboardValidations>,
        start_pos: SheetPos,
    ) -> Vec<Operation> {
        if let Some(validations) = validations {
            validations
                .validations
                .into_iter()
                .map(|mut validation| {
                    validation.id = Uuid::new_v4();
                    validation.selection.sheet_id = start_pos.sheet_id;
                    validation
                        .selection
                        .translate_in_place(start_pos.x - 1, start_pos.y - 1);
                    Operation::SetValidation { validation }
                })
                .collect()
        } else {
            vec![]
        }
    }

    fn set_clipboard_cells(
        &mut self,
        selection: &A1Selection,
        clipboard: Clipboard,
        special: PasteSpecial,
    ) -> Vec<Operation> {
        let mut ops = vec![];

        let mut start_pos = selection.cursor;

        let mut cursor_translate_x = start_pos.x - clipboard.origin.x;
        let mut cursor_translate_y = start_pos.y - clipboard.origin.y;

        // we paste the entire sheet over the existing sheet
        if let Some((x, y)) = clipboard.origin.all {
            // set the start_pos to the origin of the clipboard for the
            // copied sheet
            start_pos.x = x;
            start_pos.y = y;
        } else {
            if let Some(column_origin) = clipboard.origin.column {
                start_pos.x += column_origin;
                cursor_translate_x += clipboard.origin.x;
            }
            if let Some(row_origin) = clipboard.origin.row {
                start_pos.y += row_origin;
                cursor_translate_y += clipboard.origin.y;
            }
        }

        let mut cursor = clipboard
            .selection
            .translate(cursor_translate_x, cursor_translate_y);
        cursor.sheet_id = selection.sheet_id;
        ops.push(Operation::SetCursorA1 { selection: cursor });

        match special {
            PasteSpecial::None => {
                let (values, code) = GridController::cell_values_from_clipboard_cells(
                    clipboard.w,
                    clipboard.h,
                    clipboard.cells,
                    clipboard.values,
                    special,
                );
                if let Some(values) = values {
                    ops.push(Operation::SetCellValues {
                        sheet_pos: start_pos.to_sheet_pos(selection.sheet_id),
                        values,
                    });
                }

                code.iter().for_each(|(x, y)| {
                    let sheet_pos = SheetPos {
                        x: start_pos.x + *x as i64,
                        y: start_pos.y + *y as i64,
                        sheet_id: selection.sheet_id,
                    };
                    ops.push(Operation::ComputeCode { sheet_pos });
                });
            }
            PasteSpecial::Values => {
                let (values, _) = GridController::cell_values_from_clipboard_cells(
                    clipboard.w,
                    clipboard.h,
                    clipboard.cells,
                    clipboard.values,
                    special,
                );
                if let Some(values) = values {
                    ops.push(Operation::SetCellValues {
                        sheet_pos: start_pos.to_sheet_pos(selection.sheet_id),
                        values,
                    });
                }
            }
            _ => (),
        }

        // paste formats and borders if not PasteSpecial::Values
        if !matches!(special, PasteSpecial::Values) {
            let contiguous_2d_translate_x = start_pos.x - clipboard.origin.x;
            let contiguous_2d_translate_y = start_pos.y - clipboard.origin.y;

            if let Some(mut formats) = clipboard.formats {
                formats.translate_in_place(contiguous_2d_translate_x, contiguous_2d_translate_y);
                ops.push(Operation::SetCellFormatsA1 {
                    sheet_id: selection.sheet_id,
                    formats,
                });
            }

            if let Some(mut borders) = clipboard.borders {
                borders.translate_in_place(contiguous_2d_translate_x, contiguous_2d_translate_y);
                ops.push(Operation::SetBordersA1 {
                    sheet_id: selection.sheet_id,
                    borders,
                });
            }

            ops.extend(self.set_clipboard_validations(
                clipboard.validations,
                start_pos.to_sheet_pos(selection.sheet_id),
            ));
        }

        ops
    }

    pub fn paste_plain_text_operations(
        &mut self,
        start_pos: SheetPos,
        clipboard: String,
        special: PasteSpecial,
    ) -> Vec<Operation> {
        // nothing to paste from plain text for formats
        if matches!(special, PasteSpecial::Formats) {
            return vec![];
        }
        let lines: Vec<&str> = clipboard.split('\n').collect();

        let mut ops = vec![];

        // calculate the width by checking the first line (with the assumption that all lines should have the same width)
        let w = lines
            .first()
            .map(|line| line.split('\t').count())
            .unwrap_or(0);
        let mut cell_values = CellValues::new(w as u32, lines.len() as u32);
        lines.iter().enumerate().for_each(|(y, line)| {
            line.split('\t').enumerate().for_each(|(x, value)| {
                let (operations, cell_value) = self.string_to_cell_value(
                    SheetPos {
                        x: start_pos.x + x as i64,
                        y: start_pos.y + y as i64,
                        sheet_id: start_pos.sheet_id,
                    },
                    value,
                );
                ops.extend(operations);
                if cell_value != CellValue::Blank {
                    cell_values.set(x as u32, y as u32, cell_value);
                }
            });
        });

        ops.insert(
            0,
            Operation::SetCellValues {
                sheet_pos: start_pos,
                values: cell_values,
            },
        );
        ops
    }

    // todo: parse table structure to provide better pasting experience from other spreadsheets
    pub fn paste_html_operations(
        &mut self,
        selection: &A1Selection,
        html: String,
        special: PasteSpecial,
    ) -> Result<Vec<Operation>> {
        let error = |e, msg| Error::msg(format!("Clipboard Paste {:?}: {:?}", msg, e));

        let insert_at = selection.cursor;

        // use regex to find data-quadratic
        match Regex::new(r#"data-quadratic="(.*)"><tbody"#) {
            Err(e) => Err(error(e.to_string(), "Regex creation error")),
            Ok(re) => {
                let data = re
                    .captures(&html)
                    .ok_or_else(|| error("".into(), "Regex capture error"))?;

                let result = data.get(1).map_or("", |m| m.as_str());
                drop(data);

                // decode html in attribute
                let decoded = htmlescape::decode_html(result)
                    .map_err(|_| error("".into(), "Html decode error"))?;
                drop(html);

                // parse into Clipboard
                let mut clipboard = serde_json::from_str::<Clipboard>(&decoded)
                    .map_err(|e| error(e.to_string(), "Serialization error"))?;
                drop(decoded);

                let delta_x = insert_at.x - clipboard.origin.x;
                let delta_y = insert_at.y - clipboard.origin.y;

                // loop through the clipboard and replace cell references in formulas
                for (x, col) in clipboard.cells.columns.iter_mut().enumerate() {
                    for (&y, cell) in col.iter_mut() {
                        match cell {
                            CellValue::Code(code_cell) => {
                                if matches!(
                                    code_cell.language,
                                    CodeCellLanguage::Formula | CodeCellLanguage::AIResearcher
                                ) {
                                    code_cell.code = replace_internal_cell_references(
                                        &code_cell.code,
                                        Pos {
                                            x: insert_at.x + x as i64,
                                            y: insert_at.y + y as i64,
                                        },
                                    );
                                } else {
                                    code_cell.update_cell_references(delta_x, delta_y);
                                }
                            }
                            _ => { /* noop */ }
                        };
                    }
                }

                Ok(self.set_clipboard_cells(selection, clipboard, special))
            }
        }
    }

    pub fn move_cells_operations(&mut self, source: SheetRect, dest: SheetPos) -> Vec<Operation> {
        vec![Operation::MoveCells { source, dest }]
    }
}

#[cfg(test)]
mod test {
    use bigdecimal::BigDecimal;
    use serial_test::parallel;

    use super::{PasteSpecial, *};
    use crate::controller::active_transactions::transaction_name::TransactionName;
    use crate::grid::js_types::JsClipboard;
    use crate::grid::sheet::validations::validation_rules::ValidationRule;
    use crate::grid::SheetId;
    use crate::{A1Selection, CellRefRange};

    #[test]
    #[parallel]
    fn move_cell_operations() {
        let mut gc = GridController::test();
        let sheet_id = gc.sheet_ids()[0];
        let source = (0, 0, 2, 2, sheet_id).into();
        let dest = (2, 2, sheet_id).into();
        let operations = gc.move_cells_operations(source, dest);
        assert_eq!(operations.len(), 1);
        assert_eq!(operations[0], Operation::MoveCells { source, dest });
    }

    #[test]
    #[parallel]
    fn paste_clipboard_cells_columns() {
        let mut gc = GridController::test();
        let sheet_id = gc.sheet_ids()[0];
        let sheet = gc.sheet_mut(sheet_id);
        sheet.test_set_values(1, 5, 1, 5, vec!["1", "2", "3", "4", "5"]);
        let selection = A1Selection::test_a1("A");
        let JsClipboard { html, .. } = sheet.copy_to_clipboard(&selection).unwrap();
        let operations = gc
            .paste_html_operations(&A1Selection::test_a1("E"), html, PasteSpecial::None)
            .unwrap();
        gc.start_user_transaction(operations, None, TransactionName::PasteClipboard);

        let sheet = gc.sheet(sheet_id);
        assert_eq!(
            sheet.cell_value_ref((5, 5).into()),
            Some(&CellValue::Number(1.into()))
        );
    }

    #[test]
    #[parallel]
    fn paste_clipboard_cells_rows() {
        let mut gc = GridController::test();
        let sheet_id = gc.sheet_ids()[0];
        let sheet = gc.sheet_mut(sheet_id);
        sheet.test_set_values(5, 2, 5, 1, vec!["1", "2", "3", "4", "5"]);
        let selection: A1Selection = A1Selection::test_a1("2");
        let JsClipboard { html, .. } = sheet.copy_to_clipboard(&selection).unwrap();
        let operations = gc
            .paste_html_operations(&A1Selection::test_a1("5"), html, PasteSpecial::None)
            .unwrap();
        gc.start_user_transaction(operations, None, TransactionName::PasteClipboard);

        let sheet = gc.sheet(sheet_id);
        assert_eq!(
            sheet.cell_value_ref((9, 5).into()),
            Some(&CellValue::Number(5.into()))
        );
    }

    #[test]
    #[parallel]
    fn paste_clipboard_cells_all() {
        let mut gc = GridController::test();
        let sheet_id = gc.sheet_ids()[0];
        let sheet = gc.sheet_mut(sheet_id);
        sheet.test_set_values(3, 3, 2, 2, vec!["1", "2", "3", "4"]);
        sheet.recalculate_bounds();
        let selection = A1Selection::all(sheet_id);
        let JsClipboard { html, .. } = sheet.copy_to_clipboard(&selection).unwrap();
        gc.add_sheet(None);

        let sheet_id = gc.sheet_ids()[1];
        let operations = gc
            .paste_html_operations(&A1Selection::all(sheet_id), html, PasteSpecial::None)
            .unwrap();
        gc.start_user_transaction(operations, None, TransactionName::PasteClipboard);

        let sheet = gc.sheet(sheet_id);
        assert_eq!(
            sheet.cell_value_ref((3, 3).into()),
            Some(&CellValue::Number(1.into()))
        );
    }

    #[test]
    #[parallel]
    fn sheet_formats_operations_column_rows() {
        let mut gc = GridController::test();
        let sheet_id = gc.sheet_ids()[0];
        let sheet = gc.sheet_mut(sheet_id);
        sheet.formats.bold.set_rect(1, 1, Some(2), None, Some(true));
        sheet
            .formats
            .italic
            .set_rect(1, 3, None, Some(4), Some(true));

        let sheet = gc.sheet(sheet_id);
        let selection = A1Selection::from_ranges(
            [
                CellRefRange::new_relative_column_range(1, 2),
                CellRefRange::new_relative_row_range(3, 4),
                CellRefRange::new_relative_pos(Pos { x: 1, y: 3 }),
            ]
            .into_iter(),
            sheet_id,
        );
        let JsClipboard { html, .. } = sheet.copy_to_clipboard(&selection).unwrap();

        gc.paste_from_clipboard(
            &A1Selection::from_xy(3, 3, sheet_id),
            None,
            Some(html),
            PasteSpecial::None,
            None,
        );

        let sheet = gc.sheet(sheet_id);
        assert_eq!(sheet.formats.italic.get(Pos { x: 3, y: 3 }), Some(true));
        assert_eq!(sheet.formats.italic.get(Pos { x: 3, y: 4 }), Some(true));

        assert_eq!(sheet.formats.italic.get(Pos { x: 1, y: 3 }), Some(true));
        assert_eq!(sheet.formats.bold.get(Pos { x: 1, y: 3 }), Some(true));
        assert_eq!(sheet.formats.italic.get(Pos { x: 2, y: 3 }), Some(true));
        assert_eq!(sheet.formats.bold.get(Pos { x: 2, y: 3 }), Some(true));
    }

    #[test]
    #[parallel]
    fn set_clipboard_validations() {
        let gc = GridController::test();
        let validations = ClipboardValidations {
            validations: vec![Validation {
                id: Uuid::new_v4(),
                selection: A1Selection::test_a1("A1:B2"),
                rule: ValidationRule::Logical(Default::default()),
                message: Default::default(),
                error: Default::default(),
            }],
        };
        let operations = gc.set_clipboard_validations(
            Some(validations),
            SheetPos {
                x: 2,
                y: 2,
                sheet_id: SheetId::test(),
            },
        );
        assert_eq!(operations.len(), 1);
        if let Operation::SetValidation { validation } = &operations[0] {
            assert_eq!(validation.selection, A1Selection::test_a1("B2:C3"));
        } else {
            panic!("Expected SetValidation operation");
        }
    }

    #[test]
    #[parallel]
    fn paste_clipboard_with_formula() {
        let mut gc = GridController::test();
        let sheet_id = gc.sheet_ids()[0];

        gc.set_cell_values(
            SheetPos {
                x: 2,
                y: 1,
                sheet_id,
            },
            vec![vec!["1"], vec!["2"], vec!["3"]],
            None,
        );

        gc.set_code_cell(
            SheetPos {
                x: 1,
                y: 4,
                sheet_id,
            },
            CodeCellLanguage::Formula,
            "SUM(B1:B3)".to_string(),
            None,
        );

        assert_eq!(
            gc.sheet(sheet_id).get_code_cell_value((1, 4).into()),
            Some(CellValue::Number(BigDecimal::from(6)))
        );

        let selection = A1Selection::test_a1("A1:B5");
        let JsClipboard { html, .. } = gc.sheet(sheet_id).copy_to_clipboard(&selection).unwrap();

        gc.paste_from_clipboard(
            &A1Selection::test_a1("E6"),
            None,
            Some(html),
            PasteSpecial::None,
            None,
        );

        assert_eq!(
            gc.sheet(sheet_id).get_code_cell_value((5, 9).into()),
            Some(CellValue::Number(BigDecimal::from(6)))
        );
    }

    #[test]
    #[parallel]
<<<<<<< HEAD
    fn paste_clipboard_with_ai_researcher() {
        let mut gc = GridController::test();
        let sheet_id = gc.sheet_ids()[0];

        gc.set_cell_values(
            pos![B1].to_sheet_pos(sheet_id),
            vec![vec!["1"], vec!["2"], vec!["3"]],
            None,
        );

        gc.set_code_cell(
            pos![B4].to_sheet_pos(sheet_id),
            CodeCellLanguage::Formula,
            "AI('query', B1:B3)".to_string(),
            None,
        );

        assert_eq!(
            gc.sheet(sheet_id).get_code_cell_value((1, 4).into()),
            Some(CellValue::Text("result".to_string()))
        );

        let (_, html) = gc
            .sheet(sheet_id)
            .copy_to_clipboard(&Selection {
                sheet_id,
                x: 1,
                y: 1,
                rects: Some(vec![Rect::new(1, 1, 2, 5)]),
                ..Default::default()
            })
            .unwrap();

        gc.paste_from_clipboard(
            Selection {
                sheet_id,
                x: 5,
                y: 5,
                ..Default::default()
            },
=======
    fn update_code_cell_references_python() {
        let mut gc = GridController::test();
        let sheet_id = gc.sheet_ids()[0];

        gc.set_code_cell(
            pos![C3].to_sheet_pos(sheet_id),
            CodeCellLanguage::Python,
            "q.cells('A1:B2', first_row_header=True)".to_string(),
            None,
        );

        let selection = A1Selection::test_a1("A1:E5");
        let JsClipboard { html, .. } = gc.sheet(sheet_id).copy_to_clipboard(&selection).unwrap();

        gc.paste_from_clipboard(
            &A1Selection::test_a1("E6"),
            None,
            Some(html),
            PasteSpecial::None,
            None,
        );

        let sheet = gc.sheet(sheet_id);
        match sheet.cell_value(pos![G8]) {
            Some(CellValue::Code(code_cell)) => {
                assert_eq!(code_cell.code, "q.cells('E6:F7', first_row_header=True)");
            }
            _ => panic!("expected code cell"),
        }
    }

    #[test]
    #[parallel]
    fn update_code_cell_references_javascript() {
        let mut gc = GridController::test();
        let sheet_id = gc.sheet_ids()[0];

        gc.set_code_cell(
            pos![C3].to_sheet_pos(sheet_id),
            CodeCellLanguage::Javascript,
            "return q.cells('A1:B2');".to_string(),
            None,
        );

        let selection = A1Selection::test_a1("A1:E5");
        let JsClipboard { html, .. } = gc.sheet(sheet_id).copy_to_clipboard(&selection).unwrap();

        gc.paste_from_clipboard(
            &A1Selection::test_a1("E6"),
>>>>>>> d2ab5e65
            None,
            Some(html),
            PasteSpecial::None,
            None,
        );

<<<<<<< HEAD
        assert_eq!(
            gc.sheet(sheet_id).get_code_cell_value((5, 8).into()),
            Some(CellValue::Text("result".to_string()))
        );
=======
        let sheet = gc.sheet(sheet_id);
        match sheet.cell_value(pos![G8]) {
            Some(CellValue::Code(code_cell)) => {
                assert_eq!(code_cell.code, "return q.cells('E6:F7');");
            }
            _ => panic!("expected code cell"),
        }
>>>>>>> d2ab5e65
    }
}<|MERGE_RESOLUTION|>--- conflicted
+++ resolved
@@ -588,7 +588,72 @@
 
     #[test]
     #[parallel]
-<<<<<<< HEAD
+    fn paste_code_cell_references_python() {
+        let mut gc = GridController::test();
+        let sheet_id = gc.sheet_ids()[0];
+
+        gc.set_code_cell(
+            pos![C3].to_sheet_pos(sheet_id),
+            CodeCellLanguage::Python,
+            "q.cells('A1:B2', first_row_header=True)".to_string(),
+            None,
+        );
+
+        let selection = A1Selection::test_a1("A1:E5");
+        let JsClipboard { html, .. } = gc.sheet(sheet_id).copy_to_clipboard(&selection).unwrap();
+
+        gc.paste_from_clipboard(
+            &A1Selection::test_a1("E6"),
+            None,
+            Some(html),
+            PasteSpecial::None,
+            None,
+        );
+
+        let sheet = gc.sheet(sheet_id);
+        match sheet.cell_value(pos![G8]) {
+            Some(CellValue::Code(code_cell)) => {
+                assert_eq!(code_cell.code, "q.cells('E6:F7', first_row_header=True)");
+            }
+            _ => panic!("expected code cell"),
+        }
+    }
+
+    #[test]
+    #[parallel]
+    fn paste_code_cell_references_javascript() {
+        let mut gc = GridController::test();
+        let sheet_id = gc.sheet_ids()[0];
+
+        gc.set_code_cell(
+            pos![C3].to_sheet_pos(sheet_id),
+            CodeCellLanguage::Javascript,
+            "return q.cells('A1:B2');".to_string(),
+            None,
+        );
+
+        let selection = A1Selection::test_a1("A1:E5");
+        let JsClipboard { html, .. } = gc.sheet(sheet_id).copy_to_clipboard(&selection).unwrap();
+
+        gc.paste_from_clipboard(
+            &A1Selection::test_a1("E6"),
+            None,
+            Some(html),
+            PasteSpecial::None,
+            None,
+        );
+
+        let sheet = gc.sheet(sheet_id);
+        match sheet.cell_value(pos![G8]) {
+            Some(CellValue::Code(code_cell)) => {
+                assert_eq!(code_cell.code, "return q.cells('E6:F7');");
+            }
+            _ => panic!("expected code cell"),
+        }
+    }
+
+    #[test]
+    #[parallel]
     fn paste_clipboard_with_ai_researcher() {
         let mut gc = GridController::test();
         let sheet_id = gc.sheet_ids()[0];
@@ -611,94 +676,20 @@
             Some(CellValue::Text("result".to_string()))
         );
 
-        let (_, html) = gc
-            .sheet(sheet_id)
-            .copy_to_clipboard(&Selection {
-                sheet_id,
-                x: 1,
-                y: 1,
-                rects: Some(vec![Rect::new(1, 1, 2, 5)]),
-                ..Default::default()
-            })
-            .unwrap();
+        let selection = A1Selection::test_a1("A1:B5");
+        let JsClipboard { html, .. } = gc.sheet(sheet_id).copy_to_clipboard(&selection).unwrap();
 
         gc.paste_from_clipboard(
-            Selection {
-                sheet_id,
-                x: 5,
-                y: 5,
-                ..Default::default()
-            },
-=======
-    fn update_code_cell_references_python() {
-        let mut gc = GridController::test();
-        let sheet_id = gc.sheet_ids()[0];
-
-        gc.set_code_cell(
-            pos![C3].to_sheet_pos(sheet_id),
-            CodeCellLanguage::Python,
-            "q.cells('A1:B2', first_row_header=True)".to_string(),
-            None,
-        );
-
-        let selection = A1Selection::test_a1("A1:E5");
-        let JsClipboard { html, .. } = gc.sheet(sheet_id).copy_to_clipboard(&selection).unwrap();
-
-        gc.paste_from_clipboard(
-            &A1Selection::test_a1("E6"),
+            &A1Selection::test_a1("E5"),
             None,
             Some(html),
             PasteSpecial::None,
             None,
         );
 
-        let sheet = gc.sheet(sheet_id);
-        match sheet.cell_value(pos![G8]) {
-            Some(CellValue::Code(code_cell)) => {
-                assert_eq!(code_cell.code, "q.cells('E6:F7', first_row_header=True)");
-            }
-            _ => panic!("expected code cell"),
-        }
-    }
-
-    #[test]
-    #[parallel]
-    fn update_code_cell_references_javascript() {
-        let mut gc = GridController::test();
-        let sheet_id = gc.sheet_ids()[0];
-
-        gc.set_code_cell(
-            pos![C3].to_sheet_pos(sheet_id),
-            CodeCellLanguage::Javascript,
-            "return q.cells('A1:B2');".to_string(),
-            None,
-        );
-
-        let selection = A1Selection::test_a1("A1:E5");
-        let JsClipboard { html, .. } = gc.sheet(sheet_id).copy_to_clipboard(&selection).unwrap();
-
-        gc.paste_from_clipboard(
-            &A1Selection::test_a1("E6"),
->>>>>>> d2ab5e65
-            None,
-            Some(html),
-            PasteSpecial::None,
-            None,
-        );
-
-<<<<<<< HEAD
         assert_eq!(
             gc.sheet(sheet_id).get_code_cell_value((5, 8).into()),
             Some(CellValue::Text("result".to_string()))
         );
-=======
-        let sheet = gc.sheet(sheet_id);
-        match sheet.cell_value(pos![G8]) {
-            Some(CellValue::Code(code_cell)) => {
-                assert_eq!(code_cell.code, "return q.cells('E6:F7');");
-            }
-            _ => panic!("expected code cell"),
-        }
->>>>>>> d2ab5e65
     }
 }