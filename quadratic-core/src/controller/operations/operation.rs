--- conflicted
+++ resolved
@@ -51,21 +51,7 @@
         #[serde(skip_serializing_if = "is_false", default)]
         ignore_old_data_table: bool,
     },
-<<<<<<< HEAD
-    AddDataTableWithoutCellValue {
-        sheet_pos: SheetPos,
-        data_table: DataTable,
-
-        // Used to insert a data table at a specific index (usually after an
-        // undo action)
-        #[serde(default)]
-        index: Option<usize>,
-    },
-    /// **Deprecated** (Sept 2025) and replaced with AddDataTableWithoutCellValue
-    /// Adds or replaces a data table at a specific SheetPos.
-=======
     /// **Deprecated** (Sept 2025) and replaced with SetDataTable
->>>>>>> 010222b6
     AddDataTable {
         sheet_pos: SheetPos,
         data_table: DataTable,
@@ -100,10 +86,6 @@
     },
     FlattenDataTable {
         sheet_pos: SheetPos,
-    },
-    SwitchDataTableKindWithoutCellValue {
-        sheet_pos: SheetPos,
-        kind: DataTableKind,
     },
     SwitchDataTableKind {
         sheet_pos: SheetPos,
