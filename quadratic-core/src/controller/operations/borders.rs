//! Create border operations based on BorderSelection (eg, Inner, Outer). For
//! infinite sheet borders, we do not support BorderSelections like Outer,
//! Right, etc. But for tables, we apply the far-right and far-bottom borders to
//! the UNBOUNDED coordinate, so we can properly render the outside border as necessary.

use std::collections::HashMap;

use crate::{
    ClearOption, Pos,
    a1::{A1Selection, CellRefRange, RefRangeBounds, TableMapEntry, UNBOUNDED},
    controller::GridController,
    grid::sheet::borders::{BorderSelection, BorderStyle, BordersUpdates},
};

use super::operation::Operation;

impl GridController {
    /// Populates the BordersUpdates for a range.
    fn a1_border_style_range(
        &self,
        border_selection: BorderSelection,
        style: Option<BorderStyle>,
        range: &RefRangeBounds,
        borders: &mut BordersUpdates,
        clear_neighbors: bool,
        table: bool,
    ) {
        // original style is used to determine if we should clear the borders by
        // clearing the neighboring cell. We do not have to do this if we are
        // setting a style since we track timestamps. This is only necessary if
        // we are clearing a style.
        let clear_neighbors = clear_neighbors && style.is_none();

        let style = style.map_or(Some(ClearOption::Clear), |s| {
            Some(ClearOption::Some(s.into()))
        });
        let (x1, y1, x2, y2) = range.to_contiguous2d_coords();
        match border_selection {
            BorderSelection::All => {
                borders
                    .top
                    .get_or_insert_default()
                    .set_rect(x1, y1, x2, y2, style);
                borders
                    .bottom
                    .get_or_insert_default()
                    .set_rect(x1, y1, x2, y2, style);
                borders
                    .left
                    .get_or_insert_with(Default::default)
                    .set_rect(x1, y1, x2, y2, style);
                borders
                    .right
                    .get_or_insert_with(Default::default)
                    .set_rect(x1, y1, x2, y2, style);
                if clear_neighbors {
                    if x1 > 1 {
                        borders.right.get_or_insert_default().set_rect(
                            x1 - 1,
                            y1,
                            Some(x1 - 1),
                            y2,
                            Some(ClearOption::Clear),
                        );
                    }
                    if y1 > 1 {
                        borders.bottom.get_or_insert_default().set_rect(
                            x1,
                            y1 - 1,
                            x2,
                            Some(y1 - 1),
                            Some(ClearOption::Clear),
                        );
                    }
                    if let Some(x2) = x2 {
                        borders.left.get_or_insert_default().set_rect(
                            x2 + 1,
                            y1,
                            Some(x2 + 1),
                            y2,
                            Some(ClearOption::Clear),
                        );
                    }
                    if let Some(y2) = y2 {
                        borders.top.get_or_insert_default().set_rect(
                            x1,
                            y2 + 1,
                            x2,
                            Some(y2 + 1),
                            Some(ClearOption::Clear),
                        );
                    }
                }
            }
            BorderSelection::Inner => {
                borders
                    .left
                    .get_or_insert_default()
                    .set_rect(x1 + 1, y1, x2, y2, style);
                if let Some(x2) = x2 {
                    borders.right.get_or_insert_default().set_rect(
                        x1,
                        y1,
                        Some((x2 - 1).max(1)),
                        y2,
                        style,
                    );
                }
                borders
                    .top
                    .get_or_insert_default()
                    .set_rect(x1, y1 + 1, x2, y2, style);
                if let Some(y2) = y2 {
                    borders.bottom.get_or_insert_default().set_rect(
                        x1,
                        y1,
                        x2,
                        Some((y2 - 1).max(1)),
                        style,
                    );
                }
            }
            BorderSelection::Outer => {
                // we do not support infinite outer
                if let (Some(x2), Some(y2)) = (x2, y2) {
                    borders.left.get_or_insert_default().set_rect(
                        x1,
                        y1,
                        Some(x1),
                        Some(y2),
                        style,
                    );
                    borders.right.get_or_insert_default().set_rect(
                        x2,
                        y1,
                        Some(x2),
                        Some(y2),
                        style,
                    );
                    borders
                        .top
                        .get_or_insert_default()
                        .set_rect(x1, y1, Some(x2), Some(y1), style);
                    borders.bottom.get_or_insert_default().set_rect(
                        x1,
                        y2,
                        Some(x2),
                        Some(y2),
                        style,
                    );
                } else if table {
                    borders.left.get_or_insert_default().set_rect(
                        x1,
                        y1,
                        Some(x1),
                        y2.map(|y2| y2 + 1),
                        style,
                    );
                    borders.right.get_or_insert_default().set_rect(
                        x2.map_or(UNBOUNDED, |x2| x2 + 1),
                        y1,
                        Some(x2.map_or(UNBOUNDED, |x2| x2 + 1)),
                        y2.map(|y2| y2 + 1),
                        style,
                    );
                    borders.top.get_or_insert_default().set_rect(
                        x1,
                        y1,
                        x2.map(|x2| x2 + 1),
                        Some(y1),
                        style,
                    );
                    borders.bottom.get_or_insert_default().set_rect(
                        x1,
                        y2.map_or(UNBOUNDED, |y2| y2 + 1),
                        x2.map(|x2| x2 + 1),
                        Some(y2.map_or(UNBOUNDED, |y2| y2 + 1)),
                        style,
                    );
                }

                if clear_neighbors {
                    if x1 > 1 {
                        borders.right.get_or_insert_default().set_rect(
                            x1 - 1,
                            y1,
                            Some(x1 - 1),
                            y2,
                            Some(ClearOption::Clear),
                        );
                    }
                    if y1 > 1 {
                        borders.bottom.get_or_insert_default().set_rect(
                            x1,
                            y1 - 1,
                            x2,
                            Some(y1 - 1),
                            Some(ClearOption::Clear),
                        );
                    }
                    if let Some(x2) = x2 {
                        borders.left.get_or_insert_default().set_rect(
                            x2 + 1,
                            y1,
                            Some(x2 + 1),
                            y2,
                            Some(ClearOption::Clear),
                        );
                    }
                    if let Some(y2) = y2 {
                        borders.top.get_or_insert_default().set_rect(
                            x1,
                            y2 + 1,
                            x2,
                            Some(y2 + 1),
                            Some(ClearOption::Clear),
                        );
                    }
                }
            }
            BorderSelection::Horizontal => {
                borders
                    .top
                    .get_or_insert_default()
                    .set_rect(x1, y1 + 1, x2, y2, style);
                if clear_neighbors
                    && let Some(y2) = y2 {
                        borders.bottom.get_or_insert_default().set_rect(
                            x1,
                            y1,
                            x2,
                            Some((y2 - 1).max(1)),
                            Some(ClearOption::Clear),
                        );
                    }
            }
            BorderSelection::Vertical => {
                borders
                    .left
                    .get_or_insert_default()
                    .set_rect(x1 + 1, y1, x2, y2, style);
                if clear_neighbors
                    && let Some(x2) = x2 {
                        borders.right.get_or_insert_default().set_rect(
                            x1,
                            y1,
                            Some((x2 - 1).max(1)),
                            y2,
                            Some(ClearOption::Clear),
                        );
                    }
            }
            BorderSelection::Left => {
                borders
                    .left
                    .get_or_insert_default()
                    .set_rect(x1, y1, Some(x1), y2, style);
                if clear_neighbors && x1 > 1 {
                    borders.right.get_or_insert_default().set_rect(
                        x1 - 1,
                        y1,
                        Some(x1 - 1),
                        y2,
                        Some(ClearOption::Clear),
                    );
                }
            }
            BorderSelection::Top => {
                borders
                    .top
                    .get_or_insert_default()
                    .set_rect(x1, y1, x2, Some(y1), style);
                if clear_neighbors && y1 > 1 {
                    borders.bottom.get_or_insert_default().set_rect(
                        x1,
                        y1 - 1,
                        x2,
                        Some(y1 - 1),
                        Some(ClearOption::Clear),
                    );
                }
            }
            BorderSelection::Right => {
                if let Some(x2) = x2 {
                    borders
                        .right
                        .get_or_insert_default()
                        .set_rect(x2, y1, Some(x2), y2, style);
                } else if table {
                    borders.right.get_or_insert_default().set_rect(
                        x2.map_or(UNBOUNDED, |x2| x2 + 1),
                        y1,
                        Some(x2.map_or(UNBOUNDED, |x2| x2 + 1)),
                        y2,
                        style,
                    );
                }
                if clear_neighbors
                    && let Some(x2) = x2 {
                        borders.left.get_or_insert_default().set_rect(
                            x2 + 1,
                            y1,
                            Some(x2 + 1),
                            y2,
                            Some(ClearOption::Clear),
                        );
                    }
            }
            BorderSelection::Bottom => {
                if let Some(y2) = y2 {
                    borders
                        .bottom
                        .get_or_insert_default()
                        .set_rect(x1, y2, x2, Some(y2), style);
                } else if table {
                    borders.bottom.get_or_insert_default().set_rect(
                        x1,
                        y2.map_or(UNBOUNDED, |y2| y2 + 1),
                        x2.map(|x2| x2 + 1),
                        Some(y2.map_or(UNBOUNDED, |y2| y2 + 1)),
                        style,
                    );
                }
                if clear_neighbors
                    && let Some(y2) = y2 {
                        borders.top.get_or_insert_default().set_rect(
                            x1,
                            y2 + 1,
                            x2,
                            Some(y2 + 1),
                            Some(ClearOption::Clear),
                        );
                    }
            }
            // for clear, we need to remove any borders that are at the edges of
            // the range--eg, the left border at the next column to the right of the range
            BorderSelection::Clear => {
                borders.top.get_or_insert_default().set_rect(
                    x1,
                    y1,
                    x2,
                    y2.map(|y2| y2 + 1),
                    Some(ClearOption::Clear),
                );
                borders.bottom.get_or_insert_default().set_rect(
                    x1,
                    (y1 - 1).max(1),
                    x2,
                    y2,
                    Some(ClearOption::Clear),
                );
                borders.left.get_or_insert_default().set_rect(
                    x1,
                    y1,
                    x2.map(|x2| x2 + 1),
                    y2,
                    Some(ClearOption::Clear),
                );
                borders.right.get_or_insert_default().set_rect(
                    (x1 - 1).max(1),
                    y1,
                    x2,
                    y2,
                    Some(ClearOption::Clear),
                );
            }
        }
    }

    /// Returns the sheet and table border updates for the given selection.
    ///
    /// Finds intersection of selection with tables and calculates the border updates for each table,
    /// and sheet border updates for the remaining selection.
    pub fn get_sheet_and_table_border_updates(
        &self,
        selection: &A1Selection,
        border_selection: BorderSelection,
        style: Option<BorderStyle>,
        clear_neighbors: bool,
    ) -> (BordersUpdates, HashMap<Pos, BordersUpdates>) {
        let mut sheet_borders = BordersUpdates::default();
        let mut tables_borders = HashMap::default();

        let context = self.a1_context();

        let add_table_ops =
            |range: RefRangeBounds,
             table: &TableMapEntry,
             sheet_borders: &mut BordersUpdates,
             tables_borders: &mut HashMap<Pos, BordersUpdates>| {
                let data_table_pos = table.bounds.min;
                let table_borders = tables_borders.entry(data_table_pos).or_default();

                // clear sheet borders for the range
                let bounded_range = range.to_bounded(&table.bounds);
                self.a1_border_style_range(
                    BorderSelection::Clear,
                    None,
                    &bounded_range,
                    sheet_borders,
                    clear_neighbors,
                    false,
                );

                let range = range.translate_unchecked(
                    1 - table.bounds.min.x,
                    1 - table.bounds.min.y - table.y_adjustment(true),
                );
                self.a1_border_style_range(
                    border_selection,
                    style,
                    &range,
                    table_borders,
                    clear_neighbors,
                    true,
                );
            };

        for range in selection.ranges.iter() {
            match range {
                CellRefRange::Sheet { range } => {
                    self.a1_border_style_range(
                        border_selection,
                        style,
                        range,
                        &mut sheet_borders,
                        clear_neighbors,
                        false,
                    );
                }
                CellRefRange::Table { range } => {
<<<<<<< HEAD
                    if let Some(table) = context.try_table(&range.table_name) {
                        if let Some(range) =
                            range.convert_to_ref_range_bounds(true, context, false, false, None)
=======
                    if let Some(table) = context.try_table(&range.table_name)
                        && let Some(range) =
                            range.convert_to_ref_range_bounds(true, context, false, false)
>>>>>>> be93e8e8
                        {
                            add_table_ops(range, table, &mut sheet_borders, &mut tables_borders);
                        }
                }
            }
        }

        (sheet_borders, tables_borders)
    }

    /// Creates border operations. Returns None if selection is empty.
    pub fn set_borders_a1_selection_operations(
        &self,
        selection: A1Selection,
        border_selection: BorderSelection,
        mut style: Option<BorderStyle>,
        clear_neighbors: bool,
    ) -> Vec<Operation> {
        let mut ops = vec![];

        let Some(sheet) = self.try_sheet(selection.sheet_id) else {
            return ops;
        };

        if style.is_some_and(|style| {
            let (sheet_borders, tables_borders) = self.get_sheet_and_table_border_updates(
                &selection,
                border_selection,
                Some(style),
                clear_neighbors,
            );

            if !sheet.borders.is_toggle_borders(&sheet_borders) {
                return false;
            }

            for (table_sheet_pos, table_borders) in tables_borders {
                let Some(data_table) = sheet.data_table_at(&table_sheet_pos) else {
                    return false;
                };

                if !data_table
                    .borders
                    .as_ref()
                    .is_some_and(|borders| borders.is_toggle_borders(&table_borders))
                {
                    return false;
                }
            }

            true
        }) {
            style = None;
        }

        let (sheet_borders, tables_borders) = self.get_sheet_and_table_border_updates(
            &selection,
            border_selection,
            style,
            clear_neighbors,
        );

        for (table_sheet_pos, table_borders) in tables_borders {
            if !table_borders.is_empty() {
                ops.push(Operation::DataTableBorders {
                    sheet_pos: table_sheet_pos.to_sheet_pos(selection.sheet_id),
                    borders: table_borders,
                });
            }
        }

        if !sheet_borders.is_empty() {
            ops.push(Operation::SetBordersA1 {
                sheet_id: selection.sheet_id,
                borders: sheet_borders,
            });
        }

        ops
    }
}

#[cfg(test)]
mod tests {

    use crate::{Pos, grid::SheetId};

    use super::*;

    #[track_caller]
    fn assert_borders(borders: &BordersUpdates, pos: Pos, side: &str) {
        let top = side.contains("top");
        let bottom = side.contains("bottom");
        let left = side.contains("left");
        let right = side.contains("right");
        if top {
            assert!(
                borders.top.as_ref().unwrap().get(pos).is_some(),
                "Expected top border at {} but found none",
                pos.a1_string()
            );
        } else {
            assert!(
                borders.top.is_none() || borders.top.as_ref().unwrap().get(pos).is_none(),
                "Expected no top border at {} but found one",
                pos.a1_string()
            );
        }
        if bottom {
            assert!(
                borders.bottom.as_ref().unwrap().get(pos).is_some(),
                "Expected bottom border at {} but found none",
                pos.a1_string()
            );
        } else {
            assert!(
                borders.bottom.is_none() || borders.bottom.as_ref().unwrap().get(pos).is_none(),
                "Expected no bottom border at {} but found one",
                pos.a1_string()
            );
        }
        if left {
            assert!(
                borders.left.as_ref().unwrap().get(pos).is_some(),
                "Expected left border at {} but found none",
                pos.a1_string()
            );
        } else {
            assert!(
                borders.left.is_none() || borders.left.as_ref().unwrap().get(pos).is_none(),
                "Expected no left border at {} but found one",
                pos.a1_string()
            );
        }
        if right {
            assert!(
                borders.right.as_ref().unwrap().get(pos).is_some(),
                "Expected right border at {} but found none",
                pos.a1_string()
            );
        } else {
            assert!(
                borders.right.is_none() || borders.right.as_ref().unwrap().get(pos).is_none(),
                "Expected no right border at {} but found one",
                pos.a1_string()
            );
        }
    }

    #[test]
    fn test_borders_operations_all_all() {
        let gc = GridController::test();
        let ops = gc.set_borders_a1_selection_operations(
            A1Selection::test_a1("*"),
            BorderSelection::All,
            Some(BorderStyle::default()),
            true,
        );
        assert_eq!(ops.len(), 1);
        let Operation::SetBordersA1 { sheet_id, borders } = ops[0].clone() else {
            panic!("Expected SetBordersA1")
        };
        assert_eq!(sheet_id, SheetId::TEST);
        assert_borders(&borders, pos![A1], "top,bottom,left,right");
        assert_borders(&borders, pos![ZZZZ10000], "top,bottom,left,right");
    }

    #[test]
    fn test_borders_operations_all_left() {
        let gc = GridController::test();
        let ops = gc.set_borders_a1_selection_operations(
            A1Selection::test_a1("*"),
            BorderSelection::Left,
            Some(BorderStyle::default()),
            true,
        );
        assert_eq!(ops.len(), 1);
        let Operation::SetBordersA1 { sheet_id, borders } = ops[0].clone() else {
            panic!("Expected SetBordersA1")
        };
        assert_eq!(sheet_id, SheetId::TEST);
        assert_borders(&borders, pos![A1], "left");
        assert_borders(&borders, pos![A100000], "left");
        assert!(borders.right.is_none());
        assert!(borders.top.is_none());
        assert!(borders.bottom.is_none());
    }

    #[test]
    fn test_borders_operations_columns() {
        let gc = GridController::test();
        let ops = gc.set_borders_a1_selection_operations(
            A1Selection::test_a1("C:E"),
            BorderSelection::Right,
            Some(BorderStyle::default()),
            true,
        );
        assert_eq!(ops.len(), 1);
        let Operation::SetBordersA1 { sheet_id, borders } = ops[0].clone() else {
            panic!("Expected SetBordersA1")
        };
        assert_eq!(sheet_id, SheetId::TEST);
        assert_borders(&borders, pos![E1], "right");
        assert_borders(&borders, pos![E100000], "right");
        assert_borders(&borders, pos![A1], "");
        assert!(borders.left.is_none());
        assert!(borders.top.is_none());
        assert!(borders.bottom.is_none());
    }

    #[test]
    fn test_borders_operations_rows() {
        let gc = GridController::test();
        let ops = gc.set_borders_a1_selection_operations(
            A1Selection::test_a1("2:4"),
            BorderSelection::Bottom,
            Some(BorderStyle::default()),
            true,
        );
        assert_eq!(ops.len(), 1);
        let Operation::SetBordersA1 { sheet_id, borders } = ops[0].clone() else {
            panic!("Expected SetBordersA1")
        };
        assert_eq!(sheet_id, SheetId::TEST);
        assert_borders(&borders, pos![A1], "");
        assert_borders(&borders, pos![A2], "");
        assert_borders(&borders, pos![A3], "");
        assert_borders(&borders, pos![A4], "bottom");
        assert_borders(&borders, pos![ZZZZ4], "bottom");
        assert!(borders.left.is_none());
        assert!(borders.right.is_none());
        assert!(borders.top.is_none());
    }

    #[test]
    fn test_borders_operations_rects() {
        let gc = GridController::test();
        let ops = gc.set_borders_a1_selection_operations(
            A1Selection::test_a1("B3:D5"),
            BorderSelection::Outer,
            Some(BorderStyle::default()),
            true,
        );
        assert_eq!(ops.len(), 1);
        let Operation::SetBordersA1 { sheet_id, borders } = ops[0].clone() else {
            panic!("Expected SetBordersA1")
        };
        assert_eq!(sheet_id, SheetId::TEST);
        assert_borders(&borders, pos![B3], "left,top");
        assert_borders(&borders, pos![C3], "top");
        assert_borders(&borders, pos![D5], "right,bottom");
        assert_borders(&borders, pos![C5], "bottom");
    }

    #[test]
    fn test_borders_operations_reverse_range() {
        let gc = GridController::test();

        let ops = gc.set_borders_a1_selection_operations(
            A1Selection::test_a1("D4:A1"),
            BorderSelection::Top,
            Some(BorderStyle::default()),
            true,
        );
        assert_eq!(ops.len(), 1);
        let Operation::SetBordersA1 { sheet_id, borders } = ops[0].clone() else {
            panic!("Expected SetBordersA1")
        };
        assert_eq!(sheet_id, SheetId::TEST);
        assert_borders(&borders, pos![A1], "top");
        assert_borders(&borders, pos![D4], "");

        let ops = gc.set_borders_a1_selection_operations(
            A1Selection::test_a1("D4:A1"),
            BorderSelection::Bottom,
            Some(BorderStyle::default()),
            true,
        );
        assert_eq!(ops.len(), 1);
        let Operation::SetBordersA1 { sheet_id, borders } = ops[0].clone() else {
            panic!("Expected SetBordersA1")
        };
        assert_eq!(sheet_id, SheetId::TEST);
        assert_borders(&borders, pos![D4], "bottom");
        assert_borders(&borders, pos![A1], "");
    }
}<|MERGE_RESOLUTION|>--- conflicted
+++ resolved
@@ -223,32 +223,30 @@
                     .top
                     .get_or_insert_default()
                     .set_rect(x1, y1 + 1, x2, y2, style);
-                if clear_neighbors
-                    && let Some(y2) = y2 {
-                        borders.bottom.get_or_insert_default().set_rect(
-                            x1,
-                            y1,
-                            x2,
-                            Some((y2 - 1).max(1)),
-                            Some(ClearOption::Clear),
-                        );
-                    }
+                if clear_neighbors && let Some(y2) = y2 {
+                    borders.bottom.get_or_insert_default().set_rect(
+                        x1,
+                        y1,
+                        x2,
+                        Some((y2 - 1).max(1)),
+                        Some(ClearOption::Clear),
+                    );
+                }
             }
             BorderSelection::Vertical => {
                 borders
                     .left
                     .get_or_insert_default()
                     .set_rect(x1 + 1, y1, x2, y2, style);
-                if clear_neighbors
-                    && let Some(x2) = x2 {
-                        borders.right.get_or_insert_default().set_rect(
-                            x1,
-                            y1,
-                            Some((x2 - 1).max(1)),
-                            y2,
-                            Some(ClearOption::Clear),
-                        );
-                    }
+                if clear_neighbors && let Some(x2) = x2 {
+                    borders.right.get_or_insert_default().set_rect(
+                        x1,
+                        y1,
+                        Some((x2 - 1).max(1)),
+                        y2,
+                        Some(ClearOption::Clear),
+                    );
+                }
             }
             BorderSelection::Left => {
                 borders
@@ -295,16 +293,15 @@
                         style,
                     );
                 }
-                if clear_neighbors
-                    && let Some(x2) = x2 {
-                        borders.left.get_or_insert_default().set_rect(
-                            x2 + 1,
-                            y1,
-                            Some(x2 + 1),
-                            y2,
-                            Some(ClearOption::Clear),
-                        );
-                    }
+                if clear_neighbors && let Some(x2) = x2 {
+                    borders.left.get_or_insert_default().set_rect(
+                        x2 + 1,
+                        y1,
+                        Some(x2 + 1),
+                        y2,
+                        Some(ClearOption::Clear),
+                    );
+                }
             }
             BorderSelection::Bottom => {
                 if let Some(y2) = y2 {
@@ -321,16 +318,15 @@
                         style,
                     );
                 }
-                if clear_neighbors
-                    && let Some(y2) = y2 {
-                        borders.top.get_or_insert_default().set_rect(
-                            x1,
-                            y2 + 1,
-                            x2,
-                            Some(y2 + 1),
-                            Some(ClearOption::Clear),
-                        );
-                    }
+                if clear_neighbors && let Some(y2) = y2 {
+                    borders.top.get_or_insert_default().set_rect(
+                        x1,
+                        y2 + 1,
+                        x2,
+                        Some(y2 + 1),
+                        Some(ClearOption::Clear),
+                    );
+                }
             }
             // for clear, we need to remove any borders that are at the edges of
             // the range--eg, the left border at the next column to the right of the range
@@ -429,18 +425,12 @@
                     );
                 }
                 CellRefRange::Table { range } => {
-<<<<<<< HEAD
-                    if let Some(table) = context.try_table(&range.table_name) {
-                        if let Some(range) =
-                            range.convert_to_ref_range_bounds(true, context, false, false, None)
-=======
                     if let Some(table) = context.try_table(&range.table_name)
                         && let Some(range) =
-                            range.convert_to_ref_range_bounds(true, context, false, false)
->>>>>>> be93e8e8
-                        {
-                            add_table_ops(range, table, &mut sheet_borders, &mut tables_borders);
-                        }
+                            range.convert_to_ref_range_bounds(true, context, false, false, None)
+                    {
+                        add_table_ops(range, table, &mut sheet_borders, &mut tables_borders);
+                    }
                 }
             }
         }
