--- conflicted
+++ resolved
@@ -67,15 +67,6 @@
                 deleted: data_table.is_none(),
             }),
             Operation::AddDataTable {
-                sheet_pos,
-                data_table,
-                ..
-            } => Some(Self::SetDataTable {
-                selection: data_table_to_selection(Some(data_table), *sheet_pos, gc),
-                name: get_table_name(Some(data_table)),
-                deleted: false,
-            }),
-            Operation::AddDataTableWithoutCellValue {
                 sheet_pos,
                 data_table,
                 ..
@@ -347,19 +338,10 @@
                 to: sheet_pos_to_selection(*new_sheet_pos, gc),
             }),
 
-<<<<<<< HEAD
-            Operation::SwitchDataTableKindWithoutCellValue { sheet_pos, kind } => {
-                Some(Self::SwitchDataTableKind {
-                    selection: sheet_pos_to_selection(*sheet_pos, gc),
-                    kind: kind.to_string(),
-                })
-            }
-=======
             Operation::SwitchDataTableKind { sheet_pos, kind } => Some(Self::SwitchDataTableKind {
                 selection: sheet_pos_to_selection(*sheet_pos, gc),
                 kind: kind.to_string(),
             }),
->>>>>>> 010222b6
 
             // Deprecated operations that we don't need to support
             Operation::SetChartSize { .. }
