--- conflicted
+++ resolved
@@ -1,12 +1,3 @@
-<<<<<<< HEAD
-use crate::{
-    controller::GridController,
-    grid::{formatting::CellFmtArray, NumericCommas, NumericFormat, NumericFormatKind},
-    RunLengthEncoding, SheetPos, SheetRect,
-};
-
-=======
->>>>>>> 7e39ab1c
 use super::operation::Operation;
 use crate::controller::GridController;
 use crate::grid::formatting::CellFmtArray;
@@ -108,8 +99,6 @@
             )),
         }]
     }
-<<<<<<< HEAD
-=======
 
     pub fn clear_formatting_operations(&mut self, sheet_rect: SheetRect) -> Vec<Operation> {
         let len = sheet_rect.size().len();
@@ -175,5 +164,4 @@
         }
         ops
     }
->>>>>>> 7e39ab1c
 }