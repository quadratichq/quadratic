use std::collections::HashMap;

use lexicon_fractional_index::key_between;

use crate::{
    controller::GridController,
    grid::{Sheet, SheetId, js_types::JsSheetNameToColor},
    util,
};

use super::operation::Operation;

impl GridController {
    pub fn set_sheet_name_operations(&mut self, sheet_id: SheetId, name: String) -> Vec<Operation> {
        vec![Operation::SetSheetName { sheet_id, name }]
    }

    pub fn set_sheet_color_operations(
        &mut self,
        sheet_id: SheetId,
        color: Option<String>,
    ) -> Vec<Operation> {
        vec![Operation::SetSheetColor { sheet_id, color }]
    }

<<<<<<< HEAD
    pub fn set_sheet_colors_operations(
        &mut self,
        sheet_name_to_color: HashMap<String, String>,
    ) -> Vec<Operation> {
        sheet_name_to_color
            .into_iter()
            .filter_map(|(sheet_name, color)| {
=======
    pub fn set_sheets_color_operations(
        &mut self,
        sheet_names_to_color: Vec<JsSheetNameToColor>,
    ) -> Vec<Operation> {
        sheet_names_to_color
            .into_iter()
            .filter_map(|JsSheetNameToColor { sheet_name, color }| {
>>>>>>> ac7d6540
                self.grid
                    .try_sheet_from_name(&sheet_name)
                    .map(|sheet| Operation::SetSheetColor {
                        sheet_id: sheet.id,
                        color: Some(color),
                    })
            })
            .collect()
    }

    /// Returns all sheet names
    pub fn sheet_names(&self) -> Vec<&str> {
        self.grid
            .sheets()
            .values()
            .map(|s| s.name.as_str())
            .collect()
    }

    fn get_next_sheet_name(&self) -> String {
        util::unused_name("Sheet", &self.sheet_names())
    }

    pub fn add_sheet_operations(
        &mut self,
        name: Option<String>,
        insert_before_sheet_name: Option<String>,
    ) -> Vec<Operation> {
        let id = SheetId::new();
        let name = name.unwrap_or_else(|| self.get_next_sheet_name());
        let order =
            match insert_before_sheet_name.and_then(|name| self.grid.try_sheet_from_name(&name)) {
                Some(sheet) => {
                    key_between(self.grid.previous_sheet_order(sheet.id), Some(&sheet.order))
                        .unwrap_or_else(|_| self.grid.end_order())
                }
                None => self.grid.end_order(),
            };
        let sheet = Sheet::new(id, name, order);

        vec![Operation::AddSheet {
            sheet: Box::new(sheet),
        }]
    }

    pub fn delete_sheet_operations(&mut self, sheet_id: SheetId) -> Vec<Operation> {
        vec![Operation::DeleteSheet { sheet_id }]
    }

    pub fn move_sheet_operations(
        &mut self,
        sheet_id: SheetId,
        to_before: Option<SheetId>,
    ) -> Vec<Operation> {
        let to_before = if let Some(sheet_id) = to_before {
            self.grid.try_sheet(sheet_id)
        } else {
            None
        };

        let order = if let Some(to_before) = to_before {
            let before = self.grid.previous_sheet_order(to_before.id);
            key_between(before, Some(&to_before.order)).unwrap()
        } else {
            let last_order = self
                .grid
                .sheets()
                .last()
                .map(|(_, last)| last.order.clone());
            key_between(last_order.as_deref(), None).unwrap()
        };

        vec![Operation::ReorderSheet {
            target: sheet_id,
            order,
        }]
    }

    pub fn duplicate_sheet_operations(
        &mut self,
        sheet_id: SheetId,
        name_of_new_sheet: Option<String>,
    ) -> Vec<Operation> {
        let Some(sheet) = self.try_sheet(sheet_id) else {
            // sheet may have been deleted
            return vec![];
        };

        // clone the sheet and update id, name and order
        let mut new_sheet = sheet.clone();
        let new_sheet_id = SheetId::new();
        let new_name = name_of_new_sheet.unwrap_or_else(|| format!("{} Copy", sheet.name));
        new_sheet.id = new_sheet_id;
        new_sheet.name = new_name.clone();

        new_sheet.replace_sheet_name_in_code_cells(&sheet.name, &new_name);

        let right_order = self
            .grid
            .next_sheet(sheet_id)
            .map(|right| right.order.clone());
        if let Ok(order) = key_between(Some(&sheet.order.clone()), right_order.as_deref()) {
            new_sheet.order = order;
        };

        let mut ops = vec![Operation::AddSheet {
            sheet: Box::new(new_sheet),
        }];

        // get code run operations for the old sheet, as new sheet is not yet in the grid
        let mut code_run_ops = self.rerun_sheet_code_cells_operations(sheet_id);
        // update sheet_id in code_run_ops to new sheet id
        code_run_ops.iter_mut().for_each(|op| {
            if let Operation::ComputeCode { sheet_pos } = op {
                sheet_pos.sheet_id = new_sheet_id;
            }
        });

        ops.extend(code_run_ops);
        ops
    }
}

#[cfg(test)]
mod test {
    use crate::controller::user_actions::import::tests::simple_csv;

    use super::*;

    #[test]
    fn test_move_sheet_operation() {
        let mut gc = GridController::test();
        gc.add_sheet(None, None, None);
        gc.add_sheet(None, None, None);

        // 1, 2, 3
        let sheet_ids = gc.sheet_ids();

        let ops = gc.move_sheet_operations(sheet_ids[0], Some(sheet_ids[1]));
        assert_eq!(ops.len(), 1);
        if let Operation::ReorderSheet { target, order } = &ops[0] {
            assert_eq!(target, &sheet_ids[0]);
            let key = key_between(
                Some(&gc.sheet_index(0).order.clone()),
                Some(&gc.sheet_index(1).order.clone()),
            )
            .unwrap();
            assert_eq!(order, &key);
        } else {
            panic!("wrong operation type");
        }

        // 2, 1, 3
        let ops = gc.move_sheet_operations(sheet_ids[2], Some(sheet_ids[0]));
        assert_eq!(ops.len(), 1);
        if let Operation::ReorderSheet { target, order } = &ops[0] {
            assert_eq!(target, &sheet_ids[2]);
            let key = key_between(None, Some(&gc.sheet_index(0).order.clone())).unwrap();
            assert_eq!(order, &key);
        } else {
            panic!("wrong operation type");
        }

        // 1, 3, 2
        let ops = gc.move_sheet_operations(sheet_ids[1], None);
        assert_eq!(ops.len(), 1);
        if let Operation::ReorderSheet { target, order } = &ops[0] {
            assert_eq!(target, &sheet_ids[1]);
            let key = key_between(Some(&gc.sheet_index(2).order.clone()), None).unwrap();
            assert_eq!(order, &key);
        } else {
            panic!("wrong operation type");
        }
    }

    #[test]
    fn get_sheet_next_name() {
        // Sheet1
        let mut gc = GridController::test();
        gc.add_sheet(None, None, None);
        // Sheet1 | Sheet 2
        assert_eq!(gc.sheet_index(1).name, "Sheet 2");
        gc.sheet_mut(gc.sheet_ids()[1]).name = "Sheet 2 modified".to_string();
        // Sheet1 | Sheet 2 modified
        gc.add_sheet(None, None, None);
        // Sheet1 | Sheet 2 modified | Sheet 2
        assert_eq!(gc.sheet_index(2).name, "Sheet 2");
        gc.delete_sheet(gc.sheet_ids()[0], None);
        // Sheet 2 modified | Sheet 2
        gc.add_sheet(None, None, None);
        // Sheet 2 modified | Sheet 2 | Sheet 3
        assert_eq!(gc.sheet_index(2).name, "Sheet 3");
    }

    #[test]
    fn sheet_names() {
        let mut gc = GridController::test();
        gc.add_sheet(None, None, None);
        gc.add_sheet(None, None, None);
        assert_eq!(gc.sheet_names(), vec!["Sheet 1", "Sheet 2", "Sheet 3"]);
    }

    #[test]
    fn test_duplicate_sheet_with_data_table() {
        let (mut gc, sheet_id, _, _) = simple_csv();

        let duplicate_sheet = gc.sheet_mut(sheet_id).clone();
        let duplicate_sheet_id = gc.grid.add_sheet(Some(duplicate_sheet));
        let data_tables = gc.sheet(duplicate_sheet_id).data_tables.clone();

        let context = gc.a1_context().to_owned();

        for (pos, data_table) in data_tables.into_iter() {
            let name = data_table.name().to_string();
            let sheet_pos = pos.to_sheet_pos(duplicate_sheet_id);
            gc.grid
                .update_data_table_name(sheet_pos, &name, &name, &context, false)
                .unwrap();
        }

        println!("duplicate: {:?}", gc.sheet(duplicate_sheet_id).data_tables);
    }
}<|MERGE_RESOLUTION|>--- conflicted
+++ resolved
@@ -1,5 +1,3 @@
-use std::collections::HashMap;
-
 use lexicon_fractional_index::key_between;
 
 use crate::{
@@ -23,15 +21,6 @@
         vec![Operation::SetSheetColor { sheet_id, color }]
     }
 
-<<<<<<< HEAD
-    pub fn set_sheet_colors_operations(
-        &mut self,
-        sheet_name_to_color: HashMap<String, String>,
-    ) -> Vec<Operation> {
-        sheet_name_to_color
-            .into_iter()
-            .filter_map(|(sheet_name, color)| {
-=======
     pub fn set_sheets_color_operations(
         &mut self,
         sheet_names_to_color: Vec<JsSheetNameToColor>,
@@ -39,7 +28,6 @@
         sheet_names_to_color
             .into_iter()
             .filter_map(|JsSheetNameToColor { sheet_name, color }| {
->>>>>>> ac7d6540
                 self.grid
                     .try_sheet_from_name(&sheet_name)
                     .map(|sheet| Operation::SetSheetColor {
