use crate::{
    CellValue, Pos, Rect, RefAdjust, SheetPos, SheetRect,
    a1::A1Selection,
    cell_values::CellValues,
    controller::GridController,
    grid::{
        SheetId,
        formats::SheetFormatUpdates,
        series::{SeriesOptions, find_auto_complete},
        sheet::borders::BordersUpdates,
        unique_data_table_name,
    },
    util::maybe_reverse,
};
use anyhow::{Error, Result};
use itertools::Itertools;

use super::operation::Operation;

type AutoCompleteOperationsValuesPosResult =
    Result<(Vec<Operation>, Vec<(CellValue, Option<Pos>)>)>;

#[derive(PartialEq)]
pub enum ExpandDirection {
    Up,
    Down,
    Left,
    Right,
}

impl GridController {
    /// Extend and/or shrink the contents of initial_range to final_range by inferring patterns.
    ///
    /// initial_range: the range of cells to be expanded
    ///
    /// final_range: the range of cells to expand to
    ///
    /// cursor: the cursor position for the undo/redo stack
    pub fn autocomplete_operations(
        &mut self,
        sheet_id: SheetId,
        initial_range: Rect,
        final_range: Rect,
    ) -> Result<Vec<Operation>> {
        let mut initial_range = initial_range;
        let mut operations = vec![];
        let mut initial_down_range: Option<Rect> = None;
        let mut initial_up_range: Option<Rect> = None;

        let should_expand_up = final_range.min.y < initial_range.min.y;
        let should_expand_down = final_range.max.y > initial_range.max.y;
        let should_expand_left = final_range.min.x < initial_range.min.x;
        let should_expand_right = final_range.max.x > initial_range.max.x;

        let should_shrink_width = final_range.max.x < initial_range.max.x;
        let should_shrink_height = final_range.max.y < initial_range.max.y;

        // shrink width, from right to left
        if should_shrink_width {
            let delete_range = SheetRect::new_pos_span(
                (final_range.max.x + 1, final_range.min.y).into(),
                (initial_range.max.x, initial_range.max.y).into(),
                sheet_id,
            );
            let ops = self.shrink(delete_range);
            operations.extend(ops);
            initial_range.max.x = final_range.max.x;
        }

        // shrink height, from bottom to top
        if should_shrink_height {
            let delete_range = SheetRect::new_pos_span(
                (initial_range.min.x, final_range.max.y + 1).into(),
                (final_range.max.x, initial_range.max.y).into(),
                sheet_id,
            );
            let ops = self.shrink(delete_range);
            operations.extend(ops);
            initial_range.max.y = final_range.max.y;
        }

        // expand up
        if should_expand_up {
            let new_range = Rect::new_span(
                (initial_range.min.x, initial_range.min.y - 1).into(),
                (initial_range.max.x, final_range.min.y).into(),
            );
            let ops = self.expand_up(sheet_id, &initial_range, &new_range)?;
            operations.extend(ops);
            initial_up_range = Some(final_range);
        }

        // expand down
        if should_expand_down {
            let new_range = Rect::new_span(
                (initial_range.min.x, initial_range.max.y + 1).into(),
                (initial_range.max.x, final_range.max.y).into(),
            );
            let ops = self.expand_down(sheet_id, &initial_range, &new_range)?;
            operations.extend(ops);
            initial_down_range = Some(final_range);
        }

        // expand left
        if should_expand_left {
            let new_range = Rect::new_span(
                (final_range.min.x, initial_range.min.y).into(),
                (initial_range.min.x - 1, initial_range.max.y).into(),
            );

            let down_range = initial_down_range.map(|initial_down_range| {
                Rect::new_span(
                    (initial_down_range.min.x, initial_range.max.y + 1).into(),
                    (initial_range.min.x - 1, initial_down_range.max.y).into(),
                )
            });

            let up_range = initial_up_range.map(|initial_up_range| {
                Rect::new_span(
                    initial_up_range.min,
                    (initial_range.min.x - 1, initial_range.min.y - 1).into(),
                )
            });

            let ops =
                self.expand_left(sheet_id, &initial_range, &new_range, down_range, up_range)?;
            operations.extend(ops);
        }

        // expand right
        if should_expand_right {
            let new_range = Rect::new_span(
                (initial_range.max.x + 1, initial_range.max.y).into(),
                (final_range.max.x, initial_range.max.y).into(),
            );

            let down_range = initial_down_range.map(|initial_down_range| {
                Rect::new_span(
                    (initial_range.max.x + 1, initial_range.max.y + 1).into(),
                    initial_down_range.max,
                )
            });

            let up_range = initial_up_range.map(|initial_up_range| {
                Rect::new_span(
                    (initial_range.max.x + 1, initial_up_range.min.y).into(),
                    (initial_up_range.max.x, initial_range.min.y - 1).into(),
                )
            });

            let ops =
                self.expand_right(sheet_id, &initial_range, &new_range, down_range, up_range)?;
            operations.extend(ops);
        }

        Ok(operations)
    }

    /// Delete cell values and formats in a given range.
    fn shrink(&mut self, delete_rect: SheetRect) -> Vec<Operation> {
        let mut ops = vec![];
        let selection = A1Selection::from_rect(delete_rect);
        ops.extend(self.delete_cells_operations(&selection, false));
        ops.extend(self.clear_format_borders_operations(&selection, false));
        ops
    }

    /// Expand the initial_range to the right
    ///
    /// initial_range is range of cells to be expanded
    /// final_range is the target range
    /// down_range is the range below the target range
    /// up_range is the range above the target range
    fn expand_right(
        &mut self,
        sheet_id: SheetId,
        initial_range: &Rect,
        final_range: &Rect,
        down_range: Option<Rect>,
        up_range: Option<Rect>,
    ) -> Result<Vec<Operation>> {
        let mut formats = SheetFormatUpdates::default();
        let mut borders = BordersUpdates::default();
        let mut values = vec![];

        let mut ops = initial_range
            .y_range()
            .map(|y| {
                // for each column, apply the formats to a block (initial_range.width, y) of new cells
                let width = initial_range.width() as usize;
                final_range.x_range().step_by(width).for_each(|x| {
                    let new_x = final_range.max.x.min(x + width as i64 - 1);
                    let start_pos = (initial_range.min.x, y).into();
                    let format_rect = Rect::new_span((x, y).into(), (new_x, y).into());
                    self.apply_formats(sheet_id, start_pos, format_rect, &mut formats);

                    self.apply_borders(sheet_id, start_pos, format_rect, &mut borders);
                });

                let source_row = SheetRect::new_pos_span(
                    (initial_range.min.x, y).into(),
                    (initial_range.max.x, y).into(),
                    sheet_id,
                );
                let target_row =
                    Rect::new_span((final_range.min.x, y).into(), (final_range.max.x, y).into());
                let (operations, cell_values) = self.apply_auto_complete(
                    sheet_id,
                    false,
                    &source_row.into(),
                    &target_row,
                    None,
                )?;
                values.extend(cell_values);

                Ok(operations)
            })
            .flatten_ok()
            .collect::<Result<Vec<Operation>>>()?;

        if let Some(down_range) = down_range {
            ops.extend(self.expand_up_or_down_from_right(
                sheet_id,
                initial_range,
                &down_range,
                &values,
                final_range.width() as i64,
                ExpandDirection::Down,
            )?);
        }

        if let Some(up_range) = up_range {
            ops.extend(self.expand_up_or_down_from_right(
                sheet_id,
                initial_range,
                &up_range,
                &values,
                final_range.width() as i64,
                ExpandDirection::Up,
            )?);
        }

        let formats_op = Operation::SetCellFormatsA1 { sheet_id, formats };
        ops.push(formats_op);

        let borders_op = Operation::SetBordersA1 { sheet_id, borders };
        ops.push(borders_op);

        Ok(ops)
    }

    fn expand_left(
        &mut self,
        sheet_id: SheetId,
        initial_range: &Rect,
        final_range: &Rect,
        down_range: Option<Rect>,
        up_range: Option<Rect>,
    ) -> Result<Vec<Operation>> {
        let mut formats = SheetFormatUpdates::default();
        let mut borders = BordersUpdates::default();
        let mut values = vec![];

        let mut ops = initial_range
            .y_range()
            .map(|y| {
                // for each column, apply the formats to a block (initial_range.width, y) of new cells
                let width = initial_range.width() as usize;
                final_range.x_range().rev().step_by(width).for_each(|x| {
                    let mut new_x = x - width as i64 + 1;
                    let start_pos: Pos = if new_x < final_range.min.x {
                        let start_pos = (initial_range.min.x + final_range.min.x - new_x, y).into();
                        new_x = final_range.min.x;
                        start_pos
                    } else {
                        (initial_range.min.x, y).into()
                    };
                    let format_rect = Rect::new_span((x, y).into(), (new_x, y).into());
                    self.apply_formats(sheet_id, start_pos, format_rect, &mut formats);

                    self.apply_borders(sheet_id, start_pos, format_rect, &mut borders);
                });

                let source_row = SheetRect::new_pos_span(
                    (initial_range.min.x, y).into(),
                    (initial_range.max.x, y).into(),
                    sheet_id,
                );
                let target_row =
                    Rect::new_span((final_range.min.x, y).into(), (final_range.max.x, y).into());
                let (operations, cell_values) = self.apply_auto_complete(
                    sheet_id,
                    true,
                    &source_row.into(),
                    &target_row,
                    None,
                )?;
                values.extend(cell_values);

                Ok(operations)
            })
            .flatten_ok()
            .collect::<Result<Vec<Operation>>>()?;

        if let Some(down_range) = down_range {
            ops.extend(self.expand_up_or_down_from_left(
                sheet_id,
                initial_range,
                &down_range,
                &values,
                final_range.width() as i64,
                ExpandDirection::Down,
            )?);
        }

        if let Some(up_range) = up_range {
            ops.extend(self.expand_up_or_down_from_left(
                sheet_id,
                initial_range,
                &up_range,
                &values,
                final_range.width() as i64,
                ExpandDirection::Up,
            )?);
        }

        let formats_op = Operation::SetCellFormatsA1 { sheet_id, formats };
        ops.push(formats_op);

        let borders_op = Operation::SetBordersA1 { sheet_id, borders };
        ops.push(borders_op);

        Ok(ops)
    }

    fn expand_down(
        &mut self,
        sheet_id: SheetId,
        initial_range: &Rect,
        final_range: &Rect,
    ) -> Result<Vec<Operation>> {
        let height = initial_range.height() as usize;
        let mut formats = SheetFormatUpdates::default();
        let mut borders = BordersUpdates::default();

        let mut ops = initial_range
            .x_range()
            .rev()
            .map(|x| {
                // for each row, apply the formats to a block (x, initial_range.height) of new cells
                final_range.y_range().step_by(height).for_each(|y| {
                    let new_y = final_range.max.y.min(y + height as i64 - 1);
                    let start_pos = (x, initial_range.min.y).into();
                    let format_rect = Rect::new_span((x, y).into(), (x, new_y).into());
                    self.apply_formats(sheet_id, start_pos, format_rect, &mut formats);

                    self.apply_borders(sheet_id, start_pos, format_rect, &mut borders);
                });

                let source_col = SheetRect::new_pos_span(
                    (x, initial_range.min.y).into(),
                    (x, initial_range.max.y).into(),
                    sheet_id,
                );
                let target_col = Rect::new_span(
                    (x, initial_range.max.y + 1).into(),
                    (x, final_range.max.y).into(),
                );
                let (operations, _) = self.apply_auto_complete(
                    sheet_id,
                    false,
                    &source_col.into(),
                    &target_col,
                    None,
                )?;

                Ok(operations)
            })
            .flatten_ok()
            .collect::<Result<Vec<Operation>>>()?;

        let formats_op = Operation::SetCellFormatsA1 { sheet_id, formats };
        ops.push(formats_op);

        let borders_op = Operation::SetBordersA1 { sheet_id, borders };
        ops.push(borders_op);

        Ok(ops)
    }

    fn expand_up(
        &mut self,
        sheet_id: SheetId,
        initial_range: &Rect,
        final_range: &Rect,
    ) -> Result<Vec<Operation>> {
        let height = initial_range.height() as usize;
        let mut formats = SheetFormatUpdates::default();
        let mut borders = BordersUpdates::default();

        let mut ops = initial_range
            .x_range()
            .map(|x| {
                // for each row, apply the formats to a block (x, initial_range.height) of new cells
                final_range.y_range().rev().step_by(height).for_each(|y| {
                    let mut new_y = y - height as i64 + 1;
                    let start_pos: Pos = if new_y < final_range.min.y {
                        let start_pos = (x, initial_range.min.y + final_range.min.y - new_y).into();
                        new_y = final_range.min.y;
                        start_pos
                    } else {
                        (x, initial_range.min.y).into()
                    };
                    let format_rect = Rect::new_span((x, y).into(), (x, new_y).into());
                    self.apply_formats(sheet_id, start_pos, format_rect, &mut formats);

                    self.apply_borders(sheet_id, start_pos, format_rect, &mut borders);
                });

                let source_col = SheetRect::new_pos_span(
                    (x, initial_range.min.y).into(),
                    (x, initial_range.max.y).into(),
                    sheet_id,
                );
                let target_col = Rect::new_span(
                    (x, initial_range.min.y - 1).into(),
                    (x, final_range.min.y).into(),
                );
                let (operations, _) = self.apply_auto_complete(
                    sheet_id,
                    true,
                    &source_col.into(),
                    &target_col,
                    None,
                )?;

                Ok(operations)
            })
            .flatten_ok()
            .collect::<Result<Vec<Operation>>>()?;

        let formats_op = Operation::SetCellFormatsA1 { sheet_id, formats };
        ops.push(formats_op);

        let borders_op = Operation::SetBordersA1 { sheet_id, borders };
        ops.push(borders_op);

        Ok(ops)
    }

    fn expand_up_or_down_from_right(
        &mut self,
        sheet_id: SheetId,
        initial_range: &Rect,
        final_range: &Rect,
        values: &[(CellValue, Option<Pos>)],
        width: i64,
        direction: ExpandDirection,
    ) -> Result<Vec<Operation>> {
        let height = values.len() as i64 / width;
        let mut formats = SheetFormatUpdates::default();
        let mut borders = BordersUpdates::default();

        let mut ops = final_range
            .x_range()
            .enumerate()
            .map(|(index, x)| {
                let target_col =
                    Rect::new_span((x, final_range.min.y).into(), (x, final_range.max.y).into());

                let vals = (0..height)
                    .map(|i| {
                        let array_index = (index as i64 + (i * width)) as usize;
                        values
                            .get(array_index)
                            .unwrap_or(&(CellValue::Blank, None))
                            .to_owned()
                    })
                    .collect::<Vec<_>>();

                let format_x =
                    initial_range.min.x + (x - initial_range.min.x) % initial_range.width() as i64;
                maybe_reverse(final_range.y_range(), direction == ExpandDirection::Up)
                    .step_by(height as usize)
                    .for_each(|y| {
                        let mut start_pos = (format_x, initial_range.min.y).into();
                        let new_y = if direction == ExpandDirection::Down {
                            final_range.max.y.min(y + height - 1)
                        } else {
                            // since the new_y is less than the range min, we need to
                            // adjust the format since this is ine reverse order
                            let calc_y = y - height + 1;
                            if calc_y < final_range.min.y {
                                start_pos =
                                    (format_x, initial_range.min.y + final_range.min.y - calc_y)
                                        .into();
                                final_range.min.y
                            } else {
                                y - height + 1
                            }
                        };

                        let format_rect = Rect::new_span((x, y).into(), (x, new_y).into());
                        self.apply_formats(sheet_id, start_pos, format_rect, &mut formats);

                        self.apply_borders(sheet_id, start_pos, format_rect, &mut borders);
                    });

                let (operations, _) = self.apply_auto_complete(
                    sheet_id,
                    direction == ExpandDirection::Up,
                    initial_range,
                    &target_col,
                    Some(vals),
                )?;

                Ok(operations)
            })
            .flatten_ok()
            .collect::<Result<Vec<Operation>>>()?;

        let formats_op = Operation::SetCellFormatsA1 { sheet_id, formats };
        ops.push(formats_op);

        let borders_op = Operation::SetBordersA1 { sheet_id, borders };
        ops.push(borders_op);

        Ok(ops)
    }

    fn expand_up_or_down_from_left(
        &mut self,
        sheet_id: SheetId,
        initial_range: &Rect,
        final_range: &Rect,
        values: &[(CellValue, Option<Pos>)],
        width: i64,
        direction: ExpandDirection,
    ) -> Result<Vec<Operation>> {
        let height = values.len() as i64 / width;
        let mut formats = SheetFormatUpdates::default();
        let mut borders = BordersUpdates::default();

        let mut ops = final_range
            .x_range()
            .rev()
            .enumerate()
            .map(|(index, x)| {
                let target_col = if direction == ExpandDirection::Down {
                    Rect::new_span((x, final_range.min.y).into(), (x, final_range.max.y).into())
                } else {
                    Rect::new_span(
                        (x, initial_range.min.y - 1).into(),
                        (x, final_range.min.y).into(),
                    )
                };

                let vals = (0..height)
                    .map(|i| {
                        let array_index = (i * width) + width - index as i64 - 1;
                        values
                            .get(array_index as usize)
                            .unwrap_or(&(CellValue::Blank, None))
                            .to_owned()
                    })
                    .collect::<Vec<_>>();

                let format_x = initial_range.max.x - (index as i64 % initial_range.width() as i64);
                maybe_reverse(final_range.y_range(), direction == ExpandDirection::Up)
                    .step_by(height as usize)
                    .for_each(|y| {
                        let mut start_pos = (format_x, initial_range.min.y).into();
                        let new_y = if direction == ExpandDirection::Down {
                            final_range.max.y.min(y + height - 1)
                        } else {
                            // since the new_y is less than the range min, we need to
                            // adjust the format since this is ine reverse order
                            let calc_y = y - height + 1;
                            if calc_y < final_range.min.y {
                                start_pos =
                                    (format_x, initial_range.min.y + final_range.min.y - calc_y)
                                        .into();
                                final_range.min.y
                            } else {
                                y - height + 1
                            }
                        };

                        let format_rect = Rect::new_span((x, y).into(), (x, new_y).into());
                        self.apply_formats(sheet_id, start_pos, format_rect, &mut formats);

                        self.apply_borders(sheet_id, start_pos, format_rect, &mut borders);
                    });

                let (operations, _) = self.apply_auto_complete(
                    sheet_id,
                    direction == ExpandDirection::Up,
                    initial_range,
                    &target_col,
                    Some(vals),
                )?;

                Ok(operations)
            })
            .flatten_ok()
            .collect::<Result<Vec<Operation>>>()?;

        let formats_op = Operation::SetCellFormatsA1 { sheet_id, formats };
        ops.push(formats_op);

        let borders_op = Operation::SetBordersA1 { sheet_id, borders };
        ops.push(borders_op);

        Ok(ops)
    }

    /// Given an array of values, determine if a series exists and if so, apply it.
    fn apply_auto_complete(
        &mut self,
        sheet_id: SheetId,
        negative: bool,
        initial_range: &Rect,
        final_range: &Rect,
        cell_values: Option<Vec<(CellValue, Option<Pos>)>>,
    ) -> AutoCompleteOperationsValuesPosResult {
        let Some(sheet) = self.try_sheet(sheet_id) else {
            return Err(Error::msg("Sheet not found"));
        };

        let values = if let Some(cell_values) = cell_values {
            cell_values
        } else {
            sheet.cell_values_pos_in_rect(initial_range, true)
        };

        let series = find_auto_complete(SeriesOptions {
            series: values,
            spaces: (final_range.width() * final_range.height()) as i32,
            negative,
        });
        let mut new_series = series.clone();

        // we don't need to apply any operations to the cells set in
        // data_tables_and_cell_values_in_rect() for no_op_cells
        let mut no_op_cells = CellValues::default();
        let context = self.a1_context();
        let selection =
            A1Selection::from_rect(SheetRect::new_from_rect(final_range.to_owned(), sheet_id));

        let data_tables_in_rect = sheet.data_tables_and_cell_values_in_rect(
            initial_range,
            &mut no_op_cells,
            &mut None,
            context,
            &selection,
            false,
        );

<<<<<<< HEAD
        // gather ComputeCode operations for any code cells
        let compute_code_ops = final_range
            .iter()
            .enumerate()
            .filter_map(|(i, Pos { x, y })| {
                if let Some((CellValue::Code(code_cell), original_pos)) = series.get_mut(i) {
                    let mut data_table_ops = vec![];
                    if let Some(original_pos) = original_pos {
                        code_cell.adjust_references(
                            sheet_id,
                            context,
                            original_pos.to_sheet_pos(sheet_id),
                            RefAdjust {
                                sheet_id: None,
                                relative_only: true,
                                dx: x - original_pos.x,
                                dy: y - original_pos.y,
                                x_start: 0,
                                y_start: 0,
                            },
                        );

                        let source_pos = original_pos.to_owned();
                        original_pos.x = x;
                        original_pos.y = y;

                        // collect SetDataTable operations for any data tables in the source_pos
                        if let Some(data_table) = data_tables_in_rect.get(&source_pos) {
                            let mut data_table = data_table.to_owned();
                            let old_name = data_table.name().to_string();
                            let new_name = unique_data_table_name(&old_name, false, None, context);
                            data_table.name = new_name.into();

                            data_table_ops.push(Operation::SetDataTableMultiPos {
                                multi_pos: original_pos.to_multi_pos(sheet_id),
                                data_table: Some(data_table),
                                index: usize::MAX,
                            });
                        }
                    }

                    let sheet_pos = SheetPos::new(sheet_id, x, y);
                    data_table_ops.push(Operation::ComputeCodeMultiPos {
                        multi_pos: sheet_pos.into(),
                    });
=======
        // gather SetDataTable and ComputeCode operations for any code cells
        let mut data_table_ops = vec![];
        let mut compute_code_ops = vec![];
        for (i, Pos { x, y }) in final_range.iter().enumerate() {
            let final_sheet_pos = SheetPos::new(sheet_id, x, y);

            if let Some((CellValue::Code(code_cell), original_pos)) = new_series.get_mut(i) {
                if let Some(original_pos) = original_pos {
                    code_cell.adjust_references(
                        sheet_id,
                        context,
                        original_pos.to_sheet_pos(sheet_id),
                        RefAdjust {
                            sheet_id: None,
                            relative_only: true,
                            dx: x - original_pos.x,
                            dy: y - original_pos.y,
                            x_start: 0,
                            y_start: 0,
                        },
                    );
>>>>>>> 42853b20

                    let source_pos = original_pos.to_owned();
                    original_pos.x = x;
                    original_pos.y = y;

                    // collect SetDataTable operations for any data tables in the source_pos
                    if let Some(data_table) = data_tables_in_rect.get(&source_pos) {
                        let mut data_table = data_table.to_owned();
                        let old_name = data_table.name().to_string();
                        let new_name = unique_data_table_name(&old_name, false, None, context);
                        data_table.name = new_name.into();

                        data_table_ops.push(Operation::SetDataTable {
                            sheet_pos: final_sheet_pos,
                            data_table: Some(data_table),
                            index: usize::MAX,
                        });
                    }
                }

                compute_code_ops.push(Operation::ComputeCode {
                    sheet_pos: final_sheet_pos,
                });
            }
        }

        let sheet_pos = final_range.min.to_sheet_pos(sheet_id);
        let mut cells = CellValues::default();
        let values = CellValues::from_flat_array(
            final_range.width(),
            final_range.height(),
            new_series.into_iter().map(|(v, _)| v).collect(),
        );
        let cell_values_ops = self.cell_values_operations(
            Some(&selection),
            sheet_pos,
            Pos::new(0, 0),
            &mut cells,
            values,
            false,
        )?;

        let mut ops = vec![];
        if !cells.is_empty() {
            ops.push(Operation::SetCellValues {
                sheet_pos,
                values: cells,
            });
        }
        ops.extend(cell_values_ops);
        ops.extend(data_table_ops);
        ops.extend(compute_code_ops);

        Ok((ops, series))
    }

    fn apply_formats(
        &self,
        sheet_id: SheetId,
        start_pos: Pos,
        format_rect: Rect,
        formats: &mut SheetFormatUpdates,
    ) {
        if let Some(sheet) = self.try_sheet(sheet_id) {
            for (x, x_pos) in format_rect.x_range().enumerate() {
                for (y, y_pos) in format_rect.y_range().enumerate() {
                    let source_pos = Pos::new(start_pos.x + x as i64, start_pos.y + y as i64);
                    let target_pos = Pos::new(x_pos, y_pos);

                    formats.set_format_cell(target_pos, sheet.formats.format(source_pos).into());
                }
            }
        }
    }

    fn apply_borders(
        &self,
        sheet_id: SheetId,
        start_pos: Pos,
        border_rect: Rect,
        borders: &mut BordersUpdates,
    ) {
        if let Some(sheet) = self.try_sheet(sheet_id) {
            for (x, x_pos) in border_rect.x_range().enumerate() {
                for (y, y_pos) in border_rect.y_range().enumerate() {
                    let source_pos = Pos::new(start_pos.x + x as i64, start_pos.y + y as i64);
                    let target_pos = Pos::new(x_pos, y_pos);

                    borders.set_style_cell(
                        target_pos,
                        sheet
                            .borders
                            .get_style_cell_override_border(source_pos, false),
                    );
                }
            }
        }
    }
}<|MERGE_RESOLUTION|>--- conflicted
+++ resolved
@@ -656,53 +656,6 @@
             false,
         );
 
-<<<<<<< HEAD
-        // gather ComputeCode operations for any code cells
-        let compute_code_ops = final_range
-            .iter()
-            .enumerate()
-            .filter_map(|(i, Pos { x, y })| {
-                if let Some((CellValue::Code(code_cell), original_pos)) = series.get_mut(i) {
-                    let mut data_table_ops = vec![];
-                    if let Some(original_pos) = original_pos {
-                        code_cell.adjust_references(
-                            sheet_id,
-                            context,
-                            original_pos.to_sheet_pos(sheet_id),
-                            RefAdjust {
-                                sheet_id: None,
-                                relative_only: true,
-                                dx: x - original_pos.x,
-                                dy: y - original_pos.y,
-                                x_start: 0,
-                                y_start: 0,
-                            },
-                        );
-
-                        let source_pos = original_pos.to_owned();
-                        original_pos.x = x;
-                        original_pos.y = y;
-
-                        // collect SetDataTable operations for any data tables in the source_pos
-                        if let Some(data_table) = data_tables_in_rect.get(&source_pos) {
-                            let mut data_table = data_table.to_owned();
-                            let old_name = data_table.name().to_string();
-                            let new_name = unique_data_table_name(&old_name, false, None, context);
-                            data_table.name = new_name.into();
-
-                            data_table_ops.push(Operation::SetDataTableMultiPos {
-                                multi_pos: original_pos.to_multi_pos(sheet_id),
-                                data_table: Some(data_table),
-                                index: usize::MAX,
-                            });
-                        }
-                    }
-
-                    let sheet_pos = SheetPos::new(sheet_id, x, y);
-                    data_table_ops.push(Operation::ComputeCodeMultiPos {
-                        multi_pos: sheet_pos.into(),
-                    });
-=======
         // gather SetDataTable and ComputeCode operations for any code cells
         let mut data_table_ops = vec![];
         let mut compute_code_ops = vec![];
@@ -724,7 +677,6 @@
                             y_start: 0,
                         },
                     );
->>>>>>> 42853b20
 
                     let source_pos = original_pos.to_owned();
                     original_pos.x = x;
@@ -737,16 +689,16 @@
                         let new_name = unique_data_table_name(&old_name, false, None, context);
                         data_table.name = new_name.into();
 
-                        data_table_ops.push(Operation::SetDataTable {
-                            sheet_pos: final_sheet_pos,
+                        data_table_ops.push(Operation::SetDataTableMultiPos {
+                            multi_pos: final_sheet_pos.into(),
                             data_table: Some(data_table),
                             index: usize::MAX,
                         });
                     }
                 }
 
-                compute_code_ops.push(Operation::ComputeCode {
-                    sheet_pos: final_sheet_pos,
+                compute_code_ops.push(Operation::ComputeCodeMultiPos {
+                    multi_pos: final_sheet_pos.into(),
                 });
             }
         }
