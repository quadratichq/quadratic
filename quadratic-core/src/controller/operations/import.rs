use std::io::Cursor;

use anyhow::{Result, anyhow, bail};
use chrono::{NaiveDate, NaiveTime};

use crate::{
    Array, ArraySize, CellValue, Pos, SheetPos,
    cellvalue::Import,
    controller::{
        GridController, active_transactions::pending_transaction::PendingTransaction,
        execution::TransactionSource,
    },
    grid::{
        CodeCellLanguage, CodeCellValue, DataTable, SheetId, formats::SheetFormatUpdates,
        unique_data_table_name,
    },
    parquet::parquet_to_array,
};
use calamine::{Data as ExcelData, Reader as ExcelReader, Xlsx, XlsxError};

use super::{
    csv::{clean_csv_file, find_csv_info},
    operation::Operation,
};

const IMPORT_LINES_PER_OPERATION: u32 = 10000;

impl GridController {
    /// Guesses if the first row of a CSV file is a header based on the types of the
    /// first three rows.
    pub fn guess_csv_first_row_is_header(&self, cell_values: &Array) -> bool {
        if cell_values.height() < 3 {
            return false;
        }

        let types = |row: usize| {
            cell_values
                .get_row(row)
                .unwrap_or_default()
                .iter()
                .map(|c| c.type_id())
                .collect::<Vec<_>>()
        };

        let row_0 = types(0);
        let row_1 = types(1);
        let row_2 = types(2);

        let row_0_is_different_from_row_1 = row_0 != row_1;
        let row_1_is_same_as_row_2 = row_1 == row_2;

        row_0_is_different_from_row_1 && row_1_is_same_as_row_2
    }

    /// Imports a CSV file into the grid.
    pub fn import_csv_operations(
        &mut self,
        sheet_id: SheetId,
        file: Vec<u8>,
        file_name: &str,
        insert_at: Pos,
        delimiter: Option<u8>,
        header_is_first_row: Option<bool>,
    ) -> Result<Vec<Operation>> {
        let error = |message: String| anyhow!("Error parsing CSV file {}: {}", file_name, message);
        let sheet_pos = SheetPos::from((insert_at, sheet_id));

        let converted_file = clean_csv_file(&file)?;
        drop(file); // free the memory of the original file

        let (d, width, height) = find_csv_info(&converted_file);
        let delimiter = delimiter.unwrap_or(d);

        let reader = |flexible| {
            csv::ReaderBuilder::new()
                .delimiter(delimiter)
                .has_headers(false)
                .flexible(flexible)
                .from_reader(converted_file.as_slice())
        };

        let array_size = ArraySize::new_or_err(width, height).map_err(|e| error(e.to_string()))?;
        let mut cell_values = Array::new_empty(array_size);
        let mut sheet_format_updates = SheetFormatUpdates::default();
        let mut y: u32 = 0;

        for entry in reader(true).records() {
            match entry {
                Err(e) => return Err(error(format!("line {}: {}", y + 1, e))),
                Ok(record) => {
                    for (x, value) in record.iter().enumerate() {
                        let (cell_value, format_update) = self.string_to_cell_value(value, false);
                        cell_values
                            .set(u32::try_from(x)?, y, cell_value, false)
                            .map_err(|e| error(e.to_string()))?;

                        if !format_update.is_default() {
                            let pos = Pos {
                                x: x as i64 + 1,
                                y: y as i64 + 1,
                            };
                            sheet_format_updates.set_format_cell(pos, format_update);
                        }
                    }
                }
            }

            y += 1;

            // update the progress bar every time there's a new batch
            let should_update = y % IMPORT_LINES_PER_OPERATION == 0;

            if should_update && (cfg!(target_family = "wasm") || cfg!(test)) {
                crate::wasm_bindings::js::jsImportProgress(file_name, y, height);
            }
        }

        let context = self.a1_context();
        let import = Import::new(file_name.into());
        let mut data_table =
            DataTable::from((import.to_owned(), Array::new_empty(array_size), context));

        let apply_first_row_as_header = match header_is_first_row {
            Some(true) => true,
            Some(false) => false,
            None => self.guess_csv_first_row_is_header(&cell_values),
        };

        data_table.value = cell_values.into();
        if !sheet_format_updates.is_default() {
            data_table
                .formats
                .get_or_insert_default()
                .apply_updates(&sheet_format_updates);
        }

        if apply_first_row_as_header {
            data_table.apply_first_row_as_header();
        }

        drop(sheet_format_updates);

        let ops = vec![Operation::AddDataTable {
            sheet_pos,
            data_table,
            cell_value: CellValue::Import(import),
            index: None,
        }];

        Ok(ops)
    }

    /// Imports an Excel file into the grid.
    pub fn import_excel_operations(
        &mut self,
        file: &[u8],
        file_name: &str,
    ) -> Result<Vec<Operation>> {
        let mut ops: Vec<Operation> = vec![];
        let error = |e: XlsxError| anyhow!("Error parsing Excel file {file_name}: {e}");

        let cursor = Cursor::new(file);
        let mut workbook: Xlsx<_> = ExcelReader::new(cursor).map_err(error)?;
        let sheets = workbook.sheet_names().to_owned();

        for new_sheet_name in sheets.iter() {
            if self.try_sheet_from_name(new_sheet_name).is_some() {
                bail!("Sheet with name \"{new_sheet_name}\" already exists");
            }
        }

        let xlsx_range_to_pos = |(row, col)| Pos {
            x: col as i64 + 1,
            y: row as i64 + 1,
        };

        // total rows for calculating import progress
        let total_rows = sheets
            .iter()
            .try_fold(0, |acc, sheet_name| {
                let range = workbook.worksheet_range(sheet_name)?;
                // counted twice because we have to read values and formulas
                Ok(acc + 2 * range.rows().count())
            })
            .map_err(error)?;
        let mut current_y_values = 0;
        let mut current_y_formula = 0;

        let mut gc = GridController::new_blank();

        // add all sheets to the grid, this is required for sheet name parsing in cell ref
        for sheet_name in sheets.iter() {
            gc.server_add_sheet_with_name(sheet_name.to_owned());
        }

        let formula_start_name = unique_data_table_name("Formula1", false, None, self.a1_context());

        // add data from excel file to grid
        for sheet_name in sheets {
            let sheet = gc
                .try_sheet_from_name(&sheet_name)
                .ok_or(anyhow!("Error parsing Excel file {file_name}"))?;
            let sheet_id = sheet.id;

            // values
            let range = workbook.worksheet_range(&sheet_name).map_err(error)?;
            let insert_at = range.start().map_or_else(|| pos![A1], xlsx_range_to_pos);
            for (y, row) in range.rows().enumerate() {
                for (x, cell) in row.iter().enumerate() {
                    let cell_value = match cell {
                        ExcelData::Empty => continue,
                        ExcelData::String(value) => CellValue::Text(value.to_string()),
                        ExcelData::DateTimeIso(value) => CellValue::unpack_date_time(value)
                            .unwrap_or(CellValue::Text(value.to_string())),
                        ExcelData::DateTime(value) => {
                            if value.is_datetime() {
                                value.as_datetime().map_or_else(
                                    || CellValue::Blank,
                                    |v| {
                                        // there's probably a better way to figure out if it's a Date or a DateTime, but this works for now
                                        if let (Ok(zero_time), Ok(zero_date)) = (
                                            NaiveTime::parse_from_str("00:00:00", "%H:%M:%S"),
                                            NaiveDate::parse_from_str("1899-12-31", "%Y-%m-%d"),
                                        ) {
                                            if v.time() == zero_time {
                                                CellValue::Date(v.date())
                                            } else if v.date() == zero_date {
                                                CellValue::Time(v.time())
                                            } else {
                                                CellValue::DateTime(v)
                                            }
                                        } else {
                                            CellValue::DateTime(v)
                                        }
                                    },
                                )
                            } else {
                                CellValue::Text(value.to_string())
                            }
                        }
                        ExcelData::DurationIso(value) => CellValue::Text(value.to_string()),
                        ExcelData::Float(value) => {
                            CellValue::unpack_str_float(&value.to_string(), CellValue::Blank)
                        }
                        ExcelData::Int(value) => {
                            CellValue::unpack_str_float(&value.to_string(), CellValue::Blank)
                        }
                        ExcelData::Error(_) => continue,
                        ExcelData::Bool(value) => CellValue::Logical(*value),
                    };

                    let pos = Pos {
                        x: insert_at.x + x as i64,
                        y: insert_at.y + y as i64,
                    };
                    let sheet = gc
                        .try_sheet_mut(sheet_id)
                        .ok_or(anyhow!("Error parsing Excel file {file_name}"))?;
                    sheet.columns.set_value(&pos, cell_value);
                }

                // send progress to the client, every IMPORT_LINES_PER_OPERATION
                if (cfg!(target_family = "wasm") || cfg!(test))
                    && current_y_values % IMPORT_LINES_PER_OPERATION == 0
                {
                    crate::wasm_bindings::js::jsImportProgress(
                        file_name,
                        current_y_values + current_y_formula,
                        total_rows as u32,
                    );
                }
                current_y_values += 1;
            }

            // formulas
            let formula = workbook.worksheet_formula(&sheet_name).map_err(error)?;
            let insert_at = formula.start().map_or_else(Pos::default, xlsx_range_to_pos);
            for (y, row) in formula.rows().enumerate() {
                for (x, cell) in row.iter().enumerate() {
                    if !cell.is_empty() {
                        let pos = Pos {
                            x: insert_at.x + x as i64,
                            y: insert_at.y + y as i64,
                        };
                        let sheet_pos = pos.to_sheet_pos(sheet_id);
                        let cell_value = CellValue::Code(CodeCellValue {
                            language: CodeCellLanguage::Formula,
                            code: cell.to_string(),
                        });
                        let sheet = gc
                            .try_sheet_mut(sheet_id)
                            .ok_or(anyhow!("Error parsing Excel file {file_name}"))?;
                        sheet.columns.set_value(&pos, cell_value);
                        let mut transaction = PendingTransaction {
                            source: TransactionSource::Server,
                            ..Default::default()
                        };
                        gc.add_formula_without_eval(
                            &mut transaction,
                            sheet_pos,
                            cell,
                            formula_start_name.as_str(),
                        );
                        gc.update_a1_context_table_map(
                            std::mem::take(&mut transaction.code_cells_a1_context),
                            false,
                        );
                    }
                }

                // send progress to the client, every IMPORT_LINES_PER_OPERATION
                if (cfg!(target_family = "wasm") || cfg!(test))
                    && current_y_formula % IMPORT_LINES_PER_OPERATION == 0
                {
                    crate::wasm_bindings::js::jsImportProgress(
                        file_name,
                        current_y_values + current_y_formula,
                        total_rows as u32,
                    );
                }
                current_y_formula += 1;
            }
        }

        // rerun all formulas in-order
        let compute_ops = gc.rerun_all_code_cells_operations();
        gc.server_apply_transaction(compute_ops, None);

        for sheet in gc.grid.sheets.into_values() {
            ops.push(Operation::AddSheet {
                sheet: Box::new(sheet),
            });
        }

        Ok(ops)
    }

    /// Imports a Parquet file into the grid.
    pub fn import_parquet_operations(
        &mut self,
        sheet_id: SheetId,
        file: Vec<u8>,
        file_name: &str,
        insert_at: Pos,
        updater: Option<impl Fn(&str, u32, u32)>,
    ) -> Result<Vec<Operation>> {
<<<<<<< HEAD
        let cell_values = parquet_to_array(file, file_name, updater)?;
=======
        let error =
            |message: String| anyhow!("Error parsing Parquet file {}: {}", file_name, message);

        // this is not expensive
        let bytes = Bytes::from(file);
        let builder = ParquetRecordBatchReaderBuilder::try_new(bytes)?;

        // headers
        let metadata = builder.metadata();
        let total_size = metadata.file_metadata().num_rows() as u32;
        let fields = metadata.file_metadata().schema().get_fields();
        let headers: Vec<CellValue> = fields.iter().map(|f| f.name().into()).collect();
        let mut width = headers.len() as u32;

        // add 1 to the height for the headers
        let array_size =
            ArraySize::new_or_err(width, total_size + 1).map_err(|e| error(e.to_string()))?;
        let mut cell_values = Array::new_empty(array_size);

        // add the headers to the first row
        for (x, header) in headers.into_iter().enumerate() {
            cell_values
                .set(x as u32, 0, header, false)
                .map_err(|e| error(e.to_string()))?;
        }

        let reader = builder.build()?;
        let mut height = 0;
        let mut current_size = 0;

        for (row_index, batch) in reader.enumerate() {
            let batch = batch?;
            let num_rows = batch.num_rows();
            let num_cols = batch.num_columns();

            current_size += num_rows;
            width = width.max(num_cols as u32);
            height = height.max(num_rows as u32);

            for col_index in 0..num_cols {
                let col = batch.column(col_index);
                let values = arrow_col_to_cell_value_vec(col)?;
                let x = col_index as u32;
                let y = (row_index * num_rows) as u32 + 1;

                for (index, value) in values.into_iter().enumerate() {
                    cell_values
                        .set(x, y + index as u32, value, false)
                        .map_err(|e| error(e.to_string()))?;
                }

                // update the progress bar every time there's a new operation
                if cfg!(target_family = "wasm") || cfg!(test) {
                    crate::wasm_bindings::js::jsImportProgress(
                        file_name,
                        current_size as u32,
                        total_size,
                        insert_at.x,
                        insert_at.y,
                        width,
                        height,
                    );
                }
            }
        }

>>>>>>> 59eb76a1
        let context = self.a1_context();
        let import = Import::new(file_name.into());
        let mut data_table = DataTable::from((import.to_owned(), cell_values, context));
        data_table.apply_first_row_as_header();

        let ops = vec![Operation::AddDataTable {
            sheet_pos: SheetPos::from((insert_at, sheet_id)),
            data_table,
            cell_value: CellValue::Import(import),
            index: None,
        }];

        Ok(ops)
    }
}

#[cfg(test)]
mod test {
    use super::*;
    use crate::{CellValue, controller::user_actions::import::tests::simple_csv_at, test_util::*};
    use chrono::{NaiveDate, NaiveDateTime, NaiveTime};

    #[test]
    fn guesses_the_csv_header() {
        let (gc, sheet_id, pos, _) = simple_csv_at(Pos { x: 1, y: 1 });
        let sheet = gc.sheet(sheet_id);
        let values = sheet.data_table_at(&pos).unwrap().value_as_array().unwrap();
        assert!(gc.guess_csv_first_row_is_header(values));
    }

    #[test]
    fn imports_a_simple_csv() {
        let mut gc = GridController::test();
        let sheet_id = gc.grid.sheets()[0].id;
        let pos = pos![A1];
        let file_name = "simple.csv";

        const SIMPLE_CSV: &str =
            "city,region,country,population\nSouthborough,MA,United States,a lot of people";

        let ops = gc
            .import_csv_operations(
                sheet_id,
                SIMPLE_CSV.as_bytes().to_vec(),
                file_name,
                pos,
                Some(b','),
                Some(false),
            )
            .unwrap();

        let values = vec![
            vec!["city", "region", "country", "population"],
            vec!["Southborough", "MA", "United States", "a lot of people"],
        ];
        let context = gc.a1_context();
        let import = Import::new(file_name.into());
        let cell_value = CellValue::Import(import.clone());
        let mut expected_data_table = DataTable::from((import, values.into(), context));
        assert_display_cell_value(&gc, sheet_id, 1, 1, &cell_value.to_string());

        let data_table = match ops[0].clone() {
            Operation::AddDataTable { data_table, .. } => data_table,
            _ => panic!("Expected AddDataTable operation"),
        };
        expected_data_table.last_modified = data_table.last_modified;
        expected_data_table.name = CellValue::Text(file_name.to_string());

        let expected = Operation::AddDataTable {
            sheet_pos: SheetPos::new(sheet_id, 1, 1),
            data_table: expected_data_table,
            cell_value,
            index: None,
        };

        assert_eq!(ops.len(), 1);
        assert_eq!(ops[0], expected);
    }

    #[test]
    fn imports_a_long_csv() {
        let mut gc = GridController::test();
        let sheet_id = gc.grid.sheets()[0].id;
        let pos = Pos { x: 1, y: 2 };
        let file_name = "long.csv";

        let mut csv = String::new();
        for i in 0..IMPORT_LINES_PER_OPERATION * 2 + 150 {
            csv.push_str(&format!("city{},MA,United States,{}\n", i, i * 1000));
        }

        let ops = gc.import_csv_operations(
            sheet_id,
            csv.as_bytes().to_vec(),
            file_name,
            pos,
            Some(b','),
            Some(false),
        );

        let import = Import::new(file_name.into());
        let cell_value = CellValue::Import(import.clone());
        assert_display_cell_value(&gc, sheet_id, 0, 0, &cell_value.to_string());

        assert_eq!(ops.as_ref().unwrap().len(), 1);

        let (sheet_pos, data_table) = match &ops.unwrap()[0] {
            Operation::AddDataTable {
                sheet_pos,
                data_table,
                ..
            } => (*sheet_pos, data_table.clone()),
            _ => panic!("Expected AddDataTable operation"),
        };
        assert_eq!(sheet_pos.x, 1);
        assert_eq!(
            data_table.cell_value_ref_at(0, 2),
            Some(&CellValue::Text("city0".into()))
        );
    }

    #[test]
    fn import_csv_date_time() {
        let mut gc = GridController::test();
        let sheet_id = gc.grid.sheets()[0].id;

        let pos = pos![A1];
        let csv = "2024-12-21,13:23:00,2024-12-21 13:23:00\n".to_string();
        gc.import_csv(
            sheet_id,
            csv.as_bytes().to_vec(),
            "csv",
            pos,
            None,
            Some(b','),
            Some(false),
        )
        .unwrap();

        let value = CellValue::Date(NaiveDate::parse_from_str("2024-12-21", "%Y-%m-%d").unwrap());
        assert_display_cell_value(&gc, sheet_id, 1, 3, &value.to_string());

        let value = CellValue::Time(NaiveTime::parse_from_str("13:23:00", "%H:%M:%S").unwrap());
        assert_display_cell_value(&gc, sheet_id, 2, 3, &value.to_string());

        let value = CellValue::DateTime(
            NaiveDate::from_ymd_opt(2024, 12, 21)
                .unwrap()
                .and_hms_opt(13, 23, 0)
                .unwrap(),
        );
        assert_display_cell_value(&gc, sheet_id, 3, 3, &value.to_string());
    }

    #[test]
    fn import_excel() {
        let mut gc = GridController::new_blank();
        let file = include_bytes!("../../../test-files/simple.xlsx");
        gc.import_excel(file.as_ref(), "simple.xlsx", None).unwrap();

        let sheet_id = gc.grid.sheets()[0].id;
        let sheet = gc.sheet(sheet_id);

        assert_eq!(
            sheet.cell_value((1, 1).into()),
            Some(CellValue::Number(1.into()))
        );
        assert_eq!(
            sheet.cell_value((3, 10).into()),
            Some(CellValue::Number(12.into()))
        );
        assert_eq!(sheet.cell_value((1, 6).into()), None);
        assert_eq!(
            sheet.cell_value((4, 2).into()),
            Some(CellValue::Code(CodeCellValue {
                language: CodeCellLanguage::Formula,
                code: "C1:C5".into()
            }))
        );
        assert_eq!(sheet.cell_value((4, 1).into()), None);
    }

    #[test]
    fn import_excel_invalid() {
        let mut gc = GridController::new_blank();
        let file = include_bytes!("../../../test-files/invalid.xlsx");
        let result = gc.import_excel(file.as_ref(), "invalid.xlsx", None);
        assert!(result.is_err());
    }

    #[test]
    fn import_parquet_date_time() {
        let mut gc = GridController::test();
        let sheet_id = gc.grid.sheets()[0].id;
        let file = include_bytes!("../../../test-files/date_time_formats_arrow.parquet");
        let pos = pos![A1];
        gc.import_parquet(
            sheet_id,
            file.to_vec(),
            "parquet",
            pos,
            None,
            None::<fn(&str, u32, u32)>,
        )
        .unwrap();

        let sheet = gc.sheet(sheet_id);
        let data_table = sheet.data_table_at(&pos).unwrap();

        // date
        assert_eq!(
            data_table.cell_value_at(0, 2),
            Some(CellValue::Date(
                NaiveDate::parse_from_str("2024-12-21", "%Y-%m-%d").unwrap()
            ))
        );
        assert_eq!(
            data_table.cell_value_at(0, 3),
            Some(CellValue::Date(
                NaiveDate::parse_from_str("2024-12-22", "%Y-%m-%d").unwrap()
            ))
        );
        assert_eq!(
            data_table.cell_value_at(0, 4),
            Some(CellValue::Date(
                NaiveDate::parse_from_str("2024-12-23", "%Y-%m-%d").unwrap()
            ))
        );

        // time
        assert_eq!(
            data_table.cell_value_at(1, 2),
            Some(CellValue::Time(
                NaiveTime::parse_from_str("13:23:00", "%H:%M:%S").unwrap()
            ))
        );
        assert_eq!(
            data_table.cell_value_at(1, 3),
            Some(CellValue::Time(
                NaiveTime::parse_from_str("14:45:00", "%H:%M:%S").unwrap()
            ))
        );
        assert_eq!(
            data_table.cell_value_at(1, 4),
            Some(CellValue::Time(
                NaiveTime::parse_from_str("16:30:00", "%H:%M:%S").unwrap()
            ))
        );

        // date time
        assert_eq!(
            data_table.cell_value_at(2, 2),
            Some(CellValue::DateTime(
                NaiveDate::from_ymd_opt(2024, 12, 21)
                    .unwrap()
                    .and_hms_opt(13, 23, 0)
                    .unwrap()
            ))
        );
        assert_eq!(
            data_table.cell_value_at(2, 3),
            Some(CellValue::DateTime(
                NaiveDate::from_ymd_opt(2024, 12, 22)
                    .unwrap()
                    .and_hms_opt(14, 30, 0)
                    .unwrap()
            ))
        );
        assert_eq!(
            data_table.cell_value_at(2, 4),
            Some(CellValue::DateTime(
                NaiveDate::from_ymd_opt(2024, 12, 23)
                    .unwrap()
                    .and_hms_opt(16, 45, 0)
                    .unwrap()
            ))
        );
    }

    #[test]
    fn import_excel_date_time() {
        let mut gc = GridController::new_blank();
        let file = include_bytes!("../../../test-files/date_time.xlsx");
        gc.import_excel(file.as_ref(), "excel", None).unwrap();

        let sheet_id = gc.grid.sheets()[0].id;
        let sheet = gc.sheet(sheet_id);

        // date
        assert_eq!(
            sheet.cell_value((1, 2).into()),
            Some(CellValue::Date(
                NaiveDate::parse_from_str("1990-12-21", "%Y-%m-%d").unwrap()
            ))
        );
        assert_eq!(
            sheet.cell_value((1, 3).into()),
            Some(CellValue::Date(
                NaiveDate::parse_from_str("1990-12-22", "%Y-%m-%d").unwrap()
            ))
        );
        assert_eq!(
            sheet.cell_value((1, 4).into()),
            Some(CellValue::Date(
                NaiveDate::parse_from_str("1990-12-23", "%Y-%m-%d").unwrap()
            ))
        );

        // date time
        assert_eq!(
            sheet.cell_value((2, 2).into()),
            Some(CellValue::DateTime(
                NaiveDateTime::parse_from_str("2021-1-5 15:45", "%Y-%m-%d %H:%M").unwrap()
            ))
        );
        assert_eq!(
            sheet.cell_value((2, 3).into()),
            Some(CellValue::DateTime(
                NaiveDateTime::parse_from_str("2021-1-6 15:45", "%Y-%m-%d %H:%M").unwrap()
            ))
        );
        assert_eq!(
            sheet.cell_value((2, 4).into()),
            Some(CellValue::DateTime(
                NaiveDateTime::parse_from_str("2021-1-7 15:45", "%Y-%m-%d %H:%M").unwrap()
            ))
        );

        // time
        assert_eq!(
            sheet.cell_value((3, 2).into()),
            Some(CellValue::Time(
                NaiveTime::parse_from_str("13:23:00", "%H:%M:%S").unwrap()
            ))
        );
        assert_eq!(
            sheet.cell_value((3, 3).into()),
            Some(CellValue::Time(
                NaiveTime::parse_from_str("14:23:00", "%H:%M:%S").unwrap()
            ))
        );
        assert_eq!(
            sheet.cell_value((3, 4).into()),
            Some(CellValue::Time(
                NaiveTime::parse_from_str("15:23:00", "%H:%M:%S").unwrap()
            ))
        );
    }

    #[test]
    fn test_import_utf16() {
        let utf16_data: Vec<u8> = vec![
            0xFF, 0xFE, // BOM
            0x68, 0x00, // h
            0x65, 0x00, // e
            0x61, 0x00, // a
            0x64, 0x00, // d
            0x65, 0x00, // e
            0x72, 0x00, // r
            0x31, 0x00, // 1
            0x2C, 0x00, // ,
            0x68, 0x00, // h
            0x65, 0x00, // e
            0x61, 0x00, // a
            0x64, 0x00, // d
            0x65, 0x00, // e
            0x72, 0x00, // r
            0x32, 0x00, // 2
            0x0A, 0x00, // \n
            0x76, 0x00, // v
            0x61, 0x00, // a
            0x6C, 0x00, // l
            0x75, 0x00, // u
            0x65, 0x00, // e
            0x31, 0x00, // 1
            0x2C, 0x00, // ,
            0x76, 0x00, // v
            0x61, 0x00, // a
            0x6C, 0x00, // l
            0x75, 0x00, // u
            0x65, 0x00, // e
            0x32, 0x00, // 2
        ];
        let mut gc = test_create_gc();
        let sheet_id = first_sheet_id(&gc);
        gc.import_csv(
            sheet_id,
            utf16_data,
            "utf16.csv",
            pos![A1],
            None,
            Some(b','),
            Some(true),
        )
        .unwrap();

        print_first_sheet(&gc);

        let sheet = gc.sheet(sheet_id);
        assert_eq!(
            sheet.display_value((1, 2).into()),
            Some(CellValue::Text("header1".to_string()))
        );
        assert_eq!(
            sheet.display_value((2, 2).into()),
            Some(CellValue::Text("header2".to_string()))
        );
        assert_eq!(
            sheet.display_value((1, 3).into()),
            Some(CellValue::Text("value1".to_string()))
        );
        assert_eq!(
            sheet.display_value((2, 3).into()),
            Some(CellValue::Text("value2".to_string()))
        );
    }

    #[test]
    fn import_excel_dependent_formulas() {
        let mut gc = GridController::new_blank();
        let file = include_bytes!("../../../test-files/income_statement.xlsx");
        gc.import_excel(file.as_ref(), "excel", None).unwrap();

        let sheet_id = gc.grid.sheets()[0].id;
        let sheet = gc.sheet(sheet_id);

        assert_eq!(
            sheet.cell_value((4, 3).into()),
            Some(CellValue::Code(CodeCellValue {
                language: CodeCellLanguage::Formula,
                code: "EOMONTH(E3,-1)".into()
            }))
        );
        assert_eq!(
            sheet.display_value((4, 3).into()),
            Some(CellValue::Date(
                NaiveDate::parse_from_str("2024-01-31", "%Y-%m-%d").unwrap()
            ))
        );

        assert_eq!(
            sheet.cell_value((4, 12).into()),
            Some(CellValue::Code(CodeCellValue {
                language: CodeCellLanguage::Formula,
                code: "D5-D10".into()
            }))
        );
        assert_eq!(
            sheet.display_value((4, 12).into()),
            Some(CellValue::Number(3831163.into()))
        );

        assert_eq!(
            sheet.cell_value((4, 29).into()),
            Some(CellValue::Code(CodeCellValue {
                language: CodeCellLanguage::Formula,
                code: "EOMONTH(E29,-1)".into()
            }))
        );
        assert_eq!(
            sheet.display_value((4, 29).into()),
            Some(CellValue::Date(
                NaiveDate::parse_from_str("2024-01-31", "%Y-%m-%d").unwrap()
            ))
        );

        assert_eq!(
            sheet.cell_value((4, 67).into()),
            Some(CellValue::Code(CodeCellValue {
                language: CodeCellLanguage::Formula,
                code: "EOMONTH(E67,-1)".into()
            }))
        );
        assert_eq!(
            sheet.display_value((4, 67).into()),
            Some(CellValue::Date(
                NaiveDate::parse_from_str("2024-01-31", "%Y-%m-%d").unwrap()
            ))
        );
    }
}<|MERGE_RESOLUTION|>--- conflicted
+++ resolved
@@ -1,10 +1,13 @@
 use std::io::Cursor;
 
 use anyhow::{Result, anyhow, bail};
+use bytes::Bytes;
 use chrono::{NaiveDate, NaiveTime};
+use parquet::arrow::arrow_reader::ParquetRecordBatchReaderBuilder;
 
 use crate::{
     Array, ArraySize, CellValue, Pos, SheetPos,
+    arrow::arrow_col_to_cell_value_vec,
     cellvalue::Import,
     controller::{
         GridController, active_transactions::pending_transaction::PendingTransaction,
@@ -344,9 +347,6 @@
         insert_at: Pos,
         updater: Option<impl Fn(&str, u32, u32)>,
     ) -> Result<Vec<Operation>> {
-<<<<<<< HEAD
-        let cell_values = parquet_to_array(file, file_name, updater)?;
-=======
         let error =
             |message: String| anyhow!("Error parsing Parquet file {}: {}", file_name, message);
 
@@ -404,16 +404,11 @@
                         file_name,
                         current_size as u32,
                         total_size,
-                        insert_at.x,
-                        insert_at.y,
-                        width,
-                        height,
                     );
                 }
             }
         }
 
->>>>>>> 59eb76a1
         let context = self.a1_context();
         let import = Import::new(file_name.into());
         let mut data_table = DataTable::from((import.to_owned(), cell_values, context));
