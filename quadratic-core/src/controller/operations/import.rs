use std::{io::Cursor, path::Path};

use anyhow::{Result, anyhow, bail};
use chrono::{NaiveDate, NaiveTime};
use rust_decimal::prelude::ToPrimitive;

use crate::color::Rgba;
use crate::grid::sheet::borders::{BorderStyleCell, BorderStyleTimestamp, CellBorderLine};
use crate::{
    Array, CellValue, Pos, SheetPos,
    cell_values::CellValues,
    cellvalue::Import,
    controller::{
        GridController, active_transactions::pending_transaction::PendingTransaction,
        execution::TransactionSource,
    },
    date_time::{DEFAULT_DATE_FORMAT, DEFAULT_TIME_FORMAT},
    grid::{
        CellAlign, CellVerticalAlign, CellWrap, CodeCellLanguage, CodeCellValue, DataTable,
        NumericFormat, NumericFormatKind, Sheet, SheetId, fix_names::sanitize_table_name,
        formats::SheetFormatUpdates, unique_data_table_name,
    },
    parquet::parquet_to_array,
    small_timestamp::SmallTimestamp,
};
use calamine::{
    Data as ExcelData, Error as CalamineError, HorizontalAlignment, NumberFormat,
    Reader as ExcelReader, Sheets, VerticalAlignment, open_workbook_from_rs,
};

use super::{
    csv::{clean_csv_file, find_csv_info},
    operation::Operation,
};

const IMPORT_LINES_PER_OPERATION: u32 = 10000;
pub const COLUMN_WIDTH_MULTIPLIER: f64 = 7.0;
pub const ROW_HEIGHT_MULTIPLIER: f64 = 1.5;

impl GridController {
    /// Guesses if the first row of a CSV file is a header based on the types of the
    /// first three rows.
    fn guess_csv_first_row_is_header(cell_values: &CellValues) -> bool {
        if cell_values.h < 3 {
            return false;
        }

        let text_type_id = CellValue::Text("".to_string()).type_id();
        let number_type_id = CellValue::Number(0.into()).type_id();

        let types = |row: usize| {
            cell_values
                .get_row(row as u32)
                .unwrap_or_default()
                .iter()
                .map(|c| c.type_id())
                .collect::<Vec<_>>()
        };

        let row_0 = types(0);
        let row_1 = types(1);
        let row_2 = types(2);

        // If we have column names that are blank, then probably not a header
        if row_0.iter().any(|t| *t == CellValue::Blank.type_id()) {
            return false;
        }

        // compares the two entries, ignoring Blank (type == 8) in b if ignore_empty
        let type_row_match =
            |a: &[u8], b: &[u8], ignore_empty: bool, match_text_number: bool| -> bool {
                if a.len() != b.len() {
                    return false;
                }

                for (t1, t2) in a.iter().zip(b.iter()) {
                    //
                    if ignore_empty
                        && (*t1 == CellValue::Blank.type_id() || *t2 == CellValue::Blank.type_id())
                    {
                        continue;
                    }
                    if t1 != t2 {
                        if !match_text_number {
                            return false;
                        }
                        if !((*t1 == number_type_id && *t2 == text_type_id)
                            || (*t1 == text_type_id && *t2 == number_type_id))
                        {
                            return false;
                        }
                    }
                }

                true
            };

        let row_0_is_different_from_row_1 =
            !type_row_match(row_0.as_slice(), row_1.as_slice(), false, false)
                || row_0.iter().all(|t| *t == text_type_id);
        let row_1_is_same_as_row_2 = type_row_match(row_1.as_slice(), row_2.as_slice(), true, true);

        row_0_is_different_from_row_1 && row_1_is_same_as_row_2
    }

    /// Imports a CSV file into the grid.
    pub fn import_csv_operations(
        &mut self,
        sheet_id: SheetId,
        file: &[u8],
        file_name: &str,
        insert_at: Pos,
        delimiter: Option<u8>,
        create_table: Option<bool>,
    ) -> Result<Vec<Operation>> {
        let error = |message: String| anyhow!("Error parsing CSV file {}: {}", file_name, message);
        let sheet_pos = SheetPos::from((insert_at, sheet_id));

        let converted_file = clean_csv_file(file)?;

        let (d, width, height, is_table) = find_csv_info(&converted_file);
        let delimiter = delimiter.unwrap_or(d);

        let reader = |flexible| {
            csv::ReaderBuilder::new()
                .delimiter(delimiter)
                .has_headers(false)
                .flexible(flexible)
                .from_reader(converted_file.as_slice())
        };

        let mut cell_values = CellValues::new(width, height);

        let mut sheet_format_updates = SheetFormatUpdates::default();

        let mut y: u32 = 0;

        for entry in reader(true).records() {
            match entry {
                Err(e) => return Err(error(format!("line {}: {}", y + 1, e))),
                Ok(record) => {
                    for (x, value) in record.iter().enumerate() {
                        let (cell_value, format_update) = self.string_to_cell_value(value, false);

                        cell_values.set(x as u32, y, cell_value);

                        if !format_update.is_default() {
                            let pos = Pos {
                                x: x as i64 + 1,
                                y: y as i64 + 1,
                            };
                            sheet_format_updates.set_format_cell(pos, format_update);
                        }
                    }
                }
            }
            y += 1;

            // update the progress bar every time there's a new batch
            let should_update = y % IMPORT_LINES_PER_OPERATION == 0;

            if should_update && (cfg!(target_family = "wasm") || cfg!(test)) {
                crate::wasm_bindings::js::jsImportProgress(file_name, y, height);
            }
        }

        if cell_values.w == 0 || cell_values.h == 0 {
            bail!("CSV file is empty");
        }

        let mut ops = vec![];

        let apply_first_row_as_header = match create_table {
            Some(true) => true,
            Some(false) => false,
            None => GridController::guess_csv_first_row_is_header(&cell_values),
        };

        if is_table && apply_first_row_as_header {
            let cell_values: Array = cell_values.into();

            let import = Import::new(sanitize_table_name(file_name.into()));
            let mut data_table = DataTable::from((
                import.to_owned(),
                Array::new_empty(cell_values.size()),
                self.a1_context(),
            ));
            data_table.value = cell_values.into();

            if !sheet_format_updates.is_default() {
                data_table
                    .formats
                    .get_or_insert_default()
                    .apply_updates(&sheet_format_updates);
            }

            data_table.apply_first_row_as_header();
            ops.push(Operation::AddDataTable {
                sheet_pos,
                data_table,
                cell_value: CellValue::Import(import),
                index: None,
            });
            drop(sheet_format_updates);
        } else {
            ops.push(Operation::SetCellValues {
                sheet_pos,
                values: cell_values,
            });
            sheet_format_updates.translate_in_place(sheet_pos.x, sheet_pos.y);
            ops.push(Operation::SetCellFormatsA1 {
                sheet_id,
                formats: sheet_format_updates,
            });
        }

        Ok(ops)
    }

    /// Imports an Excel file into the grid.
    pub fn import_excel_operations(
        &mut self,
        file: &[u8],
        file_name: &str,
    ) -> Result<Vec<Operation>> {
        let mut ops: Vec<Operation> = vec![];
        let error = |e: CalamineError| anyhow!("Error parsing Excel file {file_name}: {e}");

        // detect file extension
        let path = Path::new(file_name);
        let cursor = Cursor::new(file);
        let mut workbook = match path.extension().and_then(|e| e.to_str()) {
            Some("xls") | Some("xla") => {
                Sheets::Xls(open_workbook_from_rs(cursor).map_err(CalamineError::Xls)?)
            }
            Some("xlsx") | Some("xlsm") | Some("xlam") => {
                Sheets::Xlsx(open_workbook_from_rs(cursor).map_err(CalamineError::Xlsx)?)
            }
            Some("xlsb") => {
                Sheets::Xlsb(open_workbook_from_rs(cursor).map_err(CalamineError::Xlsb)?)
            }
            Some("ods") => Sheets::Ods(open_workbook_from_rs(cursor).map_err(CalamineError::Ods)?),
            _ => return Err(anyhow!("Cannot detect file format")),
        };

        let sheets = workbook.sheet_names().to_owned();

        for new_sheet_name in sheets.iter() {
            if self.try_sheet_from_name(new_sheet_name).is_some() {
                bail!("Sheet with name \"{new_sheet_name}\" already exists");
            }
        }

        let xlsx_range_to_pos = |(row, col)| Pos {
            x: col as i64 + 1,
            y: row as i64 + 1,
        };

        // total rows for calculating import progress
        let total_rows = sheets
            .iter()
            .try_fold(0, |acc, sheet_name| {
                let range = workbook.worksheet_range(sheet_name)?;
                // counted twice because we have to read values and formulas
                Ok(acc + 2 * range.rows().count())
            })
            .map_err(error)?;
        let mut current_y_values = 0;
        let mut current_y_formula = 0;

        let mut gc = GridController::new_blank();

        // add all sheets to the grid, this is required for sheet name parsing in cell ref
        for sheet_name in sheets.iter() {
            gc.server_add_sheet_with_name(sheet_name.to_owned());
        }

        let formula_start_name = unique_data_table_name("Formula1", false, None, self.a1_context());

        // add data from excel file to grid
        for sheet_name in sheets {
            let sheet = gc
                .try_sheet_from_name(&sheet_name)
                .ok_or(anyhow!("Error parsing Excel file {file_name}"))?;
            let sheet_id = sheet.id;

            // values
            let range = workbook.worksheet_range(&sheet_name).map_err(error)?;
            let values_insert_at = range.start().map_or_else(|| pos![A1], xlsx_range_to_pos);
            for (y, row) in range.rows().enumerate() {
                for (x, cell) in row.iter().enumerate() {
                    let cell_value = match cell {
                        ExcelData::Empty => continue,
                        ExcelData::String(value) => CellValue::Text(value.to_string()),
                        ExcelData::DateTimeIso(value) => CellValue::unpack_date_time(value)
                            .unwrap_or(CellValue::Text(value.to_string())),
                        ExcelData::DateTime(value) => {
                            if value.is_datetime() {
                                value.as_datetime().map_or_else(
                                    || CellValue::Blank,
                                    |v| {
                                        // there's probably a better way to figure out if it's a Date or a DateTime, but this works for now
                                        if let (Ok(zero_time), Ok(zero_date)) = (
                                            NaiveTime::parse_from_str("00:00:00", "%H:%M:%S"),
                                            NaiveDate::parse_from_str("1899-12-31", "%Y-%m-%d"),
                                        ) {
                                            if v.time() == zero_time {
                                                CellValue::Date(v.date())
                                            } else if v.date() == zero_date {
                                                CellValue::Time(v.time())
                                            } else {
                                                CellValue::DateTime(v)
                                            }
                                        } else {
                                            CellValue::DateTime(v)
                                        }
                                    },
                                )
                            } else {
                                CellValue::Text(value.to_string())
                            }
                        }
                        ExcelData::DurationIso(value) => CellValue::Text(value.to_string()),
                        ExcelData::Float(value) => {
                            CellValue::unpack_str_float(&value.to_string(), CellValue::Blank)
                        }
                        ExcelData::Int(value) => {
                            CellValue::unpack_str_float(&value.to_string(), CellValue::Blank)
                        }
                        ExcelData::Error(_) => continue,
                        ExcelData::Bool(value) => CellValue::Logical(*value),
                    };

                    let pos = Pos {
                        x: values_insert_at.x + x as i64,
                        y: values_insert_at.y + y as i64,
                    };
                    let sheet = gc
                        .try_sheet_mut(sheet_id)
                        .ok_or(anyhow!("Error parsing Excel file {file_name}"))?;
                    sheet.columns.set_value(&pos, cell_value);
                }

                // send progress to the client, every IMPORT_LINES_PER_OPERATION
                if (cfg!(target_family = "wasm") || cfg!(test))
                    && current_y_values % IMPORT_LINES_PER_OPERATION == 0
                {
                    crate::wasm_bindings::js::jsImportProgress(
                        file_name,
                        current_y_values + current_y_formula,
                        total_rows as u32,
                    );
                }
                current_y_values += 1;
            }

            // formulas
            let formula = workbook.worksheet_formula(&sheet_name).map_err(error)?;
            let formulas_insert_at = formula.start().map_or_else(Pos::default, xlsx_range_to_pos);
            for (y, row) in formula.rows().enumerate() {
                for (x, cell) in row.iter().enumerate() {
                    if !cell.is_empty() {
                        let pos = Pos {
                            x: formulas_insert_at.x + x as i64,
                            y: formulas_insert_at.y + y as i64,
                        };
                        let sheet_pos = pos.to_sheet_pos(sheet_id);
                        let sheet = gc.try_sheet_mut_result(sheet_id)?;
                        let cell_value = CellValue::Code(CodeCellValue {
                            language: CodeCellLanguage::Formula,
                            code: cell.to_string(),
                        });

                        sheet.columns.set_value(&pos, cell_value);

                        let mut transaction = PendingTransaction {
                            source: TransactionSource::Server,
                            ..Default::default()
                        };

                        gc.add_formula_without_eval(
                            &mut transaction,
                            sheet_pos,
                            cell,
                            formula_start_name.as_str(),
                        );
                        gc.update_a1_context_table_map(&mut transaction);
                    }
                }

                // send progress to the client, every IMPORT_LINES_PER_OPERATION
                if (cfg!(target_family = "wasm") || cfg!(test))
                    && current_y_formula % IMPORT_LINES_PER_OPERATION == 0
                {
                    crate::wasm_bindings::js::jsImportProgress(
                        file_name,
                        current_y_values + current_y_formula,
                        total_rows as u32,
                    );
                }
                current_y_formula += 1;
            }

            // styles
            let range = workbook.worksheet_style(&sheet_name).map_err(error)?;
            let style_insert_at = range.start().map_or_else(|| pos![A1], xlsx_range_to_pos);
            for (y, row) in range.rows().enumerate() {
                for (x, style) in row.iter().enumerate() {
                    let pos = Pos {
                        x: style_insert_at.x + x as i64,
                        y: style_insert_at.y + y as i64,
                    };

                    if let Some(font) = style.get_font() {
                        let sheet = gc.try_sheet_mut_result(sheet_id)?;

                        // font formatting
                        font.is_bold()
                            .then(|| sheet.formats.bold.set(pos, Some(true)));
                        font.is_italic()
                            .then(|| sheet.formats.italic.set(pos, Some(true)));
                        font.has_underline()
                            .then(|| sheet.formats.underline.set(pos, Some(true)));
                        font.has_strikethrough()
                            .then(|| sheet.formats.strike_through.set(pos, Some(true)));
                        font.color.and_then(|color| {
                            // Only set text color if it's not the default black color
                            // Default black (0,0,0) is likely returned by calamine even when no explicit color is set
                            if !color.is_black() {
                                sheet.formats.text_color.set(pos, Some(color.to_string()))
                            } else {
                                None
                            }
                        });

                        // fill color
                        style
                            .get_fill()
                            .and_then(|fill| fill.get_color())
                            .and_then(|color| {
                                sheet.formats.fill_color.set(pos, Some(color.to_string()))
                            });

                        // alignment
                        if let Some(alignment) = style.get_alignment() {
                            // horizontal alignment
                            sheet.formats.align.set(
                                pos,
                                match alignment.horizontal {
                                    HorizontalAlignment::Left => Some(CellAlign::Left),
                                    HorizontalAlignment::Center => Some(CellAlign::Center),
                                    HorizontalAlignment::Right => Some(CellAlign::Right),
                                    _ => None,
                                },
                            );

                            // vertical alignment
                            sheet.formats.vertical_align.set(
                                pos,
                                match alignment.vertical {
                                    VerticalAlignment::Top => Some(CellVerticalAlign::Top),
                                    VerticalAlignment::Center => Some(CellVerticalAlign::Middle),
                                    VerticalAlignment::Bottom => Some(CellVerticalAlign::Bottom),
                                    _ => None,
                                },
                            );

                            // wrap text
                            if alignment.wrap_text {
                                sheet.formats.wrap.set(pos, Some(CellWrap::Wrap));
                            }

                            // shrink to fit
                            if alignment.shrink_to_fit {
                                sheet.formats.wrap.set(pos, Some(CellWrap::Clip));
                            }
                        }

                        // number formats
                        if let Some(number_format) = style.get_number_format() {
                            import_excel_number_format(sheet, pos, number_format);
                        }

                        // borders
                        if let Some(border) = style.get_borders() {
                            let border_style_cell = convert_excel_borders_to_quadratic(border);
                            if !border_style_cell.is_empty() {
                                sheet.borders.set_style_cell(pos, border_style_cell);
                            }
                        }
                    }
                }
            }

            // layout
            let layout = workbook.worksheet_layout(&sheet_name).map_err(error)?;
            let sheet = gc.try_sheet_mut_result(sheet_id)?;

            for column_width in layout.column_widths.iter() {
                let column = column_width.column as i64 + 1;
                sheet
                    .offsets
                    .set_column_width(column, column_width.width * COLUMN_WIDTH_MULTIPLIER);
            }

            for row_height in layout.row_heights.iter() {
                let row = row_height.row as i64 + 1;
                sheet
                    .offsets
                    .set_row_height(row, row_height.height * ROW_HEIGHT_MULTIPLIER);
            }
        }

        // rerun all formulas in-order
        let compute_ops = gc.rerun_all_code_cells_operations();
        gc.server_apply_transaction(compute_ops, None);

        for sheet in gc.grid.sheets.into_values() {
            ops.push(Operation::AddSheet {
                sheet: Box::new(sheet),
            });
        }

        Ok(ops)
    }

    /// Imports a Parquet file into the grid.
    pub fn import_parquet_operations(
        &mut self,
        sheet_id: SheetId,
        file: Vec<u8>,
        file_name: &str,
        insert_at: Pos,
        updater: Option<impl Fn(&str, u32, u32)>,
    ) -> Result<Vec<Operation>> {
        let cell_values = parquet_to_array(file, file_name, updater)?;
        let context = self.a1_context();
        let import = Import::new(sanitize_table_name(file_name.into()));
        let mut data_table = DataTable::from((import.to_owned(), cell_values, context));
        data_table.apply_first_row_as_header();

        let ops = vec![Operation::AddDataTable {
            sheet_pos: SheetPos::from((insert_at, sheet_id)),
            data_table,
            cell_value: CellValue::Import(import),
            index: None,
        }];

        Ok(ops)
    }
}


/// Converts Excel number format to our quadratic format.
fn import_excel_number_format(sheet: &mut Sheet, pos: Pos, number_format: &NumberFormat) {
    let format_id = number_format.format_id;
    let format_string = &number_format.format_code;

    // parse format sections separated by semicolons, ignore negative section
    // Excel format: positive;negative;zero;text
    let format_sections: Vec<&str> = format_string.split(';').collect();

    // Guard against empty format strings
    if format_sections.is_empty() {
        return; // Nothing to apply if there are no format sections
    }

    // determine which format section to use based on cell value
    let current_value = sheet.cell_value(pos);
    let active_format = match current_value {
        // use zero format if available, otherwise positive format
        Some(CellValue::Number(ref n)) => {
            if let Some(f64_val) = n.to_f64() {
                if f64_val == 0.0 && format_sections.len() >= 3 {
                    format_sections[2]
                } else {
                    format_sections[0]
                }
            } else {
                format_sections[0]
            }
        }
        // use text format if available, otherwise positive format
        Some(CellValue::Text(_)) => {
            if format_sections.len() >= 4 {
                format_sections[3]
            } else {
                format_sections[0]
            }
        }
        // default to positive format
        _ => format_sections[0],
    };


    if let Some(format_id) = format_id {
        match format_id {
            // general format - preserve number precision like excel
            0 => {
                // for general format, excel displays significant decimal places.
                // excel shows full precision up to about 15 significant digits.
                if let Some(CellValue::Number(ref n)) = sheet.cell_value(pos) {
                    if let Some(f64_val) = n.to_f64() {
                        // check if this is not a whole number
                        if f64_val.fract() != 0.0 {
                            // use high precision formatting to capture all significant digits
                            let num_str = format!("{f64_val:.15}");
                            if let Some(decimal_pos) = num_str.find('.') {
                                let after_decimal = &num_str[decimal_pos + 1..];

                                // for general format, excel typically preserves trailing zeros when they
                                // represent the actual precision of the stored number. we'll use the full
                                // precision available in the f64 representation.
                                let decimal_places = after_decimal.len();

                                // excel's general format shows meaningful precision up to 15 digits
                                if decimal_places > 0 {
                                    sheet
                                        .formats
                                        .numeric_decimals
                                        .set(pos, Some(decimal_places as i16));
                                }
                            }
                        }
                    }
                }
            }

            // number formats (1-4, 37-40)

            // "0" - integer
            1 => {
                sheet.formats.numeric_decimals.set(pos, Some(0));
            }
            // "0.00" - two decimal places (0.00)
            2 => {
                sheet.formats.numeric_decimals.set(pos, Some(2));
            }
            // "#,##0" - thousands separator (#,##0)
            3 => {
                sheet.formats.numeric_commas.set(pos, Some(true));
                sheet.formats.numeric_decimals.set(pos, Some(0));
            }
            // "#,##0.00" - thousands separator with decimals
            4 => {
                sheet.formats.numeric_commas.set(pos, Some(true));
                sheet.formats.numeric_decimals.set(pos, Some(2));
            }

            // formats with thousands separators
            37..=40 => {
                sheet.formats.numeric_commas.set(pos, Some(true));
                let has_decimals = format_id == 39 || format_id == 40;
                let decimals = if has_decimals { 2 } else { 0 };
                sheet.formats.numeric_decimals.set(pos, Some(decimals));
            }

            // currency formats
            5..=8 | 41..=44 => {
                let numeric_format = NumericFormat {
                    kind: NumericFormatKind::Currency,
                    symbol: Some("$".to_string()),
                };
                sheet.formats.numeric_format.set(pos, Some(numeric_format));

                // set decimal places based on format
                let has_decimals =
                    format_id == 7 || format_id == 8 || format_id == 43 || format_id == 44;
                let decimals = if has_decimals { 2 } else { 0 };
                sheet.formats.numeric_decimals.set(pos, Some(decimals));
                sheet.formats.numeric_commas.set(pos, Some(true));
            }

            // percentage formats

            // "0%" - percentage format
            9 => {
                let numeric_format = NumericFormat {
                    kind: NumericFormatKind::Percentage,
                    symbol: None,
                };
                sheet.formats.numeric_format.set(pos, Some(numeric_format));
                sheet.formats.numeric_decimals.set(pos, Some(0));
            }
            // "0.00%" - percentage format with decimals
            10 => {
                let numeric_format = NumericFormat {
                    kind: NumericFormatKind::Percentage,
                    symbol: None,
                };
                sheet.formats.numeric_format.set(pos, Some(numeric_format));
                sheet.formats.numeric_decimals.set(pos, Some(2));
            }

            // scientific formats
            11 | 48 => {
                let numeric_format = NumericFormat {
                    kind: NumericFormatKind::Exponential,
                    symbol: None,
                };
                sheet.formats.numeric_format.set(pos, Some(numeric_format));
                let decimals = if format_id == 11 { 2 } else { 1 };
                sheet.formats.numeric_decimals.set(pos, Some(decimals));
            }

            // fraction formats
            12 | 13 => {
                // These are fraction formats: "# ?/?" and "# ??/??"
                // For now, we'll treat them as general numeric without special formatting
                // TODO: Add proper fraction formatting support
            }

            // date formats
            14..=17 | 22 => {
                let chrono_format = match format_id {
                    14 => excel_to_chrono_format("m/d/yyyy"),    // "%-m/%-d/%Y"
                    15 => excel_to_chrono_format("d-mmm-yy"),    // "%-d-%b-%y"
                    16 => excel_to_chrono_format("d-mmm"),       // "%-d-%b"
                    17 => excel_to_chrono_format("mmm-yy"),      // "%b-%y"
                    22 => excel_to_chrono_format("m/d/yy h:mm"), // "%-m/%-d/%y %-I:%M"
                    _ => DEFAULT_DATE_FORMAT.to_string(),
                };

                // set the format
                sheet
                    .formats
                    .date_time
                    .set(pos, Some(chrono_format.to_string()));

                // convert numeric value to date/time if needed
                if let Some(CellValue::Number(ref n)) = sheet.cell_value(pos) {
                    if let Some(f64_val) = n.to_f64() {
                        let is_datetime = format_id == 22; // m/d/yy h:mm
                        let converted_value = if is_datetime {
                            excel_serial_to_date_time(f64_val, true, true, true)
                        } else {
                            excel_serial_to_date_time(f64_val, true, false, false)
                        };
                        if let Some(new_value) = converted_value {
                            sheet.columns.set_value(&pos, new_value);
                        }
                    }
                }
            }

            // time formats
            18..=21 | 45..=47 => {
                let chrono_format = match format_id {
                    18 => excel_to_chrono_format("h:mm AM/PM"), // "%-I:%M %p"
                    19 => excel_to_chrono_format("h:mm:ss AM/PM"), // "%-I:%M:%S %p"
                    20 => excel_to_chrono_format("h:mm"),       // "%-I:%M"
                    21 => excel_to_chrono_format("h:mm:ss"),    // "%-I:%M:%S"
                    45 => excel_to_chrono_format("mm:ss"),      // "%M:%S"
                    46 => excel_to_chrono_format("[h]:mm:ss"),  // "[h]:%M:%S" (elapsed)
                    47 => excel_to_chrono_format("mm:ss.0"),    // "%M:%S.0"
                    _ => DEFAULT_TIME_FORMAT.to_string(),
                };

                // set the format
                sheet
                    .formats
                    .date_time
                    .set(pos, Some(chrono_format.to_string()));

                // convert numeric value to time if needed
                if let Some(CellValue::Number(ref n)) = sheet.cell_value(pos) {
                    if let Some(f64_val) = n.to_f64() {
                        let converted_value =
                            excel_serial_to_date_time(f64_val, false, true, false);
                        if let Some(new_value) = converted_value {
                            sheet.columns.set_value(&pos, new_value);
                        }
                    }
                }
            }

            // text format, noop
            49 => {}

            // custom formats - parse the format string
            _ => {
                if !active_format.is_empty() {
                    // handle custom date/time formats
                    if is_excel_datetime_format(active_format) {
                        let chrono_format = excel_to_chrono_format(active_format);
                        sheet.formats.date_time.set(pos, Some(chrono_format));

                        // convert numeric value to datetime if needed
                        if let Some(CellValue::Number(ref n)) = sheet.cell_value(pos) {
                            if let Some(f64_val) = n.to_f64() {
                                let converted_value =
                                    excel_serial_to_date_time(f64_val, true, true, true);
                                if let Some(new_value) = converted_value {
                                    sheet.columns.set_value(&pos, new_value);
                                }
                            }
                        }
                    } else if is_excel_date_format(active_format) {
                        let chrono_format = excel_to_chrono_format(active_format);
                        sheet.formats.date_time.set(pos, Some(chrono_format));

                        // convert numeric value to date if needed
                        if let Some(CellValue::Number(ref n)) = sheet.cell_value(pos) {
                            if let Some(f64_val) = n.to_f64() {
                                let converted_value =
                                    excel_serial_to_date_time(f64_val, true, false, false);
                                if let Some(new_value) = converted_value {
                                    sheet.columns.set_value(&pos, new_value);
                                }
                            }
                        }
                    } else if is_excel_time_format(active_format) {
                        let chrono_format = excel_to_chrono_format(active_format);
                        sheet.formats.date_time.set(pos, Some(chrono_format));

                        // convert numeric value to time if needed
                        if let Some(CellValue::Number(ref n)) = sheet.cell_value(pos) {
                            if let Some(f64_val) = n.to_f64() {
                                let converted_value =
                                    excel_serial_to_date_time(f64_val, false, true, false);
                                if let Some(new_value) = converted_value {
                                    sheet.columns.set_value(&pos, new_value);
                                }
                            }
                        }
                    } else {
                        import_excel_number_format_string(sheet, pos, active_format);
                    }
                }
            }
        }
    } else if !active_format.is_empty() {
        import_excel_number_format_string(sheet, pos, active_format);
    }
}

/// Handles custom number formats that don't have a format_id.
fn import_excel_number_format_string(sheet: &mut Sheet, pos: Pos, format_string: &str) {
    let count_decimal_places = |format_str: &str| -> i16 {
        if let Some(decimal_pos) = format_str.find('.') {
            let after_decimal = &format_str[decimal_pos + 1..];
            after_decimal
                .chars()
                .take_while(|c| *c == '0' || *c == '#')
                .count() as i16
        } else {
            0
        }
    };

    let has_thousands_separator =
        |format_str: &str| -> bool { format_str.contains("#,##") || format_str.contains("0,00") };

    // handle cases where we only have a format string but no format_id
    if is_excel_datetime_format(format_string) {
        let chrono_format = excel_to_chrono_format(format_string);
        sheet.formats.date_time.set(pos, Some(chrono_format));

        // convert numeric value to datetime if needed
        if let Some(CellValue::Number(ref n)) = sheet.cell_value(pos) {
            if let Some(f64_val) = n.to_f64() {
                let converted_value = excel_serial_to_date_time(f64_val, true, true, true);
                if let Some(new_value) = converted_value {
                    sheet.columns.set_value(&pos, new_value);
                }
            }
        }
    } else if is_excel_date_format(format_string) {
        let chrono_format = excel_to_chrono_format(format_string);
        sheet.formats.date_time.set(pos, Some(chrono_format));

        // convert numeric value to date if needed
        if let Some(CellValue::Number(ref n)) = sheet.cell_value(pos) {
            if let Some(f64_val) = n.to_f64() {
                let converted_value = excel_serial_to_date_time(f64_val, true, false, false);
                if let Some(new_value) = converted_value {
                    sheet.columns.set_value(&pos, new_value);
                }
            }
        }
    } else if is_excel_time_format(format_string) {
        let chrono_format = excel_to_chrono_format(format_string);
        sheet.formats.date_time.set(pos, Some(chrono_format));

        // convert numeric value to time if needed
        if let Some(CellValue::Number(ref n)) = sheet.cell_value(pos) {
            if let Some(f64_val) = n.to_f64() {
                let converted_value = excel_serial_to_date_time(f64_val, false, true, false);
                if let Some(new_value) = converted_value {
                    sheet.columns.set_value(&pos, new_value);
                }
            }
        }
    } else {
        // handle numeric formats
        if format_string.contains('%') {
            let numeric_format = NumericFormat {
                kind: NumericFormatKind::Percentage,
                symbol: None,
            };
            sheet.formats.numeric_format.set(pos, Some(numeric_format));
        } else if format_string.contains('$') {
            let numeric_format = NumericFormat {
                kind: NumericFormatKind::Currency,
                symbol: Some("$".to_string()),
            };
            sheet.formats.numeric_format.set(pos, Some(numeric_format));
        } else if format_string.to_uppercase().contains('E') {
            let numeric_format = NumericFormat {
                kind: NumericFormatKind::Exponential,
                symbol: None,
            };
            sheet.formats.numeric_format.set(pos, Some(numeric_format));
        }

        // set decimal places
        let decimals = count_decimal_places(format_string);
        sheet.formats.numeric_decimals.set(pos, Some(decimals));

        // set thousands separator
        if has_thousands_separator(format_string) {
            sheet.formats.numeric_commas.set(pos, Some(true));
        }
    }
}

/// Converts Excel format strings to Chrono format strings
fn excel_to_chrono_format(excel_format: &str) -> String {
    let mut result = String::new();
    let mut chars = excel_format.chars().peekable();

    while let Some(ch) = chars.next() {
        match ch {
            // year
            'y' => {
                let mut y_count = 1;
                while chars.peek() == Some(&'y') {
                    chars.next();
                    y_count += 1;
                }
                if y_count >= 4 {
                    result.push_str("%Y"); // Full year (e.g., 2025)
                } else {
                    result.push_str("%y"); // Two-digit year (e.g., 25)
                }
            }

            // month
            'm' | 'M' => {
                // determine if this is a month or a minute
                let remaining: String = chars.clone().collect();
                let prev_chars: String = result
                    .chars()
                    .rev()
                    .take(5)
                    .collect::<String>()
                    .chars()
                    .rev()
                    .collect();

                // special case: if the entire format is time-only (no date components), treat all 'm' as minutes
                let is_time_only_format = !excel_format.contains('y')
                    && !excel_format.contains('d')
                    && !excel_format.contains('/')
                    && !excel_format.contains('-')
                    && (excel_format.contains(':')
                        || excel_format.contains('s')
                        || excel_format.contains('h'));

                // it's a minute if we have immediate time context:
                // 1. Preceded by ':' or hour format
                // 2. Followed by ':' or seconds
                // 3. Between time components
                let immediately_after_time = prev_chars.ends_with(':')
                    || prev_chars.ends_with("%I")
                    || prev_chars.ends_with("%H")
                    || prev_chars.ends_with("I ")
                    || prev_chars.ends_with("H ");

                let immediately_before_time =
                    remaining.starts_with(':') || remaining.starts_with('s');

                // probably month if followed by date separators
                let likely_month = remaining.starts_with('/') ||
                             remaining.starts_with('-') ||
                             remaining.starts_with('.') ||
                             (prev_chars.is_empty() && !is_time_only_format) || // at the beginning of date format
                             prev_chars.ends_with('/') ||
                             prev_chars.ends_with('-') ||
                             prev_chars.ends_with('.');

                let mut m_count = 1;
                let ch_lower = ch.to_lowercase().next().unwrap();
                while chars.peek() == Some(&ch_lower)
                    || chars.peek() == Some(&ch.to_uppercase().next().unwrap())
                {
                    chars.next();
                    m_count += 1;
                }

                if is_time_only_format
                    || ((immediately_after_time || immediately_before_time) && !likely_month)
                {
                    // minutes
                    if m_count >= 2 {
                        result.push_str("%M"); // minutes with zero padding
                    } else {
                        result.push_str("%-M"); // minutes without padding
                    }
                } else {
                    // months
                    match m_count {
                        1 => result.push_str("%-m"), // month (1-12)
                        2 => result.push_str("%m"),  // month (01-12)
                        3 => result.push_str("%b"),  // abbreviated month name
                        4 => result.push_str("%B"),  // full month name
                        5 => result.push_str("%b"),  // first letter of month
                        _ => result.push_str("%m"),  // month (01-12)
                    }
                }
            }

            // day
            'd' => {
                let mut d_count = 1;
                while chars.peek() == Some(&'d') {
                    chars.next();
                    d_count += 1;
                }
                match d_count {
                    1 => result.push_str("%-d"), // day (1-31)
                    2 => result.push_str("%d"),  // day (01-31)
                    3 => result.push_str("%a"),  // abbreviated weekday name
                    4 => result.push_str("%A"),  // full weekday name
                    _ => result.push_str("%d"),  // day (01-31)
                }
            }

            // hour
            'h' | 'H' => {
                let mut h_count = 1;
                let ch_lower = ch.to_lowercase().next().unwrap();
                while chars.peek() == Some(&ch_lower)
                    || chars.peek() == Some(&ch.to_uppercase().next().unwrap())
                {
                    chars.next();
                    h_count += 1;
                }
                if h_count >= 2 {
                    result.push_str("%H"); // 24-hour format with zero padding
                } else {
                    result.push_str("%-I"); // 12-hour format without padding (e.g. 12:00)
                }
            }

            // second
            's' | 'S' => {
                let mut s_count = 1;
                let ch_lower = ch.to_lowercase().next().unwrap();
                while chars.peek() == Some(&ch_lower)
                    || chars.peek() == Some(&ch.to_uppercase().next().unwrap())
                {
                    chars.next();
                    s_count += 1;
                }
                if s_count >= 2 {
                    result.push_str("%S"); // seconds with zero padding
                } else {
                    result.push_str("%-S"); // seconds without padding
                }
            }

            // am/pm
            'A' => {
                // look ahead to see if this is "AM/PM" or "A/P"
                let remaining: String = chars.clone().collect();
                if remaining.starts_with("M/PM") {
                    result.push_str("%p");
                    // skip "M/PM"
                    chars.next(); // skip 'M'
                    chars.next(); // skip '/'
                    chars.next(); // skip 'P'
                    chars.next(); // skip 'M'
                } else if remaining.starts_with("/P") {
                    result.push_str("%p");
                    // skip "/P"
                    chars.next(); // skip '/'
                    chars.next(); // skip 'P'
                } else {
                    result.push(ch);
                }
            }

            // pm
            'P' => {
                if result.ends_with("AM/") {
                    // replace the "AM/" at the end with "%p"
                    result.truncate(result.len() - 3);
                    result.push_str("%p");
                    if chars.peek() == Some(&'M') {
                        chars.next(); // skip 'M'
                    }
                } else {
                    result.push(ch);
                }
            }

            // elapsed time
            '[' => {
                result.push(ch);
                // for elapsed time formats, preserve content inside brackets as-is
                for bracket_ch in chars.by_ref() {
                    result.push(bracket_ch);
                    if bracket_ch == ']' {
                        break;
                    }
                }
            }
            ']' => {
                // this should not be reached if '[' handling is correct
                result.push(ch);
            }

            // pass through other characters
            _ => {
                result.push(ch);
            }
        }
    }

    result
}

// Excel date format
fn is_excel_date_format(format_str: &str) -> bool {
    let format_lower = format_str.to_lowercase();

    // If it's clearly a time-only format, it's not a date format
    if is_time_only_format(&format_lower) {
        return false;
    }

    format_lower.contains("dd")
        || format_lower.contains("yy")
        || format_lower.contains("d-")
        || format_lower.contains("m/")
        || format_lower.contains("/d")
        || format_lower.contains("mmm")
        || format_lower.contains("mmmm")
        || (format_lower.contains("mm") && !is_likely_minutes(&format_lower))
}

// Helper function to detect time-only formats
fn is_time_only_format(format_lower: &str) -> bool {
    // If it contains time indicators and no date indicators, it's time-only
    let has_time_indicators = format_lower.contains("h:")
        || format_lower.contains(":mm")
        || format_lower.contains(":ss")
        || format_lower.contains("am/pm")
        || format_lower.contains("a/p")
        || format_lower.contains("[h]")
        || format_lower.contains("[mm]")
        || format_lower.contains("[ss]");

    let has_date_indicators = format_lower.contains("dd")
        || format_lower.contains("yy")
        || format_lower.contains("mmm")
        || format_lower.contains("mmmm")
        || format_lower.contains("/")
        || format_lower.contains("-");

    has_time_indicators && !has_date_indicators
}

// Helper function to detect if "mm" likely refers to minutes rather than months
fn is_likely_minutes(format_lower: &str) -> bool {
    // "mm" is likely minutes if it's preceded by ":" or followed by ":"
    format_lower.contains(":mm") || format_lower.contains("mm:")
}

// Excel time format
fn is_excel_time_format(format_str: &str) -> bool {
    let format_lower = format_str.to_lowercase();
    format_lower.contains("h:")
        || format_lower.contains("mm:")
        || format_lower.contains(":ss")
        || format_lower.contains("am/pm")
        || format_lower.contains("a/p")
        || format_lower.contains("[h]")
        || format_lower.contains("[mm]")
        || format_lower.contains("[ss]")
}

// Excel datetime format
fn is_excel_datetime_format(format_str: &str) -> bool {
    is_excel_date_format(format_str) && is_excel_time_format(format_str)
}

// Helper function to convert Excel serial date to CellValue
fn excel_serial_to_date_time(
    serial: f64,
    is_date: bool,
    is_time: bool,
    is_datetime: bool,
) -> Option<CellValue> {
    // Excel epoch is January 1, 1900 (but Excel treats 1900 as a leap year incorrectly)
    // We need to account for this by using the chrono crate's handling of Excel dates

    if is_datetime {
        // Combined date and time format - handles both components regardless of is_date/is_time flags
        let adjusted_serial = if serial >= 60.0 { serial - 1.0 } else { serial };
        let days = adjusted_serial.floor() as i64;
        let time_fraction = adjusted_serial.fract();

        if let Some(base_date) = NaiveDate::from_ymd_opt(1899, 12, 30) {
            if let Some(date) = base_date.checked_add_days(chrono::Days::new(days as u64)) {
                let total_seconds = (time_fraction * 86400.0) as i64;
                let hours = total_seconds / 3600;
                let minutes = (total_seconds % 3600) / 60;
                let seconds = total_seconds % 60;

                if let Some(time) =
                    NaiveTime::from_hms_opt(hours as u32, minutes as u32, seconds as u32)
                {
                    return Some(CellValue::DateTime(date.and_time(time)));
                }
            }
        }
    } else if is_time && !is_date {
        // Pure time format - fractional part represents time
        let total_seconds = (serial.fract() * 86400.0) as i64;
        let hours = total_seconds / 3600;
        let minutes = (total_seconds % 3600) / 60;
        let seconds = total_seconds % 60;

        if let Some(time) = NaiveTime::from_hms_opt(hours as u32, minutes as u32, seconds as u32) {
            return Some(CellValue::Time(time));
        }
    } else if is_date && !is_time {
        // Pure date format
        // excel serial date 1 = January 1, 1900, but Excel incorrectly treats 1900 as leap year
        // serial 60 = Feb 29, 1900 (invalid), so we adjust
        let adjusted_serial = if serial >= 60.0 { serial - 1.0 } else { serial };

        if let Some(base_date) = NaiveDate::from_ymd_opt(1899, 12, 30) {
            if let Some(date) =
                base_date.checked_add_days(chrono::Days::new(adjusted_serial as u64))
            {
                return Some(CellValue::Date(date));
            }
        }
    }


    None
}

/// Converts calamine border styles to Quadratic border styles
fn convert_excel_border_style(excel_style: calamine::BorderStyle) -> CellBorderLine {
    use calamine::BorderStyle;
    match excel_style {
        BorderStyle::None => CellBorderLine::Clear,
        BorderStyle::Thin | BorderStyle::Hair => CellBorderLine::Line1,
        BorderStyle::Medium => CellBorderLine::Line2,
        BorderStyle::Thick => CellBorderLine::Line3,
        BorderStyle::Double => CellBorderLine::Double,
        BorderStyle::Dashed | BorderStyle::MediumDashed | BorderStyle::SlantDashDot => {
            CellBorderLine::Dashed
        }
        BorderStyle::Dotted | BorderStyle::DashDotDot | BorderStyle::DashDot => {
            CellBorderLine::Dotted
        }
    }
}

/// Converts calamine border color to Quadratic color string
fn convert_excel_border_color(color: Option<&calamine::Color>) -> Rgba {
    match color {
        Some(color) => {
            // Convert calamine Color to Quadratic Rgba
            // calamine Color has alpha, red, green, blue fields
            Rgba::new(color.red, color.green, color.blue, color.alpha)
        }
        None => Rgba::default(), // Default black color
    }
}

/// Converts calamine Borders to Quadratic BorderStyleCell
fn convert_excel_borders_to_quadratic(borders: &calamine::Borders) -> BorderStyleCell {
    let convert_border = |border: &calamine::Border| -> Option<BorderStyleTimestamp> {
        let line = convert_excel_border_style(border.style);

        if line == CellBorderLine::Clear {
            return None;
        }

        Some(BorderStyleTimestamp {
            color: convert_excel_border_color(border.color.as_ref()),
            line,
            timestamp: SmallTimestamp::now(),
        })
    };

    BorderStyleCell {
        top: convert_border(&borders.top),
        bottom: convert_border(&borders.bottom),
        left: convert_border(&borders.left),
        right: convert_border(&borders.right),
    }
}

#[cfg(test)]
mod test {
    use super::*;
    use crate::{
        CellValue, controller::user_actions::import::tests::simple_csv_at,
        number::decimal_from_str, test_util::*,
    };
    use calamine::{BorderStyle, Color};
    use chrono::{NaiveDate, NaiveDateTime, NaiveTime, Timelike};

    #[test]
    fn test_guesses_the_csv_header() {
        let (gc, sheet_id, pos, _) = simple_csv_at(Pos { x: 1, y: 1 });
        let sheet = gc.sheet(sheet_id);
        let cell_values = sheet
            .data_table_at(&pos)
            .unwrap()
            .value_as_array()
            .unwrap()
            .clone()
            .into();
        assert!(GridController::guess_csv_first_row_is_header(&cell_values));
    }

    #[test]
    fn imports_a_simple_csv() {
        let mut gc = GridController::test();
        let sheet_id = gc.grid.sheets()[0].id;
        let pos = pos![A1];
        let file_name = "simple.csv";

        const SIMPLE_CSV: &str =
            "city,region,country,population\nSouthborough,MA,United States,a lot of people";

        let ops = gc
            .import_csv_operations(
                sheet_id,
                SIMPLE_CSV.as_bytes(),
                file_name,
                pos,
                Some(b','),
                Some(true),
            )
            .unwrap();

        let values = vec![
            vec!["city", "region", "country", "population"],
            vec!["Southborough", "MA", "United States", "a lot of people"],
        ];
        let context = gc.a1_context();
        let import = Import::new(sanitize_table_name(file_name.into()));
        let cell_value = CellValue::Import(import.clone());
        let mut expected_data_table = DataTable::from((import, values.into(), context));
        expected_data_table.apply_first_row_as_header();

        let data_table = match ops[0].clone() {
            Operation::AddDataTable { data_table, .. } => data_table,
            _ => panic!("Expected AddDataTable operation"),
        };
        expected_data_table.last_modified = data_table.last_modified;
        expected_data_table.name = CellValue::Text(file_name.to_string());

        let expected = Operation::AddDataTable {
            sheet_pos: SheetPos::new(sheet_id, 1, 1),
            data_table: expected_data_table,
            cell_value,
            index: None,
        };

        assert_eq!(ops.len(), 1);
        assert_eq!(ops[0], expected);
    }

    #[test]
    fn imports_a_long_csv() {
        let mut gc = GridController::test();
        let sheet_id = gc.grid.sheets()[0].id;
        let pos: Pos = Pos { x: 1, y: 2 };
        let file_name = "long.csv";

        let mut csv = String::new();
        for i in 0..IMPORT_LINES_PER_OPERATION * 2 + 150 {
            csv.push_str(&format!("city{},MA,United States,{}\n", i, i * 1000));
        }

        let ops = gc
            .import_csv_operations(
                sheet_id,
                csv.as_bytes(),
                file_name,
                pos,
                Some(b','),
                Some(true),
            )
            .unwrap();

        assert_eq!(ops.len(), 1);
        let (sheet_pos, data_table) = match &ops[0] {
            Operation::AddDataTable {
                sheet_pos,
                data_table,
                ..
            } => (*sheet_pos, data_table.clone()),
            _ => panic!("Expected AddDataTable operation"),
        };
        assert_eq!(sheet_pos.x, 1);
        assert_eq!(
            data_table.cell_value_ref_at(0, 1),
            Some(&CellValue::Text("city0".into()))
        );
    }

    #[test]
    fn import_csv_date_time() {
        let mut gc = GridController::test();
        let sheet_id = gc.grid.sheets()[0].id;

        let pos = pos![A1];
        let csv = "2024-12-21,13:23:00,2024-12-21 13:23:00\n".to_string();
        gc.import_csv(
            sheet_id,
            csv.as_bytes(),
            "csv",
            pos,
            None,
            Some(b','),
            Some(false),
        )
        .unwrap();

        print_first_sheet(&gc);

        let value = CellValue::Date(NaiveDate::parse_from_str("2024-12-21", "%Y-%m-%d").unwrap());
        assert_display_cell_value(&gc, sheet_id, 1, 1, &value.to_string());

        let value = CellValue::Time(NaiveTime::parse_from_str("13:23:00", "%H:%M:%S").unwrap());
        assert_display_cell_value(&gc, sheet_id, 2, 1, &value.to_string());

        let value = CellValue::DateTime(
            NaiveDate::from_ymd_opt(2024, 12, 21)
                .unwrap()
                .and_hms_opt(13, 23, 0)
                .unwrap(),
        );
        assert_display_cell_value(&gc, sheet_id, 3, 1, &value.to_string());
    }

    #[test]
    fn import_xlsx() {
        let mut gc = GridController::new_blank();
        let file = include_bytes!("../../../test-files/simple.xlsx");
        gc.import_excel(file.as_ref(), "simple.xlsx", None).unwrap();

        let sheet_id = gc.grid.sheets()[0].id;
        let sheet = gc.sheet(sheet_id);

        assert_eq!(
            sheet.cell_value((1, 1).into()),
            Some(CellValue::Number(1.into()))
        );
        assert_eq!(
            sheet.cell_value((3, 10).into()),
            Some(CellValue::Number(12.into()))
        );
        assert_eq!(sheet.cell_value((1, 6).into()), None);
        assert_eq!(
            sheet.cell_value((4, 2).into()),
            Some(CellValue::Code(CodeCellValue {
                language: CodeCellLanguage::Formula,
                code: "C1:C5".into()
            }))
        );
        assert_eq!(sheet.cell_value((4, 1).into()), None);
    }

    #[test]
    fn import_xls() {
        let mut gc = GridController::new_blank();
        let file = include_bytes!("../../../test-files/simple.xls");
        gc.import_excel(file.as_ref(), "simple.xls", None).unwrap();

        let sheet_id = gc.grid.sheets()[0].id;
        let sheet = gc.sheet(sheet_id);

        assert_eq!(
            sheet.cell_value((1, 1).into()),
            Some(CellValue::Number(0.into()))
        );
    }

    #[test]
    fn import_excel_invalid() {
        let mut gc = GridController::new_blank();
        let file = include_bytes!("../../../test-files/invalid.xlsx");
        let result = gc.import_excel(file.as_ref(), "invalid.xlsx", None);
        assert!(result.is_err());
    }

    #[test]
    fn import_parquet_date_time() {
        let mut gc = GridController::test();
        let sheet_id = gc.grid.sheets()[0].id;
        let file = include_bytes!("../../../test-files/date_time_formats_arrow.parquet");
        let pos = pos![A1];
        gc.import_parquet(
            sheet_id,
            file.to_vec(),
            "parquet",
            pos,
            None,
            None::<fn(&str, u32, u32)>,
        )
        .unwrap();

        let sheet = gc.sheet(sheet_id);
        let data_table = sheet.data_table_at(&pos).unwrap();

        // date
        assert_eq!(
            data_table.cell_value_at(0, 2),
            Some(CellValue::Date(
                NaiveDate::parse_from_str("2024-12-21", "%Y-%m-%d").unwrap()
            ))
        );
        assert_eq!(
            data_table.cell_value_at(0, 3),
            Some(CellValue::Date(
                NaiveDate::parse_from_str("2024-12-22", "%Y-%m-%d").unwrap()
            ))
        );
        assert_eq!(
            data_table.cell_value_at(0, 4),
            Some(CellValue::Date(
                NaiveDate::parse_from_str("2024-12-23", "%Y-%m-%d").unwrap()
            ))
        );

        // time
        assert_eq!(
            data_table.cell_value_at(1, 2),
            Some(CellValue::Time(
                NaiveTime::parse_from_str("13:23:00", "%H:%M:%S").unwrap()
            ))
        );
        assert_eq!(
            data_table.cell_value_at(1, 3),
            Some(CellValue::Time(
                NaiveTime::parse_from_str("14:45:00", "%H:%M:%S").unwrap()
            ))
        );
        assert_eq!(
            data_table.cell_value_at(1, 4),
            Some(CellValue::Time(
                NaiveTime::parse_from_str("16:30:00", "%H:%M:%S").unwrap()
            ))
        );

        // date time
        assert_eq!(
            data_table.cell_value_at(2, 2),
            Some(CellValue::DateTime(
                NaiveDate::from_ymd_opt(2024, 12, 21)
                    .unwrap()
                    .and_hms_opt(13, 23, 0)
                    .unwrap()
            ))
        );
        assert_eq!(
            data_table.cell_value_at(2, 3),
            Some(CellValue::DateTime(
                NaiveDate::from_ymd_opt(2024, 12, 22)
                    .unwrap()
                    .and_hms_opt(14, 30, 0)
                    .unwrap()
            ))
        );
        assert_eq!(
            data_table.cell_value_at(2, 4),
            Some(CellValue::DateTime(
                NaiveDate::from_ymd_opt(2024, 12, 23)
                    .unwrap()
                    .and_hms_opt(16, 45, 0)
                    .unwrap()
            ))
        );
    }

    #[test]
    fn import_excel_date_time() {
        let mut gc = GridController::new_blank();
        let file = include_bytes!("../../../test-files/date_time.xlsx");
        gc.import_excel(file.as_ref(), "date_time.xlsx", None)
            .unwrap();

        let sheet_id = gc.grid.sheets()[0].id;
        let sheet = gc.sheet(sheet_id);

        // date
        assert_eq!(
            sheet.cell_value((1, 2).into()),
            Some(CellValue::Date(
                NaiveDate::parse_from_str("1990-12-21", "%Y-%m-%d").unwrap()
            ))
        );
        assert_eq!(
            sheet.cell_value((1, 3).into()),
            Some(CellValue::Date(
                NaiveDate::parse_from_str("1990-12-22", "%Y-%m-%d").unwrap()
            ))
        );
        assert_eq!(
            sheet.cell_value((1, 4).into()),
            Some(CellValue::Date(
                NaiveDate::parse_from_str("1990-12-23", "%Y-%m-%d").unwrap()
            ))
        );

        // date time
        assert_eq!(
            sheet.cell_value((2, 2).into()),
            Some(CellValue::DateTime(
                NaiveDateTime::parse_from_str("2021-1-5 15:45", "%Y-%m-%d %H:%M").unwrap()
            ))
        );
        assert_eq!(
            sheet.cell_value((2, 3).into()),
            Some(CellValue::DateTime(
                NaiveDateTime::parse_from_str("2021-1-6 15:45", "%Y-%m-%d %H:%M").unwrap()
            ))
        );
        assert_eq!(
            sheet.cell_value((2, 4).into()),
            Some(CellValue::DateTime(
                NaiveDateTime::parse_from_str("2021-1-7 15:45", "%Y-%m-%d %H:%M").unwrap()
            ))
        );

        // time
        assert_eq!(
            sheet.cell_value((3, 2).into()),
            Some(CellValue::Time(
                NaiveTime::parse_from_str("13:23:00", "%H:%M:%S").unwrap()
            ))
        );
        assert_eq!(
            sheet.cell_value((3, 3).into()),
            Some(CellValue::Time(
                NaiveTime::parse_from_str("14:23:00", "%H:%M:%S").unwrap()
            ))
        );
        assert_eq!(
            sheet.cell_value((3, 4).into()),
            Some(CellValue::Time(
                NaiveTime::parse_from_str("15:23:00", "%H:%M:%S").unwrap()
            ))
        );
    }

    #[test]
    fn test_import_utf16() {
        let utf16_data: Vec<u8> = vec![
            0xFF, 0xFE, // BOM
            0x68, 0x00, // h
            0x65, 0x00, // e
            0x61, 0x00, // a
            0x64, 0x00, // d
            0x65, 0x00, // e
            0x72, 0x00, // r
            0x31, 0x00, // 1
            0x2C, 0x00, // ,
            0x68, 0x00, // h
            0x65, 0x00, // e
            0x61, 0x00, // a
            0x64, 0x00, // d
            0x65, 0x00, // e
            0x72, 0x00, // r
            0x32, 0x00, // 2
            0x0A, 0x00, // \n
            0x76, 0x00, // v
            0x61, 0x00, // a
            0x6C, 0x00, // l
            0x75, 0x00, // u
            0x65, 0x00, // e
            0x31, 0x00, // 1
            0x2C, 0x00, // ,
            0x76, 0x00, // v
            0x61, 0x00, // a
            0x6C, 0x00, // l
            0x75, 0x00, // u
            0x65, 0x00, // e
            0x32, 0x00, // 2
        ];
        let mut gc = test_create_gc();
        let sheet_id = first_sheet_id(&gc);
        gc.import_csv(
            sheet_id,
            &utf16_data,
            "utf16.csv",
            pos![A1],
            None,
            Some(b','),
            Some(true),
        )
        .unwrap();

        print_first_sheet(&gc);

        let sheet = gc.sheet(sheet_id);
        assert_eq!(
            sheet.display_value((1, 2).into()),
            Some(CellValue::Text("header1".to_string()))
        );
        assert_eq!(
            sheet.display_value((2, 2).into()),
            Some(CellValue::Text("header2".to_string()))
        );
        assert_eq!(
            sheet.display_value((1, 3).into()),
            Some(CellValue::Text("value1".to_string()))
        );
        assert_eq!(
            sheet.display_value((2, 3).into()),
            Some(CellValue::Text("value2".to_string()))
        );
    }

    #[test]
    fn import_excel_dependent_formulas() {
        let mut gc = GridController::new_blank();
        let file = include_bytes!("../../../test-files/income_statement.xlsx");
        gc.import_excel(file.as_ref(), "income_statement.xlsx", None)
            .unwrap();

        let sheet_id = gc.grid.sheets()[0].id;
        let sheet = gc.sheet(sheet_id);

        assert_eq!(
            sheet.cell_value((4, 3).into()),
            Some(CellValue::Code(CodeCellValue {
                language: CodeCellLanguage::Formula,
                code: "EOMONTH(E3,-1)".into()
            }))
        );
        assert_eq!(
            sheet.display_value((4, 3).into()),
            Some(CellValue::Date(
                NaiveDate::parse_from_str("2024-01-31", "%Y-%m-%d").unwrap()
            ))
        );

        assert_eq!(
            sheet.cell_value((4, 12).into()),
            Some(CellValue::Code(CodeCellValue {
                language: CodeCellLanguage::Formula,
                code: "D5-D10".into()
            }))
        );
        assert_eq!(
            sheet.display_value((4, 12).into()),
            Some(CellValue::Number(3831163.into()))
        );

        assert_eq!(
            sheet.cell_value((4, 29).into()),
            Some(CellValue::Code(CodeCellValue {
                language: CodeCellLanguage::Formula,
                code: "EOMONTH(E29,-1)".into()
            }))
        );
        assert_eq!(
            sheet.display_value((4, 29).into()),
            Some(CellValue::Date(
                NaiveDate::parse_from_str("2024-01-31", "%Y-%m-%d").unwrap()
            ))
        );

        assert_eq!(
            sheet.cell_value((4, 67).into()),
            Some(CellValue::Code(CodeCellValue {
                language: CodeCellLanguage::Formula,
                code: "EOMONTH(E67,-1)".into()
            }))
        );
        assert_eq!(
            sheet.display_value((4, 67).into()),
            Some(CellValue::Date(
                NaiveDate::parse_from_str("2024-01-31", "%Y-%m-%d").unwrap()
            ))
        );
    }

    #[test]
    fn test_csv_error_1() {
        let mut gc = test_create_gc();
        let sheet_id = first_sheet_id(&gc);
        let file = include_bytes!("../../../../quadratic-rust-shared/data/csv/csv-error-1.csv");
        gc.import_csv(
            sheet_id,
            file,
            "csv-error-1.csv",
            pos![A1],
            None,
            None,
            Some(true),
        )
        .unwrap();
    }

    #[test]
    fn test_csv_error_2() {
        let mut gc = test_create_gc();
        let sheet_id = first_sheet_id(&gc);
        let file = include_bytes!("../../../../quadratic-rust-shared/data/csv/csv-error-2.csv");
        gc.import_csv(
            sheet_id,
            file,
            "csv-error-2.csv",
            pos![A1],
            None,
            None,
            Some(true),
        )
        .unwrap();
    }

    #[test]
<<<<<<< HEAD
    fn test_csv_width_error() {
        let mut gc = test_create_gc();
        let sheet_id = first_sheet_id(&gc);
        let file = include_bytes!("../../../../quadratic-rust-shared/data/csv/width_error.csv");
        gc.import_csv(
            sheet_id,
            file,
            "width_error.csv",
            pos![A1],
            None,
            None,
            Some(true),
        )
        .unwrap();
=======
    fn import_xlsx_styles() {
        let mut gc = GridController::new_blank();
        let file = include_bytes!("../../../test-files/styles.xlsx");
        gc.import_excel(file.as_ref(), "styles.xlsx", None).unwrap();
        let sheet_id = gc.sheet_ids()[0];
        let sheet = gc.sheet(sheet_id);

        assert_eq!(sheet.formats.bold.get((1, 1).into()), Some(true));
        assert_eq!(sheet.formats.italic.get((1, 2).into()), Some(true));
        assert_eq!(sheet.formats.underline.get((1, 3).into()), Some(true));
        assert_eq!(sheet.formats.strike_through.get((1, 4).into()), Some(true));
        assert_eq!(
            sheet.formats.text_color.get((1, 5).into()),
            Some("#FF0000".to_string())
        );
        assert_eq!(
            sheet.formats.fill_color.get((1, 6).into()),
            Some("#FFFF00".to_string())
        );
        assert_eq!(
            sheet.formats.align.get((1, 7).into()),
            Some(CellAlign::Center)
        );
        assert_eq!(
            sheet.formats.vertical_align.get((1, 8).into()),
            Some(CellVerticalAlign::Middle)
        );
        assert_eq!(sheet.formats.wrap.get((1, 9).into()), Some(CellWrap::Wrap));
        assert_eq!(sheet.formats.bold.get((1, 10).into()), None);
        assert_eq!(sheet.formats.italic.get((1, 10).into()), None);
        assert_eq!(sheet.formats.text_color.get((1, 10).into()), None);
        assert_eq!(sheet.formats.fill_color.get((1, 10).into()), None);
    }

    #[test]
    fn import_xlsx_number_format_edge_cases() {
        let mut gc = GridController::new_blank();
        let file = include_bytes!("../../../test-files/income_statement.xlsx");
        gc.import_excel(file.as_ref(), "income_statement.xlsx", None)
            .unwrap();
        let sheet_id = gc.sheet_ids()[0];
        let sheet = gc.sheet(sheet_id);
        let to_number = |x, y| {
            if let Some(CellValue::Number(n)) = sheet.cell_value((x, y).into()) {
                n.to_f64().unwrap_or(0.0)
            } else {
                panic!("Cell {x},{y} should contain a number");
            }
        };

        let value = to_number(4, 5);
        assert!((value - 5216000.0).abs() < 0.1);

        let value = to_number(6, 8);
        assert!((value - 269414.125).abs() < 0.001);

        assert_eq!(
            sheet.cell_value((2, 3).into()),
            Some(CellValue::Text("Category".to_string()))
        );

        assert_eq!(
            sheet.cell_value((2, 7).into()),
            Some(CellValue::Text("Hosting & Platform Fees".to_string()))
        );

        assert_eq!(
            sheet.cell_value((4, 12).into()),
            Some(CellValue::Code(CodeCellValue {
                language: CodeCellLanguage::Formula,
                code: "D5-D10".to_string()
            }))
        );

        let value = to_number(4, 14);
        assert!(value > 1_000_000.0);
        assert!(value < 10_000_000.0);

        let value = to_number(6, 16);
        assert!((value - 1363708.75).abs() < 0.01);

        let mut found_numbers = Vec::new();
        for row in 5..20 {
            for col in 4..10 {
                if let Some(CellValue::Number(n)) = sheet.cell_value((col, row).into()) {
                    found_numbers.push(n.to_f64().unwrap_or(0.0));
                }
            }
        }

        assert!(found_numbers.len() > 10);

        let max_value = found_numbers.iter().fold(0.0f64, |a, &b| a.max(b));
        let min_value = found_numbers.iter().fold(f64::INFINITY, |a, &b| a.min(b));

        assert!(max_value > 1_000_000.0, "Should have large numbers");
        assert!(min_value < 1_000_000.0, "Should have smaller numbers");

        let formula_count = (5..20)
            .flat_map(|row| (4..10).map(move |col| (col, row)))
            .filter(|(col, row)| {
                matches!(
                    sheet.cell_value((*col, *row).into()),
                    Some(CellValue::Code(_))
                )
            })
            .count();

        assert!(
            formula_count > 0,
            "Should have found some formulas in the income statement"
        );
    }

    #[test]
    fn test_excel_to_chrono_format_conversion() {
        assert_eq!(excel_to_chrono_format("mm/dd/yyyy"), "%m/%d/%Y");
        assert_eq!(excel_to_chrono_format("m/d/yy"), "%-m/%-d/%y");
        assert_eq!(excel_to_chrono_format("dd-mmm-yyyy"), "%d-%b-%Y");
        assert_eq!(excel_to_chrono_format("h:mm AM/PM"), "%-I:%M %p");
        assert_eq!(excel_to_chrono_format("hh:mm:ss"), "%H:%M:%S");
        assert_eq!(excel_to_chrono_format("mm:ss"), "%M:%S");
        assert_eq!(excel_to_chrono_format("m/d/yyyy h:mm"), "%-m/%-d/%Y %-I:%M");
        assert_eq!(
            excel_to_chrono_format("yyyy-mm-dd hh:mm:ss"),
            "%Y-%m-%d %H:%M:%S"
        );
    }

    #[test]
    fn import_excel_borders() {
        let mut gc = GridController::new_blank();
        let file = include_bytes!("../../../test-files/borders.xlsx");
        gc.import_excel(file.as_ref(), "borders.xlsx", None)
            .unwrap();

        let sheet_id = gc.grid.sheets()[0].id;
        let sheet = gc.sheet(sheet_id);

        let border_cell_a2 = sheet.borders.get_style_cell(pos![A2]);
        let top = border_cell_a2.top.unwrap();
        let left = border_cell_a2.left.unwrap();
        let bottom = border_cell_a2.bottom.unwrap();
        let right = border_cell_a2.right.unwrap();
        let red = Rgba::new(255, 0, 0, 255);

        assert_eq!(top.line, CellBorderLine::Line1);
        assert_eq!(top.color, red);
        assert_eq!(left.line, CellBorderLine::Line1);
        assert_eq!(left.color, red);
        assert_eq!(bottom.line, CellBorderLine::Line1);
        assert_eq!(bottom.color, red);
        assert_eq!(right.line, CellBorderLine::Line1);
        assert_eq!(right.color, red);

        let border_cell_d2 = sheet.borders.get_style_cell(pos![D2]);
        let top = border_cell_d2.top.unwrap();
        let left = border_cell_d2.left.unwrap();
        let red = Rgba::new(255, 0, 0, 255);

        assert_eq!(top.line, CellBorderLine::Dashed);
        assert_eq!(top.color, red);
        assert_eq!(left.line, CellBorderLine::Dashed);
        assert_eq!(left.color, red);
        assert!(border_cell_d2.bottom.is_none());
        assert!(border_cell_d2.right.is_none());
    }

    #[test]
    fn test_convert_excel_border_style() {
        assert_eq!(
            convert_excel_border_style(BorderStyle::None),
            CellBorderLine::Clear
        );
        assert_eq!(
            convert_excel_border_style(BorderStyle::Thin),
            CellBorderLine::Line1
        );
        assert_eq!(
            convert_excel_border_style(BorderStyle::Hair),
            CellBorderLine::Line1
        );
        assert_eq!(
            convert_excel_border_style(BorderStyle::Medium),
            CellBorderLine::Line2
        );
        assert_eq!(
            convert_excel_border_style(BorderStyle::Thick),
            CellBorderLine::Line3
        );
        assert_eq!(
            convert_excel_border_style(BorderStyle::Double),
            CellBorderLine::Double
        );
        assert_eq!(
            convert_excel_border_style(BorderStyle::DashDot),
            CellBorderLine::Dotted
        );
    }

    #[test]
    fn test_convert_excel_border_color() {
        let default_color = convert_excel_border_color(None);
        assert_eq!(default_color, Rgba::default());

        let red_color = Color::new(255, 255, 0, 0); // ARGB: fully opaque red
        let converted_color = convert_excel_border_color(Some(&red_color));
        assert_eq!(converted_color, Rgba::new(255, 0, 0, 255)); // RGBA: red with full alpha
    }

    #[test]
    fn test_convert_excel_borders_to_quadratic() {
        use calamine::{Border, BorderStyle, Borders, Color};

        // Create test borders
        let mut borders = Borders::new();
        borders.top = Border::with_color(BorderStyle::Thin, Color::rgb(255, 0, 0)); // Red thin border on top
        borders.left = Border::new(BorderStyle::Thick); // Thick border on left (no color)
        borders.bottom = Border::new(BorderStyle::Double); // Double border on bottom
        borders.right = Border::new(BorderStyle::None); // No border on right

        let quadratic_borders = convert_excel_borders_to_quadratic(&borders);

        // Verify conversions
        assert!(quadratic_borders.top.is_some());
        assert!(quadratic_borders.left.is_some());
        assert!(quadratic_borders.bottom.is_some());
        assert!(quadratic_borders.right.is_none()); // None border should be None

        let top_border = quadratic_borders.top.unwrap();
        assert_eq!(top_border.line, CellBorderLine::Line1);
        assert_eq!(top_border.color, Rgba::new(255, 0, 0, 255));

        let left_border = quadratic_borders.left.unwrap();
        assert_eq!(left_border.line, CellBorderLine::Line3);
        assert_eq!(left_border.color, Rgba::default());

        let bottom_border = quadratic_borders.bottom.unwrap();
        assert_eq!(bottom_border.line, CellBorderLine::Double);
    }

    #[test]
    fn test_import_excel_number_format() {
        let mut gc = GridController::new();
        let sheet_id = gc.grid.sheets()[0].id;
        let sheet = gc.sheet_mut(sheet_id);
        let pos = pos![A1];
        let format_string = "\"$\"#,##0_);[Red](\"$\"#,##0)";
        let number_format = NumberFormat::new(format_string.to_string());
        import_excel_number_format(sheet, pos, &number_format);
        assert_eq!(sheet.formats.numeric_decimals.get(pos), Some(0));
        assert_eq!(sheet.formats.numeric_commas.get(pos), Some(true));
    }

    #[test]
    fn test_import_excel_number_format_string() {
        let mut gc = GridController::new();
        let sheet_id = gc.grid.sheets()[0].id;
        let sheet = gc.sheet_mut(sheet_id);
        let pos = pos![A1];

        // test percentage format
        import_excel_number_format_string(sheet, pos, "0.00%");
        assert_eq!(
            sheet.formats.numeric_format.get(pos).unwrap().kind,
            NumericFormatKind::Percentage
        );
        assert_eq!(sheet.formats.numeric_decimals.get(pos), Some(2));

        // test currency format
        let pos2 = pos![B1];
        import_excel_number_format_string(sheet, pos2, "\"$\"#,##0.00");
        assert_eq!(
            sheet.formats.numeric_format.get(pos2).unwrap().kind,
            NumericFormatKind::Currency
        );
        assert_eq!(
            sheet.formats.numeric_format.get(pos2).unwrap().symbol,
            Some("$".to_string())
        );
        assert_eq!(sheet.formats.numeric_decimals.get(pos2), Some(2));
        assert_eq!(sheet.formats.numeric_commas.get(pos2), Some(true));

        // test scientific notation
        let pos3 = pos![C1];
        import_excel_number_format_string(sheet, pos3, "0.00E+00");
        assert_eq!(
            sheet.formats.numeric_format.get(pos3).unwrap().kind,
            NumericFormatKind::Exponential
        );
        assert_eq!(sheet.formats.numeric_decimals.get(pos3), Some(2));

        // test thousands separator without currency
        let pos4 = pos![D1];
        import_excel_number_format_string(sheet, pos4, "#,##0.000");
        assert_eq!(sheet.formats.numeric_commas.get(pos4), Some(true));
        assert_eq!(sheet.formats.numeric_decimals.get(pos4), Some(3));

        // test decimal places counting
        let pos5 = pos![E1];
        import_excel_number_format_string(sheet, pos5, "0.#####");
        assert_eq!(sheet.formats.numeric_decimals.get(pos5), Some(5));

        // test date format detection
        let pos6 = pos![F1];
        sheet
            .columns
            .set_value(&pos6, CellValue::Number(44926.into())); // Excel serial date
        import_excel_number_format_string(sheet, pos6, "yyyy-mm-dd");
        assert!(sheet.formats.date_time.get(pos6).is_some());
        // The date format should be applied but the value might not be automatically converted in this context

        // test time format detection
        let pos7 = pos![G1];
        sheet
            .columns
            .set_value(&pos7, CellValue::Number(decimal_from_str("0.5").unwrap())); // 12:00:00 in Excel time
        import_excel_number_format_string(sheet, pos7, "hh:mm:ss");
        assert!(sheet.formats.date_time.get(pos7).is_some());

        // test datetime format detection
        let pos8 = pos![H1];
        sheet.columns.set_value(
            &pos8,
            CellValue::Number(decimal_from_str("44926.5").unwrap()),
        );
        import_excel_number_format_string(sheet, pos8, "yyyy-mm-dd hh:mm:ss");
        assert!(sheet.formats.date_time.get(pos8).is_some());
    }

    #[test]
    fn test_is_excel_date_format() {
        // test various date formats
        assert!(is_excel_date_format("dd/mm/yyyy"));
        assert!(is_excel_date_format("mm/dd/yy"));
        assert!(is_excel_date_format("yyyy-mm-dd"));
        assert!(is_excel_date_format("d-mmm-yyyy"));
        assert!(is_excel_date_format("mmm"));
        assert!(is_excel_date_format("mmmm"));
        assert!(is_excel_date_format("DD/MM/YYYY")); // case insensitive

        // test non-date formats
        assert!(!is_excel_date_format("hh:mm:ss"));
        assert!(!is_excel_date_format("0.00%"));
        assert!(!is_excel_date_format("#,##0.00"));
        assert!(!is_excel_date_format("General"));
        assert!(!is_excel_date_format(""));
    }

    #[test]
    fn test_is_excel_time_format() {
        // test various time formats
        assert!(is_excel_time_format("hh:mm:ss"));
        assert!(is_excel_time_format("h:mm AM/PM"));
        assert!(is_excel_time_format("mm:ss"));
        assert!(is_excel_time_format("h:mm A/P"));
        assert!(is_excel_time_format("[h]:mm:ss"));
        assert!(is_excel_time_format("[mm]:ss"));
        assert!(is_excel_time_format("[ss]"));
        assert!(is_excel_time_format("HH:MM:SS")); // case insensitive

        // test non-time formats
        assert!(!is_excel_time_format("dd/mm/yyyy"));
        assert!(!is_excel_time_format("0.00%"));
        assert!(!is_excel_time_format("#,##0.00"));
        assert!(!is_excel_time_format("General"));
        assert!(!is_excel_time_format(""));
    }

    #[test]
    fn test_is_excel_datetime_format() {
        // test formats that are both date and time
        assert!(is_excel_datetime_format("dd/mm/yyyy hh:mm:ss"));
        assert!(is_excel_datetime_format("yyyy-mm-dd h:mm AM/PM"));
        assert!(is_excel_datetime_format("m/d/yy h:mm"));
        assert!(is_excel_datetime_format("DD/MM/YYYY HH:MM:SS")); // case insensitive

        // test formats that are only date or only time
        assert!(!is_excel_datetime_format("dd/mm/yyyy"));
        assert!(!is_excel_datetime_format("hh:mm:ss"));
        assert!(!is_excel_datetime_format("0.00%"));
        assert!(!is_excel_datetime_format(""));
    }

    #[test]
    fn test_excel_serial_to_date_time() {
        // test time conversion (fractional part only)
        let time_result = excel_serial_to_date_time(0.5, false, true, false);
        if let Some(CellValue::Time(time)) = time_result {
            assert_eq!(time.hour(), 12);
            assert_eq!(time.minute(), 0);
            assert_eq!(time.second(), 0);
        } else {
            panic!("Expected time value for 0.5");
        }

        // test quarter day (6 hours)
        let time_result = excel_serial_to_date_time(0.25, false, true, false);
        if let Some(CellValue::Time(time)) = time_result {
            assert_eq!(time.hour(), 6);
            assert_eq!(time.minute(), 0);
            assert_eq!(time.second(), 0);
        } else {
            panic!("Expected time value for 0.25");
        }

        // test date conversion (Excel serial date 1 = Dec 31, 1899 due to base date)
        let date_result = excel_serial_to_date_time(1.0, true, false, false);
        let expected_date = CellValue::Date(NaiveDate::from_ymd_opt(1899, 12, 31).unwrap());
        assert_eq!(date_result, Some(expected_date));

        // test Excel leap year bug adjustment (serial 61 = Mar 1, 1900 after adjustment)
        let date_result = excel_serial_to_date_time(61.0, true, false, false);
        let expected_date = CellValue::Date(NaiveDate::from_ymd_opt(1900, 2, 28).unwrap());
        assert_eq!(date_result, Some(expected_date));

        // test datetime conversion
        let datetime_result = excel_serial_to_date_time(1.5, false, false, true);
        let expected_datetime = CellValue::DateTime(
            NaiveDate::from_ymd_opt(1899, 12, 31)
                .unwrap()
                .and_hms_opt(12, 0, 0)
                .unwrap(),
        );
        assert_eq!(datetime_result, Some(expected_datetime));

        // test a known date conversion (serial 2 = Jan 1, 1900)
        let date_result = excel_serial_to_date_time(2.0, true, false, false);
        let expected_date = CellValue::Date(NaiveDate::from_ymd_opt(1900, 1, 1).unwrap());
        assert_eq!(date_result, Some(expected_date));

        // test edge case: zero should return base date
        let date_result = excel_serial_to_date_time(0.0, true, false, false);
        let expected_date = CellValue::Date(NaiveDate::from_ymd_opt(1899, 12, 30).unwrap());
        assert_eq!(date_result, Some(expected_date));

        // test that time conversion handles edge cases gracefully
        // since time conversion uses fractional part (0.0-1.0), it should always be valid
        let edge_time = excel_serial_to_date_time(0.99999, false, true, false); // near midnight
        assert!(edge_time.is_some());

        // test pure time conversion works
        let time_result = excel_serial_to_date_time(0.125, false, true, false); // 3 hours
        if let Some(CellValue::Time(time)) = time_result {
            assert_eq!(time.hour(), 3);
            assert_eq!(time.minute(), 0);
            assert_eq!(time.second(), 0);
        } else {
            panic!("Expected time value for 0.125 (3 hours)");
        }
    }

    #[test]
    fn test_guess_csv_first_row_is_header_edge_cases() {
        // test with only 2 rows (should return false)
        let mut cell_values = Array::new_empty(ArraySize::new(3, 2).unwrap());
        cell_values
            .set(0, 0, CellValue::Text("Name".to_string()), false)
            .unwrap();
        cell_values
            .set(1, 0, CellValue::Text("Age".to_string()), false)
            .unwrap();
        cell_values
            .set(2, 0, CellValue::Text("City".to_string()), false)
            .unwrap();
        cell_values
            .set(0, 1, CellValue::Text("John".to_string()), false)
            .unwrap();
        cell_values
            .set(1, 1, CellValue::Number(25.into()), false)
            .unwrap();
        cell_values
            .set(2, 1, CellValue::Text("NYC".to_string()), false)
            .unwrap();

        assert!(!GridController::guess_csv_first_row_is_header(&cell_values));

        // test with blank values in first row (should return false)
        let mut cell_values = Array::new_empty(ArraySize::new(3, 3).unwrap());
        cell_values
            .set(0, 0, CellValue::Text("Name".to_string()), false)
            .unwrap();
        cell_values.set(1, 0, CellValue::Blank, false).unwrap(); // Blank header
        cell_values
            .set(2, 0, CellValue::Text("City".to_string()), false)
            .unwrap();
        cell_values
            .set(0, 1, CellValue::Text("John".to_string()), false)
            .unwrap();
        cell_values
            .set(1, 1, CellValue::Number(25.into()), false)
            .unwrap();
        cell_values
            .set(2, 1, CellValue::Text("NYC".to_string()), false)
            .unwrap();
        cell_values
            .set(0, 2, CellValue::Text("Jane".to_string()), false)
            .unwrap();
        cell_values
            .set(1, 2, CellValue::Number(30.into()), false)
            .unwrap();
        cell_values
            .set(2, 2, CellValue::Text("LA".to_string()), false)
            .unwrap();

        assert!(!GridController::guess_csv_first_row_is_header(&cell_values));

        // test case where first row is all text and subsequent rows are different types
        let mut cell_values = Array::new_empty(ArraySize::new(3, 3).unwrap());
        cell_values
            .set(0, 0, CellValue::Text("Name".to_string()), false)
            .unwrap();
        cell_values
            .set(1, 0, CellValue::Text("Age".to_string()), false)
            .unwrap();
        cell_values
            .set(2, 0, CellValue::Text("Salary".to_string()), false)
            .unwrap();
        cell_values
            .set(0, 1, CellValue::Text("John".to_string()), false)
            .unwrap();
        cell_values
            .set(1, 1, CellValue::Number(25.into()), false)
            .unwrap();
        cell_values
            .set(2, 1, CellValue::Number(50000.into()), false)
            .unwrap();
        cell_values
            .set(0, 2, CellValue::Text("Jane".to_string()), false)
            .unwrap();
        cell_values
            .set(1, 2, CellValue::Number(30.into()), false)
            .unwrap();
        cell_values
            .set(2, 2, CellValue::Number(60000.into()), false)
            .unwrap();

        assert!(GridController::guess_csv_first_row_is_header(&cell_values));

        // test case where all rows have same types (should return false)
        let mut cell_values = Array::new_empty(ArraySize::new(2, 3).unwrap());
        cell_values
            .set(0, 0, CellValue::Number(1.into()), false)
            .unwrap();
        cell_values
            .set(1, 0, CellValue::Number(2.into()), false)
            .unwrap();
        cell_values
            .set(0, 1, CellValue::Number(3.into()), false)
            .unwrap();
        cell_values
            .set(1, 1, CellValue::Number(4.into()), false)
            .unwrap();
        cell_values
            .set(0, 2, CellValue::Number(5.into()), false)
            .unwrap();
        cell_values
            .set(1, 2, CellValue::Number(6.into()), false)
            .unwrap();

        assert!(!GridController::guess_csv_first_row_is_header(&cell_values));
    }

    #[test]
    fn test_excel_to_chrono_format_edge_cases() {
        // test complex month/minute detection
        assert_eq!(excel_to_chrono_format("h:mm:ss"), "%-I:%M:%S");
        assert_eq!(excel_to_chrono_format("mm/dd/yyyy"), "%m/%d/%Y");
        assert_eq!(excel_to_chrono_format("m:ss"), "%-M:%S"); // minutes in time context
        assert_eq!(excel_to_chrono_format("m/yyyy"), "%-m/%Y"); // month in date context

        // test elapsed time formats
        assert_eq!(excel_to_chrono_format("[h]:mm:ss"), "[h]:%M:%S");
        assert_eq!(excel_to_chrono_format("[mm]:ss"), "[mm]:%S");

        // test AM/PM variations
        assert_eq!(excel_to_chrono_format("h:mm A/P"), "%-I:%M %p");
        assert_eq!(excel_to_chrono_format("h:mm AM/PM"), "%-I:%M %p");

        // test various day formats
        assert_eq!(excel_to_chrono_format("d"), "%-d");
        assert_eq!(excel_to_chrono_format("dd"), "%d");
        assert_eq!(excel_to_chrono_format("ddd"), "%a");
        assert_eq!(excel_to_chrono_format("dddd"), "%A");

        // test various month formats
        assert_eq!(excel_to_chrono_format("m"), "%-m");
        assert_eq!(excel_to_chrono_format("mm"), "%m");
        assert_eq!(excel_to_chrono_format("mmm"), "%b");
        assert_eq!(excel_to_chrono_format("mmmm"), "%B");
        assert_eq!(excel_to_chrono_format("mmmmm"), "%b"); // 5 m's should still be abbreviated

        // test hour formats
        assert_eq!(excel_to_chrono_format("h"), "%-I");
        assert_eq!(excel_to_chrono_format("hh"), "%H");

        // test second formats
        assert_eq!(excel_to_chrono_format("s"), "%-S");
        assert_eq!(excel_to_chrono_format("ss"), "%S");

        // test mixed case
        assert_eq!(excel_to_chrono_format("H:MM:SS"), "%-I:%M:%S"); // capital H should still be treated as hour

        // test time-only format detection
        assert_eq!(excel_to_chrono_format("mm:ss"), "%M:%S"); // should be minutes:seconds
        assert_eq!(excel_to_chrono_format("h:mm"), "%-I:%M"); // should be hour:minutes

        // test pass-through characters
        assert_eq!(excel_to_chrono_format("yyyy-mm-dd"), "%Y-%m-%d");
        assert_eq!(excel_to_chrono_format("dd/mm/yyyy"), "%d/%m/%Y");
        assert_eq!(excel_to_chrono_format("mm.dd.yyyy"), "%m.%d.%Y");
>>>>>>> 84424463
    }
}<|MERGE_RESOLUTION|>--- conflicted
+++ resolved
@@ -550,7 +550,6 @@
     }
 }
 
-
 /// Converts Excel number format to our quadratic format.
 fn import_excel_number_format(sheet: &mut Sheet, pos: Pos, number_format: &NumberFormat) {
     let format_id = number_format.format_id;
@@ -591,7 +590,6 @@
         // default to positive format
         _ => format_sections[0],
     };
-
 
     if let Some(format_id) = format_id {
         match format_id {
@@ -1251,7 +1249,6 @@
         }
     }
 
-
     None
 }
 
@@ -1313,7 +1310,7 @@
 mod test {
     use super::*;
     use crate::{
-        CellValue, controller::user_actions::import::tests::simple_csv_at,
+        ArraySize, CellValue, controller::user_actions::import::tests::simple_csv_at,
         number::decimal_from_str, test_util::*,
     };
     use calamine::{BorderStyle, Color};
@@ -1835,7 +1832,6 @@
     }
 
     #[test]
-<<<<<<< HEAD
     fn test_csv_width_error() {
         let mut gc = test_create_gc();
         let sheet_id = first_sheet_id(&gc);
@@ -1850,7 +1846,9 @@
             Some(true),
         )
         .unwrap();
-=======
+    }
+
+    #[test]
     fn import_xlsx_styles() {
         let mut gc = GridController::new_blank();
         let file = include_bytes!("../../../test-files/styles.xlsx");
@@ -2326,7 +2324,9 @@
             .set(2, 1, CellValue::Text("NYC".to_string()), false)
             .unwrap();
 
-        assert!(!GridController::guess_csv_first_row_is_header(&cell_values));
+        assert!(!GridController::guess_csv_first_row_is_header(
+            &cell_values.into()
+        ));
 
         // test with blank values in first row (should return false)
         let mut cell_values = Array::new_empty(ArraySize::new(3, 3).unwrap());
@@ -2356,7 +2356,9 @@
             .set(2, 2, CellValue::Text("LA".to_string()), false)
             .unwrap();
 
-        assert!(!GridController::guess_csv_first_row_is_header(&cell_values));
+        assert!(!GridController::guess_csv_first_row_is_header(
+            &cell_values.into()
+        ));
 
         // test case where first row is all text and subsequent rows are different types
         let mut cell_values = Array::new_empty(ArraySize::new(3, 3).unwrap());
@@ -2388,7 +2390,9 @@
             .set(2, 2, CellValue::Number(60000.into()), false)
             .unwrap();
 
-        assert!(GridController::guess_csv_first_row_is_header(&cell_values));
+        assert!(GridController::guess_csv_first_row_is_header(
+            &cell_values.into()
+        ));
 
         // test case where all rows have same types (should return false)
         let mut cell_values = Array::new_empty(ArraySize::new(2, 3).unwrap());
@@ -2411,7 +2415,9 @@
             .set(1, 2, CellValue::Number(6.into()), false)
             .unwrap();
 
-        assert!(!GridController::guess_csv_first_row_is_header(&cell_values));
+        assert!(!GridController::guess_csv_first_row_is_header(
+            &cell_values.into()
+        ));
     }
 
     #[test]
@@ -2462,6 +2468,5 @@
         assert_eq!(excel_to_chrono_format("yyyy-mm-dd"), "%Y-%m-%d");
         assert_eq!(excel_to_chrono_format("dd/mm/yyyy"), "%d/%m/%Y");
         assert_eq!(excel_to_chrono_format("mm.dd.yyyy"), "%m.%d.%Y");
->>>>>>> 84424463
     }
 }