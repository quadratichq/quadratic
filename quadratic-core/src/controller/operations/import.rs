--- conflicted
+++ resolved
@@ -4,12 +4,9 @@
 use chrono::{NaiveDate, NaiveTime};
 use rust_decimal::prelude::ToPrimitive;
 
-<<<<<<< HEAD
+use crate::SheetRect;
 use crate::Value;
-=======
-use crate::SheetRect;
 use crate::a1::A1Selection;
->>>>>>> bf9610c2
 use crate::color::Rgba;
 use crate::grid::sheet::borders::{BorderStyleCell, BorderStyleTimestamp, CellBorderLine};
 use crate::grid::{CodeRun, DataTableKind};
@@ -200,9 +197,6 @@
             }
 
             data_table.apply_first_row_as_header();
-<<<<<<< HEAD
-            ops.push(Operation::SetDataTable {
-=======
             let output_rect = data_table.output_rect(sheet_pos.into(), true);
             let a1_selection = A1Selection::from_rect(output_rect.to_sheet_rect(sheet_id));
             response_prompt = format!(
@@ -210,8 +204,7 @@
                 file_name,
                 a1_selection.to_string(None, self.a1_context())
             );
-            ops.push(Operation::AddDataTable {
->>>>>>> bf9610c2
+            ops.push(Operation::SetDataTable {
                 sheet_pos,
                 data_table: Some(data_table),
                 index: usize::MAX,
@@ -600,9 +593,6 @@
         let mut data_table = DataTable::from((import.to_owned(), cell_values, context));
         data_table.apply_first_row_as_header();
 
-<<<<<<< HEAD
-        let ops = vec![Operation::SetDataTable {
-=======
         let output_rect = data_table.output_rect(insert_at, true);
         let a1_selection = A1Selection::from_rect(output_rect.to_sheet_rect(sheet_id));
         let response_prompt = format!(
@@ -611,8 +601,7 @@
             a1_selection.to_string(None, self.a1_context())
         );
 
-        let ops = vec![Operation::AddDataTable {
->>>>>>> bf9610c2
+        let ops = vec![Operation::SetDataTable {
             sheet_pos: SheetPos::from((insert_at, sheet_id)),
             data_table: Some(data_table),
             index: usize::MAX,
