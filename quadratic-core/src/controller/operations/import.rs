use std::{borrow::Cow, io::Cursor};

use anyhow::{Result, anyhow, bail};
use chrono::{NaiveDate, NaiveTime};
use csv_sniffer::Sniffer;

use crate::{
    Array, ArraySize, CellValue, Pos, SheetPos,
    arrow::arrow_col_to_cell_value_vec,
    cellvalue::Import,
    controller::GridController,
    grid::{
        CodeCellLanguage, CodeCellValue, DataTable, Sheet, SheetId,
        file::sheet_schema::export_sheet, formats::SheetFormatUpdates,
    },
};
use bytes::Bytes;
use calamine::{Data as ExcelData, Reader as ExcelReader, Xlsx, XlsxError};
use lexicon_fractional_index::key_between;
use parquet::arrow::arrow_reader::ParquetRecordBatchReaderBuilder;

use super::operation::Operation;

const IMPORT_LINES_PER_OPERATION: u32 = 10000;

impl GridController {
    /// Guesses if the first row of a CSV file is a header based on the types of the
    /// first three rows.
    pub fn guess_csv_first_row_is_header(&self, cell_values: &Array) -> bool {
        if cell_values.height() < 3 {
            return false;
        }

        let types = |row: usize| {
            cell_values
                .get_row(row)
                .unwrap_or_default()
                .iter()
                .map(|c| c.type_id())
                .collect::<Vec<_>>()
        };

        let row_0 = types(0);
        let row_1 = types(1);
        let row_2 = types(2);

        let row_0_is_different_from_row_1 = row_0 != row_1;
        let row_1_is_same_as_row_2 = row_1 == row_2;

        row_0_is_different_from_row_1 && row_1_is_same_as_row_2
    }

    pub fn get_csv_preview(
        file: Vec<u8>,
        max_rows: u32,
        delimiter: Option<u8>,
    ) -> Result<Vec<Vec<String>>> {
        let error = |message: String| anyhow!("Error parsing CSV file for preview: {}", message);
        let file: &[u8] = match String::from_utf8_lossy(&file) {
            std::borrow::Cow::Borrowed(_) => &file,
            std::borrow::Cow::Owned(_) => {
                if let Some(utf) = read_utf16(&file) {
                    return Self::get_csv_preview(utf.as_bytes().to_vec(), max_rows, delimiter);
                }
                &file
            }
        };

        let delimiter = match delimiter {
            Some(d) => d,
            None => {
                // auto detect the delimiter, default to ',' if it fails
                let cursor = Cursor::new(&file);
                Sniffer::new()
                    .sniff_reader(cursor)
                    .map_or_else(|_| b',', |metadata| metadata.dialect.delimiter)
            }
        };

        let mut reader = csv::ReaderBuilder::new()
            .delimiter(delimiter)
            .has_headers(false)
            .flexible(true)
            .from_reader(file);

        let mut preview = vec![];
        for (i, entry) in reader.records().enumerate() {
            if i >= max_rows as usize {
                break;
            }
            match entry {
                Err(e) => return Err(error(format!("line {}: {}", i + 1, e))),
                Ok(record) => preview.push(record.iter().map(|s| s.to_string()).collect()),
            }
        }

        Ok(preview)
    }

    /// Imports a CSV file into the grid.
    pub fn import_csv_operations(
        &mut self,
        sheet_id: SheetId,
        file: Vec<u8>,
        file_name: &str,
        insert_at: Pos,
        delimiter: Option<u8>,
        header_is_first_row: Option<bool>,
    ) -> Result<Vec<Operation>> {
        let error = |message: String| anyhow!("Error parsing CSV file {}: {}", file_name, message);
        let sheet_pos = SheetPos::from((insert_at, sheet_id));

        let file: &[u8] = match String::from_utf8_lossy(&file) {
            Cow::Borrowed(_) => &file,
            Cow::Owned(_) => {
                if let Some(utf) = read_utf16(&file) {
                    return self.import_csv_operations(
                        sheet_id,
                        utf.as_bytes().to_vec(),
                        file_name,
                        insert_at,
                        delimiter,
                        header_is_first_row,
                    );
                }
                &file
            }
        };

        let delimiter = match delimiter {
            Some(d) => d,
            None => {
                // auto detect the delimiter, default to ',' if it fails
                let cursor = Cursor::new(&file);
                Sniffer::new()
                    .sniff_reader(cursor)
                    .map_or_else(|_| b',', |metadata| metadata.dialect.delimiter)
            }
        };

        let reader = |flexible| {
            csv::ReaderBuilder::new()
                .delimiter(delimiter)
                .has_headers(false)
                .flexible(flexible)
                .from_reader(file)
        };

        let height = reader(false).records().count() as u32;

        // since the first row or more can be headers, look at the width of the last row
        let width = reader(true)
            .records()
            .last()
            .iter()
            .flatten()
            .next()
            .map(|s| s.len())
            .unwrap_or(0) as u32;

        if width == 0 {
            bail!("empty files cannot be processed");
        }

        let array_size = ArraySize::new_or_err(width, height).map_err(|e| error(e.to_string()))?;
        let mut cell_values = Array::new_empty(array_size);
        let mut sheet_format_updates = SheetFormatUpdates::default();
        let mut y: u32 = 0;

        for entry in reader(true).records() {
            match entry {
                Err(e) => return Err(error(format!("line {}: {}", y + 1, e))),
                Ok(record) => {
                    for (x, value) in record.iter().enumerate() {
                        let (cell_value, format_update) = self.string_to_cell_value(value, false);

                        cell_values
                            .set(u32::try_from(x)?, y, cell_value)
                            .map_err(|e| error(e.to_string()))?;

                        if !format_update.is_default() {
                            let pos = Pos {
                                x: x as i64 + 1,
                                y: y as i64 + 1,
                            };
                            sheet_format_updates.set_format_cell(pos, format_update);
                        }
                    }
                }
            }

            y += 1;

            // update the progress bar every time there's a new batch
            let should_update = y % IMPORT_LINES_PER_OPERATION == 0;

            if should_update && (cfg!(target_family = "wasm") || cfg!(test)) {
                crate::wasm_bindings::js::jsImportProgress(
                    file_name,
                    y,
                    height,
                    insert_at.x,
                    insert_at.y,
                    width,
                    height,
                );
            }
        }

        let context = self.a1_context();
        let import = Import::new(file_name.into());
        let mut data_table =
            DataTable::from((import.to_owned(), Array::new_empty(array_size), context));

        let apply_first_row_as_header = match header_is_first_row {
            Some(true) => true,
            Some(false) => false,
            None => self.guess_csv_first_row_is_header(&cell_values),
        };

        data_table.value = cell_values.into();
        data_table.formats.apply_updates(&sheet_format_updates);

        if apply_first_row_as_header {
            data_table.apply_first_row_as_header();
        }

        drop(sheet_format_updates);

        let ops = vec![Operation::AddDataTable {
            sheet_pos,
            data_table,
            cell_value: CellValue::Import(import),
        }];

        Ok(ops)
    }

    /// Imports an Excel file into the grid.
    pub fn import_excel_operations(
        &mut self,
        file: &[u8],
        file_name: &str,
    ) -> Result<Vec<Operation>> {
        let mut ops = vec![] as Vec<Operation>;
        let error = |e: XlsxError| anyhow!("Error parsing Excel file {file_name}: {e}");

        let cursor = Cursor::new(file);
        let mut workbook: Xlsx<_> = ExcelReader::new(cursor).map_err(error)?;
        let sheets = workbook.sheet_names().to_owned();

        let existing_sheet_names = self.sheet_names();
        for sheet_name in sheets.iter() {
            if existing_sheet_names.contains(&sheet_name.as_str()) {
                bail!("Sheet with name {} already exists", sheet_name);
            }
        }

        let xlsx_range_to_pos = |(row, col)| Pos {
            x: col as i64 + 1,
            y: row as i64 + 1,
        };

        // total rows for calculating import progress
        let total_rows = sheets
            .iter()
            .try_fold(0, |acc, sheet_name| {
                let range = workbook.worksheet_range(sheet_name)?;
                // counted twice because we have to read values and formulas
                Ok(acc + 2 * range.rows().count())
            })
            .map_err(error)?;
        let mut current_y_values = 0;
        let mut current_y_formula = 0;

        let mut order = key_between(None, None).unwrap_or("A0".to_string());
        for sheet_name in sheets {
            // add the sheet
            let mut sheet = Sheet::new(SheetId::new(), sheet_name.to_owned(), order.clone());
            order = key_between(Some(&order), None).unwrap_or("A0".to_string());

            // values
            let range = workbook.worksheet_range(&sheet_name).map_err(error)?;
            let insert_at = range.start().map_or_else(|| pos![A1], xlsx_range_to_pos);
            for (y, row) in range.rows().enumerate() {
                for (x, cell) in row.iter().enumerate() {
                    let cell_value = match cell {
                        ExcelData::Empty => continue,
                        ExcelData::String(value) => CellValue::Text(value.to_string()),
                        ExcelData::DateTimeIso(value) => CellValue::unpack_date_time(value)
                            .unwrap_or(CellValue::Text(value.to_string())),
                        ExcelData::DateTime(value) => {
                            if value.is_datetime() {
                                value.as_datetime().map_or_else(
                                    || CellValue::Blank,
                                    |v| {
                                        // there's probably a better way to figure out if it's a Date or a DateTime, but this works for now
                                        if let (Ok(zero_time), Ok(zero_date)) = (
                                            NaiveTime::parse_from_str("00:00:00", "%H:%M:%S"),
                                            NaiveDate::parse_from_str("1899-12-31", "%Y-%m-%d"),
                                        ) {
                                            if v.time() == zero_time {
                                                CellValue::Date(v.date())
                                            } else if v.date() == zero_date {
                                                CellValue::Time(v.time())
                                            } else {
                                                CellValue::DateTime(v)
                                            }
                                        } else {
                                            CellValue::DateTime(v)
                                        }
                                    },
                                )
                            } else {
                                CellValue::Text(value.to_string())
                            }
                        }
                        ExcelData::DurationIso(value) => CellValue::Text(value.to_string()),
                        ExcelData::Float(value) => {
                            CellValue::unpack_str_float(&value.to_string(), CellValue::Blank)
                        }
                        ExcelData::Int(value) => {
                            CellValue::unpack_str_float(&value.to_string(), CellValue::Blank)
                        }
                        ExcelData::Error(_) => continue,
                        ExcelData::Bool(value) => CellValue::Logical(*value),
                    };

                    sheet.set_cell_value(
                        Pos {
                            x: insert_at.x + x as i64,
                            y: insert_at.y + y as i64,
                        },
                        cell_value,
                    );
                }

                // send progress to the client, every IMPORT_LINES_PER_OPERATION
                if (cfg!(target_family = "wasm") || cfg!(test))
                    && current_y_values % IMPORT_LINES_PER_OPERATION == 0
                {
                    let width = row.len() as u32;
                    crate::wasm_bindings::js::jsImportProgress(
                        file_name,
                        current_y_values + current_y_formula,
                        total_rows as u32,
                        0,
                        1,
                        width,
                        total_rows as u32,
                    );
                }
                current_y_values += 1;
            }

            // formulas
            let formula = workbook.worksheet_formula(&sheet_name).map_err(error)?;
            let insert_at = formula.start().map_or_else(Pos::default, xlsx_range_to_pos);
            let mut formula_compute_ops = vec![];
            for (y, row) in formula.rows().enumerate() {
                for (x, cell) in row.iter().enumerate() {
                    if !cell.is_empty() {
                        let pos = Pos {
                            x: insert_at.x + x as i64,
                            y: insert_at.y + y as i64,
                        };
                        let cell_value = CellValue::Code(CodeCellValue {
                            language: CodeCellLanguage::Formula,
                            code: cell.to_string(),
                        });
                        sheet.set_cell_value(pos, cell_value);
                        // add code compute operation, to generate code runs
                        formula_compute_ops.push(Operation::ComputeCode {
                            sheet_pos: pos.to_sheet_pos(sheet.id),
                        });
                    }
                }

                // send progress to the client, every IMPORT_LINES_PER_OPERATION
                if (cfg!(target_family = "wasm") || cfg!(test))
                    && current_y_formula % IMPORT_LINES_PER_OPERATION == 0
                {
                    let width = row.len() as u32;
                    crate::wasm_bindings::js::jsImportProgress(
                        file_name,
                        current_y_values + current_y_formula,
                        total_rows as u32,
                        0,
                        1,
                        width,
                        total_rows as u32,
                    );
                }
                current_y_formula += 1;
            }

            // add new sheets
            ops.push(Operation::AddSheetSchema {
                schema: Box::new(export_sheet(sheet)),
            });
            ops.extend(formula_compute_ops);
        }

        Ok(ops)
    }

    /// Imports a Parquet file into the grid.
    pub fn import_parquet_operations(
        &mut self,
        sheet_id: SheetId,
        file: Vec<u8>,
        file_name: &str,
        insert_at: Pos,
    ) -> Result<Vec<Operation>> {
        let error =
            |message: String| anyhow!("Error parsing Parquet file {}: {}", file_name, message);

        // this is not expensive
        let bytes = Bytes::from(file);
        let builder = ParquetRecordBatchReaderBuilder::try_new(bytes)?;

        // headers
        let metadata = builder.metadata();
        let total_size = metadata.file_metadata().num_rows() as u32;
        let fields = metadata.file_metadata().schema().get_fields();
        let headers: Vec<CellValue> = fields.iter().map(|f| f.name().into()).collect();
        let mut width = headers.len() as u32;

        // add 1 to the height for the headers
        let array_size =
            ArraySize::new_or_err(width, total_size + 1).map_err(|e| error(e.to_string()))?;
        let mut cell_values = Array::new_empty(array_size);

        // add the headers to the first row
        for (x, header) in headers.into_iter().enumerate() {
            cell_values
                .set(x as u32, 0, header)
                .map_err(|e| error(e.to_string()))?;
        }

        let reader = builder.build()?;
        let mut height = 0;
        let mut current_size = 0;

        for (row_index, batch) in reader.enumerate() {
            let batch = batch?;
            let num_rows = batch.num_rows();
            let num_cols = batch.num_columns();

            current_size += num_rows;
            width = width.max(num_cols as u32);
            height = height.max(num_rows as u32);

            for col_index in 0..num_cols {
                let col = batch.column(col_index);
                let values = arrow_col_to_cell_value_vec(col)?;
                let x = col_index as u32;
                let y = (row_index * num_rows) as u32 + 1;

                for (index, value) in values.into_iter().enumerate() {
                    cell_values
                        .set(x, y + index as u32, value)
                        .map_err(|e| error(e.to_string()))?;
                }

                // update the progress bar every time there's a new operation
                if cfg!(target_family = "wasm") || cfg!(test) {
                    crate::wasm_bindings::js::jsImportProgress(
                        file_name,
                        current_size as u32,
                        total_size,
                        insert_at.x,
                        insert_at.y,
                        width,
                        height,
                    );
                }
            }
        }

        let context = self.a1_context();
        let import = Import::new(file_name.into());
        let mut data_table = DataTable::from((import.to_owned(), cell_values, context));
        data_table.apply_first_row_as_header();

        let ops = vec![Operation::AddDataTable {
            sheet_pos: SheetPos::from((insert_at, sheet_id)),
            data_table,
            cell_value: CellValue::Import(import),
        }];

        Ok(ops)
    }
}

fn read_utf16(bytes: &[u8]) -> Option<String> {
    if bytes.is_empty() && bytes.len() % 2 == 0 {
        return None;
    }

    // convert u8 to u16
    let mut utf16vec: Vec<u16> = Vec::with_capacity(bytes.len() / 2);
    for chunk in bytes.to_owned().chunks_exact(2) {
        let Ok(vec2) = <[u8; 2]>::try_from(chunk) else {
            return None;
        };
        utf16vec.push(u16::from_ne_bytes(vec2));
    }

    // convert to string
    let Ok(str) = String::from_utf16(utf16vec.as_slice()) else {
        return None;
    };

    // strip invalid characters
    let result: String = str.chars().filter(|&c| c.len_utf8() <= 2).collect();

    Some(result)
}

#[cfg(test)]
mod test {
    use super::{read_utf16, *};
    use crate::{
<<<<<<< HEAD
        CellValue, controller::user_actions::import::tests::simple_csv_at,
        test_util::assert_display_cell_value,
=======
        CellValue,
        controller::user_actions::import::tests::simple_csv_at,
        test_util::gc::{assert_data_table_cell_value, assert_display_cell_value},
>>>>>>> 6af503c7
    };
    use chrono::{NaiveDate, NaiveDateTime, NaiveTime};

    const INVALID_ENCODING_FILE: &[u8] =
        include_bytes!("../../../../quadratic-rust-shared/data/csv/encoding_issue.csv");

    #[test]
    fn guesses_the_csv_header() {
        let (gc, sheet_id, pos, _) = simple_csv_at(Pos { x: 1, y: 1 });
        let sheet = gc.sheet(sheet_id);
        let values = sheet.data_table(pos).unwrap().value_as_array().unwrap();
        assert!(gc.guess_csv_first_row_is_header(values));
    }

    #[test]
    fn test_get_csv_preview_with_valid_csv() {
        let csv_data = b"header1,header2\nvalue1,value2\nvalue3,value4";
        let result = GridController::get_csv_preview(csv_data.to_vec(), 6, Some(b','));
        assert!(result.is_ok());
        let preview = result.unwrap();
        assert_eq!(preview.len(), 3);
        assert_eq!(preview[0], vec!["header1", "header2"]);
        assert_eq!(preview[1], vec!["value1", "value2"]);
        assert_eq!(preview[2], vec!["value3", "value4"]);
    }

    #[test]
    fn test_get_csv_preview_with_auto_delimiter() {
        let csv_data = b"header1\theader2\nvalue1\tvalue2\nvalue3\tvalue4";
        let result = GridController::get_csv_preview(csv_data.to_vec(), 6, None);
        assert!(result.is_ok());
        let preview = result.unwrap();
        assert_eq!(preview.len(), 3);
        assert_eq!(preview[0], vec!["header1", "header2"]);
        assert_eq!(preview[1], vec!["value1", "value2"]);
        assert_eq!(preview[2], vec!["value3", "value4"]);
    }

    #[test]
    fn test_get_csv_preview_with_utf16() {
        let utf16_data: Vec<u8> = vec![
            0xFF, 0xFE, 0x68, 0x00, 0x65, 0x00, 0x61, 0x00, 0x64, 0x00, 0x65, 0x00, 0x72, 0x00,
            0x31, 0x00, 0x2C, 0x00, 0x68, 0x00, 0x65, 0x00, 0x61, 0x00, 0x64, 0x00, 0x65, 0x00,
            0x72, 0x00, 0x32, 0x00, 0x0A, 0x00, 0x76, 0x00, 0x61, 0x00, 0x6C, 0x00, 0x75, 0x00,
            0x65, 0x00, 0x31, 0x00, 0x2C, 0x00, 0x76, 0x00, 0x61, 0x00, 0x6C, 0x00, 0x75, 0x00,
            0x65, 0x00, 0x32, 0x00,
        ];
        let result = GridController::get_csv_preview(utf16_data, 6, Some(b','));
        assert!(result.is_ok());
        let preview = result.unwrap();
        assert_eq!(preview.len(), 2);
        assert_eq!(preview[0], vec!["header1", "header2"]);
        assert_eq!(preview[1], vec!["value1", "value2"]);
    }

    #[test]
    fn transmute_u8_to_u16() {
        let result = read_utf16(INVALID_ENCODING_FILE).unwrap();
        assert_eq!("issue, test, value\r\n0, 1, Invalid\r\n0, 2, Valid", result);
    }

    #[test]
    fn imports_a_simple_csv() {
        let mut gc = GridController::test();
        let sheet_id = gc.grid.sheets()[0].id;
        let pos = pos![A1];
        let file_name = "simple.csv";

        const SIMPLE_CSV: &str =
            "city,region,country,population\nSouthborough,MA,United States,a lot of people";

        let ops = gc
            .import_csv_operations(
                sheet_id,
                SIMPLE_CSV.as_bytes().to_vec(),
                file_name,
                pos,
                Some(b','),
                Some(false),
            )
            .unwrap();

        let values = vec![
            vec!["city", "region", "country", "population"],
            vec!["Southborough", "MA", "United States", "a lot of people"],
        ];
        let context = gc.a1_context();
        let import = Import::new(file_name.into());
        let cell_value = CellValue::Import(import.clone());
        let mut expected_data_table = DataTable::from((import, values.into(), context));
        assert_display_cell_value(&gc, sheet_id, 1, 1, &cell_value.to_string());

        let data_table = match ops[0].clone() {
            Operation::AddDataTable { data_table, .. } => data_table,
            _ => panic!("Expected AddDataTable operation"),
        };
        expected_data_table.last_modified = data_table.last_modified;
        expected_data_table.name = CellValue::Text(file_name.to_string());

        let expected = Operation::AddDataTable {
            sheet_pos: SheetPos::new(sheet_id, 1, 1),
            data_table: expected_data_table,
            cell_value,
        };

        assert_eq!(ops.len(), 1);
        assert_eq!(ops[0], expected);
    }

    #[test]
    fn imports_a_long_csv() {
        let mut gc = GridController::test();
        let sheet_id = gc.grid.sheets()[0].id;
        let pos = Pos { x: 1, y: 2 };
        let file_name = "long.csv";

        let mut csv = String::new();
        for i in 0..IMPORT_LINES_PER_OPERATION * 2 + 150 {
            csv.push_str(&format!("city{},MA,United States,{}\n", i, i * 1000));
        }

        let ops = gc.import_csv_operations(
            sheet_id,
            csv.as_bytes().to_vec(),
            file_name,
            pos,
            Some(b','),
            Some(false),
        );

        let import = Import::new(file_name.into());
        let cell_value = CellValue::Import(import.clone());
        assert_display_cell_value(&gc, sheet_id, 0, 0, &cell_value.to_string());

        assert_eq!(ops.as_ref().unwrap().len(), 1);

        let (sheet_pos, data_table) = match &ops.unwrap()[0] {
            Operation::AddDataTable {
                sheet_pos,
                data_table,
                ..
            } => (*sheet_pos, data_table.clone()),
            _ => panic!("Expected AddDataTable operation"),
        };
        assert_eq!(sheet_pos.x, 1);
        assert_eq!(
            data_table.cell_value_ref_at(0, 2),
            Some(&CellValue::Text("city0".into()))
        );
    }

    #[test]
    fn import_csv_date_time() {
        let mut gc = GridController::test();
        let sheet_id = gc.grid.sheets()[0].id;

        let pos = pos![A1];
        let csv = "2024-12-21,13:23:00,2024-12-21 13:23:00\n".to_string();
        gc.import_csv(
            sheet_id,
            csv.as_bytes().to_vec(),
            "csv",
            pos,
            None,
            Some(b','),
            Some(false),
        )
        .unwrap();

        let value = CellValue::Date(NaiveDate::parse_from_str("2024-12-21", "%Y-%m-%d").unwrap());
        assert_display_cell_value(&gc, sheet_id, 1, 3, &value.to_string());

        let value = CellValue::Time(NaiveTime::parse_from_str("13:23:00", "%H:%M:%S").unwrap());
        assert_display_cell_value(&gc, sheet_id, 2, 3, &value.to_string());

        let value = CellValue::DateTime(
            NaiveDate::from_ymd_opt(2024, 12, 21)
                .unwrap()
                .and_hms_opt(13, 23, 0)
                .unwrap(),
        );
        assert_display_cell_value(&gc, sheet_id, 3, 3, &value.to_string());
    }

    #[test]
    fn import_excel() {
        let mut gc = GridController::new_blank();
        let file = include_bytes!("../../../test-files/simple.xlsx");
        gc.import_excel(file.as_ref(), "simple.xlsx", None).unwrap();

        let sheet_id = gc.grid.sheets()[0].id;
        let sheet = gc.sheet(sheet_id);

        assert_eq!(
            sheet.cell_value((1, 1).into()),
            Some(CellValue::Number(1.into()))
        );
        assert_eq!(
            sheet.cell_value((3, 10).into()),
            Some(CellValue::Number(12.into()))
        );
        assert_eq!(sheet.cell_value((1, 6).into()), None);
        assert_eq!(
            sheet.cell_value((4, 2).into()),
            Some(CellValue::Code(CodeCellValue {
                language: CodeCellLanguage::Formula,
                code: "C1:C5".into()
            }))
        );
        assert_eq!(sheet.cell_value((4, 1).into()), None);
    }

    #[test]
    fn import_excel_invalid() {
        let mut gc = GridController::new_blank();
        let file = include_bytes!("../../../test-files/invalid.xlsx");
        let result = gc.import_excel(file.as_ref(), "invalid.xlsx", None);
        assert!(result.is_err());
    }

    #[test]
    fn import_parquet_date_time() {
        let mut gc = GridController::test();
        let sheet_id = gc.grid.sheets()[0].id;
        let file = include_bytes!("../../../test-files/date_time_formats_arrow.parquet");
        let pos = pos![A1];
        gc.import_parquet(sheet_id, file.to_vec(), "parquet", pos, None)
            .unwrap();

        let sheet = gc.sheet(sheet_id);
        let data_table = sheet.data_table(pos).unwrap();

        // date
        assert_eq!(
            data_table.cell_value_at(0, 2),
            Some(CellValue::Date(
                NaiveDate::parse_from_str("2024-12-21", "%Y-%m-%d").unwrap()
            ))
        );
        assert_eq!(
            data_table.cell_value_at(0, 3),
            Some(CellValue::Date(
                NaiveDate::parse_from_str("2024-12-22", "%Y-%m-%d").unwrap()
            ))
        );
        assert_eq!(
            data_table.cell_value_at(0, 4),
            Some(CellValue::Date(
                NaiveDate::parse_from_str("2024-12-23", "%Y-%m-%d").unwrap()
            ))
        );

        // time
        assert_eq!(
            data_table.cell_value_at(1, 2),
            Some(CellValue::Time(
                NaiveTime::parse_from_str("13:23:00", "%H:%M:%S").unwrap()
            ))
        );
        assert_eq!(
            data_table.cell_value_at(1, 3),
            Some(CellValue::Time(
                NaiveTime::parse_from_str("14:45:00", "%H:%M:%S").unwrap()
            ))
        );
        assert_eq!(
            data_table.cell_value_at(1, 4),
            Some(CellValue::Time(
                NaiveTime::parse_from_str("16:30:00", "%H:%M:%S").unwrap()
            ))
        );

        // date time
        assert_eq!(
            data_table.cell_value_at(2, 2),
            Some(CellValue::DateTime(
                NaiveDate::from_ymd_opt(2024, 12, 21)
                    .unwrap()
                    .and_hms_opt(13, 23, 0)
                    .unwrap()
            ))
        );
        assert_eq!(
            data_table.cell_value_at(2, 3),
            Some(CellValue::DateTime(
                NaiveDate::from_ymd_opt(2024, 12, 22)
                    .unwrap()
                    .and_hms_opt(14, 30, 0)
                    .unwrap()
            ))
        );
        assert_eq!(
            data_table.cell_value_at(2, 4),
            Some(CellValue::DateTime(
                NaiveDate::from_ymd_opt(2024, 12, 23)
                    .unwrap()
                    .and_hms_opt(16, 45, 0)
                    .unwrap()
            ))
        );
    }

    #[test]
    fn import_excel_date_time() {
        let mut gc = GridController::new_blank();
        let file = include_bytes!("../../../test-files/date_time.xlsx");
        gc.import_excel(file.as_ref(), "excel", None).unwrap();

        let sheet_id = gc.grid.sheets()[0].id;
        let sheet = gc.sheet(sheet_id);

        // date
        assert_eq!(
            sheet.cell_value((1, 2).into()),
            Some(CellValue::Date(
                NaiveDate::parse_from_str("1990-12-21", "%Y-%m-%d").unwrap()
            ))
        );
        assert_eq!(
            sheet.cell_value((1, 3).into()),
            Some(CellValue::Date(
                NaiveDate::parse_from_str("1990-12-22", "%Y-%m-%d").unwrap()
            ))
        );
        assert_eq!(
            sheet.cell_value((1, 4).into()),
            Some(CellValue::Date(
                NaiveDate::parse_from_str("1990-12-23", "%Y-%m-%d").unwrap()
            ))
        );

        // date time
        assert_eq!(
            sheet.cell_value((2, 2).into()),
            Some(CellValue::DateTime(
                NaiveDateTime::parse_from_str("2021-1-5 15:45", "%Y-%m-%d %H:%M").unwrap()
            ))
        );
        assert_eq!(
            sheet.cell_value((2, 3).into()),
            Some(CellValue::DateTime(
                NaiveDateTime::parse_from_str("2021-1-6 15:45", "%Y-%m-%d %H:%M").unwrap()
            ))
        );
        assert_eq!(
            sheet.cell_value((2, 4).into()),
            Some(CellValue::DateTime(
                NaiveDateTime::parse_from_str("2021-1-7 15:45", "%Y-%m-%d %H:%M").unwrap()
            ))
        );

        // time
        assert_eq!(
            sheet.cell_value((3, 2).into()),
            Some(CellValue::Time(
                NaiveTime::parse_from_str("13:23:00", "%H:%M:%S").unwrap()
            ))
        );
        assert_eq!(
            sheet.cell_value((3, 3).into()),
            Some(CellValue::Time(
                NaiveTime::parse_from_str("14:23:00", "%H:%M:%S").unwrap()
            ))
        );
        assert_eq!(
            sheet.cell_value((3, 4).into()),
            Some(CellValue::Time(
                NaiveTime::parse_from_str("15:23:00", "%H:%M:%S").unwrap()
            ))
        );
    }
}<|MERGE_RESOLUTION|>--- conflicted
+++ resolved
@@ -522,14 +522,8 @@
 mod test {
     use super::{read_utf16, *};
     use crate::{
-<<<<<<< HEAD
         CellValue, controller::user_actions::import::tests::simple_csv_at,
         test_util::assert_display_cell_value,
-=======
-        CellValue,
-        controller::user_actions::import::tests::simple_csv_at,
-        test_util::gc::{assert_data_table_cell_value, assert_display_cell_value},
->>>>>>> 6af503c7
     };
     use chrono::{NaiveDate, NaiveDateTime, NaiveTime};
 
