use std::{io::Cursor, path::Path};

use anyhow::{Result, anyhow, bail};
use chrono::{NaiveDate, NaiveTime};
use rust_decimal::prelude::ToPrimitive;

<<<<<<< HEAD
use crate::SheetRect;
use crate::a1::A1Selection;
=======
use crate::Value;
>>>>>>> caf35896
use crate::color::Rgba;
use crate::grid::sheet::borders::{BorderStyleCell, BorderStyleTimestamp, CellBorderLine};
use crate::grid::{CodeRun, DataTableKind};
use crate::{
    Array, CellValue, Pos, SheetPos,
    cell_values::CellValues,
    cellvalue::Import,
    controller::{
        GridController, active_transactions::pending_transaction::PendingTransaction,
        execution::TransactionSource,
    },
    date_time::{DEFAULT_DATE_FORMAT, DEFAULT_TIME_FORMAT},
    grid::{
        CellAlign, CellVerticalAlign, CellWrap, CodeCellLanguage, DataTable, NumericFormat,
        NumericFormatKind, Sheet, SheetId, fix_names::sanitize_table_name,
        formats::SheetFormatUpdates, unique_data_table_name,
    },
    parquet::parquet_to_array,
    small_timestamp::SmallTimestamp,
};
use calamine::{
    Data as ExcelData, Error as CalamineError, HorizontalAlignment, NumberFormat,
    Reader as ExcelReader, Sheets, VerticalAlignment, open_workbook_from_rs,
};

use super::{
    csv::{clean_csv_file, find_csv_info},
    operation::Operation,
};

const IMPORT_LINES_PER_OPERATION: u32 = 10000;
pub const COLUMN_WIDTH_MULTIPLIER: f64 = 7.0;
pub const ROW_HEIGHT_MULTIPLIER: f64 = 1.5;

impl GridController {
    /// Guesses if the first row of a CSV file is a header based on the types of the
    /// first three rows.
    fn guess_csv_first_row_is_header(cell_values: &CellValues) -> bool {
        if cell_values.h < 3 {
            return false;
        }

        let text_type_id = CellValue::Text("".to_string()).type_id();
        let number_type_id = CellValue::Number(0.into()).type_id();

        let types = |row: usize| {
            cell_values
                .get_row(row as u32)
                .unwrap_or_default()
                .iter()
                .map(|c| c.type_id())
                .collect::<Vec<_>>()
        };

        let row_0 = types(0);
        let row_1 = types(1);
        let row_2 = types(2);

        // If we have column names that are blank, then probably not a header
        if row_0.iter().any(|t| *t == CellValue::Blank.type_id()) {
            return false;
        }

        // compares the two entries, ignoring Blank (type == 8) in b if ignore_empty
        let type_row_match =
            |a: &[u8], b: &[u8], ignore_empty: bool, match_text_number: bool| -> bool {
                if a.len() != b.len() {
                    return false;
                }

                for (t1, t2) in a.iter().zip(b.iter()) {
                    //
                    if ignore_empty
                        && (*t1 == CellValue::Blank.type_id() || *t2 == CellValue::Blank.type_id())
                    {
                        continue;
                    }
                    if t1 != t2 {
                        if !match_text_number {
                            return false;
                        }
                        if !((*t1 == number_type_id && *t2 == text_type_id)
                            || (*t1 == text_type_id && *t2 == number_type_id))
                        {
                            return false;
                        }
                    }
                }

                true
            };

        let row_0_is_different_from_row_1 =
            !type_row_match(row_0.as_slice(), row_1.as_slice(), false, false)
                || row_0.iter().all(|t| *t == text_type_id);
        let row_1_is_same_as_row_2 = type_row_match(row_1.as_slice(), row_2.as_slice(), true, true);

        row_0_is_different_from_row_1 && row_1_is_same_as_row_2
    }

    /// Imports a CSV file into the grid.
    pub fn import_csv_operations(
        &mut self,
        sheet_id: SheetId,
        file: &[u8],
        file_name: &str,
        insert_at: Pos,
        delimiter: Option<u8>,
        create_table: Option<bool>,
    ) -> Result<(Vec<Operation>, String)> {
        let error = |message: String| anyhow!("Error parsing CSV file {}: {}", file_name, message);
        let sheet_pos = SheetPos::from((insert_at, sheet_id));

        let converted_file = clean_csv_file(file)?;

        let (d, width, height, is_table) = find_csv_info(&converted_file);
        let delimiter = delimiter.unwrap_or(d);

        let reader = |flexible| {
            csv::ReaderBuilder::new()
                .delimiter(delimiter)
                .has_headers(false)
                .flexible(flexible)
                .from_reader(converted_file.as_slice())
        };

        let mut cell_values = CellValues::new(width, height);

        let mut sheet_format_updates = SheetFormatUpdates::default();

        let mut y: u32 = 0;

        for entry in reader(true).records() {
            match entry {
                Err(e) => return Err(error(format!("line {}: {}", y + 1, e))),
                Ok(record) => {
                    for (x, value) in record.iter().enumerate() {
                        let (cell_value, format_update) =
                            CellValue::string_to_cell_value(value, false);

                        cell_values.set(x as u32, y, cell_value);

                        if !format_update.is_default() {
                            let pos = Pos {
                                x: x as i64 + 1,
                                y: y as i64 + 1,
                            };
                            sheet_format_updates.set_format_cell(pos, format_update);
                        }
                    }
                }
            }
            y += 1;

            // update the progress bar every time there's a new batch
            let should_update = y % IMPORT_LINES_PER_OPERATION == 0;

            if should_update && (cfg!(target_family = "wasm") || cfg!(test)) {
                crate::wasm_bindings::js::jsImportProgress(file_name, y, height);
            }
        }

        if cell_values.w == 0 || cell_values.h == 0 {
            bail!("CSV file is empty");
        }

        let mut ops = vec![];
        let response_prompt;

        let apply_first_row_as_header = match create_table {
            Some(true) => true,
            Some(false) => false,
            None => GridController::guess_csv_first_row_is_header(&cell_values),
        };

        if is_table && apply_first_row_as_header {
            let cell_values: Array = cell_values.into();

            let import = Import::new(sanitize_table_name(file_name.into()));
            let mut data_table =
                DataTable::from((import.to_owned(), cell_values, self.a1_context()));

            if !sheet_format_updates.is_default() {
                data_table
                    .formats
                    .get_or_insert_default()
                    .apply_updates(&sheet_format_updates);
            }

            data_table.apply_first_row_as_header();
<<<<<<< HEAD
            let output_rect = data_table.output_rect(sheet_pos.into(), true);
            let a1_selection = A1Selection::from_rect(output_rect.to_sheet_rect(sheet_id));
            response_prompt = format!(
                "Imported {} as a data table at {}",
                file_name,
                a1_selection.to_string(None, self.a1_context())
            );
            ops.push(Operation::AddDataTable {
=======
            ops.push(Operation::AddDataTableWithoutCellValue {
>>>>>>> caf35896
                sheet_pos,
                data_table,
                index: None,
            });
            drop(sheet_format_updates);
        } else {
            let a1_selection = A1Selection::from_rect(SheetRect::from_numbers(
                sheet_pos.x,
                sheet_pos.y,
                cell_values.w as i64,
                cell_values.h as i64,
                sheet_id,
            ));
            response_prompt = format!(
                "Imported {} as a flat data in sheet at {}",
                file_name,
                a1_selection.to_string(None, self.a1_context())
            );
            ops.push(Operation::SetCellValues {
                sheet_pos,
                values: cell_values,
            });
            sheet_format_updates.translate_in_place(sheet_pos.x, sheet_pos.y);
            ops.push(Operation::SetCellFormatsA1 {
                sheet_id,
                formats: sheet_format_updates,
            });
        }

        Ok((ops, response_prompt))
    }

    /// Imports an Excel file into the grid.
    pub fn import_excel_operations(
        &mut self,
        file: &[u8],
        file_name: &str,
    ) -> Result<(Vec<Operation>, String)> {
        let mut ops: Vec<Operation> = vec![];
        let mut response_prompt = format!("Imported {} as sheets - ", file_name);
        let error = |e: CalamineError| anyhow!("Error parsing Excel file {file_name}: {e}");
        let xlsx_range_to_pos = |(row, col)| Pos {
            x: col as i64 + 1,
            y: row as i64 + 1,
        };

        // detect file extension
        let path = Path::new(file_name);
        let cursor = Cursor::new(file);
        let mut workbook = match path.extension().and_then(|e| e.to_str()) {
            Some("xls") | Some("xla") => {
                Sheets::Xls(open_workbook_from_rs(cursor).map_err(CalamineError::Xls)?)
            }
            Some("xlsx") | Some("xlsm") | Some("xlam") => {
                Sheets::Xlsx(open_workbook_from_rs(cursor).map_err(CalamineError::Xlsx)?)
            }
            Some("xlsb") => {
                Sheets::Xlsb(open_workbook_from_rs(cursor).map_err(CalamineError::Xlsb)?)
            }
            Some("ods") => Sheets::Ods(open_workbook_from_rs(cursor).map_err(CalamineError::Ods)?),
            _ => return Err(anyhow!("Cannot detect file format")),
        };

        let sheets = workbook.sheet_names().to_owned();

        // total rows for calculating import progress
        let total_rows = sheets
            .iter()
            .try_fold(0, |acc, sheet_name| {
                let range = workbook.worksheet_range(sheet_name)?;
                // counted twice because we have to read values and formulas
                Ok(acc + 2 * range.rows().count())
            })
            .map_err(error)?;
        let mut current_y_values = 0;
        let mut current_y_formula = 0;

        let mut gc = GridController::new_blank();

        // add all sheets to the grid, this is required for sheet name parsing in cell ref
        for sheet_name in sheets.iter() {
            gc.server_add_sheet_with_name(sheet_name.to_owned());
        }

        let formula_start_name = unique_data_table_name("Formula1", false, None, self.a1_context());

        // add data from excel file to grid
        for sheet_name in sheets.iter() {
            let sheet = gc
                .try_sheet_from_name(sheet_name)
                .ok_or(anyhow!("Error parsing Excel file {file_name}"))?;
            let sheet_id = sheet.id;

            // values
            let range = workbook.worksheet_range(sheet_name).map_err(error)?;
            let values_insert_at = range.start().map_or_else(|| pos![A1], xlsx_range_to_pos);
            for (y, row) in range.rows().enumerate() {
                for (x, cell) in row.iter().enumerate() {
                    let cell_value = match cell {
                        ExcelData::Empty => continue,
                        ExcelData::String(value) => CellValue::Text(value.to_string()),
                        ExcelData::DateTimeIso(value) => CellValue::unpack_date_time(value)
                            .unwrap_or(CellValue::Text(value.to_string())),
                        ExcelData::DateTime(value) => {
                            if value.is_datetime() {
                                value.as_datetime().map_or_else(
                                    || CellValue::Blank,
                                    |v| {
                                        // there's probably a better way to figure out if it's a Date or a DateTime, but this works for now
                                        if let (Ok(zero_time), Ok(zero_date)) = (
                                            NaiveTime::parse_from_str("00:00:00", "%H:%M:%S"),
                                            NaiveDate::parse_from_str("1899-12-31", "%Y-%m-%d"),
                                        ) {
                                            if v.time() == zero_time {
                                                CellValue::Date(v.date())
                                            } else if v.date() == zero_date {
                                                CellValue::Time(v.time())
                                            } else {
                                                CellValue::DateTime(v)
                                            }
                                        } else {
                                            CellValue::DateTime(v)
                                        }
                                    },
                                )
                            } else {
                                CellValue::Text(value.to_string())
                            }
                        }
                        ExcelData::DurationIso(value) => CellValue::Text(value.to_string()),
                        ExcelData::Float(value) => {
                            CellValue::unpack_str_float(&value.to_string(), CellValue::Blank)
                        }
                        ExcelData::Int(value) => {
                            CellValue::unpack_str_float(&value.to_string(), CellValue::Blank)
                        }
                        ExcelData::Error(_) => continue,
                        ExcelData::Bool(value) => CellValue::Logical(*value),
                    };

                    let pos = Pos {
                        x: values_insert_at.x + x as i64,
                        y: values_insert_at.y + y as i64,
                    };
                    let sheet = gc
                        .try_sheet_mut(sheet_id)
                        .ok_or(anyhow!("Error parsing Excel file {file_name}"))?;
                    sheet.columns.set_value(&pos, cell_value);
                }

                // send progress to the client, every IMPORT_LINES_PER_OPERATION
                if (cfg!(target_family = "wasm") || cfg!(test))
                    && current_y_values % IMPORT_LINES_PER_OPERATION == 0
                {
                    crate::wasm_bindings::js::jsImportProgress(
                        file_name,
                        current_y_values + current_y_formula,
                        total_rows as u32,
                    );
                }
                current_y_values += 1;
            }

            // formulas
            let formula = workbook.worksheet_formula(sheet_name).map_err(error)?;
            let formulas_insert_at = formula.start().map_or_else(Pos::default, xlsx_range_to_pos);
            for (y, row) in formula.rows().enumerate() {
                for (x, cell) in row.iter().enumerate() {
                    if !cell.is_empty() {
                        let pos = Pos {
                            x: formulas_insert_at.x + x as i64,
                            y: formulas_insert_at.y + y as i64,
                        };
                        let sheet_pos = pos.to_sheet_pos(sheet_id);
                        let sheet = gc.try_sheet_mut_result(sheet_id)?;
                        sheet.data_table_insert_full(
                            &sheet_pos.into(),
                            DataTable::new(
                                DataTableKind::CodeRun(CodeRun {
                                    language: CodeCellLanguage::Formula,
                                    code: cell.to_string(),
                                    ..Default::default()
                                }),
                                &formula_start_name,
                                Value::Single(CellValue::Blank),
                                false,
                                None,
                                None,
                                None,
                            ),
                        );

                        let mut transaction = PendingTransaction {
                            source: TransactionSource::Server,
                            ..Default::default()
                        };

                        gc.add_formula_without_eval(
                            &mut transaction,
                            sheet_pos,
                            cell,
                            formula_start_name.as_str(),
                        );
                        gc.update_a1_context_table_map(&mut transaction);
                    }
                }

                // send progress to the client, every IMPORT_LINES_PER_OPERATION
                if (cfg!(target_family = "wasm") || cfg!(test))
                    && current_y_formula % IMPORT_LINES_PER_OPERATION == 0
                {
                    crate::wasm_bindings::js::jsImportProgress(
                        file_name,
                        current_y_values + current_y_formula,
                        total_rows as u32,
                    );
                }
                current_y_formula += 1;
            }

            // styles
            let range = workbook.worksheet_style(sheet_name).map_err(error)?;
            let style_insert_at = range.start().map_or_else(|| pos![A1], xlsx_range_to_pos);
            for (y, row) in range.rows().enumerate() {
                for (x, style) in row.iter().enumerate() {
                    let pos = Pos {
                        x: style_insert_at.x + x as i64,
                        y: style_insert_at.y + y as i64,
                    };

                    if let Some(font) = style.get_font() {
                        let sheet = gc.try_sheet_mut_result(sheet_id)?;

                        // font formatting
                        font.is_bold()
                            .then(|| sheet.formats.bold.set(pos, Some(true)));
                        font.is_italic()
                            .then(|| sheet.formats.italic.set(pos, Some(true)));
                        font.has_underline()
                            .then(|| sheet.formats.underline.set(pos, Some(true)));
                        font.has_strikethrough()
                            .then(|| sheet.formats.strike_through.set(pos, Some(true)));
                        font.color.and_then(|color| {
                            // Only set text color if it's not the default black color
                            // Default black (0,0,0) is likely returned by calamine even when no explicit color is set
                            if !color.is_black() {
                                sheet.formats.text_color.set(pos, Some(color.to_string()))
                            } else {
                                None
                            }
                        });

                        // fill color
                        style
                            .get_fill()
                            .and_then(|fill| fill.get_color())
                            .and_then(|color| {
                                sheet.formats.fill_color.set(pos, Some(color.to_string()))
                            });

                        // alignment
                        if let Some(alignment) = style.get_alignment() {
                            // horizontal alignment
                            sheet.formats.align.set(
                                pos,
                                match alignment.horizontal {
                                    HorizontalAlignment::Left => Some(CellAlign::Left),
                                    HorizontalAlignment::Center => Some(CellAlign::Center),
                                    HorizontalAlignment::Right => Some(CellAlign::Right),
                                    _ => None,
                                },
                            );

                            // vertical alignment
                            sheet.formats.vertical_align.set(
                                pos,
                                match alignment.vertical {
                                    VerticalAlignment::Top => Some(CellVerticalAlign::Top),
                                    VerticalAlignment::Center => Some(CellVerticalAlign::Middle),
                                    VerticalAlignment::Bottom => Some(CellVerticalAlign::Bottom),
                                    _ => None,
                                },
                            );

                            // wrap text
                            if alignment.wrap_text {
                                sheet.formats.wrap.set(pos, Some(CellWrap::Wrap));
                            }

                            // shrink to fit
                            if alignment.shrink_to_fit {
                                sheet.formats.wrap.set(pos, Some(CellWrap::Clip));
                            }
                        }

                        // number formats
                        if let Some(number_format) = style.get_number_format() {
                            import_excel_number_format(sheet, pos, number_format);
                        }

                        // borders
                        if let Some(border) = style.get_borders() {
                            let border_style_cell = convert_excel_borders_to_quadratic(border);
                            if !border_style_cell.is_empty() {
                                sheet.borders.set_style_cell(pos, border_style_cell);
                            }
                        }
                    }
                }
            }

            // layout
            let layout = workbook.worksheet_layout(sheet_name).map_err(error)?;
            let sheet = gc.try_sheet_mut_result(sheet_id)?;

            for column_width in layout.column_widths.iter() {
                let column = column_width.column as i64 + 1;
                sheet
                    .offsets
                    .set_column_width(column, column_width.width * COLUMN_WIDTH_MULTIPLIER);
            }

            for row_height in layout.row_heights.iter() {
                let row = row_height.row as i64 + 1;
                sheet
                    .offsets
                    .set_row_height(row, row_height.height * ROW_HEIGHT_MULTIPLIER);
            }
        }

        // rerun all formulas in-order
        let compute_ops = gc.rerun_all_code_cells_operations();
        gc.server_apply_transaction(compute_ops, None);

        // handle sheet name duplicates from excel files
        let mut gc_duplicate_name = GridController::new_blank();
        for sheet_name in self.sheet_names() {
            gc_duplicate_name.server_add_sheet_with_name(sheet_name.to_owned());
        }
        for new_sheet_name in sheets.iter() {
            let unique_sheet_name = gc_duplicate_name.grid.unique_sheet_name(new_sheet_name);
            let sheet_id = gc
                .try_sheet_from_name(new_sheet_name)
                .ok_or(anyhow!("Error parsing Excel file {file_name}"))?
                .id;
            gc.grid.update_sheet_name(sheet_id, &unique_sheet_name)?;
            gc_duplicate_name.server_add_sheet_with_name(unique_sheet_name);
        }

        for (index, sheet) in gc.grid.sheets.into_values().enumerate() {
            if index == 0 {
                response_prompt += &sheet.name;
            } else {
                response_prompt += &format!(", {}", sheet.name);
            }

            // replace the first sheet if the grid is empty
            if index == 0 && self.grid.is_empty() {
                ops.push(Operation::ReplaceSheet {
                    sheet_id: self.grid.first_sheet_id(),
                    sheet: Box::new(sheet),
                });
            } else {
                ops.push(Operation::AddSheet {
                    sheet: Box::new(sheet),
                });
            }
        }

        Ok((ops, response_prompt))
    }

    /// Imports a Parquet file into the grid.
    pub fn import_parquet_operations(
        &mut self,
        sheet_id: SheetId,
        file: Vec<u8>,
        file_name: &str,
        insert_at: Pos,
        updater: Option<impl Fn(&str, u32, u32)>,
    ) -> Result<(Vec<Operation>, String)> {
        let cell_values = parquet_to_array(file, file_name, updater)?;
        let context = self.a1_context();
        let import = Import::new(sanitize_table_name(file_name.into()));
        let mut data_table = DataTable::from((import.to_owned(), cell_values, context));
        data_table.apply_first_row_as_header();

<<<<<<< HEAD
        let output_rect = data_table.output_rect(insert_at, true);
        let a1_selection = A1Selection::from_rect(output_rect.to_sheet_rect(sheet_id));
        let response_prompt = format!(
            "Imported {} as a data table at {}",
            file_name,
            a1_selection.to_string(None, self.a1_context())
        );

        let ops = vec![Operation::AddDataTable {
=======
        let ops = vec![Operation::AddDataTableWithoutCellValue {
>>>>>>> caf35896
            sheet_pos: SheetPos::from((insert_at, sheet_id)),
            data_table,
            index: None,
        }];

        Ok((ops, response_prompt))
    }
}

/// Converts Excel number format to our quadratic format.
fn import_excel_number_format(sheet: &mut Sheet, pos: Pos, number_format: &NumberFormat) {
    let format_id = number_format.format_id;
    let format_string = &number_format.format_code;

    // parse format sections separated by semicolons, ignore negative section
    // Excel format: positive;negative;zero;text
    let format_sections: Vec<&str> = format_string.split(';').collect();

    // Guard against empty format strings
    if format_sections.is_empty() {
        return; // Nothing to apply if there are no format sections
    }

    // determine which format section to use based on cell value
    let current_value = sheet.cell_value(pos);
    let active_format = match current_value {
        // use zero format if available, otherwise positive format
        Some(CellValue::Number(ref n)) => {
            if let Some(f64_val) = n.to_f64() {
                if f64_val == 0.0 && format_sections.len() >= 3 {
                    format_sections[2]
                } else {
                    format_sections[0]
                }
            } else {
                format_sections[0]
            }
        }
        // use text format if available, otherwise positive format
        Some(CellValue::Text(_)) => {
            if format_sections.len() >= 4 {
                format_sections[3]
            } else {
                format_sections[0]
            }
        }
        // default to positive format
        _ => format_sections[0],
    };

    if let Some(format_id) = format_id {
        match format_id {
            // general format - preserve number precision like excel
            0 => {
                // for general format, excel displays significant decimal places.
                // excel shows full precision up to about 15 significant digits.
                if let Some(CellValue::Number(ref n)) = sheet.cell_value(pos)
                    && let Some(f64_val) = n.to_f64()
                {
                    // check if this is not a whole number
                    if f64_val.fract() != 0.0 {
                        // use high precision formatting to capture all significant digits
                        let num_str = format!("{f64_val:.15}");
                        if let Some(decimal_pos) = num_str.find('.') {
                            let after_decimal = &num_str[decimal_pos + 1..];

                            // for general format, excel typically preserves trailing zeros when they
                            // represent the actual precision of the stored number. we'll use the full
                            // precision available in the f64 representation.
                            let decimal_places = after_decimal.len();

                            // excel's general format shows meaningful precision up to 15 digits
                            if decimal_places > 0 {
                                sheet
                                    .formats
                                    .numeric_decimals
                                    .set(pos, Some(decimal_places as i16));
                            }
                        }
                    }
                }
            }

            // number formats (1-4, 37-40)

            // "0" - integer
            1 => {
                sheet.formats.numeric_decimals.set(pos, Some(0));
            }
            // "0.00" - two decimal places (0.00)
            2 => {
                sheet.formats.numeric_decimals.set(pos, Some(2));
            }
            // "#,##0" - thousands separator (#,##0)
            3 => {
                sheet.formats.numeric_commas.set(pos, Some(true));
                sheet.formats.numeric_decimals.set(pos, Some(0));
            }
            // "#,##0.00" - thousands separator with decimals
            4 => {
                sheet.formats.numeric_commas.set(pos, Some(true));
                sheet.formats.numeric_decimals.set(pos, Some(2));
            }

            // formats with thousands separators
            37..=40 => {
                sheet.formats.numeric_commas.set(pos, Some(true));
                let has_decimals = format_id == 39 || format_id == 40;
                let decimals = if has_decimals { 2 } else { 0 };
                sheet.formats.numeric_decimals.set(pos, Some(decimals));
            }

            // currency formats
            5..=8 | 41..=44 => {
                let numeric_format = NumericFormat {
                    kind: NumericFormatKind::Currency,
                    symbol: Some("$".to_string()),
                };
                sheet.formats.numeric_format.set(pos, Some(numeric_format));

                // set decimal places based on format
                let has_decimals =
                    format_id == 7 || format_id == 8 || format_id == 43 || format_id == 44;
                let decimals = if has_decimals { 2 } else { 0 };
                sheet.formats.numeric_decimals.set(pos, Some(decimals));
                sheet.formats.numeric_commas.set(pos, Some(true));
            }

            // percentage formats

            // "0%" - percentage format
            9 => {
                let numeric_format = NumericFormat {
                    kind: NumericFormatKind::Percentage,
                    symbol: None,
                };
                sheet.formats.numeric_format.set(pos, Some(numeric_format));
                sheet.formats.numeric_decimals.set(pos, Some(0));
            }
            // "0.00%" - percentage format with decimals
            10 => {
                let numeric_format = NumericFormat {
                    kind: NumericFormatKind::Percentage,
                    symbol: None,
                };
                sheet.formats.numeric_format.set(pos, Some(numeric_format));
                sheet.formats.numeric_decimals.set(pos, Some(2));
            }

            // scientific formats
            11 | 48 => {
                let numeric_format = NumericFormat {
                    kind: NumericFormatKind::Exponential,
                    symbol: None,
                };
                sheet.formats.numeric_format.set(pos, Some(numeric_format));
                let decimals = if format_id == 11 { 2 } else { 1 };
                sheet.formats.numeric_decimals.set(pos, Some(decimals));
            }

            // fraction formats
            12 | 13 => {
                // These are fraction formats: "# ?/?" and "# ??/??"
                // For now, we'll treat them as general numeric without special formatting
                // TODO: Add proper fraction formatting support
            }

            // date formats
            14..=17 | 22 => {
                let chrono_format = match format_id {
                    14 => excel_to_chrono_format("m/d/yyyy"),    // "%-m/%-d/%Y"
                    15 => excel_to_chrono_format("d-mmm-yy"),    // "%-d-%b-%y"
                    16 => excel_to_chrono_format("d-mmm"),       // "%-d-%b"
                    17 => excel_to_chrono_format("mmm-yy"),      // "%b-%y"
                    22 => excel_to_chrono_format("m/d/yy h:mm"), // "%-m/%-d/%y %-I:%M"
                    _ => DEFAULT_DATE_FORMAT.to_string(),
                };

                // set the format
                sheet
                    .formats
                    .date_time
                    .set(pos, Some(chrono_format.to_string()));

                // convert numeric value to date/time if needed
                if let Some(CellValue::Number(ref n)) = sheet.cell_value(pos)
                    && let Some(f64_val) = n.to_f64()
                {
                    let is_datetime = format_id == 22; // m/d/yy h:mm
                    let converted_value = if is_datetime {
                        excel_serial_to_date_time(f64_val, true, true, true)
                    } else {
                        excel_serial_to_date_time(f64_val, true, false, false)
                    };
                    if let Some(new_value) = converted_value {
                        sheet.columns.set_value(&pos, new_value);
                    }
                }
            }

            // time formats
            18..=21 | 45..=47 => {
                let chrono_format = match format_id {
                    18 => excel_to_chrono_format("h:mm AM/PM"), // "%-I:%M %p"
                    19 => excel_to_chrono_format("h:mm:ss AM/PM"), // "%-I:%M:%S %p"
                    20 => excel_to_chrono_format("h:mm"),       // "%-I:%M"
                    21 => excel_to_chrono_format("h:mm:ss"),    // "%-I:%M:%S"
                    45 => excel_to_chrono_format("mm:ss"),      // "%M:%S"
                    46 => excel_to_chrono_format("[h]:mm:ss"),  // "[h]:%M:%S" (elapsed)
                    47 => excel_to_chrono_format("mm:ss.0"),    // "%M:%S.0"
                    _ => DEFAULT_TIME_FORMAT.to_string(),
                };

                // set the format
                sheet
                    .formats
                    .date_time
                    .set(pos, Some(chrono_format.to_string()));

                // convert numeric value to time if needed
                if let Some(CellValue::Number(ref n)) = sheet.cell_value(pos)
                    && let Some(f64_val) = n.to_f64()
                {
                    let converted_value = excel_serial_to_date_time(f64_val, false, true, false);
                    if let Some(new_value) = converted_value {
                        sheet.columns.set_value(&pos, new_value);
                    }
                }
            }

            // text format, noop
            49 => {}

            // custom formats - parse the format string
            _ => {
                if !active_format.is_empty() {
                    // handle custom date/time formats
                    if is_excel_datetime_format(active_format) {
                        let chrono_format = excel_to_chrono_format(active_format);
                        sheet.formats.date_time.set(pos, Some(chrono_format));

                        // convert numeric value to datetime if needed
                        if let Some(CellValue::Number(ref n)) = sheet.cell_value(pos)
                            && let Some(f64_val) = n.to_f64()
                        {
                            let converted_value =
                                excel_serial_to_date_time(f64_val, true, true, true);
                            if let Some(new_value) = converted_value {
                                sheet.columns.set_value(&pos, new_value);
                            }
                        }
                    } else if is_excel_date_format(active_format) {
                        let chrono_format = excel_to_chrono_format(active_format);
                        sheet.formats.date_time.set(pos, Some(chrono_format));

                        // convert numeric value to date if needed
                        if let Some(CellValue::Number(ref n)) = sheet.cell_value(pos)
                            && let Some(f64_val) = n.to_f64()
                        {
                            let converted_value =
                                excel_serial_to_date_time(f64_val, true, false, false);
                            if let Some(new_value) = converted_value {
                                sheet.columns.set_value(&pos, new_value);
                            }
                        }
                    } else if is_excel_time_format(active_format) {
                        let chrono_format = excel_to_chrono_format(active_format);
                        sheet.formats.date_time.set(pos, Some(chrono_format));

                        // convert numeric value to time if needed
                        if let Some(CellValue::Number(ref n)) = sheet.cell_value(pos)
                            && let Some(f64_val) = n.to_f64()
                        {
                            let converted_value =
                                excel_serial_to_date_time(f64_val, false, true, false);
                            if let Some(new_value) = converted_value {
                                sheet.columns.set_value(&pos, new_value);
                            }
                        }
                    } else {
                        import_excel_number_format_string(sheet, pos, active_format);
                    }
                }
            }
        }
    } else if !active_format.is_empty() {
        import_excel_number_format_string(sheet, pos, active_format);
    }
}

/// Handles custom number formats that don't have a format_id.
fn import_excel_number_format_string(sheet: &mut Sheet, pos: Pos, format_string: &str) {
    let count_decimal_places = |format_str: &str| -> i16 {
        if let Some(decimal_pos) = format_str.find('.') {
            let after_decimal = &format_str[decimal_pos + 1..];
            after_decimal
                .chars()
                .take_while(|c| *c == '0' || *c == '#')
                .count() as i16
        } else {
            0
        }
    };

    let has_thousands_separator =
        |format_str: &str| -> bool { format_str.contains("#,##") || format_str.contains("0,00") };

    // handle cases where we only have a format string but no format_id
    if is_excel_datetime_format(format_string) {
        let chrono_format = excel_to_chrono_format(format_string);
        sheet.formats.date_time.set(pos, Some(chrono_format));

        // convert numeric value to datetime if needed
        if let Some(CellValue::Number(ref n)) = sheet.cell_value(pos)
            && let Some(f64_val) = n.to_f64()
        {
            let converted_value = excel_serial_to_date_time(f64_val, true, true, true);
            if let Some(new_value) = converted_value {
                sheet.columns.set_value(&pos, new_value);
            }
        }
    } else if is_excel_date_format(format_string) {
        let chrono_format = excel_to_chrono_format(format_string);
        sheet.formats.date_time.set(pos, Some(chrono_format));

        // convert numeric value to date if needed
        if let Some(CellValue::Number(ref n)) = sheet.cell_value(pos)
            && let Some(f64_val) = n.to_f64()
        {
            let converted_value = excel_serial_to_date_time(f64_val, true, false, false);
            if let Some(new_value) = converted_value {
                sheet.columns.set_value(&pos, new_value);
            }
        }
    } else if is_excel_time_format(format_string) {
        let chrono_format = excel_to_chrono_format(format_string);
        sheet.formats.date_time.set(pos, Some(chrono_format));

        // convert numeric value to time if needed
        if let Some(CellValue::Number(ref n)) = sheet.cell_value(pos)
            && let Some(f64_val) = n.to_f64()
        {
            let converted_value = excel_serial_to_date_time(f64_val, false, true, false);
            if let Some(new_value) = converted_value {
                sheet.columns.set_value(&pos, new_value);
            }
        }
    } else {
        // handle numeric formats
        if format_string.contains('%') {
            let numeric_format = NumericFormat {
                kind: NumericFormatKind::Percentage,
                symbol: None,
            };
            sheet.formats.numeric_format.set(pos, Some(numeric_format));
        } else if format_string.contains('$') {
            let numeric_format = NumericFormat {
                kind: NumericFormatKind::Currency,
                symbol: Some("$".to_string()),
            };
            sheet.formats.numeric_format.set(pos, Some(numeric_format));
        } else if format_string.to_uppercase().contains('E') {
            let numeric_format = NumericFormat {
                kind: NumericFormatKind::Exponential,
                symbol: None,
            };
            sheet.formats.numeric_format.set(pos, Some(numeric_format));
        }

        // set decimal places
        let decimals = count_decimal_places(format_string);
        sheet.formats.numeric_decimals.set(pos, Some(decimals));

        // set thousands separator
        if has_thousands_separator(format_string) {
            sheet.formats.numeric_commas.set(pos, Some(true));
        }
    }
}

/// Converts Excel format strings to Chrono format strings
fn excel_to_chrono_format(excel_format: &str) -> String {
    let mut result = String::new();
    let mut chars = excel_format.chars().peekable();

    while let Some(ch) = chars.next() {
        match ch {
            // year
            'y' => {
                let mut y_count = 1;
                while chars.peek() == Some(&'y') {
                    chars.next();
                    y_count += 1;
                }
                if y_count >= 4 {
                    result.push_str("%Y"); // Full year (e.g., 2025)
                } else {
                    result.push_str("%y"); // Two-digit year (e.g., 25)
                }
            }

            // month
            'm' | 'M' => {
                // determine if this is a month or a minute
                let remaining: String = chars.clone().collect();
                let prev_chars: String = result
                    .chars()
                    .rev()
                    .take(5)
                    .collect::<String>()
                    .chars()
                    .rev()
                    .collect();

                // special case: if the entire format is time-only (no date components), treat all 'm' as minutes
                let is_time_only_format = !excel_format.contains('y')
                    && !excel_format.contains('d')
                    && !excel_format.contains('/')
                    && !excel_format.contains('-')
                    && (excel_format.contains(':')
                        || excel_format.contains('s')
                        || excel_format.contains('h'));

                // it's a minute if we have immediate time context:
                // 1. Preceded by ':' or hour format
                // 2. Followed by ':' or seconds
                // 3. Between time components
                let immediately_after_time = prev_chars.ends_with(':')
                    || prev_chars.ends_with("%I")
                    || prev_chars.ends_with("%H")
                    || prev_chars.ends_with("I ")
                    || prev_chars.ends_with("H ");

                let immediately_before_time =
                    remaining.starts_with(':') || remaining.starts_with('s');

                // probably month if followed by date separators
                let likely_month = remaining.starts_with('/') ||
                             remaining.starts_with('-') ||
                             remaining.starts_with('.') ||
                             (prev_chars.is_empty() && !is_time_only_format) || // at the beginning of date format
                             prev_chars.ends_with('/') ||
                             prev_chars.ends_with('-') ||
                             prev_chars.ends_with('.');

                let mut m_count = 1;
                let ch_lower = ch.to_lowercase().next().unwrap();
                while chars.peek() == Some(&ch_lower)
                    || chars.peek() == Some(&ch.to_uppercase().next().unwrap())
                {
                    chars.next();
                    m_count += 1;
                }

                if is_time_only_format
                    || ((immediately_after_time || immediately_before_time) && !likely_month)
                {
                    // minutes
                    if m_count >= 2 {
                        result.push_str("%M"); // minutes with zero padding
                    } else {
                        result.push_str("%-M"); // minutes without padding
                    }
                } else {
                    // months
                    match m_count {
                        1 => result.push_str("%-m"), // month (1-12)
                        2 => result.push_str("%m"),  // month (01-12)
                        3 => result.push_str("%b"),  // abbreviated month name
                        4 => result.push_str("%B"),  // full month name
                        5 => result.push_str("%b"),  // first letter of month
                        _ => result.push_str("%m"),  // month (01-12)
                    }
                }
            }

            // day
            'd' => {
                let mut d_count = 1;
                while chars.peek() == Some(&'d') {
                    chars.next();
                    d_count += 1;
                }
                match d_count {
                    1 => result.push_str("%-d"), // day (1-31)
                    2 => result.push_str("%d"),  // day (01-31)
                    3 => result.push_str("%a"),  // abbreviated weekday name
                    4 => result.push_str("%A"),  // full weekday name
                    _ => result.push_str("%d"),  // day (01-31)
                }
            }

            // hour
            'h' | 'H' => {
                let mut h_count = 1;
                let ch_lower = ch.to_lowercase().next().unwrap();
                while chars.peek() == Some(&ch_lower)
                    || chars.peek() == Some(&ch.to_uppercase().next().unwrap())
                {
                    chars.next();
                    h_count += 1;
                }
                if h_count >= 2 {
                    result.push_str("%H"); // 24-hour format with zero padding
                } else {
                    result.push_str("%-I"); // 12-hour format without padding (e.g. 12:00)
                }
            }

            // second
            's' | 'S' => {
                let mut s_count = 1;
                let ch_lower = ch.to_lowercase().next().unwrap();
                while chars.peek() == Some(&ch_lower)
                    || chars.peek() == Some(&ch.to_uppercase().next().unwrap())
                {
                    chars.next();
                    s_count += 1;
                }
                if s_count >= 2 {
                    result.push_str("%S"); // seconds with zero padding
                } else {
                    result.push_str("%-S"); // seconds without padding
                }
            }

            // am/pm
            'A' => {
                // look ahead to see if this is "AM/PM" or "A/P"
                let remaining: String = chars.clone().collect();
                if remaining.starts_with("M/PM") {
                    result.push_str("%p");
                    // skip "M/PM"
                    chars.next(); // skip 'M'
                    chars.next(); // skip '/'
                    chars.next(); // skip 'P'
                    chars.next(); // skip 'M'
                } else if remaining.starts_with("/P") {
                    result.push_str("%p");
                    // skip "/P"
                    chars.next(); // skip '/'
                    chars.next(); // skip 'P'
                } else {
                    result.push(ch);
                }
            }

            // pm
            'P' => {
                if result.ends_with("AM/") {
                    // replace the "AM/" at the end with "%p"
                    result.truncate(result.len() - 3);
                    result.push_str("%p");
                    if chars.peek() == Some(&'M') {
                        chars.next(); // skip 'M'
                    }
                } else {
                    result.push(ch);
                }
            }

            // elapsed time
            '[' => {
                result.push(ch);
                // for elapsed time formats, preserve content inside brackets as-is
                for bracket_ch in chars.by_ref() {
                    result.push(bracket_ch);
                    if bracket_ch == ']' {
                        break;
                    }
                }
            }
            ']' => {
                // this should not be reached if '[' handling is correct
                result.push(ch);
            }

            // pass through other characters
            _ => {
                result.push(ch);
            }
        }
    }

    result
}

// Excel date format
fn is_excel_date_format(format_str: &str) -> bool {
    let format_lower = format_str.to_lowercase();

    // If it's clearly a time-only format, it's not a date format
    if is_time_only_format(&format_lower) {
        return false;
    }

    format_lower.contains("dd")
        || format_lower.contains("yy")
        || format_lower.contains("d-")
        || format_lower.contains("m/")
        || format_lower.contains("/d")
        || format_lower.contains("mmm")
        || format_lower.contains("mmmm")
        || (format_lower.contains("mm") && !is_likely_minutes(&format_lower))
}

// Helper function to detect time-only formats
fn is_time_only_format(format_lower: &str) -> bool {
    // If it contains time indicators and no date indicators, it's time-only
    let has_time_indicators = format_lower.contains("h:")
        || format_lower.contains(":mm")
        || format_lower.contains(":ss")
        || format_lower.contains("am/pm")
        || format_lower.contains("a/p")
        || format_lower.contains("[h]")
        || format_lower.contains("[mm]")
        || format_lower.contains("[ss]");

    let has_date_indicators = format_lower.contains("dd")
        || format_lower.contains("yy")
        || format_lower.contains("mmm")
        || format_lower.contains("mmmm")
        || format_lower.contains("/")
        || format_lower.contains("-");

    has_time_indicators && !has_date_indicators
}

// Helper function to detect if "mm" likely refers to minutes rather than months
fn is_likely_minutes(format_lower: &str) -> bool {
    // "mm" is likely minutes if it's preceded by ":" or followed by ":"
    format_lower.contains(":mm") || format_lower.contains("mm:")
}

// Excel time format
fn is_excel_time_format(format_str: &str) -> bool {
    let format_lower = format_str.to_lowercase();
    format_lower.contains("h:")
        || format_lower.contains("mm:")
        || format_lower.contains(":ss")
        || format_lower.contains("am/pm")
        || format_lower.contains("a/p")
        || format_lower.contains("[h]")
        || format_lower.contains("[mm]")
        || format_lower.contains("[ss]")
}

// Excel datetime format
fn is_excel_datetime_format(format_str: &str) -> bool {
    is_excel_date_format(format_str) && is_excel_time_format(format_str)
}

// Helper function to convert Excel serial date to CellValue
fn excel_serial_to_date_time(
    serial: f64,
    is_date: bool,
    is_time: bool,
    is_datetime: bool,
) -> Option<CellValue> {
    // Excel epoch is January 1, 1900 (but Excel treats 1900 as a leap year incorrectly)
    // We need to account for this by using the chrono crate's handling of Excel dates

    if is_datetime {
        // Combined date and time format - handles both components regardless of is_date/is_time flags
        let adjusted_serial = if serial >= 60.0 { serial - 1.0 } else { serial };
        let days = adjusted_serial.floor() as i64;
        let time_fraction = adjusted_serial.fract();

        if let Some(base_date) = NaiveDate::from_ymd_opt(1899, 12, 30)
            && let Some(date) = base_date.checked_add_days(chrono::Days::new(days as u64))
        {
            let total_seconds = (time_fraction * 86400.0) as i64;
            let hours = total_seconds / 3600;
            let minutes = (total_seconds % 3600) / 60;
            let seconds = total_seconds % 60;

            if let Some(time) =
                NaiveTime::from_hms_opt(hours as u32, minutes as u32, seconds as u32)
            {
                return Some(CellValue::DateTime(date.and_time(time)));
            }
        }
    } else if is_time && !is_date {
        // Pure time format - fractional part represents time
        let total_seconds = (serial.fract() * 86400.0) as i64;
        let hours = total_seconds / 3600;
        let minutes = (total_seconds % 3600) / 60;
        let seconds = total_seconds % 60;

        if let Some(time) = NaiveTime::from_hms_opt(hours as u32, minutes as u32, seconds as u32) {
            return Some(CellValue::Time(time));
        }
    } else if is_date && !is_time {
        // Pure date format
        // excel serial date 1 = January 1, 1900, but Excel incorrectly treats 1900 as leap year
        // serial 60 = Feb 29, 1900 (invalid), so we adjust
        let adjusted_serial = if serial >= 60.0 { serial - 1.0 } else { serial };

        if let Some(base_date) = NaiveDate::from_ymd_opt(1899, 12, 30)
            && let Some(date) =
                base_date.checked_add_days(chrono::Days::new(adjusted_serial as u64))
        {
            return Some(CellValue::Date(date));
        }
    }

    None
}

/// Converts calamine border styles to Quadratic border styles
fn convert_excel_border_style(excel_style: calamine::BorderStyle) -> CellBorderLine {
    use calamine::BorderStyle;
    match excel_style {
        BorderStyle::None => CellBorderLine::Clear,
        BorderStyle::Thin | BorderStyle::Hair => CellBorderLine::Line1,
        BorderStyle::Medium => CellBorderLine::Line2,
        BorderStyle::Thick => CellBorderLine::Line3,
        BorderStyle::Double => CellBorderLine::Double,
        BorderStyle::Dashed | BorderStyle::MediumDashed | BorderStyle::SlantDashDot => {
            CellBorderLine::Dashed
        }
        BorderStyle::Dotted | BorderStyle::DashDotDot | BorderStyle::DashDot => {
            CellBorderLine::Dotted
        }
    }
}

/// Converts calamine border color to Quadratic color string
fn convert_excel_border_color(color: Option<&calamine::Color>) -> Rgba {
    match color {
        Some(color) => {
            // Convert calamine Color to Quadratic Rgba
            // calamine Color has alpha, red, green, blue fields
            Rgba::new(color.red, color.green, color.blue, color.alpha)
        }
        None => Rgba::default(), // Default black color
    }
}

/// Converts calamine Borders to Quadratic BorderStyleCell
fn convert_excel_borders_to_quadratic(borders: &calamine::Borders) -> BorderStyleCell {
    let convert_border = |border: &calamine::Border| -> Option<BorderStyleTimestamp> {
        let line = convert_excel_border_style(border.style);

        if line == CellBorderLine::Clear {
            return None;
        }

        Some(BorderStyleTimestamp {
            color: convert_excel_border_color(border.color.as_ref()),
            line,
            timestamp: SmallTimestamp::now(),
        })
    };

    BorderStyleCell {
        top: convert_border(&borders.top),
        bottom: convert_border(&borders.bottom),
        left: convert_border(&borders.left),
        right: convert_border(&borders.right),
    }
}

#[cfg(test)]
mod test {
    use super::*;
    use crate::{
        ArraySize, CellValue, controller::user_actions::import::tests::simple_csv_at,
        number::decimal_from_str, test_util::*,
    };
    use calamine::{BorderStyle, Color};
    use chrono::{NaiveDate, NaiveDateTime, NaiveTime, Timelike};

    #[test]
    fn test_guesses_the_csv_header() {
        let (gc, sheet_id, pos, _) = simple_csv_at(Pos { x: 1, y: 1 });
        let sheet = gc.sheet(sheet_id);
        let cell_values = sheet
            .data_table_at(&pos)
            .unwrap()
            .value_as_array()
            .unwrap()
            .clone()
            .into();
        assert!(GridController::guess_csv_first_row_is_header(&cell_values));
    }

    #[test]
    fn imports_a_simple_csv() {
        let mut gc = GridController::test();
        let sheet_id = gc.grid.sheets()[0].id;
        let pos = pos![A1];
        let file_name = "simple.csv";

        const SIMPLE_CSV: &str =
            "city,region,country,population\nSouthborough,MA,United States,a lot of people";

        let (ops, _) = gc
            .import_csv_operations(
                sheet_id,
                SIMPLE_CSV.as_bytes(),
                file_name,
                pos,
                Some(b','),
                Some(true),
            )
            .unwrap();

        let values = vec![
            vec!["city", "region", "country", "population"],
            vec!["Southborough", "MA", "United States", "a lot of people"],
        ];
        let context = gc.a1_context();
        let import = Import::new(sanitize_table_name(file_name.into()));
        let mut expected_data_table = DataTable::from((import, values.into(), context));
        expected_data_table.apply_first_row_as_header();

        let data_table = match ops[0].clone() {
            Operation::AddDataTableWithoutCellValue { data_table, .. } => data_table,
            _ => panic!("Expected AddDataTable operation"),
        };
        expected_data_table.last_modified = data_table.last_modified;
        expected_data_table.name = CellValue::Text(file_name.to_string());

        let expected = Operation::AddDataTableWithoutCellValue {
            sheet_pos: SheetPos::new(sheet_id, 1, 1),
            data_table: expected_data_table,
            index: None,
        };

        assert_eq!(ops.len(), 1);
        assert_eq!(ops[0], expected);
    }

    #[test]
    fn imports_a_long_csv() {
        let mut gc = GridController::test();
        let sheet_id = gc.grid.sheets()[0].id;
        let pos: Pos = Pos { x: 1, y: 2 };
        let file_name = "long.csv";

        let mut csv = String::new();
        for i in 0..IMPORT_LINES_PER_OPERATION * 2 + 150 {
            csv.push_str(&format!("city{},MA,United States,{}\n", i, i * 1000));
        }

        let (ops, _) = gc
            .import_csv_operations(
                sheet_id,
                csv.as_bytes(),
                file_name,
                pos,
                Some(b','),
                Some(true),
            )
            .unwrap();

        assert_eq!(ops.len(), 1);
        let (sheet_pos, data_table) = match &ops[0] {
            Operation::AddDataTableWithoutCellValue {
                sheet_pos,
                data_table,
                ..
            } => (*sheet_pos, data_table.clone()),
            _ => panic!("Expected AddDataTable operation"),
        };
        assert_eq!(sheet_pos.x, 1);
        assert_eq!(
            data_table.cell_value_ref_at(0, 1),
            Some(&CellValue::Text("city0".into()))
        );
    }

    #[test]
    fn import_csv_date_time() {
        let mut gc = GridController::test();
        let sheet_id = gc.grid.sheets()[0].id;

        let pos = pos![A1];
        let csv = "2024-12-21,13:23:00,2024-12-21 13:23:00\n".to_string();
        gc.import_csv(
            sheet_id,
            csv.as_bytes(),
            "csv",
            pos,
            None,
            Some(b','),
            Some(false),
            false,
        )
        .unwrap();

        print_first_sheet(&gc);

        let value = CellValue::Date(NaiveDate::parse_from_str("2024-12-21", "%Y-%m-%d").unwrap());
        assert_display_cell_value(&gc, sheet_id, 1, 1, &value.to_string());

        let value = CellValue::Time(NaiveTime::parse_from_str("13:23:00", "%H:%M:%S").unwrap());
        assert_display_cell_value(&gc, sheet_id, 2, 1, &value.to_string());

        let value = CellValue::DateTime(
            NaiveDate::from_ymd_opt(2024, 12, 21)
                .unwrap()
                .and_hms_opt(13, 23, 0)
                .unwrap(),
        );
        assert_display_cell_value(&gc, sheet_id, 3, 1, &value.to_string());
    }

    #[test]
    fn import_xlsx() {
        let mut gc = GridController::new_blank();
        let file = include_bytes!("../../../test-files/simple.xlsx");
        gc.import_excel(file.as_ref(), "simple.xlsx", None, false)
            .unwrap();

        let sheet_id = gc.grid.sheets()[0].id;
        let sheet = gc.sheet(sheet_id);

        assert_eq!(
            sheet.cell_value((1, 1).into()),
            Some(CellValue::Number(1.into()))
        );
        assert_eq!(
            sheet.cell_value((3, 10).into()),
            Some(CellValue::Number(12.into()))
        );
        assert_eq!(sheet.cell_value((1, 6).into()), None);
        assert_code_language(
            &gc,
            pos![sheet_id!4, 2],
            CodeCellLanguage::Formula,
            "C1:C5".into(),
        );
        assert_eq!(sheet.cell_value((4, 1).into()), None);
    }

    #[test]
    fn import_xls() {
        let mut gc = GridController::new_blank();
        let file = include_bytes!("../../../test-files/simple.xls");
        gc.import_excel(file.as_ref(), "simple.xls", None, false)
            .unwrap();

        let sheet_id = gc.grid.sheets()[0].id;
        let sheet = gc.sheet(sheet_id);

        assert_eq!(
            sheet.cell_value((1, 1).into()),
            Some(CellValue::Number(0.into()))
        );
    }

    #[test]
    fn import_excel_invalid() {
        let mut gc = GridController::new_blank();
        let file = include_bytes!("../../../test-files/invalid.xlsx");
        let result = gc.import_excel(file.as_ref(), "invalid.xlsx", None, false);
        assert!(result.is_err());
    }

    #[test]
    fn import_parquet_date_time() {
        let mut gc = GridController::test();
        let sheet_id = gc.grid.sheets()[0].id;
        let file = include_bytes!("../../../test-files/date_time_formats_arrow.parquet");
        let pos = pos![A1];
        gc.import_parquet(
            sheet_id,
            file.to_vec(),
            "parquet",
            pos,
            None,
            None::<fn(&str, u32, u32)>,
            false,
        )
        .unwrap();

        let sheet = gc.sheet(sheet_id);
        let data_table = sheet.data_table_at(&pos).unwrap();

        // date
        assert_eq!(
            data_table.cell_value_at(0, 2),
            Some(CellValue::Date(
                NaiveDate::parse_from_str("2024-12-21", "%Y-%m-%d").unwrap()
            ))
        );
        assert_eq!(
            data_table.cell_value_at(0, 3),
            Some(CellValue::Date(
                NaiveDate::parse_from_str("2024-12-22", "%Y-%m-%d").unwrap()
            ))
        );
        assert_eq!(
            data_table.cell_value_at(0, 4),
            Some(CellValue::Date(
                NaiveDate::parse_from_str("2024-12-23", "%Y-%m-%d").unwrap()
            ))
        );

        // time
        assert_eq!(
            data_table.cell_value_at(1, 2),
            Some(CellValue::Time(
                NaiveTime::parse_from_str("13:23:00", "%H:%M:%S").unwrap()
            ))
        );
        assert_eq!(
            data_table.cell_value_at(1, 3),
            Some(CellValue::Time(
                NaiveTime::parse_from_str("14:45:00", "%H:%M:%S").unwrap()
            ))
        );
        assert_eq!(
            data_table.cell_value_at(1, 4),
            Some(CellValue::Time(
                NaiveTime::parse_from_str("16:30:00", "%H:%M:%S").unwrap()
            ))
        );

        // date time
        assert_eq!(
            data_table.cell_value_at(2, 2),
            Some(CellValue::DateTime(
                NaiveDate::from_ymd_opt(2024, 12, 21)
                    .unwrap()
                    .and_hms_opt(13, 23, 0)
                    .unwrap()
            ))
        );
        assert_eq!(
            data_table.cell_value_at(2, 3),
            Some(CellValue::DateTime(
                NaiveDate::from_ymd_opt(2024, 12, 22)
                    .unwrap()
                    .and_hms_opt(14, 30, 0)
                    .unwrap()
            ))
        );
        assert_eq!(
            data_table.cell_value_at(2, 4),
            Some(CellValue::DateTime(
                NaiveDate::from_ymd_opt(2024, 12, 23)
                    .unwrap()
                    .and_hms_opt(16, 45, 0)
                    .unwrap()
            ))
        );
    }

    #[test]
    fn import_excel_date_time() {
        let mut gc = GridController::new_blank();
        let file = include_bytes!("../../../test-files/date_time.xlsx");
        gc.import_excel(file.as_ref(), "date_time.xlsx", None, false)
            .unwrap();

        let sheet_id = gc.grid.sheets()[0].id;
        let sheet = gc.sheet(sheet_id);

        // date
        assert_eq!(
            sheet.cell_value((1, 2).into()),
            Some(CellValue::Date(
                NaiveDate::parse_from_str("1990-12-21", "%Y-%m-%d").unwrap()
            ))
        );
        assert_eq!(
            sheet.cell_value((1, 3).into()),
            Some(CellValue::Date(
                NaiveDate::parse_from_str("1990-12-22", "%Y-%m-%d").unwrap()
            ))
        );
        assert_eq!(
            sheet.cell_value((1, 4).into()),
            Some(CellValue::Date(
                NaiveDate::parse_from_str("1990-12-23", "%Y-%m-%d").unwrap()
            ))
        );

        // date time
        assert_eq!(
            sheet.cell_value((2, 2).into()),
            Some(CellValue::DateTime(
                NaiveDateTime::parse_from_str("2021-1-5 15:45", "%Y-%m-%d %H:%M").unwrap()
            ))
        );
        assert_eq!(
            sheet.cell_value((2, 3).into()),
            Some(CellValue::DateTime(
                NaiveDateTime::parse_from_str("2021-1-6 15:45", "%Y-%m-%d %H:%M").unwrap()
            ))
        );
        assert_eq!(
            sheet.cell_value((2, 4).into()),
            Some(CellValue::DateTime(
                NaiveDateTime::parse_from_str("2021-1-7 15:45", "%Y-%m-%d %H:%M").unwrap()
            ))
        );

        // time
        assert_eq!(
            sheet.cell_value((3, 2).into()),
            Some(CellValue::Time(
                NaiveTime::parse_from_str("13:23:00", "%H:%M:%S").unwrap()
            ))
        );
        assert_eq!(
            sheet.cell_value((3, 3).into()),
            Some(CellValue::Time(
                NaiveTime::parse_from_str("14:23:00", "%H:%M:%S").unwrap()
            ))
        );
        assert_eq!(
            sheet.cell_value((3, 4).into()),
            Some(CellValue::Time(
                NaiveTime::parse_from_str("15:23:00", "%H:%M:%S").unwrap()
            ))
        );
    }

    #[test]
    fn test_import_utf16() {
        let utf16_data: Vec<u8> = vec![
            0xFF, 0xFE, // BOM
            0x68, 0x00, // h
            0x65, 0x00, // e
            0x61, 0x00, // a
            0x64, 0x00, // d
            0x65, 0x00, // e
            0x72, 0x00, // r
            0x31, 0x00, // 1
            0x2C, 0x00, // ,
            0x68, 0x00, // h
            0x65, 0x00, // e
            0x61, 0x00, // a
            0x64, 0x00, // d
            0x65, 0x00, // e
            0x72, 0x00, // r
            0x32, 0x00, // 2
            0x0A, 0x00, // \n
            0x76, 0x00, // v
            0x61, 0x00, // a
            0x6C, 0x00, // l
            0x75, 0x00, // u
            0x65, 0x00, // e
            0x31, 0x00, // 1
            0x2C, 0x00, // ,
            0x76, 0x00, // v
            0x61, 0x00, // a
            0x6C, 0x00, // l
            0x75, 0x00, // u
            0x65, 0x00, // e
            0x32, 0x00, // 2
        ];
        let mut gc = test_create_gc();
        let sheet_id = first_sheet_id(&gc);
        gc.import_csv(
            sheet_id,
            &utf16_data,
            "utf16.csv",
            pos![A1],
            None,
            Some(b','),
            Some(true),
            false,
        )
        .unwrap();

        print_first_sheet(&gc);

        let sheet = gc.sheet(sheet_id);
        assert_eq!(
            sheet.display_value((1, 2).into()),
            Some(CellValue::Text("header1".to_string()))
        );
        assert_eq!(
            sheet.display_value((2, 2).into()),
            Some(CellValue::Text("header2".to_string()))
        );
        assert_eq!(
            sheet.display_value((1, 3).into()),
            Some(CellValue::Text("value1".to_string()))
        );
        assert_eq!(
            sheet.display_value((2, 3).into()),
            Some(CellValue::Text("value2".to_string()))
        );
    }

    #[test]
    fn import_excel_dependent_formulas() {
        let mut gc = GridController::new_blank();
        let file = include_bytes!("../../../test-files/income_statement.xlsx");
        gc.import_excel(file.as_ref(), "income_statement.xlsx", None, false)
            .unwrap();

        let sheet_id = gc.grid.sheets()[0].id;
        let sheet = gc.sheet(sheet_id);

        assert_code_language(
            &gc,
            pos![sheet_id!4, 3],
            CodeCellLanguage::Formula,
            "EOMONTH(E3,-1)".into(),
        );

        assert_eq!(
            sheet.display_value((4, 3).into()),
            Some(CellValue::Date(
                NaiveDate::parse_from_str("2024-01-31", "%Y-%m-%d").unwrap()
            ))
        );

        assert_code_language(
            &gc,
            pos![sheet_id!4, 12],
            CodeCellLanguage::Formula,
            "D5-D10".into(),
        );

        assert_eq!(
            sheet.display_value((4, 12).into()),
            Some(CellValue::Number(3831163.into()))
        );

        assert_code_language(
            &gc,
            pos![sheet_id!4, 29],
            CodeCellLanguage::Formula,
            "EOMONTH(E29,-1)".into(),
        );

        assert_eq!(
            sheet.display_value((4, 29).into()),
            Some(CellValue::Date(
                NaiveDate::parse_from_str("2024-01-31", "%Y-%m-%d").unwrap()
            ))
        );

        assert_code_language(
            &gc,
            pos![sheet_id!4, 67],
            CodeCellLanguage::Formula,
            "EOMONTH(E67,-1)".into(),
        );

        assert_eq!(
            sheet.display_value((4, 67).into()),
            Some(CellValue::Date(
                NaiveDate::parse_from_str("2024-01-31", "%Y-%m-%d").unwrap()
            ))
        );
    }

    #[test]
    fn test_csv_error_1() {
        let mut gc = test_create_gc();
        let sheet_id = first_sheet_id(&gc);
        let file = include_bytes!("../../../../quadratic-rust-shared/data/csv/csv-error-1.csv");
        gc.import_csv(
            sheet_id,
            file,
            "csv-error-1.csv",
            pos![A1],
            None,
            None,
            Some(true),
            false,
        )
        .unwrap();
    }

    #[test]
    fn test_csv_error_2() {
        let mut gc = test_create_gc();
        let sheet_id = first_sheet_id(&gc);
        let file = include_bytes!("../../../../quadratic-rust-shared/data/csv/csv-error-2.csv");
        gc.import_csv(
            sheet_id,
            file,
            "csv-error-2.csv",
            pos![A1],
            None,
            None,
            Some(true),
            false,
        )
        .unwrap();
    }

    #[test]
    fn test_csv_width_error() {
        let mut gc = test_create_gc();
        let sheet_id = first_sheet_id(&gc);
        let file = include_bytes!("../../../../quadratic-rust-shared/data/csv/width_error.csv");
        gc.import_csv(
            sheet_id,
            file,
            "width_error.csv",
            pos![A1],
            None,
            None,
            Some(true),
            false,
        )
        .unwrap();
    }

    #[test]
    fn import_xlsx_styles() {
        let mut gc = GridController::new_blank();
        let file = include_bytes!("../../../test-files/styles.xlsx");
        gc.import_excel(file.as_ref(), "styles.xlsx", None, false)
            .unwrap();
        let sheet_id = gc.sheet_ids()[0];
        let sheet = gc.sheet(sheet_id);

        assert_eq!(sheet.formats.bold.get((1, 1).into()), Some(true));
        assert_eq!(sheet.formats.italic.get((1, 2).into()), Some(true));
        assert_eq!(sheet.formats.underline.get((1, 3).into()), Some(true));
        assert_eq!(sheet.formats.strike_through.get((1, 4).into()), Some(true));
        assert_eq!(
            sheet.formats.text_color.get((1, 5).into()),
            Some("#FF0000".to_string())
        );
        assert_eq!(
            sheet.formats.fill_color.get((1, 6).into()),
            Some("#FFFF00".to_string())
        );
        assert_eq!(
            sheet.formats.align.get((1, 7).into()),
            Some(CellAlign::Center)
        );
        assert_eq!(
            sheet.formats.vertical_align.get((1, 8).into()),
            Some(CellVerticalAlign::Middle)
        );
        assert_eq!(sheet.formats.wrap.get((1, 9).into()), Some(CellWrap::Wrap));
        assert_eq!(sheet.formats.bold.get((1, 10).into()), None);
        assert_eq!(sheet.formats.italic.get((1, 10).into()), None);
        assert_eq!(sheet.formats.text_color.get((1, 10).into()), None);
        assert_eq!(sheet.formats.fill_color.get((1, 10).into()), None);
    }

    #[test]
    fn import_xlsx_number_format_edge_cases() {
        let mut gc = GridController::new_blank();
        let file = include_bytes!("../../../test-files/income_statement.xlsx");
        gc.import_excel(file.as_ref(), "income_statement.xlsx", None, false)
            .unwrap();
        let sheet_id = gc.sheet_ids()[0];
        let sheet = gc.sheet(sheet_id);
        let to_number = |x, y| {
            if let Some(CellValue::Number(n)) = sheet.cell_value((x, y).into()) {
                n.to_f64().unwrap_or(0.0)
            } else {
                panic!("Cell {x},{y} should contain a number");
            }
        };

        let value = to_number(4, 5);
        assert!((value - 5216000.0).abs() < 0.1);

        let value = to_number(6, 8);
        assert!((value - 269414.125).abs() < 0.001);

        assert_eq!(
            sheet.cell_value((2, 3).into()),
            Some(CellValue::Text("Category".to_string()))
        );

        assert_eq!(
            sheet.cell_value((2, 7).into()),
            Some(CellValue::Text("Hosting & Platform Fees".to_string()))
        );

        assert_code_language(
            &gc,
            pos![sheet_id!4, 12],
            CodeCellLanguage::Formula,
            "D5-D10".into(),
        );

        let value = to_number(4, 14);
        assert!(value > 1_000_000.0);
        assert!(value < 10_000_000.0);

        let value = to_number(6, 16);
        assert!((value - 1363708.75).abs() < 0.01);

        let mut found_numbers = Vec::new();
        for row in 5..20 {
            for col in 4..10 {
                if let Some(CellValue::Number(n)) = sheet.cell_value((col, row).into()) {
                    found_numbers.push(n.to_f64().unwrap_or(0.0));
                }
            }
        }

        assert!(found_numbers.len() > 10);

        let max_value = found_numbers.iter().fold(0.0f64, |a, &b| a.max(b));
        let min_value = found_numbers.iter().fold(f64::INFINITY, |a, &b| a.min(b));

        assert!(max_value > 1_000_000.0, "Should have large numbers");
        assert!(min_value < 1_000_000.0, "Should have smaller numbers");

        let formula_count = (5..20)
            .flat_map(|row| (4..10).map(move |col| (col, row)))
            .filter(|(col, row)| sheet.code_run_at(&Pos { x: *col, y: *row }).is_some())
            .count();

        assert!(
            formula_count > 0,
            "Should have found some formulas in the income statement"
        );
    }

    #[test]
    fn test_excel_to_chrono_format_conversion() {
        assert_eq!(excel_to_chrono_format("mm/dd/yyyy"), "%m/%d/%Y");
        assert_eq!(excel_to_chrono_format("m/d/yy"), "%-m/%-d/%y");
        assert_eq!(excel_to_chrono_format("dd-mmm-yyyy"), "%d-%b-%Y");
        assert_eq!(excel_to_chrono_format("h:mm AM/PM"), "%-I:%M %p");
        assert_eq!(excel_to_chrono_format("hh:mm:ss"), "%H:%M:%S");
        assert_eq!(excel_to_chrono_format("mm:ss"), "%M:%S");
        assert_eq!(excel_to_chrono_format("m/d/yyyy h:mm"), "%-m/%-d/%Y %-I:%M");
        assert_eq!(
            excel_to_chrono_format("yyyy-mm-dd hh:mm:ss"),
            "%Y-%m-%d %H:%M:%S"
        );
    }

    #[test]
    fn import_excel_borders() {
        let mut gc = GridController::new_blank();
        let file = include_bytes!("../../../test-files/borders.xlsx");
        gc.import_excel(file.as_ref(), "borders.xlsx", None, false)
            .unwrap();

        let sheet_id = gc.grid.sheets()[0].id;
        let sheet = gc.sheet(sheet_id);

        let border_cell_a2 = sheet.borders.get_style_cell(pos![A2]);
        let top = border_cell_a2.top.unwrap();
        let left = border_cell_a2.left.unwrap();
        let bottom = border_cell_a2.bottom.unwrap();
        let right = border_cell_a2.right.unwrap();
        let red = Rgba::new(255, 0, 0, 255);

        assert_eq!(top.line, CellBorderLine::Line1);
        assert_eq!(top.color, red);
        assert_eq!(left.line, CellBorderLine::Line1);
        assert_eq!(left.color, red);
        assert_eq!(bottom.line, CellBorderLine::Line1);
        assert_eq!(bottom.color, red);
        assert_eq!(right.line, CellBorderLine::Line1);
        assert_eq!(right.color, red);

        let border_cell_d2 = sheet.borders.get_style_cell(pos![D2]);
        let top = border_cell_d2.top.unwrap();
        let left = border_cell_d2.left.unwrap();
        let red = Rgba::new(255, 0, 0, 255);

        assert_eq!(top.line, CellBorderLine::Dashed);
        assert_eq!(top.color, red);
        assert_eq!(left.line, CellBorderLine::Dashed);
        assert_eq!(left.color, red);
        assert!(border_cell_d2.bottom.is_none());
        assert!(border_cell_d2.right.is_none());
    }

    #[test]
    fn test_convert_excel_border_style() {
        assert_eq!(
            convert_excel_border_style(BorderStyle::None),
            CellBorderLine::Clear
        );
        assert_eq!(
            convert_excel_border_style(BorderStyle::Thin),
            CellBorderLine::Line1
        );
        assert_eq!(
            convert_excel_border_style(BorderStyle::Hair),
            CellBorderLine::Line1
        );
        assert_eq!(
            convert_excel_border_style(BorderStyle::Medium),
            CellBorderLine::Line2
        );
        assert_eq!(
            convert_excel_border_style(BorderStyle::Thick),
            CellBorderLine::Line3
        );
        assert_eq!(
            convert_excel_border_style(BorderStyle::Double),
            CellBorderLine::Double
        );
        assert_eq!(
            convert_excel_border_style(BorderStyle::DashDot),
            CellBorderLine::Dotted
        );
    }

    #[test]
    fn test_convert_excel_border_color() {
        let default_color = convert_excel_border_color(None);
        assert_eq!(default_color, Rgba::default());

        let red_color = Color::new(255, 255, 0, 0); // ARGB: fully opaque red
        let converted_color = convert_excel_border_color(Some(&red_color));
        assert_eq!(converted_color, Rgba::new(255, 0, 0, 255)); // RGBA: red with full alpha
    }

    #[test]
    fn test_convert_excel_borders_to_quadratic() {
        use calamine::{Border, BorderStyle, Borders, Color};

        // Create test borders
        let mut borders = Borders::new();
        borders.top = Border::with_color(BorderStyle::Thin, Color::rgb(255, 0, 0)); // Red thin border on top
        borders.left = Border::new(BorderStyle::Thick); // Thick border on left (no color)
        borders.bottom = Border::new(BorderStyle::Double); // Double border on bottom
        borders.right = Border::new(BorderStyle::None); // No border on right

        let quadratic_borders = convert_excel_borders_to_quadratic(&borders);

        // Verify conversions
        assert!(quadratic_borders.top.is_some());
        assert!(quadratic_borders.left.is_some());
        assert!(quadratic_borders.bottom.is_some());
        assert!(quadratic_borders.right.is_none()); // None border should be None

        let top_border = quadratic_borders.top.unwrap();
        assert_eq!(top_border.line, CellBorderLine::Line1);
        assert_eq!(top_border.color, Rgba::new(255, 0, 0, 255));

        let left_border = quadratic_borders.left.unwrap();
        assert_eq!(left_border.line, CellBorderLine::Line3);
        assert_eq!(left_border.color, Rgba::default());

        let bottom_border = quadratic_borders.bottom.unwrap();
        assert_eq!(bottom_border.line, CellBorderLine::Double);
    }

    #[test]
    fn test_import_excel_number_format() {
        let mut gc = GridController::new();
        let sheet_id = gc.grid.sheets()[0].id;
        let sheet = gc.sheet_mut(sheet_id);
        let pos = pos![A1];
        let format_string = "\"$\"#,##0_);[Red](\"$\"#,##0)";
        let number_format = NumberFormat::new(format_string.to_string());
        import_excel_number_format(sheet, pos, &number_format);
        assert_eq!(sheet.formats.numeric_decimals.get(pos), Some(0));
        assert_eq!(sheet.formats.numeric_commas.get(pos), Some(true));
    }

    #[test]
    fn test_import_excel_number_format_string() {
        let mut gc = GridController::new();
        let sheet_id = gc.grid.sheets()[0].id;
        let sheet = gc.sheet_mut(sheet_id);
        let pos = pos![A1];

        // test percentage format
        import_excel_number_format_string(sheet, pos, "0.00%");
        assert_eq!(
            sheet.formats.numeric_format.get(pos).unwrap().kind,
            NumericFormatKind::Percentage
        );
        assert_eq!(sheet.formats.numeric_decimals.get(pos), Some(2));

        // test currency format
        let pos2 = pos![B1];
        import_excel_number_format_string(sheet, pos2, "\"$\"#,##0.00");
        assert_eq!(
            sheet.formats.numeric_format.get(pos2).unwrap().kind,
            NumericFormatKind::Currency
        );
        assert_eq!(
            sheet.formats.numeric_format.get(pos2).unwrap().symbol,
            Some("$".to_string())
        );
        assert_eq!(sheet.formats.numeric_decimals.get(pos2), Some(2));
        assert_eq!(sheet.formats.numeric_commas.get(pos2), Some(true));

        // test scientific notation
        let pos3 = pos![C1];
        import_excel_number_format_string(sheet, pos3, "0.00E+00");
        assert_eq!(
            sheet.formats.numeric_format.get(pos3).unwrap().kind,
            NumericFormatKind::Exponential
        );
        assert_eq!(sheet.formats.numeric_decimals.get(pos3), Some(2));

        // test thousands separator without currency
        let pos4 = pos![D1];
        import_excel_number_format_string(sheet, pos4, "#,##0.000");
        assert_eq!(sheet.formats.numeric_commas.get(pos4), Some(true));
        assert_eq!(sheet.formats.numeric_decimals.get(pos4), Some(3));

        // test decimal places counting
        let pos5 = pos![E1];
        import_excel_number_format_string(sheet, pos5, "0.#####");
        assert_eq!(sheet.formats.numeric_decimals.get(pos5), Some(5));

        // test date format detection
        let pos6 = pos![F1];
        sheet
            .columns
            .set_value(&pos6, CellValue::Number(44926.into())); // Excel serial date
        import_excel_number_format_string(sheet, pos6, "yyyy-mm-dd");
        assert!(sheet.formats.date_time.get(pos6).is_some());
        // The date format should be applied but the value might not be automatically converted in this context

        // test time format detection
        let pos7 = pos![G1];
        sheet
            .columns
            .set_value(&pos7, CellValue::Number(decimal_from_str("0.5").unwrap())); // 12:00:00 in Excel time
        import_excel_number_format_string(sheet, pos7, "hh:mm:ss");
        assert!(sheet.formats.date_time.get(pos7).is_some());

        // test datetime format detection
        let pos8 = pos![H1];
        sheet.columns.set_value(
            &pos8,
            CellValue::Number(decimal_from_str("44926.5").unwrap()),
        );
        import_excel_number_format_string(sheet, pos8, "yyyy-mm-dd hh:mm:ss");
        assert!(sheet.formats.date_time.get(pos8).is_some());
    }

    #[test]
    fn test_is_excel_date_format() {
        // test various date formats
        assert!(is_excel_date_format("dd/mm/yyyy"));
        assert!(is_excel_date_format("mm/dd/yy"));
        assert!(is_excel_date_format("yyyy-mm-dd"));
        assert!(is_excel_date_format("d-mmm-yyyy"));
        assert!(is_excel_date_format("mmm"));
        assert!(is_excel_date_format("mmmm"));
        assert!(is_excel_date_format("DD/MM/YYYY")); // case insensitive

        // test non-date formats
        assert!(!is_excel_date_format("hh:mm:ss"));
        assert!(!is_excel_date_format("0.00%"));
        assert!(!is_excel_date_format("#,##0.00"));
        assert!(!is_excel_date_format("General"));
        assert!(!is_excel_date_format(""));
    }

    #[test]
    fn test_is_excel_time_format() {
        // test various time formats
        assert!(is_excel_time_format("hh:mm:ss"));
        assert!(is_excel_time_format("h:mm AM/PM"));
        assert!(is_excel_time_format("mm:ss"));
        assert!(is_excel_time_format("h:mm A/P"));
        assert!(is_excel_time_format("[h]:mm:ss"));
        assert!(is_excel_time_format("[mm]:ss"));
        assert!(is_excel_time_format("[ss]"));
        assert!(is_excel_time_format("HH:MM:SS")); // case insensitive

        // test non-time formats
        assert!(!is_excel_time_format("dd/mm/yyyy"));
        assert!(!is_excel_time_format("0.00%"));
        assert!(!is_excel_time_format("#,##0.00"));
        assert!(!is_excel_time_format("General"));
        assert!(!is_excel_time_format(""));
    }

    #[test]
    fn test_is_excel_datetime_format() {
        // test formats that are both date and time
        assert!(is_excel_datetime_format("dd/mm/yyyy hh:mm:ss"));
        assert!(is_excel_datetime_format("yyyy-mm-dd h:mm AM/PM"));
        assert!(is_excel_datetime_format("m/d/yy h:mm"));
        assert!(is_excel_datetime_format("DD/MM/YYYY HH:MM:SS")); // case insensitive

        // test formats that are only date or only time
        assert!(!is_excel_datetime_format("dd/mm/yyyy"));
        assert!(!is_excel_datetime_format("hh:mm:ss"));
        assert!(!is_excel_datetime_format("0.00%"));
        assert!(!is_excel_datetime_format(""));
    }

    #[test]
    fn test_excel_serial_to_date_time() {
        // test time conversion (fractional part only)
        let time_result = excel_serial_to_date_time(0.5, false, true, false);
        if let Some(CellValue::Time(time)) = time_result {
            assert_eq!(time.hour(), 12);
            assert_eq!(time.minute(), 0);
            assert_eq!(time.second(), 0);
        } else {
            panic!("Expected time value for 0.5");
        }

        // test quarter day (6 hours)
        let time_result = excel_serial_to_date_time(0.25, false, true, false);
        if let Some(CellValue::Time(time)) = time_result {
            assert_eq!(time.hour(), 6);
            assert_eq!(time.minute(), 0);
            assert_eq!(time.second(), 0);
        } else {
            panic!("Expected time value for 0.25");
        }

        // test date conversion (Excel serial date 1 = Dec 31, 1899 due to base date)
        let date_result = excel_serial_to_date_time(1.0, true, false, false);
        let expected_date = CellValue::Date(NaiveDate::from_ymd_opt(1899, 12, 31).unwrap());
        assert_eq!(date_result, Some(expected_date));

        // test Excel leap year bug adjustment (serial 61 = Mar 1, 1900 after adjustment)
        let date_result = excel_serial_to_date_time(61.0, true, false, false);
        let expected_date = CellValue::Date(NaiveDate::from_ymd_opt(1900, 2, 28).unwrap());
        assert_eq!(date_result, Some(expected_date));

        // test datetime conversion
        let datetime_result = excel_serial_to_date_time(1.5, false, false, true);
        let expected_datetime = CellValue::DateTime(
            NaiveDate::from_ymd_opt(1899, 12, 31)
                .unwrap()
                .and_hms_opt(12, 0, 0)
                .unwrap(),
        );
        assert_eq!(datetime_result, Some(expected_datetime));

        // test a known date conversion (serial 2 = Jan 1, 1900)
        let date_result = excel_serial_to_date_time(2.0, true, false, false);
        let expected_date = CellValue::Date(NaiveDate::from_ymd_opt(1900, 1, 1).unwrap());
        assert_eq!(date_result, Some(expected_date));

        // test edge case: zero should return base date
        let date_result = excel_serial_to_date_time(0.0, true, false, false);
        let expected_date = CellValue::Date(NaiveDate::from_ymd_opt(1899, 12, 30).unwrap());
        assert_eq!(date_result, Some(expected_date));

        // test that time conversion handles edge cases gracefully
        // since time conversion uses fractional part (0.0-1.0), it should always be valid
        let edge_time = excel_serial_to_date_time(0.99999, false, true, false); // near midnight
        assert!(edge_time.is_some());

        // test pure time conversion works
        let time_result = excel_serial_to_date_time(0.125, false, true, false); // 3 hours
        if let Some(CellValue::Time(time)) = time_result {
            assert_eq!(time.hour(), 3);
            assert_eq!(time.minute(), 0);
            assert_eq!(time.second(), 0);
        } else {
            panic!("Expected time value for 0.125 (3 hours)");
        }
    }

    #[test]
    fn test_guess_csv_first_row_is_header_edge_cases() {
        // test with only 2 rows (should return false)
        let mut cell_values = Array::new_empty(ArraySize::new(3, 2).unwrap());
        cell_values
            .set(0, 0, CellValue::Text("Name".to_string()), false)
            .unwrap();
        cell_values
            .set(1, 0, CellValue::Text("Age".to_string()), false)
            .unwrap();
        cell_values
            .set(2, 0, CellValue::Text("City".to_string()), false)
            .unwrap();
        cell_values
            .set(0, 1, CellValue::Text("John".to_string()), false)
            .unwrap();
        cell_values
            .set(1, 1, CellValue::Number(25.into()), false)
            .unwrap();
        cell_values
            .set(2, 1, CellValue::Text("NYC".to_string()), false)
            .unwrap();

        assert!(!GridController::guess_csv_first_row_is_header(
            &cell_values.into()
        ));

        // test with blank values in first row (should return false)
        let mut cell_values = Array::new_empty(ArraySize::new(3, 3).unwrap());
        cell_values
            .set(0, 0, CellValue::Text("Name".to_string()), false)
            .unwrap();
        cell_values.set(1, 0, CellValue::Blank, false).unwrap(); // Blank header
        cell_values
            .set(2, 0, CellValue::Text("City".to_string()), false)
            .unwrap();
        cell_values
            .set(0, 1, CellValue::Text("John".to_string()), false)
            .unwrap();
        cell_values
            .set(1, 1, CellValue::Number(25.into()), false)
            .unwrap();
        cell_values
            .set(2, 1, CellValue::Text("NYC".to_string()), false)
            .unwrap();
        cell_values
            .set(0, 2, CellValue::Text("Jane".to_string()), false)
            .unwrap();
        cell_values
            .set(1, 2, CellValue::Number(30.into()), false)
            .unwrap();
        cell_values
            .set(2, 2, CellValue::Text("LA".to_string()), false)
            .unwrap();

        assert!(!GridController::guess_csv_first_row_is_header(
            &cell_values.into()
        ));

        // test case where first row is all text and subsequent rows are different types
        let mut cell_values = Array::new_empty(ArraySize::new(3, 3).unwrap());
        cell_values
            .set(0, 0, CellValue::Text("Name".to_string()), false)
            .unwrap();
        cell_values
            .set(1, 0, CellValue::Text("Age".to_string()), false)
            .unwrap();
        cell_values
            .set(2, 0, CellValue::Text("Salary".to_string()), false)
            .unwrap();
        cell_values
            .set(0, 1, CellValue::Text("John".to_string()), false)
            .unwrap();
        cell_values
            .set(1, 1, CellValue::Number(25.into()), false)
            .unwrap();
        cell_values
            .set(2, 1, CellValue::Number(50000.into()), false)
            .unwrap();
        cell_values
            .set(0, 2, CellValue::Text("Jane".to_string()), false)
            .unwrap();
        cell_values
            .set(1, 2, CellValue::Number(30.into()), false)
            .unwrap();
        cell_values
            .set(2, 2, CellValue::Number(60000.into()), false)
            .unwrap();

        assert!(GridController::guess_csv_first_row_is_header(
            &cell_values.into()
        ));

        // test case where all rows have same types (should return false)
        let mut cell_values = Array::new_empty(ArraySize::new(2, 3).unwrap());
        cell_values
            .set(0, 0, CellValue::Number(1.into()), false)
            .unwrap();
        cell_values
            .set(1, 0, CellValue::Number(2.into()), false)
            .unwrap();
        cell_values
            .set(0, 1, CellValue::Number(3.into()), false)
            .unwrap();
        cell_values
            .set(1, 1, CellValue::Number(4.into()), false)
            .unwrap();
        cell_values
            .set(0, 2, CellValue::Number(5.into()), false)
            .unwrap();
        cell_values
            .set(1, 2, CellValue::Number(6.into()), false)
            .unwrap();

        assert!(!GridController::guess_csv_first_row_is_header(
            &cell_values.into()
        ));
    }

    #[test]
    fn test_excel_to_chrono_format_edge_cases() {
        // test complex month/minute detection
        assert_eq!(excel_to_chrono_format("h:mm:ss"), "%-I:%M:%S");
        assert_eq!(excel_to_chrono_format("mm/dd/yyyy"), "%m/%d/%Y");
        assert_eq!(excel_to_chrono_format("m:ss"), "%-M:%S"); // minutes in time context
        assert_eq!(excel_to_chrono_format("m/yyyy"), "%-m/%Y"); // month in date context

        // test elapsed time formats
        assert_eq!(excel_to_chrono_format("[h]:mm:ss"), "[h]:%M:%S");
        assert_eq!(excel_to_chrono_format("[mm]:ss"), "[mm]:%S");

        // test AM/PM variations
        assert_eq!(excel_to_chrono_format("h:mm A/P"), "%-I:%M %p");
        assert_eq!(excel_to_chrono_format("h:mm AM/PM"), "%-I:%M %p");

        // test various day formats
        assert_eq!(excel_to_chrono_format("d"), "%-d");
        assert_eq!(excel_to_chrono_format("dd"), "%d");
        assert_eq!(excel_to_chrono_format("ddd"), "%a");
        assert_eq!(excel_to_chrono_format("dddd"), "%A");

        // test various month formats
        assert_eq!(excel_to_chrono_format("m"), "%-m");
        assert_eq!(excel_to_chrono_format("mm"), "%m");
        assert_eq!(excel_to_chrono_format("mmm"), "%b");
        assert_eq!(excel_to_chrono_format("mmmm"), "%B");
        assert_eq!(excel_to_chrono_format("mmmmm"), "%b"); // 5 m's should still be abbreviated

        // test hour formats
        assert_eq!(excel_to_chrono_format("h"), "%-I");
        assert_eq!(excel_to_chrono_format("hh"), "%H");

        // test second formats
        assert_eq!(excel_to_chrono_format("s"), "%-S");
        assert_eq!(excel_to_chrono_format("ss"), "%S");

        // test mixed case
        assert_eq!(excel_to_chrono_format("H:MM:SS"), "%-I:%M:%S"); // capital H should still be treated as hour

        // test time-only format detection
        assert_eq!(excel_to_chrono_format("mm:ss"), "%M:%S"); // should be minutes:seconds
        assert_eq!(excel_to_chrono_format("h:mm"), "%-I:%M"); // should be hour:minutes

        // test pass-through characters
        assert_eq!(excel_to_chrono_format("yyyy-mm-dd"), "%Y-%m-%d");
        assert_eq!(excel_to_chrono_format("dd/mm/yyyy"), "%d/%m/%Y");
        assert_eq!(excel_to_chrono_format("mm.dd.yyyy"), "%m.%d.%Y");
    }
}<|MERGE_RESOLUTION|>--- conflicted
+++ resolved
@@ -4,12 +4,7 @@
 use chrono::{NaiveDate, NaiveTime};
 use rust_decimal::prelude::ToPrimitive;
 
-<<<<<<< HEAD
-use crate::SheetRect;
 use crate::a1::A1Selection;
-=======
-use crate::Value;
->>>>>>> caf35896
 use crate::color::Rgba;
 use crate::grid::sheet::borders::{BorderStyleCell, BorderStyleTimestamp, CellBorderLine};
 use crate::grid::{CodeRun, DataTableKind};
@@ -30,6 +25,7 @@
     parquet::parquet_to_array,
     small_timestamp::SmallTimestamp,
 };
+use crate::{SheetRect, Value};
 use calamine::{
     Data as ExcelData, Error as CalamineError, HorizontalAlignment, NumberFormat,
     Reader as ExcelReader, Sheets, VerticalAlignment, open_workbook_from_rs,
@@ -200,7 +196,6 @@
             }
 
             data_table.apply_first_row_as_header();
-<<<<<<< HEAD
             let output_rect = data_table.output_rect(sheet_pos.into(), true);
             let a1_selection = A1Selection::from_rect(output_rect.to_sheet_rect(sheet_id));
             response_prompt = format!(
@@ -208,10 +203,7 @@
                 file_name,
                 a1_selection.to_string(None, self.a1_context())
             );
-            ops.push(Operation::AddDataTable {
-=======
             ops.push(Operation::AddDataTableWithoutCellValue {
->>>>>>> caf35896
                 sheet_pos,
                 data_table,
                 index: None,
@@ -599,7 +591,6 @@
         let mut data_table = DataTable::from((import.to_owned(), cell_values, context));
         data_table.apply_first_row_as_header();
 
-<<<<<<< HEAD
         let output_rect = data_table.output_rect(insert_at, true);
         let a1_selection = A1Selection::from_rect(output_rect.to_sheet_rect(sheet_id));
         let response_prompt = format!(
@@ -608,10 +599,7 @@
             a1_selection.to_string(None, self.a1_context())
         );
 
-        let ops = vec![Operation::AddDataTable {
-=======
         let ops = vec![Operation::AddDataTableWithoutCellValue {
->>>>>>> caf35896
             sheet_pos: SheetPos::from((insert_at, sheet_id)),
             data_table,
             index: None,
