use std::{io::Cursor, path::Path};

use anyhow::{Result, anyhow, bail};
use chrono::{NaiveDate, NaiveTime};
use rust_decimal::prelude::ToPrimitive;

use crate::SheetRect;
use crate::a1::A1Selection;
use crate::color::Rgba;
use crate::grid::sheet::borders::{BorderStyleCell, BorderStyleTimestamp, CellBorderLine};
use crate::{
    Array, CellValue, Pos, SheetPos,
    cell_values::CellValues,
    cellvalue::Import,
    controller::{
        GridController, active_transactions::pending_transaction::PendingTransaction,
        execution::TransactionSource,
    },
    date_time::{DEFAULT_DATE_FORMAT, DEFAULT_TIME_FORMAT},
    grid::{
        CellAlign, CellVerticalAlign, CellWrap, CodeCellLanguage, CodeCellValue, DataTable,
        NumericFormat, NumericFormatKind, Sheet, SheetId, fix_names::sanitize_table_name,
        formats::SheetFormatUpdates, unique_data_table_name,
    },
    parquet::parquet_to_array,
    small_timestamp::SmallTimestamp,
};
use calamine::{
    Data as ExcelData, Error as CalamineError, HorizontalAlignment, NumberFormat,
    Reader as ExcelReader, Sheets, VerticalAlignment, open_workbook_from_rs,
};

use super::{
    csv::{clean_csv_file, find_csv_info},
    operation::Operation,
};

const IMPORT_LINES_PER_OPERATION: u32 = 10000;
pub const COLUMN_WIDTH_MULTIPLIER: f64 = 7.0;
pub const ROW_HEIGHT_MULTIPLIER: f64 = 1.5;

impl GridController {
    /// Guesses if the first row of a CSV file is a header based on the types of the
    /// first three rows.
    fn guess_csv_first_row_is_header(cell_values: &CellValues) -> bool {
        if cell_values.h < 3 {
            return false;
        }

        let text_type_id = CellValue::Text("".to_string()).type_id();
        let number_type_id = CellValue::Number(0.into()).type_id();

        let types = |row: usize| {
            cell_values
                .get_row(row as u32)
                .unwrap_or_default()
                .iter()
                .map(|c| c.type_id())
                .collect::<Vec<_>>()
        };

        let row_0 = types(0);
        let row_1 = types(1);
        let row_2 = types(2);

        // If we have column names that are blank, then probably not a header
        if row_0.iter().any(|t| *t == CellValue::Blank.type_id()) {
            return false;
        }

        // compares the two entries, ignoring Blank (type == 8) in b if ignore_empty
        let type_row_match =
            |a: &[u8], b: &[u8], ignore_empty: bool, match_text_number: bool| -> bool {
                if a.len() != b.len() {
                    return false;
                }

                for (t1, t2) in a.iter().zip(b.iter()) {
                    //
                    if ignore_empty
                        && (*t1 == CellValue::Blank.type_id() || *t2 == CellValue::Blank.type_id())
                    {
                        continue;
                    }
                    if t1 != t2 {
                        if !match_text_number {
                            return false;
                        }
                        if !((*t1 == number_type_id && *t2 == text_type_id)
                            || (*t1 == text_type_id && *t2 == number_type_id))
                        {
                            return false;
                        }
                    }
                }

                true
            };

        let row_0_is_different_from_row_1 =
            !type_row_match(row_0.as_slice(), row_1.as_slice(), false, false)
                || row_0.iter().all(|t| *t == text_type_id);
        let row_1_is_same_as_row_2 = type_row_match(row_1.as_slice(), row_2.as_slice(), true, true);

        row_0_is_different_from_row_1 && row_1_is_same_as_row_2
    }

    /// Overwrites meta information of the new data table based on the original data table.
    fn overwrite_data_table(self: &GridController, pos: SheetPos, dt: &mut DataTable) {
        dbgjs!(&pos);
        if let Some(sheet) = self.try_sheet(pos.sheet_id)
            && let Some(original) = sheet.data_table_at(&pos.into())
        {
            dbgjs!(&original.name);
            dt.name = original.name.clone();
            dt.alternating_colors = original.alternating_colors;
            dt.formats = original.formats.clone();
            dt.borders = original.borders.clone();
            dt.show_name = original.show_name.clone();
            dt.show_columns = original.show_columns.clone();
            dt.sort = original.sort.clone();

            // only copy the column headers and display buffer if the lengths are the same
            if dt.column_headers_len() == original.column_headers_len() {
                dt.column_headers = original.column_headers.clone();
                dt.display_buffer = original.display_buffer.clone();
            }
        }
    }

    /// Imports a CSV file into the grid.
    pub fn import_csv_operations(
        &mut self,
        sheet_id: SheetId,
        file: &[u8],
        file_name: &str,
        insert_at: Pos,
        delimiter: Option<u8>,
        create_table: Option<bool>,
<<<<<<< HEAD
    ) -> Result<(Vec<Operation>, String)> {
=======
        is_overwrite_table: bool,
    ) -> Result<Vec<Operation>> {
>>>>>>> 5e5a12ed
        let error = |message: String| anyhow!("Error parsing CSV file {}: {}", file_name, message);
        let sheet_pos = SheetPos::from((insert_at, sheet_id));

        let converted_file = clean_csv_file(file)?;

        let (d, width, height, is_table) = find_csv_info(&converted_file);
        let delimiter = delimiter.unwrap_or(d);

        let reader = |flexible| {
            csv::ReaderBuilder::new()
                .delimiter(delimiter)
                .has_headers(false)
                .flexible(flexible)
                .from_reader(converted_file.as_slice())
        };

        let mut cell_values = CellValues::new(width, height);

        let mut sheet_format_updates = SheetFormatUpdates::default();

        let mut y: u32 = 0;

        for entry in reader(true).records() {
            match entry {
                Err(e) => return Err(error(format!("line {}: {}", y + 1, e))),
                Ok(record) => {
                    for (x, value) in record.iter().enumerate() {
                        let (cell_value, format_update) = self.string_to_cell_value(value, false);

                        cell_values.set(x as u32, y, cell_value);

                        if !format_update.is_default() {
                            let pos = Pos {
                                x: x as i64 + 1,
                                y: y as i64 + 1,
                            };
                            sheet_format_updates.set_format_cell(pos, format_update);
                        }
                    }
                }
            }
            y += 1;

            // update the progress bar every time there's a new batch
            let should_update = y % IMPORT_LINES_PER_OPERATION == 0;

            if should_update && (cfg!(target_family = "wasm") || cfg!(test)) {
                crate::wasm_bindings::js::jsImportProgress(file_name, y, height);
            }
        }

        if cell_values.w == 0 || cell_values.h == 0 {
            bail!("CSV file is empty");
        }

        let mut ops = vec![];
        let response_prompt;

        let apply_first_row_as_header = match create_table {
            Some(true) => true,
            Some(false) => false,
            None => GridController::guess_csv_first_row_is_header(&cell_values),
        };

        if is_table && apply_first_row_as_header {
            let cell_values: Array = cell_values.into();

            let import = Import::new(sanitize_table_name(file_name.into()));
            let mut data_table = DataTable::from((
                import.to_owned(),
                Array::new_empty(cell_values.size()),
                self.a1_context(),
            ));
            data_table.value = cell_values.into();

            if !sheet_format_updates.is_default() {
                data_table
                    .formats
                    .get_or_insert_default()
                    .apply_updates(&sheet_format_updates);
            }

            data_table.apply_first_row_as_header();
<<<<<<< HEAD
            let output_rect = data_table.output_rect(sheet_pos.into(), true);
            let a1_selection = A1Selection::from_rect(output_rect.to_sheet_rect(sheet_id));
            response_prompt = format!(
                "Imported {} as a data table at {}",
                file_name,
                a1_selection.to_string(None, self.a1_context())
            );
=======

            if is_overwrite_table {
                self.overwrite_data_table(sheet_pos, &mut data_table);
            }
>>>>>>> 5e5a12ed
            ops.push(Operation::AddDataTable {
                sheet_pos,
                data_table,
                cell_value: CellValue::Import(import),
                index: None,
            });
            drop(sheet_format_updates);
        } else {
            let a1_selection = A1Selection::from_rect(SheetRect::from_numbers(
                sheet_pos.x,
                sheet_pos.y,
                cell_values.w as i64,
                cell_values.h as i64,
                sheet_id,
            ));
            response_prompt = format!(
                "Imported {} as a flat data in sheet at {}",
                file_name,
                a1_selection.to_string(None, self.a1_context())
            );
            ops.push(Operation::SetCellValues {
                sheet_pos,
                values: cell_values,
            });
            sheet_format_updates.translate_in_place(sheet_pos.x, sheet_pos.y);
            ops.push(Operation::SetCellFormatsA1 {
                sheet_id,
                formats: sheet_format_updates,
            });
        }

        Ok((ops, response_prompt))
    }

    /// Imports an Excel file into the grid.
    pub fn import_excel_operations(
        &mut self,
        file: &[u8],
        file_name: &str,
    ) -> Result<(Vec<Operation>, String)> {
        let mut ops: Vec<Operation> = vec![];
        let mut response_prompt = format!("Imported {} as sheets - ", file_name);
        let error = |e: CalamineError| anyhow!("Error parsing Excel file {file_name}: {e}");
        let xlsx_range_to_pos = |(row, col)| Pos {
            x: col as i64 + 1,
            y: row as i64 + 1,
        };

        // detect file extension
        let path = Path::new(file_name);
        let cursor = Cursor::new(file);
        let mut workbook = match path.extension().and_then(|e| e.to_str()) {
            Some("xls") | Some("xla") => {
                Sheets::Xls(open_workbook_from_rs(cursor).map_err(CalamineError::Xls)?)
            }
            Some("xlsx") | Some("xlsm") | Some("xlam") => {
                Sheets::Xlsx(open_workbook_from_rs(cursor).map_err(CalamineError::Xlsx)?)
            }
            Some("xlsb") => {
                Sheets::Xlsb(open_workbook_from_rs(cursor).map_err(CalamineError::Xlsb)?)
            }
            Some("ods") => Sheets::Ods(open_workbook_from_rs(cursor).map_err(CalamineError::Ods)?),
            _ => return Err(anyhow!("Cannot detect file format")),
        };

        let sheets = workbook.sheet_names().to_owned();

        // total rows for calculating import progress
        let total_rows = sheets
            .iter()
            .try_fold(0, |acc, sheet_name| {
                let range = workbook.worksheet_range(sheet_name)?;
                // counted twice because we have to read values and formulas
                Ok(acc + 2 * range.rows().count())
            })
            .map_err(error)?;
        let mut current_y_values = 0;
        let mut current_y_formula = 0;

        let mut gc = GridController::new_blank();

        // add all sheets to the grid, this is required for sheet name parsing in cell ref
        for sheet_name in sheets.iter() {
            gc.server_add_sheet_with_name(sheet_name.to_owned());
        }

        let formula_start_name = unique_data_table_name("Formula1", false, None, self.a1_context());

        // add data from excel file to grid
        for sheet_name in sheets.iter() {
            let sheet = gc
                .try_sheet_from_name(sheet_name)
                .ok_or(anyhow!("Error parsing Excel file {file_name}"))?;
            let sheet_id = sheet.id;

            // values
            let range = workbook.worksheet_range(sheet_name).map_err(error)?;
            let values_insert_at = range.start().map_or_else(|| pos![A1], xlsx_range_to_pos);
            for (y, row) in range.rows().enumerate() {
                for (x, cell) in row.iter().enumerate() {
                    let cell_value = match cell {
                        ExcelData::Empty => continue,
                        ExcelData::String(value) => CellValue::Text(value.to_string()),
                        ExcelData::DateTimeIso(value) => CellValue::unpack_date_time(value)
                            .unwrap_or(CellValue::Text(value.to_string())),
                        ExcelData::DateTime(value) => {
                            if value.is_datetime() {
                                value.as_datetime().map_or_else(
                                    || CellValue::Blank,
                                    |v| {
                                        // there's probably a better way to figure out if it's a Date or a DateTime, but this works for now
                                        if let (Ok(zero_time), Ok(zero_date)) = (
                                            NaiveTime::parse_from_str("00:00:00", "%H:%M:%S"),
                                            NaiveDate::parse_from_str("1899-12-31", "%Y-%m-%d"),
                                        ) {
                                            if v.time() == zero_time {
                                                CellValue::Date(v.date())
                                            } else if v.date() == zero_date {
                                                CellValue::Time(v.time())
                                            } else {
                                                CellValue::DateTime(v)
                                            }
                                        } else {
                                            CellValue::DateTime(v)
                                        }
                                    },
                                )
                            } else {
                                CellValue::Text(value.to_string())
                            }
                        }
                        ExcelData::DurationIso(value) => CellValue::Text(value.to_string()),
                        ExcelData::Float(value) => {
                            CellValue::unpack_str_float(&value.to_string(), CellValue::Blank)
                        }
                        ExcelData::Int(value) => {
                            CellValue::unpack_str_float(&value.to_string(), CellValue::Blank)
                        }
                        ExcelData::Error(_) => continue,
                        ExcelData::Bool(value) => CellValue::Logical(*value),
                    };

                    let pos = Pos {
                        x: values_insert_at.x + x as i64,
                        y: values_insert_at.y + y as i64,
                    };
                    let sheet = gc
                        .try_sheet_mut(sheet_id)
                        .ok_or(anyhow!("Error parsing Excel file {file_name}"))?;
                    sheet.columns.set_value(&pos, cell_value);
                }

                // send progress to the client, every IMPORT_LINES_PER_OPERATION
                if (cfg!(target_family = "wasm") || cfg!(test))
                    && current_y_values % IMPORT_LINES_PER_OPERATION == 0
                {
                    crate::wasm_bindings::js::jsImportProgress(
                        file_name,
                        current_y_values + current_y_formula,
                        total_rows as u32,
                    );
                }
                current_y_values += 1;
            }

            // formulas
            let formula = workbook.worksheet_formula(sheet_name).map_err(error)?;
            let formulas_insert_at = formula.start().map_or_else(Pos::default, xlsx_range_to_pos);
            for (y, row) in formula.rows().enumerate() {
                for (x, cell) in row.iter().enumerate() {
                    if !cell.is_empty() {
                        let pos = Pos {
                            x: formulas_insert_at.x + x as i64,
                            y: formulas_insert_at.y + y as i64,
                        };
                        let sheet_pos = pos.to_sheet_pos(sheet_id);
                        let sheet = gc.try_sheet_mut_result(sheet_id)?;
                        let cell_value = CellValue::Code(CodeCellValue {
                            language: CodeCellLanguage::Formula,
                            code: cell.to_string(),
                        });

                        sheet.columns.set_value(&pos, cell_value);

                        let mut transaction = PendingTransaction {
                            source: TransactionSource::Server,
                            ..Default::default()
                        };

                        gc.add_formula_without_eval(
                            &mut transaction,
                            sheet_pos,
                            cell,
                            formula_start_name.as_str(),
                        );
                        gc.update_a1_context_table_map(&mut transaction);
                    }
                }

                // send progress to the client, every IMPORT_LINES_PER_OPERATION
                if (cfg!(target_family = "wasm") || cfg!(test))
                    && current_y_formula % IMPORT_LINES_PER_OPERATION == 0
                {
                    crate::wasm_bindings::js::jsImportProgress(
                        file_name,
                        current_y_values + current_y_formula,
                        total_rows as u32,
                    );
                }
                current_y_formula += 1;
            }

            // styles
            let range = workbook.worksheet_style(sheet_name).map_err(error)?;
            let style_insert_at = range.start().map_or_else(|| pos![A1], xlsx_range_to_pos);
            for (y, row) in range.rows().enumerate() {
                for (x, style) in row.iter().enumerate() {
                    let pos = Pos {
                        x: style_insert_at.x + x as i64,
                        y: style_insert_at.y + y as i64,
                    };

                    if let Some(font) = style.get_font() {
                        let sheet = gc.try_sheet_mut_result(sheet_id)?;

                        // font formatting
                        font.is_bold()
                            .then(|| sheet.formats.bold.set(pos, Some(true)));
                        font.is_italic()
                            .then(|| sheet.formats.italic.set(pos, Some(true)));
                        font.has_underline()
                            .then(|| sheet.formats.underline.set(pos, Some(true)));
                        font.has_strikethrough()
                            .then(|| sheet.formats.strike_through.set(pos, Some(true)));
                        font.color.and_then(|color| {
                            // Only set text color if it's not the default black color
                            // Default black (0,0,0) is likely returned by calamine even when no explicit color is set
                            if !color.is_black() {
                                sheet.formats.text_color.set(pos, Some(color.to_string()))
                            } else {
                                None
                            }
                        });

                        // fill color
                        style
                            .get_fill()
                            .and_then(|fill| fill.get_color())
                            .and_then(|color| {
                                sheet.formats.fill_color.set(pos, Some(color.to_string()))
                            });

                        // alignment
                        if let Some(alignment) = style.get_alignment() {
                            // horizontal alignment
                            sheet.formats.align.set(
                                pos,
                                match alignment.horizontal {
                                    HorizontalAlignment::Left => Some(CellAlign::Left),
                                    HorizontalAlignment::Center => Some(CellAlign::Center),
                                    HorizontalAlignment::Right => Some(CellAlign::Right),
                                    _ => None,
                                },
                            );

                            // vertical alignment
                            sheet.formats.vertical_align.set(
                                pos,
                                match alignment.vertical {
                                    VerticalAlignment::Top => Some(CellVerticalAlign::Top),
                                    VerticalAlignment::Center => Some(CellVerticalAlign::Middle),
                                    VerticalAlignment::Bottom => Some(CellVerticalAlign::Bottom),
                                    _ => None,
                                },
                            );

                            // wrap text
                            if alignment.wrap_text {
                                sheet.formats.wrap.set(pos, Some(CellWrap::Wrap));
                            }

                            // shrink to fit
                            if alignment.shrink_to_fit {
                                sheet.formats.wrap.set(pos, Some(CellWrap::Clip));
                            }
                        }

                        // number formats
                        if let Some(number_format) = style.get_number_format() {
                            import_excel_number_format(sheet, pos, number_format);
                        }

                        // borders
                        if let Some(border) = style.get_borders() {
                            let border_style_cell = convert_excel_borders_to_quadratic(border);
                            if !border_style_cell.is_empty() {
                                sheet.borders.set_style_cell(pos, border_style_cell);
                            }
                        }
                    }
                }
            }

            // layout
            let layout = workbook.worksheet_layout(sheet_name).map_err(error)?;
            let sheet = gc.try_sheet_mut_result(sheet_id)?;

            for column_width in layout.column_widths.iter() {
                let column = column_width.column as i64 + 1;
                sheet
                    .offsets
                    .set_column_width(column, column_width.width * COLUMN_WIDTH_MULTIPLIER);
            }

            for row_height in layout.row_heights.iter() {
                let row = row_height.row as i64 + 1;
                sheet
                    .offsets
                    .set_row_height(row, row_height.height * ROW_HEIGHT_MULTIPLIER);
            }
        }

        // rerun all formulas in-order
        let compute_ops = gc.rerun_all_code_cells_operations();
        gc.server_apply_transaction(compute_ops, None);

        // handle sheet name duplicates from excel files
        let mut gc_duplicate_name = GridController::new_blank();
        for sheet_name in self.sheet_names() {
            gc_duplicate_name.server_add_sheet_with_name(sheet_name.to_owned());
        }
        for new_sheet_name in sheets.iter() {
            let unique_sheet_name = gc_duplicate_name.grid.unique_sheet_name(new_sheet_name);
            let sheet_id = gc
                .try_sheet_from_name(new_sheet_name)
                .ok_or(anyhow!("Error parsing Excel file {file_name}"))?
                .id;
            gc.grid.update_sheet_name(sheet_id, &unique_sheet_name)?;
            gc_duplicate_name.server_add_sheet_with_name(unique_sheet_name);
        }

        for (index, sheet) in gc.grid.sheets.into_values().enumerate() {
            if index == 0 {
                response_prompt += &sheet.name;
            } else {
                response_prompt += &format!(", {}", sheet.name);
            }

            // replace the first sheet if the grid is empty
            if index == 0 && self.grid.is_empty() {
                ops.push(Operation::ReplaceSheet {
                    sheet_id: self.grid.first_sheet_id(),
                    sheet: Box::new(sheet),
                });
            } else {
                ops.push(Operation::AddSheet {
                    sheet: Box::new(sheet),
                });
            }
        }

        Ok((ops, response_prompt))
    }

    /// Imports a Parquet file into the grid.
    pub fn import_parquet_operations(
        &mut self,
        sheet_id: SheetId,
        file: Vec<u8>,
        file_name: &str,
        insert_at: Pos,
        updater: Option<impl Fn(&str, u32, u32)>,
<<<<<<< HEAD
    ) -> Result<(Vec<Operation>, String)> {
=======
        is_overwrite_table: bool,
    ) -> Result<Vec<Operation>> {
>>>>>>> 5e5a12ed
        let cell_values = parquet_to_array(file, file_name, updater)?;
        let context = self.a1_context();
        let import = Import::new(sanitize_table_name(file_name.into()));
        let mut data_table = DataTable::from((import.to_owned(), cell_values, context));
        data_table.apply_first_row_as_header();

<<<<<<< HEAD
        let output_rect = data_table.output_rect(insert_at, true);
        let a1_selection = A1Selection::from_rect(output_rect.to_sheet_rect(sheet_id));
        let response_prompt = format!(
            "Imported {} as a data table at {}",
            file_name,
            a1_selection.to_string(None, self.a1_context())
        );
=======
        if is_overwrite_table {
            self.overwrite_data_table(SheetPos::from((insert_at, sheet_id)), &mut data_table);
        }
>>>>>>> 5e5a12ed

        let ops = vec![Operation::AddDataTable {
            sheet_pos: SheetPos::from((insert_at, sheet_id)),
            data_table,
            cell_value: CellValue::Import(import),
            index: None,
        }];

        Ok((ops, response_prompt))
    }
}

/// Converts Excel number format to our quadratic format.
fn import_excel_number_format(sheet: &mut Sheet, pos: Pos, number_format: &NumberFormat) {
    let format_id = number_format.format_id;
    let format_string = &number_format.format_code;

    // parse format sections separated by semicolons, ignore negative section
    // Excel format: positive;negative;zero;text
    let format_sections: Vec<&str> = format_string.split(';').collect();

    // Guard against empty format strings
    if format_sections.is_empty() {
        return; // Nothing to apply if there are no format sections
    }

    // determine which format section to use based on cell value
    let current_value = sheet.cell_value(pos);
    let active_format = match current_value {
        // use zero format if available, otherwise positive format
        Some(CellValue::Number(ref n)) => {
            if let Some(f64_val) = n.to_f64() {
                if f64_val == 0.0 && format_sections.len() >= 3 {
                    format_sections[2]
                } else {
                    format_sections[0]
                }
            } else {
                format_sections[0]
            }
        }
        // use text format if available, otherwise positive format
        Some(CellValue::Text(_)) => {
            if format_sections.len() >= 4 {
                format_sections[3]
            } else {
                format_sections[0]
            }
        }
        // default to positive format
        _ => format_sections[0],
    };

    if let Some(format_id) = format_id {
        match format_id {
            // general format - preserve number precision like excel
            0 => {
                // for general format, excel displays significant decimal places.
                // excel shows full precision up to about 15 significant digits.
                if let Some(CellValue::Number(ref n)) = sheet.cell_value(pos)
                    && let Some(f64_val) = n.to_f64()
                {
                    // check if this is not a whole number
                    if f64_val.fract() != 0.0 {
                        // use high precision formatting to capture all significant digits
                        let num_str = format!("{f64_val:.15}");
                        if let Some(decimal_pos) = num_str.find('.') {
                            let after_decimal = &num_str[decimal_pos + 1..];

                            // for general format, excel typically preserves trailing zeros when they
                            // represent the actual precision of the stored number. we'll use the full
                            // precision available in the f64 representation.
                            let decimal_places = after_decimal.len();

                            // excel's general format shows meaningful precision up to 15 digits
                            if decimal_places > 0 {
                                sheet
                                    .formats
                                    .numeric_decimals
                                    .set(pos, Some(decimal_places as i16));
                            }
                        }
                    }
                }
            }

            // number formats (1-4, 37-40)

            // "0" - integer
            1 => {
                sheet.formats.numeric_decimals.set(pos, Some(0));
            }
            // "0.00" - two decimal places (0.00)
            2 => {
                sheet.formats.numeric_decimals.set(pos, Some(2));
            }
            // "#,##0" - thousands separator (#,##0)
            3 => {
                sheet.formats.numeric_commas.set(pos, Some(true));
                sheet.formats.numeric_decimals.set(pos, Some(0));
            }
            // "#,##0.00" - thousands separator with decimals
            4 => {
                sheet.formats.numeric_commas.set(pos, Some(true));
                sheet.formats.numeric_decimals.set(pos, Some(2));
            }

            // formats with thousands separators
            37..=40 => {
                sheet.formats.numeric_commas.set(pos, Some(true));
                let has_decimals = format_id == 39 || format_id == 40;
                let decimals = if has_decimals { 2 } else { 0 };
                sheet.formats.numeric_decimals.set(pos, Some(decimals));
            }

            // currency formats
            5..=8 | 41..=44 => {
                let numeric_format = NumericFormat {
                    kind: NumericFormatKind::Currency,
                    symbol: Some("$".to_string()),
                };
                sheet.formats.numeric_format.set(pos, Some(numeric_format));

                // set decimal places based on format
                let has_decimals =
                    format_id == 7 || format_id == 8 || format_id == 43 || format_id == 44;
                let decimals = if has_decimals { 2 } else { 0 };
                sheet.formats.numeric_decimals.set(pos, Some(decimals));
                sheet.formats.numeric_commas.set(pos, Some(true));
            }

            // percentage formats

            // "0%" - percentage format
            9 => {
                let numeric_format = NumericFormat {
                    kind: NumericFormatKind::Percentage,
                    symbol: None,
                };
                sheet.formats.numeric_format.set(pos, Some(numeric_format));
                sheet.formats.numeric_decimals.set(pos, Some(0));
            }
            // "0.00%" - percentage format with decimals
            10 => {
                let numeric_format = NumericFormat {
                    kind: NumericFormatKind::Percentage,
                    symbol: None,
                };
                sheet.formats.numeric_format.set(pos, Some(numeric_format));
                sheet.formats.numeric_decimals.set(pos, Some(2));
            }

            // scientific formats
            11 | 48 => {
                let numeric_format = NumericFormat {
                    kind: NumericFormatKind::Exponential,
                    symbol: None,
                };
                sheet.formats.numeric_format.set(pos, Some(numeric_format));
                let decimals = if format_id == 11 { 2 } else { 1 };
                sheet.formats.numeric_decimals.set(pos, Some(decimals));
            }

            // fraction formats
            12 | 13 => {
                // These are fraction formats: "# ?/?" and "# ??/??"
                // For now, we'll treat them as general numeric without special formatting
                // TODO: Add proper fraction formatting support
            }

            // date formats
            14..=17 | 22 => {
                let chrono_format = match format_id {
                    14 => excel_to_chrono_format("m/d/yyyy"),    // "%-m/%-d/%Y"
                    15 => excel_to_chrono_format("d-mmm-yy"),    // "%-d-%b-%y"
                    16 => excel_to_chrono_format("d-mmm"),       // "%-d-%b"
                    17 => excel_to_chrono_format("mmm-yy"),      // "%b-%y"
                    22 => excel_to_chrono_format("m/d/yy h:mm"), // "%-m/%-d/%y %-I:%M"
                    _ => DEFAULT_DATE_FORMAT.to_string(),
                };

                // set the format
                sheet
                    .formats
                    .date_time
                    .set(pos, Some(chrono_format.to_string()));

                // convert numeric value to date/time if needed
                if let Some(CellValue::Number(ref n)) = sheet.cell_value(pos)
                    && let Some(f64_val) = n.to_f64()
                {
                    let is_datetime = format_id == 22; // m/d/yy h:mm
                    let converted_value = if is_datetime {
                        excel_serial_to_date_time(f64_val, true, true, true)
                    } else {
                        excel_serial_to_date_time(f64_val, true, false, false)
                    };
                    if let Some(new_value) = converted_value {
                        sheet.columns.set_value(&pos, new_value);
                    }
                }
            }

            // time formats
            18..=21 | 45..=47 => {
                let chrono_format = match format_id {
                    18 => excel_to_chrono_format("h:mm AM/PM"), // "%-I:%M %p"
                    19 => excel_to_chrono_format("h:mm:ss AM/PM"), // "%-I:%M:%S %p"
                    20 => excel_to_chrono_format("h:mm"),       // "%-I:%M"
                    21 => excel_to_chrono_format("h:mm:ss"),    // "%-I:%M:%S"
                    45 => excel_to_chrono_format("mm:ss"),      // "%M:%S"
                    46 => excel_to_chrono_format("[h]:mm:ss"),  // "[h]:%M:%S" (elapsed)
                    47 => excel_to_chrono_format("mm:ss.0"),    // "%M:%S.0"
                    _ => DEFAULT_TIME_FORMAT.to_string(),
                };

                // set the format
                sheet
                    .formats
                    .date_time
                    .set(pos, Some(chrono_format.to_string()));

                // convert numeric value to time if needed
                if let Some(CellValue::Number(ref n)) = sheet.cell_value(pos)
                    && let Some(f64_val) = n.to_f64()
                {
                    let converted_value = excel_serial_to_date_time(f64_val, false, true, false);
                    if let Some(new_value) = converted_value {
                        sheet.columns.set_value(&pos, new_value);
                    }
                }
            }

            // text format, noop
            49 => {}

            // custom formats - parse the format string
            _ => {
                if !active_format.is_empty() {
                    // handle custom date/time formats
                    if is_excel_datetime_format(active_format) {
                        let chrono_format = excel_to_chrono_format(active_format);
                        sheet.formats.date_time.set(pos, Some(chrono_format));

                        // convert numeric value to datetime if needed
                        if let Some(CellValue::Number(ref n)) = sheet.cell_value(pos)
                            && let Some(f64_val) = n.to_f64()
                        {
                            let converted_value =
                                excel_serial_to_date_time(f64_val, true, true, true);
                            if let Some(new_value) = converted_value {
                                sheet.columns.set_value(&pos, new_value);
                            }
                        }
                    } else if is_excel_date_format(active_format) {
                        let chrono_format = excel_to_chrono_format(active_format);
                        sheet.formats.date_time.set(pos, Some(chrono_format));

                        // convert numeric value to date if needed
                        if let Some(CellValue::Number(ref n)) = sheet.cell_value(pos)
                            && let Some(f64_val) = n.to_f64()
                        {
                            let converted_value =
                                excel_serial_to_date_time(f64_val, true, false, false);
                            if let Some(new_value) = converted_value {
                                sheet.columns.set_value(&pos, new_value);
                            }
                        }
                    } else if is_excel_time_format(active_format) {
                        let chrono_format = excel_to_chrono_format(active_format);
                        sheet.formats.date_time.set(pos, Some(chrono_format));

                        // convert numeric value to time if needed
                        if let Some(CellValue::Number(ref n)) = sheet.cell_value(pos)
                            && let Some(f64_val) = n.to_f64()
                        {
                            let converted_value =
                                excel_serial_to_date_time(f64_val, false, true, false);
                            if let Some(new_value) = converted_value {
                                sheet.columns.set_value(&pos, new_value);
                            }
                        }
                    } else {
                        import_excel_number_format_string(sheet, pos, active_format);
                    }
                }
            }
        }
    } else if !active_format.is_empty() {
        import_excel_number_format_string(sheet, pos, active_format);
    }
}

/// Handles custom number formats that don't have a format_id.
fn import_excel_number_format_string(sheet: &mut Sheet, pos: Pos, format_string: &str) {
    let count_decimal_places = |format_str: &str| -> i16 {
        if let Some(decimal_pos) = format_str.find('.') {
            let after_decimal = &format_str[decimal_pos + 1..];
            after_decimal
                .chars()
                .take_while(|c| *c == '0' || *c == '#')
                .count() as i16
        } else {
            0
        }
    };

    let has_thousands_separator =
        |format_str: &str| -> bool { format_str.contains("#,##") || format_str.contains("0,00") };

    // handle cases where we only have a format string but no format_id
    if is_excel_datetime_format(format_string) {
        let chrono_format = excel_to_chrono_format(format_string);
        sheet.formats.date_time.set(pos, Some(chrono_format));

        // convert numeric value to datetime if needed
        if let Some(CellValue::Number(ref n)) = sheet.cell_value(pos)
            && let Some(f64_val) = n.to_f64()
        {
            let converted_value = excel_serial_to_date_time(f64_val, true, true, true);
            if let Some(new_value) = converted_value {
                sheet.columns.set_value(&pos, new_value);
            }
        }
    } else if is_excel_date_format(format_string) {
        let chrono_format = excel_to_chrono_format(format_string);
        sheet.formats.date_time.set(pos, Some(chrono_format));

        // convert numeric value to date if needed
        if let Some(CellValue::Number(ref n)) = sheet.cell_value(pos)
            && let Some(f64_val) = n.to_f64()
        {
            let converted_value = excel_serial_to_date_time(f64_val, true, false, false);
            if let Some(new_value) = converted_value {
                sheet.columns.set_value(&pos, new_value);
            }
        }
    } else if is_excel_time_format(format_string) {
        let chrono_format = excel_to_chrono_format(format_string);
        sheet.formats.date_time.set(pos, Some(chrono_format));

        // convert numeric value to time if needed
        if let Some(CellValue::Number(ref n)) = sheet.cell_value(pos)
            && let Some(f64_val) = n.to_f64()
        {
            let converted_value = excel_serial_to_date_time(f64_val, false, true, false);
            if let Some(new_value) = converted_value {
                sheet.columns.set_value(&pos, new_value);
            }
        }
    } else {
        // handle numeric formats
        if format_string.contains('%') {
            let numeric_format = NumericFormat {
                kind: NumericFormatKind::Percentage,
                symbol: None,
            };
            sheet.formats.numeric_format.set(pos, Some(numeric_format));
        } else if format_string.contains('$') {
            let numeric_format = NumericFormat {
                kind: NumericFormatKind::Currency,
                symbol: Some("$".to_string()),
            };
            sheet.formats.numeric_format.set(pos, Some(numeric_format));
        } else if format_string.to_uppercase().contains('E') {
            let numeric_format = NumericFormat {
                kind: NumericFormatKind::Exponential,
                symbol: None,
            };
            sheet.formats.numeric_format.set(pos, Some(numeric_format));
        }

        // set decimal places
        let decimals = count_decimal_places(format_string);
        sheet.formats.numeric_decimals.set(pos, Some(decimals));

        // set thousands separator
        if has_thousands_separator(format_string) {
            sheet.formats.numeric_commas.set(pos, Some(true));
        }
    }
}

/// Converts Excel format strings to Chrono format strings
fn excel_to_chrono_format(excel_format: &str) -> String {
    let mut result = String::new();
    let mut chars = excel_format.chars().peekable();

    while let Some(ch) = chars.next() {
        match ch {
            // year
            'y' => {
                let mut y_count = 1;
                while chars.peek() == Some(&'y') {
                    chars.next();
                    y_count += 1;
                }
                if y_count >= 4 {
                    result.push_str("%Y"); // Full year (e.g., 2025)
                } else {
                    result.push_str("%y"); // Two-digit year (e.g., 25)
                }
            }

            // month
            'm' | 'M' => {
                // determine if this is a month or a minute
                let remaining: String = chars.clone().collect();
                let prev_chars: String = result
                    .chars()
                    .rev()
                    .take(5)
                    .collect::<String>()
                    .chars()
                    .rev()
                    .collect();

                // special case: if the entire format is time-only (no date components), treat all 'm' as minutes
                let is_time_only_format = !excel_format.contains('y')
                    && !excel_format.contains('d')
                    && !excel_format.contains('/')
                    && !excel_format.contains('-')
                    && (excel_format.contains(':')
                        || excel_format.contains('s')
                        || excel_format.contains('h'));

                // it's a minute if we have immediate time context:
                // 1. Preceded by ':' or hour format
                // 2. Followed by ':' or seconds
                // 3. Between time components
                let immediately_after_time = prev_chars.ends_with(':')
                    || prev_chars.ends_with("%I")
                    || prev_chars.ends_with("%H")
                    || prev_chars.ends_with("I ")
                    || prev_chars.ends_with("H ");

                let immediately_before_time =
                    remaining.starts_with(':') || remaining.starts_with('s');

                // probably month if followed by date separators
                let likely_month = remaining.starts_with('/') ||
                             remaining.starts_with('-') ||
                             remaining.starts_with('.') ||
                             (prev_chars.is_empty() && !is_time_only_format) || // at the beginning of date format
                             prev_chars.ends_with('/') ||
                             prev_chars.ends_with('-') ||
                             prev_chars.ends_with('.');

                let mut m_count = 1;
                let ch_lower = ch.to_lowercase().next().unwrap();
                while chars.peek() == Some(&ch_lower)
                    || chars.peek() == Some(&ch.to_uppercase().next().unwrap())
                {
                    chars.next();
                    m_count += 1;
                }

                if is_time_only_format
                    || ((immediately_after_time || immediately_before_time) && !likely_month)
                {
                    // minutes
                    if m_count >= 2 {
                        result.push_str("%M"); // minutes with zero padding
                    } else {
                        result.push_str("%-M"); // minutes without padding
                    }
                } else {
                    // months
                    match m_count {
                        1 => result.push_str("%-m"), // month (1-12)
                        2 => result.push_str("%m"),  // month (01-12)
                        3 => result.push_str("%b"),  // abbreviated month name
                        4 => result.push_str("%B"),  // full month name
                        5 => result.push_str("%b"),  // first letter of month
                        _ => result.push_str("%m"),  // month (01-12)
                    }
                }
            }

            // day
            'd' => {
                let mut d_count = 1;
                while chars.peek() == Some(&'d') {
                    chars.next();
                    d_count += 1;
                }
                match d_count {
                    1 => result.push_str("%-d"), // day (1-31)
                    2 => result.push_str("%d"),  // day (01-31)
                    3 => result.push_str("%a"),  // abbreviated weekday name
                    4 => result.push_str("%A"),  // full weekday name
                    _ => result.push_str("%d"),  // day (01-31)
                }
            }

            // hour
            'h' | 'H' => {
                let mut h_count = 1;
                let ch_lower = ch.to_lowercase().next().unwrap();
                while chars.peek() == Some(&ch_lower)
                    || chars.peek() == Some(&ch.to_uppercase().next().unwrap())
                {
                    chars.next();
                    h_count += 1;
                }
                if h_count >= 2 {
                    result.push_str("%H"); // 24-hour format with zero padding
                } else {
                    result.push_str("%-I"); // 12-hour format without padding (e.g. 12:00)
                }
            }

            // second
            's' | 'S' => {
                let mut s_count = 1;
                let ch_lower = ch.to_lowercase().next().unwrap();
                while chars.peek() == Some(&ch_lower)
                    || chars.peek() == Some(&ch.to_uppercase().next().unwrap())
                {
                    chars.next();
                    s_count += 1;
                }
                if s_count >= 2 {
                    result.push_str("%S"); // seconds with zero padding
                } else {
                    result.push_str("%-S"); // seconds without padding
                }
            }

            // am/pm
            'A' => {
                // look ahead to see if this is "AM/PM" or "A/P"
                let remaining: String = chars.clone().collect();
                if remaining.starts_with("M/PM") {
                    result.push_str("%p");
                    // skip "M/PM"
                    chars.next(); // skip 'M'
                    chars.next(); // skip '/'
                    chars.next(); // skip 'P'
                    chars.next(); // skip 'M'
                } else if remaining.starts_with("/P") {
                    result.push_str("%p");
                    // skip "/P"
                    chars.next(); // skip '/'
                    chars.next(); // skip 'P'
                } else {
                    result.push(ch);
                }
            }

            // pm
            'P' => {
                if result.ends_with("AM/") {
                    // replace the "AM/" at the end with "%p"
                    result.truncate(result.len() - 3);
                    result.push_str("%p");
                    if chars.peek() == Some(&'M') {
                        chars.next(); // skip 'M'
                    }
                } else {
                    result.push(ch);
                }
            }

            // elapsed time
            '[' => {
                result.push(ch);
                // for elapsed time formats, preserve content inside brackets as-is
                for bracket_ch in chars.by_ref() {
                    result.push(bracket_ch);
                    if bracket_ch == ']' {
                        break;
                    }
                }
            }
            ']' => {
                // this should not be reached if '[' handling is correct
                result.push(ch);
            }

            // pass through other characters
            _ => {
                result.push(ch);
            }
        }
    }

    result
}

// Excel date format
fn is_excel_date_format(format_str: &str) -> bool {
    let format_lower = format_str.to_lowercase();

    // If it's clearly a time-only format, it's not a date format
    if is_time_only_format(&format_lower) {
        return false;
    }

    format_lower.contains("dd")
        || format_lower.contains("yy")
        || format_lower.contains("d-")
        || format_lower.contains("m/")
        || format_lower.contains("/d")
        || format_lower.contains("mmm")
        || format_lower.contains("mmmm")
        || (format_lower.contains("mm") && !is_likely_minutes(&format_lower))
}

// Helper function to detect time-only formats
fn is_time_only_format(format_lower: &str) -> bool {
    // If it contains time indicators and no date indicators, it's time-only
    let has_time_indicators = format_lower.contains("h:")
        || format_lower.contains(":mm")
        || format_lower.contains(":ss")
        || format_lower.contains("am/pm")
        || format_lower.contains("a/p")
        || format_lower.contains("[h]")
        || format_lower.contains("[mm]")
        || format_lower.contains("[ss]");

    let has_date_indicators = format_lower.contains("dd")
        || format_lower.contains("yy")
        || format_lower.contains("mmm")
        || format_lower.contains("mmmm")
        || format_lower.contains("/")
        || format_lower.contains("-");

    has_time_indicators && !has_date_indicators
}

// Helper function to detect if "mm" likely refers to minutes rather than months
fn is_likely_minutes(format_lower: &str) -> bool {
    // "mm" is likely minutes if it's preceded by ":" or followed by ":"
    format_lower.contains(":mm") || format_lower.contains("mm:")
}

// Excel time format
fn is_excel_time_format(format_str: &str) -> bool {
    let format_lower = format_str.to_lowercase();
    format_lower.contains("h:")
        || format_lower.contains("mm:")
        || format_lower.contains(":ss")
        || format_lower.contains("am/pm")
        || format_lower.contains("a/p")
        || format_lower.contains("[h]")
        || format_lower.contains("[mm]")
        || format_lower.contains("[ss]")
}

// Excel datetime format
fn is_excel_datetime_format(format_str: &str) -> bool {
    is_excel_date_format(format_str) && is_excel_time_format(format_str)
}

// Helper function to convert Excel serial date to CellValue
fn excel_serial_to_date_time(
    serial: f64,
    is_date: bool,
    is_time: bool,
    is_datetime: bool,
) -> Option<CellValue> {
    // Excel epoch is January 1, 1900 (but Excel treats 1900 as a leap year incorrectly)
    // We need to account for this by using the chrono crate's handling of Excel dates

    if is_datetime {
        // Combined date and time format - handles both components regardless of is_date/is_time flags
        let adjusted_serial = if serial >= 60.0 { serial - 1.0 } else { serial };
        let days = adjusted_serial.floor() as i64;
        let time_fraction = adjusted_serial.fract();

        if let Some(base_date) = NaiveDate::from_ymd_opt(1899, 12, 30)
            && let Some(date) = base_date.checked_add_days(chrono::Days::new(days as u64))
        {
            let total_seconds = (time_fraction * 86400.0) as i64;
            let hours = total_seconds / 3600;
            let minutes = (total_seconds % 3600) / 60;
            let seconds = total_seconds % 60;

            if let Some(time) =
                NaiveTime::from_hms_opt(hours as u32, minutes as u32, seconds as u32)
            {
                return Some(CellValue::DateTime(date.and_time(time)));
            }
        }
    } else if is_time && !is_date {
        // Pure time format - fractional part represents time
        let total_seconds = (serial.fract() * 86400.0) as i64;
        let hours = total_seconds / 3600;
        let minutes = (total_seconds % 3600) / 60;
        let seconds = total_seconds % 60;

        if let Some(time) = NaiveTime::from_hms_opt(hours as u32, minutes as u32, seconds as u32) {
            return Some(CellValue::Time(time));
        }
    } else if is_date && !is_time {
        // Pure date format
        // excel serial date 1 = January 1, 1900, but Excel incorrectly treats 1900 as leap year
        // serial 60 = Feb 29, 1900 (invalid), so we adjust
        let adjusted_serial = if serial >= 60.0 { serial - 1.0 } else { serial };

        if let Some(base_date) = NaiveDate::from_ymd_opt(1899, 12, 30)
            && let Some(date) =
                base_date.checked_add_days(chrono::Days::new(adjusted_serial as u64))
        {
            return Some(CellValue::Date(date));
        }
    }

    None
}

/// Converts calamine border styles to Quadratic border styles
fn convert_excel_border_style(excel_style: calamine::BorderStyle) -> CellBorderLine {
    use calamine::BorderStyle;
    match excel_style {
        BorderStyle::None => CellBorderLine::Clear,
        BorderStyle::Thin | BorderStyle::Hair => CellBorderLine::Line1,
        BorderStyle::Medium => CellBorderLine::Line2,
        BorderStyle::Thick => CellBorderLine::Line3,
        BorderStyle::Double => CellBorderLine::Double,
        BorderStyle::Dashed | BorderStyle::MediumDashed | BorderStyle::SlantDashDot => {
            CellBorderLine::Dashed
        }
        BorderStyle::Dotted | BorderStyle::DashDotDot | BorderStyle::DashDot => {
            CellBorderLine::Dotted
        }
    }
}

/// Converts calamine border color to Quadratic color string
fn convert_excel_border_color(color: Option<&calamine::Color>) -> Rgba {
    match color {
        Some(color) => {
            // Convert calamine Color to Quadratic Rgba
            // calamine Color has alpha, red, green, blue fields
            Rgba::new(color.red, color.green, color.blue, color.alpha)
        }
        None => Rgba::default(), // Default black color
    }
}

/// Converts calamine Borders to Quadratic BorderStyleCell
fn convert_excel_borders_to_quadratic(borders: &calamine::Borders) -> BorderStyleCell {
    let convert_border = |border: &calamine::Border| -> Option<BorderStyleTimestamp> {
        let line = convert_excel_border_style(border.style);

        if line == CellBorderLine::Clear {
            return None;
        }

        Some(BorderStyleTimestamp {
            color: convert_excel_border_color(border.color.as_ref()),
            line,
            timestamp: SmallTimestamp::now(),
        })
    };

    BorderStyleCell {
        top: convert_border(&borders.top),
        bottom: convert_border(&borders.bottom),
        left: convert_border(&borders.left),
        right: convert_border(&borders.right),
    }
}

#[cfg(test)]
mod test {
    use super::*;
    use crate::{
        ArraySize, CellValue, controller::user_actions::import::tests::simple_csv_at,
        number::decimal_from_str, test_util::*,
    };
    use calamine::{BorderStyle, Color};
    use chrono::{NaiveDate, NaiveDateTime, NaiveTime, Timelike};

    #[test]
    fn test_guesses_the_csv_header() {
        let (gc, sheet_id, pos, _) = simple_csv_at(Pos { x: 1, y: 1 });
        let sheet = gc.sheet(sheet_id);
        let cell_values = sheet
            .data_table_at(&pos)
            .unwrap()
            .value_as_array()
            .unwrap()
            .clone()
            .into();
        assert!(GridController::guess_csv_first_row_is_header(&cell_values));
    }

    #[test]
    fn imports_a_simple_csv() {
        let mut gc = GridController::test();
        let sheet_id = gc.grid.sheets()[0].id;
        let pos = pos![A1];
        let file_name = "simple.csv";

        const SIMPLE_CSV: &str =
            "city,region,country,population\nSouthborough,MA,United States,a lot of people";

        let (ops, _) = gc
            .import_csv_operations(
                sheet_id,
                SIMPLE_CSV.as_bytes(),
                file_name,
                pos,
                Some(b','),
                Some(true),
                false,
            )
            .unwrap();

        let values = vec![
            vec!["city", "region", "country", "population"],
            vec!["Southborough", "MA", "United States", "a lot of people"],
        ];
        let context = gc.a1_context();
        let import = Import::new(sanitize_table_name(file_name.into()));
        let cell_value = CellValue::Import(import.clone());
        let mut expected_data_table = DataTable::from((import, values.into(), context));
        expected_data_table.apply_first_row_as_header();

        let data_table = match ops[0].clone() {
            Operation::AddDataTable { data_table, .. } => data_table,
            _ => panic!("Expected AddDataTable operation"),
        };
        expected_data_table.last_modified = data_table.last_modified;
        expected_data_table.name = CellValue::Text(file_name.to_string());

        let expected = Operation::AddDataTable {
            sheet_pos: SheetPos::new(sheet_id, 1, 1),
            data_table: expected_data_table,
            cell_value,
            index: None,
        };

        assert_eq!(ops.len(), 1);
        assert_eq!(ops[0], expected);
    }

    #[test]
    fn imports_a_long_csv() {
        let mut gc = GridController::test();
        let sheet_id = gc.grid.sheets()[0].id;
        let pos: Pos = Pos { x: 1, y: 2 };
        let file_name = "long.csv";

        let mut csv = String::new();
        for i in 0..IMPORT_LINES_PER_OPERATION * 2 + 150 {
            csv.push_str(&format!("city{},MA,United States,{}\n", i, i * 1000));
        }

        let (ops, _) = gc
            .import_csv_operations(
                sheet_id,
                csv.as_bytes(),
                file_name,
                pos,
                Some(b','),
                Some(true),
                false,
            )
            .unwrap();

        assert_eq!(ops.len(), 1);
        let (sheet_pos, data_table) = match &ops[0] {
            Operation::AddDataTable {
                sheet_pos,
                data_table,
                ..
            } => (*sheet_pos, data_table.clone()),
            _ => panic!("Expected AddDataTable operation"),
        };
        assert_eq!(sheet_pos.x, 1);
        assert_eq!(
            data_table.cell_value_ref_at(0, 1),
            Some(&CellValue::Text("city0".into()))
        );
    }

    #[test]
    fn import_csv_date_time() {
        let mut gc = GridController::test();
        let sheet_id = gc.grid.sheets()[0].id;

        let pos = pos![A1];
        let csv = "2024-12-21,13:23:00,2024-12-21 13:23:00\n".to_string();
        gc.import_csv(
            sheet_id,
            csv.as_bytes(),
            "csv",
            pos,
            None,
            Some(b','),
            Some(false),
            false,
            false,
        )
        .unwrap();

        print_first_sheet(&gc);

        let value = CellValue::Date(NaiveDate::parse_from_str("2024-12-21", "%Y-%m-%d").unwrap());
        assert_display_cell_value(&gc, sheet_id, 1, 1, &value.to_string());

        let value = CellValue::Time(NaiveTime::parse_from_str("13:23:00", "%H:%M:%S").unwrap());
        assert_display_cell_value(&gc, sheet_id, 2, 1, &value.to_string());

        let value = CellValue::DateTime(
            NaiveDate::from_ymd_opt(2024, 12, 21)
                .unwrap()
                .and_hms_opt(13, 23, 0)
                .unwrap(),
        );
        assert_display_cell_value(&gc, sheet_id, 3, 1, &value.to_string());
    }

    #[test]
    fn import_xlsx() {
        let mut gc = GridController::new_blank();
        let file = include_bytes!("../../../test-files/simple.xlsx");
        gc.import_excel(file.as_ref(), "simple.xlsx", None, false)
            .unwrap();

        let sheet_id = gc.grid.sheets()[0].id;
        let sheet = gc.sheet(sheet_id);

        assert_eq!(
            sheet.cell_value((1, 1).into()),
            Some(CellValue::Number(1.into()))
        );
        assert_eq!(
            sheet.cell_value((3, 10).into()),
            Some(CellValue::Number(12.into()))
        );
        assert_eq!(sheet.cell_value((1, 6).into()), None);
        assert_eq!(
            sheet.cell_value((4, 2).into()),
            Some(CellValue::Code(CodeCellValue {
                language: CodeCellLanguage::Formula,
                code: "C1:C5".into()
            }))
        );
        assert_eq!(sheet.cell_value((4, 1).into()), None);
    }

    #[test]
    fn import_xls() {
        let mut gc = GridController::new_blank();
        let file = include_bytes!("../../../test-files/simple.xls");
        gc.import_excel(file.as_ref(), "simple.xls", None, false)
            .unwrap();

        let sheet_id = gc.grid.sheets()[0].id;
        let sheet = gc.sheet(sheet_id);

        assert_eq!(
            sheet.cell_value((1, 1).into()),
            Some(CellValue::Number(0.into()))
        );
    }

    #[test]
    fn import_excel_invalid() {
        let mut gc = GridController::new_blank();
        let file = include_bytes!("../../../test-files/invalid.xlsx");
        let result = gc.import_excel(file.as_ref(), "invalid.xlsx", None, false);
        assert!(result.is_err());
    }

    #[test]
    fn import_parquet_date_time() {
        let mut gc = GridController::test();
        let sheet_id = gc.grid.sheets()[0].id;
        let file = include_bytes!("../../../test-files/date_time_formats_arrow.parquet");
        let pos = pos![A1];
        gc.import_parquet(
            sheet_id,
            file.to_vec(),
            "parquet",
            pos,
            None,
            None::<fn(&str, u32, u32)>,
            false,
            false,
        )
        .unwrap();

        let sheet = gc.sheet(sheet_id);
        let data_table = sheet.data_table_at(&pos).unwrap();

        // date
        assert_eq!(
            data_table.cell_value_at(0, 2),
            Some(CellValue::Date(
                NaiveDate::parse_from_str("2024-12-21", "%Y-%m-%d").unwrap()
            ))
        );
        assert_eq!(
            data_table.cell_value_at(0, 3),
            Some(CellValue::Date(
                NaiveDate::parse_from_str("2024-12-22", "%Y-%m-%d").unwrap()
            ))
        );
        assert_eq!(
            data_table.cell_value_at(0, 4),
            Some(CellValue::Date(
                NaiveDate::parse_from_str("2024-12-23", "%Y-%m-%d").unwrap()
            ))
        );

        // time
        assert_eq!(
            data_table.cell_value_at(1, 2),
            Some(CellValue::Time(
                NaiveTime::parse_from_str("13:23:00", "%H:%M:%S").unwrap()
            ))
        );
        assert_eq!(
            data_table.cell_value_at(1, 3),
            Some(CellValue::Time(
                NaiveTime::parse_from_str("14:45:00", "%H:%M:%S").unwrap()
            ))
        );
        assert_eq!(
            data_table.cell_value_at(1, 4),
            Some(CellValue::Time(
                NaiveTime::parse_from_str("16:30:00", "%H:%M:%S").unwrap()
            ))
        );

        // date time
        assert_eq!(
            data_table.cell_value_at(2, 2),
            Some(CellValue::DateTime(
                NaiveDate::from_ymd_opt(2024, 12, 21)
                    .unwrap()
                    .and_hms_opt(13, 23, 0)
                    .unwrap()
            ))
        );
        assert_eq!(
            data_table.cell_value_at(2, 3),
            Some(CellValue::DateTime(
                NaiveDate::from_ymd_opt(2024, 12, 22)
                    .unwrap()
                    .and_hms_opt(14, 30, 0)
                    .unwrap()
            ))
        );
        assert_eq!(
            data_table.cell_value_at(2, 4),
            Some(CellValue::DateTime(
                NaiveDate::from_ymd_opt(2024, 12, 23)
                    .unwrap()
                    .and_hms_opt(16, 45, 0)
                    .unwrap()
            ))
        );
    }

    #[test]
    fn import_excel_date_time() {
        let mut gc = GridController::new_blank();
        let file = include_bytes!("../../../test-files/date_time.xlsx");
        gc.import_excel(file.as_ref(), "date_time.xlsx", None, false)
            .unwrap();

        let sheet_id = gc.grid.sheets()[0].id;
        let sheet = gc.sheet(sheet_id);

        // date
        assert_eq!(
            sheet.cell_value((1, 2).into()),
            Some(CellValue::Date(
                NaiveDate::parse_from_str("1990-12-21", "%Y-%m-%d").unwrap()
            ))
        );
        assert_eq!(
            sheet.cell_value((1, 3).into()),
            Some(CellValue::Date(
                NaiveDate::parse_from_str("1990-12-22", "%Y-%m-%d").unwrap()
            ))
        );
        assert_eq!(
            sheet.cell_value((1, 4).into()),
            Some(CellValue::Date(
                NaiveDate::parse_from_str("1990-12-23", "%Y-%m-%d").unwrap()
            ))
        );

        // date time
        assert_eq!(
            sheet.cell_value((2, 2).into()),
            Some(CellValue::DateTime(
                NaiveDateTime::parse_from_str("2021-1-5 15:45", "%Y-%m-%d %H:%M").unwrap()
            ))
        );
        assert_eq!(
            sheet.cell_value((2, 3).into()),
            Some(CellValue::DateTime(
                NaiveDateTime::parse_from_str("2021-1-6 15:45", "%Y-%m-%d %H:%M").unwrap()
            ))
        );
        assert_eq!(
            sheet.cell_value((2, 4).into()),
            Some(CellValue::DateTime(
                NaiveDateTime::parse_from_str("2021-1-7 15:45", "%Y-%m-%d %H:%M").unwrap()
            ))
        );

        // time
        assert_eq!(
            sheet.cell_value((3, 2).into()),
            Some(CellValue::Time(
                NaiveTime::parse_from_str("13:23:00", "%H:%M:%S").unwrap()
            ))
        );
        assert_eq!(
            sheet.cell_value((3, 3).into()),
            Some(CellValue::Time(
                NaiveTime::parse_from_str("14:23:00", "%H:%M:%S").unwrap()
            ))
        );
        assert_eq!(
            sheet.cell_value((3, 4).into()),
            Some(CellValue::Time(
                NaiveTime::parse_from_str("15:23:00", "%H:%M:%S").unwrap()
            ))
        );
    }

    #[test]
    fn test_import_utf16() {
        let utf16_data: Vec<u8> = vec![
            0xFF, 0xFE, // BOM
            0x68, 0x00, // h
            0x65, 0x00, // e
            0x61, 0x00, // a
            0x64, 0x00, // d
            0x65, 0x00, // e
            0x72, 0x00, // r
            0x31, 0x00, // 1
            0x2C, 0x00, // ,
            0x68, 0x00, // h
            0x65, 0x00, // e
            0x61, 0x00, // a
            0x64, 0x00, // d
            0x65, 0x00, // e
            0x72, 0x00, // r
            0x32, 0x00, // 2
            0x0A, 0x00, // \n
            0x76, 0x00, // v
            0x61, 0x00, // a
            0x6C, 0x00, // l
            0x75, 0x00, // u
            0x65, 0x00, // e
            0x31, 0x00, // 1
            0x2C, 0x00, // ,
            0x76, 0x00, // v
            0x61, 0x00, // a
            0x6C, 0x00, // l
            0x75, 0x00, // u
            0x65, 0x00, // e
            0x32, 0x00, // 2
        ];
        let mut gc = test_create_gc();
        let sheet_id = first_sheet_id(&gc);
        gc.import_csv(
            sheet_id,
            &utf16_data,
            "utf16.csv",
            pos![A1],
            None,
            Some(b','),
            Some(true),
            false,
            false,
        )
        .unwrap();

        print_first_sheet(&gc);

        let sheet = gc.sheet(sheet_id);
        assert_eq!(
            sheet.display_value((1, 2).into()),
            Some(CellValue::Text("header1".to_string()))
        );
        assert_eq!(
            sheet.display_value((2, 2).into()),
            Some(CellValue::Text("header2".to_string()))
        );
        assert_eq!(
            sheet.display_value((1, 3).into()),
            Some(CellValue::Text("value1".to_string()))
        );
        assert_eq!(
            sheet.display_value((2, 3).into()),
            Some(CellValue::Text("value2".to_string()))
        );
    }

    #[test]
    fn import_excel_dependent_formulas() {
        let mut gc = GridController::new_blank();
        let file = include_bytes!("../../../test-files/income_statement.xlsx");
        gc.import_excel(file.as_ref(), "income_statement.xlsx", None, false)
            .unwrap();

        let sheet_id = gc.grid.sheets()[0].id;
        let sheet = gc.sheet(sheet_id);

        assert_eq!(
            sheet.cell_value((4, 3).into()),
            Some(CellValue::Code(CodeCellValue {
                language: CodeCellLanguage::Formula,
                code: "EOMONTH(E3,-1)".into()
            }))
        );
        assert_eq!(
            sheet.display_value((4, 3).into()),
            Some(CellValue::Date(
                NaiveDate::parse_from_str("2024-01-31", "%Y-%m-%d").unwrap()
            ))
        );

        assert_eq!(
            sheet.cell_value((4, 12).into()),
            Some(CellValue::Code(CodeCellValue {
                language: CodeCellLanguage::Formula,
                code: "D5-D10".into()
            }))
        );
        assert_eq!(
            sheet.display_value((4, 12).into()),
            Some(CellValue::Number(3831163.into()))
        );

        assert_eq!(
            sheet.cell_value((4, 29).into()),
            Some(CellValue::Code(CodeCellValue {
                language: CodeCellLanguage::Formula,
                code: "EOMONTH(E29,-1)".into()
            }))
        );
        assert_eq!(
            sheet.display_value((4, 29).into()),
            Some(CellValue::Date(
                NaiveDate::parse_from_str("2024-01-31", "%Y-%m-%d").unwrap()
            ))
        );

        assert_eq!(
            sheet.cell_value((4, 67).into()),
            Some(CellValue::Code(CodeCellValue {
                language: CodeCellLanguage::Formula,
                code: "EOMONTH(E67,-1)".into()
            }))
        );
        assert_eq!(
            sheet.display_value((4, 67).into()),
            Some(CellValue::Date(
                NaiveDate::parse_from_str("2024-01-31", "%Y-%m-%d").unwrap()
            ))
        );
    }

    #[test]
    fn test_csv_error_1() {
        let mut gc = test_create_gc();
        let sheet_id = first_sheet_id(&gc);
        let file = include_bytes!("../../../../quadratic-rust-shared/data/csv/csv-error-1.csv");
        gc.import_csv(
            sheet_id,
            file,
            "csv-error-1.csv",
            pos![A1],
            None,
            None,
            Some(true),
            false,
            false,
        )
        .unwrap();
    }

    #[test]
    fn test_csv_error_2() {
        let mut gc = test_create_gc();
        let sheet_id = first_sheet_id(&gc);
        let file = include_bytes!("../../../../quadratic-rust-shared/data/csv/csv-error-2.csv");
        gc.import_csv(
            sheet_id,
            file,
            "csv-error-2.csv",
            pos![A1],
            None,
            None,
            Some(true),
            false,
            false,
        )
        .unwrap();
    }

    #[test]
    fn test_csv_width_error() {
        let mut gc = test_create_gc();
        let sheet_id = first_sheet_id(&gc);
        let file = include_bytes!("../../../../quadratic-rust-shared/data/csv/width_error.csv");
        gc.import_csv(
            sheet_id,
            file,
            "width_error.csv",
            pos![A1],
            None,
            None,
            Some(true),
            false,
            false,
        )
        .unwrap();
    }

    #[test]
    fn import_xlsx_styles() {
        let mut gc = GridController::new_blank();
        let file = include_bytes!("../../../test-files/styles.xlsx");
        gc.import_excel(file.as_ref(), "styles.xlsx", None, false)
            .unwrap();
        let sheet_id = gc.sheet_ids()[0];
        let sheet = gc.sheet(sheet_id);

        assert_eq!(sheet.formats.bold.get((1, 1).into()), Some(true));
        assert_eq!(sheet.formats.italic.get((1, 2).into()), Some(true));
        assert_eq!(sheet.formats.underline.get((1, 3).into()), Some(true));
        assert_eq!(sheet.formats.strike_through.get((1, 4).into()), Some(true));
        assert_eq!(
            sheet.formats.text_color.get((1, 5).into()),
            Some("#FF0000".to_string())
        );
        assert_eq!(
            sheet.formats.fill_color.get((1, 6).into()),
            Some("#FFFF00".to_string())
        );
        assert_eq!(
            sheet.formats.align.get((1, 7).into()),
            Some(CellAlign::Center)
        );
        assert_eq!(
            sheet.formats.vertical_align.get((1, 8).into()),
            Some(CellVerticalAlign::Middle)
        );
        assert_eq!(sheet.formats.wrap.get((1, 9).into()), Some(CellWrap::Wrap));
        assert_eq!(sheet.formats.bold.get((1, 10).into()), None);
        assert_eq!(sheet.formats.italic.get((1, 10).into()), None);
        assert_eq!(sheet.formats.text_color.get((1, 10).into()), None);
        assert_eq!(sheet.formats.fill_color.get((1, 10).into()), None);
    }

    #[test]
    fn import_xlsx_number_format_edge_cases() {
        let mut gc = GridController::new_blank();
        let file = include_bytes!("../../../test-files/income_statement.xlsx");
        gc.import_excel(file.as_ref(), "income_statement.xlsx", None, false)
            .unwrap();
        let sheet_id = gc.sheet_ids()[0];
        let sheet = gc.sheet(sheet_id);
        let to_number = |x, y| {
            if let Some(CellValue::Number(n)) = sheet.cell_value((x, y).into()) {
                n.to_f64().unwrap_or(0.0)
            } else {
                panic!("Cell {x},{y} should contain a number");
            }
        };

        let value = to_number(4, 5);
        assert!((value - 5216000.0).abs() < 0.1);

        let value = to_number(6, 8);
        assert!((value - 269414.125).abs() < 0.001);

        assert_eq!(
            sheet.cell_value((2, 3).into()),
            Some(CellValue::Text("Category".to_string()))
        );

        assert_eq!(
            sheet.cell_value((2, 7).into()),
            Some(CellValue::Text("Hosting & Platform Fees".to_string()))
        );

        assert_eq!(
            sheet.cell_value((4, 12).into()),
            Some(CellValue::Code(CodeCellValue {
                language: CodeCellLanguage::Formula,
                code: "D5-D10".to_string()
            }))
        );

        let value = to_number(4, 14);
        assert!(value > 1_000_000.0);
        assert!(value < 10_000_000.0);

        let value = to_number(6, 16);
        assert!((value - 1363708.75).abs() < 0.01);

        let mut found_numbers = Vec::new();
        for row in 5..20 {
            for col in 4..10 {
                if let Some(CellValue::Number(n)) = sheet.cell_value((col, row).into()) {
                    found_numbers.push(n.to_f64().unwrap_or(0.0));
                }
            }
        }

        assert!(found_numbers.len() > 10);

        let max_value = found_numbers.iter().fold(0.0f64, |a, &b| a.max(b));
        let min_value = found_numbers.iter().fold(f64::INFINITY, |a, &b| a.min(b));

        assert!(max_value > 1_000_000.0, "Should have large numbers");
        assert!(min_value < 1_000_000.0, "Should have smaller numbers");

        let formula_count = (5..20)
            .flat_map(|row| (4..10).map(move |col| (col, row)))
            .filter(|(col, row)| {
                matches!(
                    sheet.cell_value((*col, *row).into()),
                    Some(CellValue::Code(_))
                )
            })
            .count();

        assert!(
            formula_count > 0,
            "Should have found some formulas in the income statement"
        );
    }

    #[test]
    fn test_excel_to_chrono_format_conversion() {
        assert_eq!(excel_to_chrono_format("mm/dd/yyyy"), "%m/%d/%Y");
        assert_eq!(excel_to_chrono_format("m/d/yy"), "%-m/%-d/%y");
        assert_eq!(excel_to_chrono_format("dd-mmm-yyyy"), "%d-%b-%Y");
        assert_eq!(excel_to_chrono_format("h:mm AM/PM"), "%-I:%M %p");
        assert_eq!(excel_to_chrono_format("hh:mm:ss"), "%H:%M:%S");
        assert_eq!(excel_to_chrono_format("mm:ss"), "%M:%S");
        assert_eq!(excel_to_chrono_format("m/d/yyyy h:mm"), "%-m/%-d/%Y %-I:%M");
        assert_eq!(
            excel_to_chrono_format("yyyy-mm-dd hh:mm:ss"),
            "%Y-%m-%d %H:%M:%S"
        );
    }

    #[test]
    fn import_excel_borders() {
        let mut gc = GridController::new_blank();
        let file = include_bytes!("../../../test-files/borders.xlsx");
        gc.import_excel(file.as_ref(), "borders.xlsx", None, false)
            .unwrap();

        let sheet_id = gc.grid.sheets()[0].id;
        let sheet = gc.sheet(sheet_id);

        let border_cell_a2 = sheet.borders.get_style_cell(pos![A2]);
        let top = border_cell_a2.top.unwrap();
        let left = border_cell_a2.left.unwrap();
        let bottom = border_cell_a2.bottom.unwrap();
        let right = border_cell_a2.right.unwrap();
        let red = Rgba::new(255, 0, 0, 255);

        assert_eq!(top.line, CellBorderLine::Line1);
        assert_eq!(top.color, red);
        assert_eq!(left.line, CellBorderLine::Line1);
        assert_eq!(left.color, red);
        assert_eq!(bottom.line, CellBorderLine::Line1);
        assert_eq!(bottom.color, red);
        assert_eq!(right.line, CellBorderLine::Line1);
        assert_eq!(right.color, red);

        let border_cell_d2 = sheet.borders.get_style_cell(pos![D2]);
        let top = border_cell_d2.top.unwrap();
        let left = border_cell_d2.left.unwrap();
        let red = Rgba::new(255, 0, 0, 255);

        assert_eq!(top.line, CellBorderLine::Dashed);
        assert_eq!(top.color, red);
        assert_eq!(left.line, CellBorderLine::Dashed);
        assert_eq!(left.color, red);
        assert!(border_cell_d2.bottom.is_none());
        assert!(border_cell_d2.right.is_none());
    }

    #[test]
    fn test_convert_excel_border_style() {
        assert_eq!(
            convert_excel_border_style(BorderStyle::None),
            CellBorderLine::Clear
        );
        assert_eq!(
            convert_excel_border_style(BorderStyle::Thin),
            CellBorderLine::Line1
        );
        assert_eq!(
            convert_excel_border_style(BorderStyle::Hair),
            CellBorderLine::Line1
        );
        assert_eq!(
            convert_excel_border_style(BorderStyle::Medium),
            CellBorderLine::Line2
        );
        assert_eq!(
            convert_excel_border_style(BorderStyle::Thick),
            CellBorderLine::Line3
        );
        assert_eq!(
            convert_excel_border_style(BorderStyle::Double),
            CellBorderLine::Double
        );
        assert_eq!(
            convert_excel_border_style(BorderStyle::DashDot),
            CellBorderLine::Dotted
        );
    }

    #[test]
    fn test_convert_excel_border_color() {
        let default_color = convert_excel_border_color(None);
        assert_eq!(default_color, Rgba::default());

        let red_color = Color::new(255, 255, 0, 0); // ARGB: fully opaque red
        let converted_color = convert_excel_border_color(Some(&red_color));
        assert_eq!(converted_color, Rgba::new(255, 0, 0, 255)); // RGBA: red with full alpha
    }

    #[test]
    fn test_convert_excel_borders_to_quadratic() {
        use calamine::{Border, BorderStyle, Borders, Color};

        // Create test borders
        let mut borders = Borders::new();
        borders.top = Border::with_color(BorderStyle::Thin, Color::rgb(255, 0, 0)); // Red thin border on top
        borders.left = Border::new(BorderStyle::Thick); // Thick border on left (no color)
        borders.bottom = Border::new(BorderStyle::Double); // Double border on bottom
        borders.right = Border::new(BorderStyle::None); // No border on right

        let quadratic_borders = convert_excel_borders_to_quadratic(&borders);

        // Verify conversions
        assert!(quadratic_borders.top.is_some());
        assert!(quadratic_borders.left.is_some());
        assert!(quadratic_borders.bottom.is_some());
        assert!(quadratic_borders.right.is_none()); // None border should be None

        let top_border = quadratic_borders.top.unwrap();
        assert_eq!(top_border.line, CellBorderLine::Line1);
        assert_eq!(top_border.color, Rgba::new(255, 0, 0, 255));

        let left_border = quadratic_borders.left.unwrap();
        assert_eq!(left_border.line, CellBorderLine::Line3);
        assert_eq!(left_border.color, Rgba::default());

        let bottom_border = quadratic_borders.bottom.unwrap();
        assert_eq!(bottom_border.line, CellBorderLine::Double);
    }

    #[test]
    fn test_import_excel_number_format() {
        let mut gc = GridController::new();
        let sheet_id = gc.grid.sheets()[0].id;
        let sheet = gc.sheet_mut(sheet_id);
        let pos = pos![A1];
        let format_string = "\"$\"#,##0_);[Red](\"$\"#,##0)";
        let number_format = NumberFormat::new(format_string.to_string());
        import_excel_number_format(sheet, pos, &number_format);
        assert_eq!(sheet.formats.numeric_decimals.get(pos), Some(0));
        assert_eq!(sheet.formats.numeric_commas.get(pos), Some(true));
    }

    #[test]
    fn test_import_excel_number_format_string() {
        let mut gc = GridController::new();
        let sheet_id = gc.grid.sheets()[0].id;
        let sheet = gc.sheet_mut(sheet_id);
        let pos = pos![A1];

        // test percentage format
        import_excel_number_format_string(sheet, pos, "0.00%");
        assert_eq!(
            sheet.formats.numeric_format.get(pos).unwrap().kind,
            NumericFormatKind::Percentage
        );
        assert_eq!(sheet.formats.numeric_decimals.get(pos), Some(2));

        // test currency format
        let pos2 = pos![B1];
        import_excel_number_format_string(sheet, pos2, "\"$\"#,##0.00");
        assert_eq!(
            sheet.formats.numeric_format.get(pos2).unwrap().kind,
            NumericFormatKind::Currency
        );
        assert_eq!(
            sheet.formats.numeric_format.get(pos2).unwrap().symbol,
            Some("$".to_string())
        );
        assert_eq!(sheet.formats.numeric_decimals.get(pos2), Some(2));
        assert_eq!(sheet.formats.numeric_commas.get(pos2), Some(true));

        // test scientific notation
        let pos3 = pos![C1];
        import_excel_number_format_string(sheet, pos3, "0.00E+00");
        assert_eq!(
            sheet.formats.numeric_format.get(pos3).unwrap().kind,
            NumericFormatKind::Exponential
        );
        assert_eq!(sheet.formats.numeric_decimals.get(pos3), Some(2));

        // test thousands separator without currency
        let pos4 = pos![D1];
        import_excel_number_format_string(sheet, pos4, "#,##0.000");
        assert_eq!(sheet.formats.numeric_commas.get(pos4), Some(true));
        assert_eq!(sheet.formats.numeric_decimals.get(pos4), Some(3));

        // test decimal places counting
        let pos5 = pos![E1];
        import_excel_number_format_string(sheet, pos5, "0.#####");
        assert_eq!(sheet.formats.numeric_decimals.get(pos5), Some(5));

        // test date format detection
        let pos6 = pos![F1];
        sheet
            .columns
            .set_value(&pos6, CellValue::Number(44926.into())); // Excel serial date
        import_excel_number_format_string(sheet, pos6, "yyyy-mm-dd");
        assert!(sheet.formats.date_time.get(pos6).is_some());
        // The date format should be applied but the value might not be automatically converted in this context

        // test time format detection
        let pos7 = pos![G1];
        sheet
            .columns
            .set_value(&pos7, CellValue::Number(decimal_from_str("0.5").unwrap())); // 12:00:00 in Excel time
        import_excel_number_format_string(sheet, pos7, "hh:mm:ss");
        assert!(sheet.formats.date_time.get(pos7).is_some());

        // test datetime format detection
        let pos8 = pos![H1];
        sheet.columns.set_value(
            &pos8,
            CellValue::Number(decimal_from_str("44926.5").unwrap()),
        );
        import_excel_number_format_string(sheet, pos8, "yyyy-mm-dd hh:mm:ss");
        assert!(sheet.formats.date_time.get(pos8).is_some());
    }

    #[test]
    fn test_is_excel_date_format() {
        // test various date formats
        assert!(is_excel_date_format("dd/mm/yyyy"));
        assert!(is_excel_date_format("mm/dd/yy"));
        assert!(is_excel_date_format("yyyy-mm-dd"));
        assert!(is_excel_date_format("d-mmm-yyyy"));
        assert!(is_excel_date_format("mmm"));
        assert!(is_excel_date_format("mmmm"));
        assert!(is_excel_date_format("DD/MM/YYYY")); // case insensitive

        // test non-date formats
        assert!(!is_excel_date_format("hh:mm:ss"));
        assert!(!is_excel_date_format("0.00%"));
        assert!(!is_excel_date_format("#,##0.00"));
        assert!(!is_excel_date_format("General"));
        assert!(!is_excel_date_format(""));
    }

    #[test]
    fn test_is_excel_time_format() {
        // test various time formats
        assert!(is_excel_time_format("hh:mm:ss"));
        assert!(is_excel_time_format("h:mm AM/PM"));
        assert!(is_excel_time_format("mm:ss"));
        assert!(is_excel_time_format("h:mm A/P"));
        assert!(is_excel_time_format("[h]:mm:ss"));
        assert!(is_excel_time_format("[mm]:ss"));
        assert!(is_excel_time_format("[ss]"));
        assert!(is_excel_time_format("HH:MM:SS")); // case insensitive

        // test non-time formats
        assert!(!is_excel_time_format("dd/mm/yyyy"));
        assert!(!is_excel_time_format("0.00%"));
        assert!(!is_excel_time_format("#,##0.00"));
        assert!(!is_excel_time_format("General"));
        assert!(!is_excel_time_format(""));
    }

    #[test]
    fn test_is_excel_datetime_format() {
        // test formats that are both date and time
        assert!(is_excel_datetime_format("dd/mm/yyyy hh:mm:ss"));
        assert!(is_excel_datetime_format("yyyy-mm-dd h:mm AM/PM"));
        assert!(is_excel_datetime_format("m/d/yy h:mm"));
        assert!(is_excel_datetime_format("DD/MM/YYYY HH:MM:SS")); // case insensitive

        // test formats that are only date or only time
        assert!(!is_excel_datetime_format("dd/mm/yyyy"));
        assert!(!is_excel_datetime_format("hh:mm:ss"));
        assert!(!is_excel_datetime_format("0.00%"));
        assert!(!is_excel_datetime_format(""));
    }

    #[test]
    fn test_excel_serial_to_date_time() {
        // test time conversion (fractional part only)
        let time_result = excel_serial_to_date_time(0.5, false, true, false);
        if let Some(CellValue::Time(time)) = time_result {
            assert_eq!(time.hour(), 12);
            assert_eq!(time.minute(), 0);
            assert_eq!(time.second(), 0);
        } else {
            panic!("Expected time value for 0.5");
        }

        // test quarter day (6 hours)
        let time_result = excel_serial_to_date_time(0.25, false, true, false);
        if let Some(CellValue::Time(time)) = time_result {
            assert_eq!(time.hour(), 6);
            assert_eq!(time.minute(), 0);
            assert_eq!(time.second(), 0);
        } else {
            panic!("Expected time value for 0.25");
        }

        // test date conversion (Excel serial date 1 = Dec 31, 1899 due to base date)
        let date_result = excel_serial_to_date_time(1.0, true, false, false);
        let expected_date = CellValue::Date(NaiveDate::from_ymd_opt(1899, 12, 31).unwrap());
        assert_eq!(date_result, Some(expected_date));

        // test Excel leap year bug adjustment (serial 61 = Mar 1, 1900 after adjustment)
        let date_result = excel_serial_to_date_time(61.0, true, false, false);
        let expected_date = CellValue::Date(NaiveDate::from_ymd_opt(1900, 2, 28).unwrap());
        assert_eq!(date_result, Some(expected_date));

        // test datetime conversion
        let datetime_result = excel_serial_to_date_time(1.5, false, false, true);
        let expected_datetime = CellValue::DateTime(
            NaiveDate::from_ymd_opt(1899, 12, 31)
                .unwrap()
                .and_hms_opt(12, 0, 0)
                .unwrap(),
        );
        assert_eq!(datetime_result, Some(expected_datetime));

        // test a known date conversion (serial 2 = Jan 1, 1900)
        let date_result = excel_serial_to_date_time(2.0, true, false, false);
        let expected_date = CellValue::Date(NaiveDate::from_ymd_opt(1900, 1, 1).unwrap());
        assert_eq!(date_result, Some(expected_date));

        // test edge case: zero should return base date
        let date_result = excel_serial_to_date_time(0.0, true, false, false);
        let expected_date = CellValue::Date(NaiveDate::from_ymd_opt(1899, 12, 30).unwrap());
        assert_eq!(date_result, Some(expected_date));

        // test that time conversion handles edge cases gracefully
        // since time conversion uses fractional part (0.0-1.0), it should always be valid
        let edge_time = excel_serial_to_date_time(0.99999, false, true, false); // near midnight
        assert!(edge_time.is_some());

        // test pure time conversion works
        let time_result = excel_serial_to_date_time(0.125, false, true, false); // 3 hours
        if let Some(CellValue::Time(time)) = time_result {
            assert_eq!(time.hour(), 3);
            assert_eq!(time.minute(), 0);
            assert_eq!(time.second(), 0);
        } else {
            panic!("Expected time value for 0.125 (3 hours)");
        }
    }

    #[test]
    fn test_guess_csv_first_row_is_header_edge_cases() {
        // test with only 2 rows (should return false)
        let mut cell_values = Array::new_empty(ArraySize::new(3, 2).unwrap());
        cell_values
            .set(0, 0, CellValue::Text("Name".to_string()), false)
            .unwrap();
        cell_values
            .set(1, 0, CellValue::Text("Age".to_string()), false)
            .unwrap();
        cell_values
            .set(2, 0, CellValue::Text("City".to_string()), false)
            .unwrap();
        cell_values
            .set(0, 1, CellValue::Text("John".to_string()), false)
            .unwrap();
        cell_values
            .set(1, 1, CellValue::Number(25.into()), false)
            .unwrap();
        cell_values
            .set(2, 1, CellValue::Text("NYC".to_string()), false)
            .unwrap();

        assert!(!GridController::guess_csv_first_row_is_header(
            &cell_values.into()
        ));

        // test with blank values in first row (should return false)
        let mut cell_values = Array::new_empty(ArraySize::new(3, 3).unwrap());
        cell_values
            .set(0, 0, CellValue::Text("Name".to_string()), false)
            .unwrap();
        cell_values.set(1, 0, CellValue::Blank, false).unwrap(); // Blank header
        cell_values
            .set(2, 0, CellValue::Text("City".to_string()), false)
            .unwrap();
        cell_values
            .set(0, 1, CellValue::Text("John".to_string()), false)
            .unwrap();
        cell_values
            .set(1, 1, CellValue::Number(25.into()), false)
            .unwrap();
        cell_values
            .set(2, 1, CellValue::Text("NYC".to_string()), false)
            .unwrap();
        cell_values
            .set(0, 2, CellValue::Text("Jane".to_string()), false)
            .unwrap();
        cell_values
            .set(1, 2, CellValue::Number(30.into()), false)
            .unwrap();
        cell_values
            .set(2, 2, CellValue::Text("LA".to_string()), false)
            .unwrap();

        assert!(!GridController::guess_csv_first_row_is_header(
            &cell_values.into()
        ));

        // test case where first row is all text and subsequent rows are different types
        let mut cell_values = Array::new_empty(ArraySize::new(3, 3).unwrap());
        cell_values
            .set(0, 0, CellValue::Text("Name".to_string()), false)
            .unwrap();
        cell_values
            .set(1, 0, CellValue::Text("Age".to_string()), false)
            .unwrap();
        cell_values
            .set(2, 0, CellValue::Text("Salary".to_string()), false)
            .unwrap();
        cell_values
            .set(0, 1, CellValue::Text("John".to_string()), false)
            .unwrap();
        cell_values
            .set(1, 1, CellValue::Number(25.into()), false)
            .unwrap();
        cell_values
            .set(2, 1, CellValue::Number(50000.into()), false)
            .unwrap();
        cell_values
            .set(0, 2, CellValue::Text("Jane".to_string()), false)
            .unwrap();
        cell_values
            .set(1, 2, CellValue::Number(30.into()), false)
            .unwrap();
        cell_values
            .set(2, 2, CellValue::Number(60000.into()), false)
            .unwrap();

        assert!(GridController::guess_csv_first_row_is_header(
            &cell_values.into()
        ));

        // test case where all rows have same types (should return false)
        let mut cell_values = Array::new_empty(ArraySize::new(2, 3).unwrap());
        cell_values
            .set(0, 0, CellValue::Number(1.into()), false)
            .unwrap();
        cell_values
            .set(1, 0, CellValue::Number(2.into()), false)
            .unwrap();
        cell_values
            .set(0, 1, CellValue::Number(3.into()), false)
            .unwrap();
        cell_values
            .set(1, 1, CellValue::Number(4.into()), false)
            .unwrap();
        cell_values
            .set(0, 2, CellValue::Number(5.into()), false)
            .unwrap();
        cell_values
            .set(1, 2, CellValue::Number(6.into()), false)
            .unwrap();

        assert!(!GridController::guess_csv_first_row_is_header(
            &cell_values.into()
        ));
    }

    #[test]
    fn test_excel_to_chrono_format_edge_cases() {
        // test complex month/minute detection
        assert_eq!(excel_to_chrono_format("h:mm:ss"), "%-I:%M:%S");
        assert_eq!(excel_to_chrono_format("mm/dd/yyyy"), "%m/%d/%Y");
        assert_eq!(excel_to_chrono_format("m:ss"), "%-M:%S"); // minutes in time context
        assert_eq!(excel_to_chrono_format("m/yyyy"), "%-m/%Y"); // month in date context

        // test elapsed time formats
        assert_eq!(excel_to_chrono_format("[h]:mm:ss"), "[h]:%M:%S");
        assert_eq!(excel_to_chrono_format("[mm]:ss"), "[mm]:%S");

        // test AM/PM variations
        assert_eq!(excel_to_chrono_format("h:mm A/P"), "%-I:%M %p");
        assert_eq!(excel_to_chrono_format("h:mm AM/PM"), "%-I:%M %p");

        // test various day formats
        assert_eq!(excel_to_chrono_format("d"), "%-d");
        assert_eq!(excel_to_chrono_format("dd"), "%d");
        assert_eq!(excel_to_chrono_format("ddd"), "%a");
        assert_eq!(excel_to_chrono_format("dddd"), "%A");

        // test various month formats
        assert_eq!(excel_to_chrono_format("m"), "%-m");
        assert_eq!(excel_to_chrono_format("mm"), "%m");
        assert_eq!(excel_to_chrono_format("mmm"), "%b");
        assert_eq!(excel_to_chrono_format("mmmm"), "%B");
        assert_eq!(excel_to_chrono_format("mmmmm"), "%b"); // 5 m's should still be abbreviated

        // test hour formats
        assert_eq!(excel_to_chrono_format("h"), "%-I");
        assert_eq!(excel_to_chrono_format("hh"), "%H");

        // test second formats
        assert_eq!(excel_to_chrono_format("s"), "%-S");
        assert_eq!(excel_to_chrono_format("ss"), "%S");

        // test mixed case
        assert_eq!(excel_to_chrono_format("H:MM:SS"), "%-I:%M:%S"); // capital H should still be treated as hour

        // test time-only format detection
        assert_eq!(excel_to_chrono_format("mm:ss"), "%M:%S"); // should be minutes:seconds
        assert_eq!(excel_to_chrono_format("h:mm"), "%-I:%M"); // should be hour:minutes

        // test pass-through characters
        assert_eq!(excel_to_chrono_format("yyyy-mm-dd"), "%Y-%m-%d");
        assert_eq!(excel_to_chrono_format("dd/mm/yyyy"), "%d/%m/%Y");
        assert_eq!(excel_to_chrono_format("mm.dd.yyyy"), "%m.%d.%Y");
    }
}<|MERGE_RESOLUTION|>--- conflicted
+++ resolved
@@ -137,12 +137,8 @@
         insert_at: Pos,
         delimiter: Option<u8>,
         create_table: Option<bool>,
-<<<<<<< HEAD
+        is_overwrite_table: bool,
     ) -> Result<(Vec<Operation>, String)> {
-=======
-        is_overwrite_table: bool,
-    ) -> Result<Vec<Operation>> {
->>>>>>> 5e5a12ed
         let error = |message: String| anyhow!("Error parsing CSV file {}: {}", file_name, message);
         let sheet_pos = SheetPos::from((insert_at, sheet_id));
 
@@ -226,7 +222,6 @@
             }
 
             data_table.apply_first_row_as_header();
-<<<<<<< HEAD
             let output_rect = data_table.output_rect(sheet_pos.into(), true);
             let a1_selection = A1Selection::from_rect(output_rect.to_sheet_rect(sheet_id));
             response_prompt = format!(
@@ -234,12 +229,10 @@
                 file_name,
                 a1_selection.to_string(None, self.a1_context())
             );
-=======
 
             if is_overwrite_table {
                 self.overwrite_data_table(sheet_pos, &mut data_table);
             }
->>>>>>> 5e5a12ed
             ops.push(Operation::AddDataTable {
                 sheet_pos,
                 data_table,
@@ -612,19 +605,14 @@
         file_name: &str,
         insert_at: Pos,
         updater: Option<impl Fn(&str, u32, u32)>,
-<<<<<<< HEAD
+        is_overwrite_table: bool,
     ) -> Result<(Vec<Operation>, String)> {
-=======
-        is_overwrite_table: bool,
-    ) -> Result<Vec<Operation>> {
->>>>>>> 5e5a12ed
         let cell_values = parquet_to_array(file, file_name, updater)?;
         let context = self.a1_context();
         let import = Import::new(sanitize_table_name(file_name.into()));
         let mut data_table = DataTable::from((import.to_owned(), cell_values, context));
         data_table.apply_first_row_as_header();
 
-<<<<<<< HEAD
         let output_rect = data_table.output_rect(insert_at, true);
         let a1_selection = A1Selection::from_rect(output_rect.to_sheet_rect(sheet_id));
         let response_prompt = format!(
@@ -632,11 +620,9 @@
             file_name,
             a1_selection.to_string(None, self.a1_context())
         );
-=======
         if is_overwrite_table {
             self.overwrite_data_table(SheetPos::from((insert_at, sheet_id)), &mut data_table);
         }
->>>>>>> 5e5a12ed
 
         let ops = vec![Operation::AddDataTable {
             sheet_pos: SheetPos::from((insert_at, sheet_id)),
