--- conflicted
+++ resolved
@@ -227,15 +227,11 @@
                 file_name,
                 a1_selection.to_string(None, self.a1_context())
             );
-<<<<<<< HEAD
 
             if is_overwrite_table {
                 self.overwrite_data_table(sheet_pos, &mut data_table);
             }
-            ops.push(Operation::AddDataTable {
-=======
             ops.push(Operation::SetDataTable {
->>>>>>> b87b7689
                 sheet_pos,
                 data_table: Some(data_table),
                 index: usize::MAX,
