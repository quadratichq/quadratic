use std::collections::HashMap;

use super::operation::Operation;
use crate::cell_values::CellValues;
use crate::controller::GridController;
use crate::grid::formats::{FormatUpdate, SheetFormatUpdates};
use crate::grid::{CodeCellLanguage, DataTableKind};
use crate::{CellValue, SheetPos, a1::A1Selection};
use crate::{Pos, Rect};
use anyhow::{Result, bail};

impl GridController {
    /// Convert string to a cell_value and generate necessary operations
    /// TODO(ddimaria): remove this and reference CellValue::string_to_cell_value directly
    pub(super) fn string_to_cell_value(
        &self,
        value: &str,
        allow_code: bool,
    ) -> (CellValue, FormatUpdate) {
        CellValue::string_to_cell_value(value, allow_code)
    }

    /// Generate operations for a user-initiated change to a cell value
    pub fn set_cell_values_operations(
        &mut self,
        sheet_pos: SheetPos,
        values: Vec<Vec<String>>,
    ) -> Result<(Vec<Operation>, Vec<Operation>)> {
        let mut ops = vec![];
        let mut compute_code_ops = vec![];
        let mut data_table_ops = vec![];
        let existing_data_tables = self
            .a1_context()
            .tables()
            .filter(|table| {
                table.sheet_id == sheet_pos.sheet_id && table.language == CodeCellLanguage::Import
            })
            .map(|table| table.bounds)
            .collect::<Vec<_>>();
        let mut growing_data_tables = existing_data_tables.clone();

        if let Some(sheet) = self.try_sheet(sheet_pos.sheet_id) {
            let height = values.len();

            if height == 0 {
                bail!("[set_cell_values] Empty values");
            }

            let width = values[0].len();

            if width == 0 {
                bail!("[set_cell_values] Empty values");
            }

            let init_cell_values = || vec![vec![None; height]; width];
            let mut cell_values = init_cell_values();
            let mut data_table_cell_values = init_cell_values();
            let mut data_table_columns: HashMap<SheetPos, Vec<u32>> = HashMap::new();
            let mut data_table_rows: HashMap<SheetPos, Vec<u32>> = HashMap::new();
            let mut sheet_format_updates = SheetFormatUpdates::default();

            for (y, row) in values.into_iter().enumerate() {
                for (x, value) in row.into_iter().enumerate() {
                    let value = value.trim().to_string();
                    let (cell_value, format_update) = CellValue::string_to_cell_value(&value, true);

                    let pos = Pos::new(sheet_pos.x + x as i64, sheet_pos.y + y as i64);
                    let current_sheet_pos = SheetPos::from((pos, sheet_pos.sheet_id));

                    let is_code = matches!(cell_value, CellValue::Code(_));
                    let data_table_pos = existing_data_tables
                        .iter()
                        .find(|rect| rect.contains(pos))
                        .map(|rect| rect.min);

                    // (x,y) is within a data table
                    if let Some(data_table_pos) = data_table_pos {
                        let is_source_cell = sheet.is_source_cell(pos);
                        let is_formula_cell = sheet.is_formula_cell(pos);

                        // if the cell is a formula cell and the source cell, set the cell value (which will remove the data table)
                        if is_formula_cell && is_source_cell {
                            cell_values[x][y] = Some(cell_value);
                        } else {
                            data_table_cell_values[x][y] = Some(cell_value);

                            if !format_update.is_default() {
                                ops.push(Operation::DataTableFormats {
                                    sheet_pos: data_table_pos.to_sheet_pos(sheet_pos.sheet_id),
                                    formats: sheet.to_sheet_format_updates(
                                        sheet_pos,
                                        data_table_pos,
                                        format_update.to_owned(),
                                    )?,
                                });
                            }
                        }
                    }
                    // (x,y) is not within a data table
                    else {
                        cell_values[x][y] = Some(cell_value);

                        // expand the data table to the right if the cell
                        // value is touching the right edge
                        let (col, row) = sheet.expand_columns_and_rows(
                            &growing_data_tables,
                            current_sheet_pos,
                            value,
                        );

                        // if an expansion happened, adjust the size of the
                        // data table rect so that successive iterations
                        // continue to expand the data table.
                        if let Some((sheet_pos, col)) = col {
                            let entry = data_table_columns.entry(sheet_pos).or_default();

                            if !entry.contains(&col) {
                                // add the column to data_table_columns
                                entry.push(col);

                                let pos_to_check = Pos::new(sheet_pos.x, sheet_pos.y);

                                // adjust the size of the data table rect so that
                                // successive iterations continue to expand the data
                                // table.
                                growing_data_tables
                                    .iter_mut()
                                    .filter(|rect| rect.contains(pos_to_check))
                                    .for_each(|rect| {
                                        rect.max.x += 1;
                                    });
                            }
                        }

                        // expand the data table to the bottom if the cell
                        // value is touching the bottom edge
                        if let Some((sheet_pos, row)) = row {
                            let entry = data_table_rows.entry(sheet_pos).or_default();

                            // if an expansion happened, adjust the size of the
                            // data table rect so that successive iterations
                            // continue to expand the data table.
                            if !entry.contains(&row) {
                                // add the row to data_table_rows
                                entry.push(row);

                                let pos_to_check = Pos::new(sheet_pos.x, sheet_pos.y);

                                // adjust the size of the data table rect so that
                                // successive iterations continue to expand the data
                                // table.
                                growing_data_tables
                                    .iter_mut()
                                    .filter(|rect| rect.contains(pos_to_check))
                                    .for_each(|rect| {
                                        rect.max.y += 1;
                                    });
                            }
                        }
                    }

                    if !format_update.is_default() {
                        sheet_format_updates.set_format_cell(pos, format_update);
                    }

                    if is_code {
                        compute_code_ops.push(Operation::ComputeCode {
                            sheet_pos: current_sheet_pos,
                        });
                    }
                }
            }

            if data_table_cell_values != init_cell_values() {
                ops.push(Operation::SetDataTableAt {
                    sheet_pos,
                    values: data_table_cell_values.into(),
                });
            }

            if cell_values != init_cell_values() {
                ops.push(Operation::SetCellValues {
                    sheet_pos,
                    values: cell_values.into(),
                });
            }

            if !sheet_format_updates.is_default() {
                ops.push(Operation::SetCellFormatsA1 {
                    sheet_id: sheet_pos.sheet_id,
                    formats: sheet_format_updates,
                });
            }

            if !data_table_columns.is_empty() {
                for (sheet_pos, columns) in data_table_columns {
                    data_table_ops.push(Operation::InsertDataTableColumns {
                        sheet_pos,
                        columns: columns.into_iter().map(|c| (c, None, None)).collect(),
                        swallow: true,
                        select_table: false,
                        copy_formats_from: None,
                        copy_formats: None,
                    });
                }
            }

            if !data_table_rows.is_empty() {
                for (sheet_pos, rows) in data_table_rows {
                    data_table_ops.push(Operation::InsertDataTableRows {
                        sheet_pos,
                        rows: rows.into_iter().map(|r| (r, None)).collect(),
                        swallow: true,
                        select_table: false,
                        copy_formats_from: None,
                        copy_formats: None,
                    });
                }
            }

            ops.extend(compute_code_ops);
        }

        Ok((ops, data_table_ops))
    }

    /// Generates and returns the set of operations to delete the values and code in a Selection
    /// Does not commit the operations or create a transaction.
    ///
    /// If force_table_bounds is true, then the operations will be generated for the table bounds even if the selection is not within a table.
    pub fn delete_cells_operations(
        &self,
        selection: &A1Selection,
        force_table_bounds: bool,
    ) -> Vec<Operation> {
        let mut ops = vec![];

        if let Some(sheet) = self.try_sheet(selection.sheet_id) {
            let rects =
                sheet.selection_to_rects(selection, false, force_table_bounds, &self.a1_context);

            // reverse the order to delete from right to left
            for rect in rects.into_iter().rev() {
                let mut can_delete_column = false;
                let mut save_data_table_anchors = vec![];
                let mut delete_data_tables = vec![];
                let mut data_tables_automatically_deleted = vec![];

                if let Ok(data_tables) = sheet.data_tables_within_rect(rect, false) {
                    for data_table_pos in data_tables {
                        if let Some(data_table) = sheet.data_table(data_table_pos.to_owned()) {
                            let data_table_full_rect =
                                data_table.output_rect(data_table_pos.to_owned(), false);
                            let mut data_table_rect = data_table_full_rect;
                            data_table_rect.min.y += data_table.y_adjustment(true);

                            let is_full_table_selected = rect.contains_rect(&data_table_rect);
                            let can_delete_table = is_full_table_selected || data_table.readonly;
                            let table_column_selection = selection
                                .table_column_selection(data_table.name(), self.a1_context());

                            can_delete_column = !is_full_table_selected
                                && table_column_selection.is_some()
                                && !data_table.readonly;

                            // we also delete a data table if it is not fully
                            // selected but any cell in the name ui is selected
                            if !is_full_table_selected
                                && data_table.show_ui
                                && data_table.show_name
                                // the selection intersects the name ui row
                                && rect.intersects(Rect::new(
                                    data_table_full_rect.min.x,
                                    data_table_full_rect.min.y,
                                    data_table_full_rect.max.x,
                                    data_table_full_rect.min.y,
                                ))
                                // but the selection does not contain the
                                // top-left cell (as it will automatically
                                // delete it in that case)
                                && !rect.contains(data_table_full_rect.min)
                            {
                                delete_data_tables.push(data_table_pos);
                            }

<<<<<<< HEAD
                            // if a data table is not fully selected and there
                            // is no name ui, then we delete its contents and
                            // save its anchor
                            if !is_full_table_selected
                                && (!data_table.show_ui || !data_table.show_name)
                                && rect.contains(data_table_pos)
                                && matches!(data_table.kind, DataTableKind::Import(_))
                            {
                                save_data_table_anchors.push(data_table_pos);
                            }
                            if can_delete_table {
                                // we don't need to manually delete the table as
                                // the SetCellValues operation below will do
                                // this properly
                                data_tables_automatically_deleted.push(data_table_pos);
                            }
                            if can_delete_column {
                                // adjust for hidden columns, reverse the order to delete from right to left
                                let columns = (rect.min.x..=rect.max.x)
                                    .map(|x| {
                                        // account for hidden columns
                                        data_table.get_column_index_from_display_index(
                                            (x - data_table_rect.min.x) as u32,
                                            true,
                                        )
                                    })
                                    .rev()
                                    .collect();
                                ops.push(Operation::DeleteDataTableColumns {
                                    sheet_pos: data_table_pos.to_sheet_pos(selection.sheet_id),
                                    columns,
                                    flatten: false,
                                    select_table: false,
                                });
                            } else if !delete_data_tables.contains(&data_table_pos)
                                && !data_tables_automatically_deleted.contains(&data_table_pos)
                            {
                                // find the intersection of the selection rect and the data table rect
                                if let Some(intersection) = rect.intersection(&data_table_rect) {
                                    ops.push(Operation::SetDataTableAt {
                                        sheet_pos: intersection
                                            .min
                                            .to_sheet_pos(selection.sheet_id),
                                        values: CellValues::new_blank(
                                            intersection.width(),
                                            intersection.height(),
                                        ),
                                    });
                                }
                            }
                        }
                    }
                }

                if !can_delete_column {
                    if save_data_table_anchors.is_empty() {
                        ops.push(Operation::SetCellValues {
                            sheet_pos: SheetPos::new(selection.sheet_id, rect.min.x, rect.min.y),
                            values: CellValues::new(rect.width(), rect.height()),
                        });
                    } else {
                        // remove all saved_data_table_anchors from the rect
                        // (which may result in multiple resulting rects)
                        let mut rects = vec![rect];
                        for data_table_pos in save_data_table_anchors {
                            let mut next_rects = vec![];
                            for rect in rects {
                                let result = rect.subtract(Rect::single_pos(data_table_pos));
                                next_rects.extend(result);
                            }
                            rects = next_rects;
                        }

                        // set the cell values for each of the resulting rects
                        for rect in rects {
                            ops.push(Operation::SetCellValues {
                                sheet_pos: SheetPos::new(
                                    selection.sheet_id,
                                    rect.min.x,
                                    rect.min.y,
=======
                if let Ok(data_table_pos) = sheet.first_data_table_within(sheet_pos.into()) {
                    if let Some(data_table) = sheet.data_table(data_table_pos.to_owned()) {
                        let mut data_table_rect =
                            data_table.output_rect(data_table_pos.to_owned(), false);
                        data_table_rect.min.y += data_table.y_adjustment(true);

                        let is_full_table_selected = rect.contains_rect(&data_table_rect);
                        let can_delete_table = is_full_table_selected || data_table.is_code();
                        let table_column_selection =
                            selection.table_column_selection(data_table.name(), self.a1_context());
                        can_delete_column = !is_full_table_selected
                            && table_column_selection.is_some()
                            && !data_table.is_code();

                        if can_delete_table {
                            ops.push(Operation::DeleteDataTable {
                                sheet_pos: data_table_pos.to_sheet_pos(sheet_pos.sheet_id),
                            });
                        } else if can_delete_column {
                            // adjust for hidden columns, reverse the order to delete from right to left
                            let columns = (rect.min.x..=rect.max.x)
                                .map(|x| {
                                    // account for hidden columns
                                    data_table.get_column_index_from_display_index(
                                        (x - data_table_rect.min.x) as u32,
                                        true,
                                    )
                                })
                                .rev()
                                .collect();
                            ops.push(Operation::DeleteDataTableColumns {
                                sheet_pos: data_table_pos.to_sheet_pos(sheet_pos.sheet_id),
                                columns,
                                flatten: false,
                                select_table: false,
                            });
                        } else {
                            ops.push(Operation::SetDataTableAt {
                                sheet_pos,
                                values: CellValues::new_blank(
                                    rect.width().min(
                                        (data_table_rect.max.x - sheet_pos.x + 1).max(1) as u32,
                                    ),
                                    rect.height().min(
                                        (data_table_rect.max.y - sheet_pos.y + 1).max(1) as u32,
                                    ),
>>>>>>> 08f63e42
                                ),
                                values: CellValues::new(rect.width(), rect.height()),
                            });
                        }
                    }
                }

                delete_data_tables.iter().for_each(|data_table_pos| {
                    ops.push(Operation::DeleteDataTable {
                        sheet_pos: data_table_pos.to_sheet_pos(selection.sheet_id),
                    });
                });

                // need to update the selection if a table was deleted (since we
                // can no longer use the table ref)
                if selection.has_table_refs() {
                    let replaced = selection.replace_table_refs(self.a1_context());
                    ops.push(Operation::SetCursorA1 {
                        selection: replaced,
                    });
                }
            }
        }

        ops
    }

    /// Generates and returns the set of operations to clear the formatting in a sheet_rect
    pub fn delete_values_and_formatting_operations(
        &mut self,
        selection: &A1Selection,
        force_table_bounds: bool,
    ) -> Vec<Operation> {
        let mut ops = self.clear_format_borders_operations(selection);
        ops.extend(self.delete_cells_operations(selection, force_table_bounds));
        ops
    }
}

#[cfg(test)]
mod test {
    use std::str::FromStr;

    use bigdecimal::BigDecimal;

    use crate::Rect;
    use crate::cell_values::CellValues;
    use crate::controller::GridController;
    use crate::controller::operations::operation::Operation;
    use crate::controller::user_actions::import::tests::simple_csv;
    use crate::grid::{CodeCellLanguage, CodeCellValue, NumericFormat, NumericFormatKind, SheetId};
    use crate::test_util::*;
    use crate::{CellValue, SheetPos, SheetRect, a1::A1Selection};

    #[test]
    fn test() {
        let mut client = GridController::test();
        let sheet_id = SheetId::TEST;
        client.sheet_mut(client.sheet_ids()[0]).id = sheet_id;
        client.set_cell_value(
            SheetPos {
                x: 1,
                y: 2,
                sheet_id,
            },
            "hello".to_string(),
            None,
        );
        let operations = client.last_transaction().unwrap().operations.clone();

        let values = CellValues::from(CellValue::Text("hello".to_string()));
        assert_eq!(
            operations,
            vec![Operation::SetCellValues {
                sheet_pos: SheetPos {
                    x: 1,
                    y: 2,
                    sheet_id: SheetId::TEST
                },
                values
            }]
        );
    }

    #[test]
    fn boolean_to_cell_value() {
        let gc = GridController::test();

        let (value, format_update) = gc.string_to_cell_value("true", true);
        assert_eq!(value, true.into());
        assert!(format_update.is_default());

        let (value, format_update) = gc.string_to_cell_value("false", true);
        assert_eq!(value, false.into());
        assert!(format_update.is_default());

        let (value, format_update) = gc.string_to_cell_value("TRUE", true);
        assert_eq!(value, true.into());
        assert!(format_update.is_default());

        let (value, format_update) = gc.string_to_cell_value("FALSE", true);
        assert_eq!(value, false.into());
        assert!(format_update.is_default());

        let (value, format_update) = gc.string_to_cell_value("tRue", true);
        assert_eq!(value, true.into());
        assert!(format_update.is_default());

        let (value, format_update) = gc.string_to_cell_value("FaLse", true);
        assert_eq!(value, false.into());
        assert!(format_update.is_default());
    }

    #[test]
    fn number_to_cell_value() {
        let gc = GridController::test();

        let (value, format_update) = gc.string_to_cell_value("123", true);
        assert_eq!(value, 123.into());
        assert!(format_update.is_default());

        let (value, format_update) = gc.string_to_cell_value("123.45", true);
        assert_eq!(
            value,
            CellValue::Number(BigDecimal::from_str("123.45").unwrap())
        );
        assert!(format_update.is_default());

        let (value, format_update) = gc.string_to_cell_value("123,456.78", true);
        assert_eq!(
            value,
            CellValue::Number(BigDecimal::from_str("123456.78").unwrap())
        );
        assert_eq!(format_update.numeric_commas, Some(Some(true)));

        let (value, format_update) = gc.string_to_cell_value("123,456,789.01", true);
        assert_eq!(
            value,
            CellValue::Number(BigDecimal::from_str("123456789.01").unwrap())
        );
        assert_eq!(format_update.numeric_commas, Some(Some(true)));

        // currency with comma
        let (value, format_update) = gc.string_to_cell_value("$123,456", true);
        assert_eq!(
            value,
            CellValue::Number(BigDecimal::from_str("123456").unwrap())
        );
        assert_eq!(
            format_update.numeric_format,
            Some(Some(NumericFormat {
                kind: NumericFormatKind::Currency,
                symbol: Some("$".to_string()),
            }))
        );

        // parentheses with comma
        let (value, format_update) = gc.string_to_cell_value("(123,456)", true);
        assert_eq!(
            value,
            CellValue::Number(BigDecimal::from_str("-123456").unwrap())
        );
        assert_eq!(format_update.numeric_commas, Some(Some(true)));

        // parentheses with -ve
        let (value, format_update) = gc.string_to_cell_value("(-123,456)", true);
        assert_eq!(value, CellValue::Text("(-123,456)".to_string()));
        assert!(format_update.is_default());

        // currency with a space
        let (value, format_update) = gc.string_to_cell_value("$ 123,456", true);
        assert_eq!(
            value,
            CellValue::Number(BigDecimal::from_str("123456").unwrap())
        );
        assert_eq!(
            format_update.numeric_format,
            Some(Some(NumericFormat {
                kind: NumericFormatKind::Currency,
                symbol: Some("$".to_string()),
            }))
        );

        // currency with a space and -ve outside
        let (value, format_update) = gc.string_to_cell_value("- $ 123,456", true);
        assert_eq!(
            value,
            CellValue::Number(BigDecimal::from_str("-123456").unwrap())
        );
        assert_eq!(
            format_update.numeric_format,
            Some(Some(NumericFormat {
                kind: NumericFormatKind::Currency,
                symbol: Some("$".to_string()),
            }))
        );

        // currency with a space and -ve inside
        let (value, format_update) = gc.string_to_cell_value("$ -123,456", true);
        assert_eq!(
            value,
            CellValue::Number(BigDecimal::from_str("-123456").unwrap())
        );
        assert_eq!(
            format_update.numeric_format,
            Some(Some(NumericFormat {
                kind: NumericFormatKind::Currency,
                symbol: Some("$".to_string()),
            }))
        );

        // currency with parentheses outside
        let (value, format_update) = gc.string_to_cell_value("($ 123,456)", true);
        assert_eq!(
            value,
            CellValue::Number(BigDecimal::from_str("-123456").unwrap())
        );
        assert_eq!(
            format_update.numeric_format,
            Some(Some(NumericFormat {
                kind: NumericFormatKind::Currency,
                symbol: Some("$".to_string()),
            }))
        );

        // currency with parentheses inside
        let (value, format_update) = gc.string_to_cell_value("$(123,456)", true);
        assert_eq!(
            value,
            CellValue::Number(BigDecimal::from_str("-123456").unwrap())
        );
        assert_eq!(
            format_update.numeric_format,
            Some(Some(NumericFormat {
                kind: NumericFormatKind::Currency,
                symbol: Some("$".to_string()),
            }))
        );

        // currency with parentheses and space
        let (value, format_update) = gc.string_to_cell_value("$ ( 123,456)", true);
        assert_eq!(
            value,
            CellValue::Number(BigDecimal::from_str("-123456").unwrap())
        );
        assert_eq!(
            format_update.numeric_format,
            Some(Some(NumericFormat {
                kind: NumericFormatKind::Currency,
                symbol: Some("$".to_string()),
            }))
        );

        // parentheses with -ve
        let (value, format_update) = gc.string_to_cell_value("(-$123,456)", true);
        assert_eq!(value, CellValue::Text("(-$123,456)".to_string()));
        assert!(format_update.is_default());

        // percent with a space
        let (value, format_update) = gc.string_to_cell_value("123456 %", true);
        assert_eq!(
            value,
            CellValue::Number(BigDecimal::from_str("1234.56").unwrap())
        );
        assert_eq!(
            format_update.numeric_format,
            Some(Some(NumericFormat {
                kind: NumericFormatKind::Percentage,
                symbol: None,
            }))
        );

        // percent with a comma
        let (value, format_update) = gc.string_to_cell_value("123,456%", true);
        assert_eq!(
            value,
            CellValue::Number(BigDecimal::from_str("1234.56").unwrap())
        );
        assert_eq!(
            format_update.numeric_format,
            Some(Some(NumericFormat {
                kind: NumericFormatKind::Percentage,
                symbol: None,
            }))
        );
    }

    #[test]
    fn formula_to_cell_value() {
        let gc = GridController::test();

        let (value, _) = gc.string_to_cell_value("=1+1", true);
        assert_eq!(
            value,
            CellValue::Code(CodeCellValue {
                language: CodeCellLanguage::Formula,
                code: "1+1".to_string(),
            })
        );

        let (value, _) = gc.string_to_cell_value("=1/0", true);
        assert_eq!(
            value,
            CellValue::Code(CodeCellValue {
                language: CodeCellLanguage::Formula,
                code: "1/0".to_string(),
            })
        );

        let (value, _) = gc.string_to_cell_value("=A1+A2", true);
        assert_eq!(
            value,
            CellValue::Code(CodeCellValue {
                language: CodeCellLanguage::Formula,
                code: "A1+A2".to_string(),
            })
        );

        let (value, _) = gc.string_to_cell_value("=A1+A2", false);
        assert_eq!(value, CellValue::Text("A1+A2".to_string()));
    }

    #[test]
    fn test_problematic_number() {
        let gc = GridController::test();
        let value = "980E92207901934";
        let (cell_value, _) = gc.string_to_cell_value(value, true);
        assert_eq!(cell_value.to_string(), value.to_string());
    }

    #[test]
    fn test_delete_cells_operations() {
        let mut gc = GridController::test();
        let sheet_id = gc.sheet_ids()[0];
        let sheet_pos = SheetPos {
            x: 1,
            y: 2,
            sheet_id,
        };
        gc.set_cell_value(sheet_pos, "hello".to_string(), None);

        let sheet_pos_2 = SheetPos {
            x: 2,
            y: 2,
            sheet_id,
        };
        gc.set_code_cell(
            sheet_pos_2,
            CodeCellLanguage::Formula,
            "5 + 5".to_string(),
            None,
        );

        let selection = A1Selection::from_rect(SheetRect::from_numbers(1, 2, 2, 1, sheet_id));
        let operations = gc.delete_cells_operations(&selection, false);
        let sheet_pos = SheetPos {
            x: 1,
            y: 2,
            sheet_id,
        };

        assert_eq!(operations.len(), 1);
        assert_eq!(
            operations,
            vec![Operation::SetCellValues {
                sheet_pos,
                values: CellValues::new(2, 1)
            },]
        );
    }

    #[test]
    fn test_delete_columns() {
        let mut gc = GridController::test();
        let sheet_id = gc.sheet_ids()[0];
        let sheet_pos = SheetPos {
            x: 1,
            y: 2,
            sheet_id,
        };
        gc.set_cell_value(sheet_pos, "hello".to_string(), None);

        let sheet_pos_2 = SheetPos {
            x: 2,
            y: 2,
            sheet_id,
        };
        gc.set_code_cell(
            sheet_pos_2,
            CodeCellLanguage::Formula,
            "5 + 5".to_string(),
            None,
        );
        let selection = A1Selection::test_a1("A2:,B");
        let operations = gc.delete_cells_operations(&selection, false);

        assert_eq!(operations.len(), 2);
        assert_eq!(
            operations,
            vec![
                Operation::SetCellValues {
                    sheet_pos: SheetPos::new(sheet_id, 2, 1),
                    values: CellValues::new(1, 2)
                },
                Operation::SetCellValues {
                    sheet_pos: SheetPos::new(sheet_id, 1, 2),
                    values: CellValues::new(2, 1)
                },
            ]
        );
    }

    #[test]
    fn test_set_cell_values_operations() {
        // let mut gc = GridController::test();
        let (mut gc, _, _, _) = simple_csv();
        let sheet_id = gc.sheet_ids()[0];
        let sheet_pos = SheetPos {
            x: 1,
            y: 13,
            sheet_id,
        };

        let values = vec![vec!["a".to_string()]];
        let (ops, data_table_ops) = gc.set_cell_values_operations(sheet_pos, values).unwrap();
        println!("{:?}", ops);
        println!("{:?}", data_table_ops);
        let sheet = gc.try_sheet(sheet_id).unwrap();
        print_table_sheet(sheet, Rect::from_numbers(1, 1, 4, 14), true);
    }

    #[test]
    fn test_delete_cells_within_table() {
        let mut gc = test_create_gc();
        let sheet_id = first_sheet_id(&gc);

        test_create_data_table(&mut gc, sheet_id, pos![b2], 3, 3);
        assert_cell_value_row(&gc, sheet_id, 2, 4, 5, vec!["3", "4", "5"]);
        assert_cell_value_row(&gc, sheet_id, 2, 4, 6, vec!["6", "7", "8"]);

        let selection = A1Selection::test_a1("A5:C7");
        gc.delete_cells(&selection, None);
        assert_cell_value_row(&gc, sheet_id, 2, 4, 5, vec!["", "", "5"]);
        assert_cell_value_row(&gc, sheet_id, 2, 4, 6, vec!["", "", "8"]);

        gc.undo(None);
        assert_cell_value_row(&gc, sheet_id, 2, 4, 5, vec!["3", "4", "5"]);
        assert_cell_value_row(&gc, sheet_id, 2, 4, 6, vec!["6", "7", "8"]);

        gc.redo(None);
        assert_cell_value_row(&gc, sheet_id, 2, 4, 5, vec!["", "", "5"]);
        assert_cell_value_row(&gc, sheet_id, 2, 4, 6, vec!["", "", "8"]);
    }

    #[test]
    fn test_delete_cells_from_data_table_without_ui() {
        let mut gc = test_create_gc();
        let sheet_id = first_sheet_id(&gc);

        // create a data table without ui
        test_create_data_table_no_ui(&mut gc, sheet_id, pos![B2], 3, 3);
        assert_cell_value_row(&gc, sheet_id, 1, 4, 2, vec!["", "0", "1", "2"]);

        // should delete part of the first row of the data table
        gc.delete_cells(&A1Selection::test_a1("A1:C4"), None);
        assert_cell_value_row(&gc, sheet_id, 2, 4, 2, vec!["", "", "2"]);

        gc.undo(None);
        assert_cell_value_row(&gc, sheet_id, 1, 4, 2, vec!["", "0", "1", "2"]);

        gc.redo(None);
        assert_cell_value_row(&gc, sheet_id, 2, 4, 2, vec!["", "", "2"]);
    }
}<|MERGE_RESOLUTION|>--- conflicted
+++ resolved
@@ -255,19 +255,17 @@
                             data_table_rect.min.y += data_table.y_adjustment(true);
 
                             let is_full_table_selected = rect.contains_rect(&data_table_rect);
-                            let can_delete_table = is_full_table_selected || data_table.readonly;
+                            let can_delete_table = is_full_table_selected || data_table.is_code();
                             let table_column_selection = selection
                                 .table_column_selection(data_table.name(), self.a1_context());
-
                             can_delete_column = !is_full_table_selected
                                 && table_column_selection.is_some()
-                                && !data_table.readonly;
+                                && !data_table.is_code();
 
                             // we also delete a data table if it is not fully
                             // selected but any cell in the name ui is selected
                             if !is_full_table_selected
-                                && data_table.show_ui
-                                && data_table.show_name
+                                && data_table.get_show_name()
                                 // the selection intersects the name ui row
                                 && rect.intersects(Rect::new(
                                     data_table_full_rect.min.x,
@@ -283,12 +281,11 @@
                                 delete_data_tables.push(data_table_pos);
                             }
 
-<<<<<<< HEAD
                             // if a data table is not fully selected and there
                             // is no name ui, then we delete its contents and
                             // save its anchor
                             if !is_full_table_selected
-                                && (!data_table.show_ui || !data_table.show_name)
+                                && !data_table.get_show_name()
                                 && rect.contains(data_table_pos)
                                 && matches!(data_table.kind, DataTableKind::Import(_))
                             {
@@ -364,54 +361,6 @@
                                     selection.sheet_id,
                                     rect.min.x,
                                     rect.min.y,
-=======
-                if let Ok(data_table_pos) = sheet.first_data_table_within(sheet_pos.into()) {
-                    if let Some(data_table) = sheet.data_table(data_table_pos.to_owned()) {
-                        let mut data_table_rect =
-                            data_table.output_rect(data_table_pos.to_owned(), false);
-                        data_table_rect.min.y += data_table.y_adjustment(true);
-
-                        let is_full_table_selected = rect.contains_rect(&data_table_rect);
-                        let can_delete_table = is_full_table_selected || data_table.is_code();
-                        let table_column_selection =
-                            selection.table_column_selection(data_table.name(), self.a1_context());
-                        can_delete_column = !is_full_table_selected
-                            && table_column_selection.is_some()
-                            && !data_table.is_code();
-
-                        if can_delete_table {
-                            ops.push(Operation::DeleteDataTable {
-                                sheet_pos: data_table_pos.to_sheet_pos(sheet_pos.sheet_id),
-                            });
-                        } else if can_delete_column {
-                            // adjust for hidden columns, reverse the order to delete from right to left
-                            let columns = (rect.min.x..=rect.max.x)
-                                .map(|x| {
-                                    // account for hidden columns
-                                    data_table.get_column_index_from_display_index(
-                                        (x - data_table_rect.min.x) as u32,
-                                        true,
-                                    )
-                                })
-                                .rev()
-                                .collect();
-                            ops.push(Operation::DeleteDataTableColumns {
-                                sheet_pos: data_table_pos.to_sheet_pos(sheet_pos.sheet_id),
-                                columns,
-                                flatten: false,
-                                select_table: false,
-                            });
-                        } else {
-                            ops.push(Operation::SetDataTableAt {
-                                sheet_pos,
-                                values: CellValues::new_blank(
-                                    rect.width().min(
-                                        (data_table_rect.max.x - sheet_pos.x + 1).max(1) as u32,
-                                    ),
-                                    rect.height().min(
-                                        (data_table_rect.max.y - sheet_pos.y + 1).max(1) as u32,
-                                    ),
->>>>>>> 08f63e42
                                 ),
                                 values: CellValues::new(rect.width(), rect.height()),
                             });
