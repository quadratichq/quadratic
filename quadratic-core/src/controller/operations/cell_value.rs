--- conflicted
+++ resolved
@@ -247,26 +247,24 @@
                 let mut delete_data_tables = vec![];
                 let mut data_tables_automatically_deleted = vec![];
 
-                if let Ok(data_tables) = sheet.data_tables_within_rect(rect, false) {
-                    for data_table_pos in data_tables {
-                        if let Some(data_table) = sheet.data_table(data_table_pos.to_owned()) {
-                            let data_table_full_rect =
-                                data_table.output_rect(data_table_pos.to_owned(), false);
-                            let mut data_table_rect = data_table_full_rect;
-                            data_table_rect.min.y += data_table.y_adjustment(true);
-
-                            let is_full_table_selected = rect.contains_rect(&data_table_rect);
-                            let can_delete_table = is_full_table_selected || data_table.is_code();
-                            let table_column_selection = selection
-                                .table_column_selection(data_table.name(), self.a1_context());
-                            can_delete_column = !is_full_table_selected
-                                && table_column_selection.is_some()
-                                && !data_table.is_code();
-
-                            // we also delete a data table if it is not fully
-                            // selected but any cell in the name ui is selected
-                            if !is_full_table_selected
-                                && data_table.get_show_name()
+                for (data_table_pos, data_table) in sheet.data_tables_intersect_rect(rect) {
+                    let data_table_full_rect =
+                        data_table.output_rect(data_table_pos.to_owned(), false);
+                    let mut data_table_rect = data_table_full_rect;
+                    data_table_rect.min.y += data_table.y_adjustment(true);
+
+                    let is_full_table_selected = rect.contains_rect(&data_table_rect);
+                    let can_delete_table = is_full_table_selected || data_table.is_code();
+                    let table_column_selection =
+                        selection.table_column_selection(data_table.name(), self.a1_context());
+                    can_delete_column = !is_full_table_selected
+                        && table_column_selection.is_some()
+                        && !data_table.is_code();
+
+                    // we also delete a data table if it is not fully
+                    // selected but any cell in the name ui is selected
+                    if !is_full_table_selected
+                                 && data_table.get_show_name()
                                 // the selection intersects the name ui row
                                 && rect.intersects(Rect::new(
                                     data_table_full_rect.min.x,
@@ -278,79 +276,59 @@
                                 // top-left cell (as it will automatically
                                 // delete it in that case)
                                 && !rect.contains(data_table_full_rect.min)
-                            {
-                                delete_data_tables.push(data_table_pos);
-                            }
-
-<<<<<<< HEAD
-                if let Ok(data_table_pos) = sheet.data_table_pos_that_contains(&sheet_pos.into()) {
-                    if let Some(data_table) = sheet.data_table_at(&data_table_pos) {
-                        let mut data_table_rect =
-                            data_table.output_rect(data_table_pos.to_owned(), false);
-                        data_table_rect.min.y += data_table.y_adjustment(true);
-
-                        let is_full_table_selected = rect.contains_rect(&data_table_rect);
-                        let can_delete_table = is_full_table_selected || data_table.readonly;
-                        let table_column_selection =
-                            selection.table_column_selection(data_table.name(), self.a1_context());
-                        can_delete_column = !is_full_table_selected
-                            && table_column_selection.is_some()
-                            && !data_table.readonly;
-=======
-                            // if a data table is not fully selected and there
-                            // is no name ui, then we delete its contents and
-                            // save its anchor
-                            if !is_full_table_selected
-                                && !data_table.get_show_name()
-                                && rect.contains(data_table_pos)
-                                && matches!(data_table.kind, DataTableKind::Import(_))
-                            {
-                                save_data_table_anchors.push(data_table_pos);
-                            }
-                            if can_delete_table {
-                                // we don't need to manually delete the table as
-                                // the SetCellValues operation below will do
-                                // this properly
-                                data_tables_automatically_deleted.push(data_table_pos);
-                            }
-                            if can_delete_column {
-                                // adjust for hidden columns, reverse the order to delete from right to left
-                                let columns = (rect.min.x..=rect.max.x)
-                                    .map(|x| {
-                                        // account for hidden columns
-                                        data_table.get_column_index_from_display_index(
-                                            (x - data_table_rect.min.x) as u32,
-                                            true,
-                                        )
-                                    })
-                                    .rev()
-                                    .collect();
-                                ops.push(Operation::DeleteDataTableColumns {
-                                    sheet_pos: data_table_pos.to_sheet_pos(selection.sheet_id),
-                                    columns,
-                                    flatten: false,
-                                    select_table: false,
-                                });
-                            } else if !delete_data_tables.contains(&data_table_pos)
-                                && !data_tables_automatically_deleted.contains(&data_table_pos)
-                            {
-                                // find the intersection of the selection rect and the data table rect
-                                if let Some(intersection) = rect.intersection(&data_table_rect) {
-                                    ops.push(Operation::SetDataTableAt {
-                                        sheet_pos: intersection
-                                            .min
-                                            .to_sheet_pos(selection.sheet_id),
-                                        values: CellValues::new_blank(
-                                            intersection.width(),
-                                            intersection.height(),
-                                        ),
-                                    });
-                                }
-                            }
+                    {
+                        delete_data_tables.push(data_table_pos);
+                    }
+
+                    // if a data table is not fully selected and there
+                    // is no name ui, then we delete its contents and
+                    // save its anchor
+                    if !is_full_table_selected
+                        && !data_table.get_show_name()
+                        && rect.contains(data_table_pos)
+                        && matches!(data_table.kind, DataTableKind::Import(_))
+                    {
+                        save_data_table_anchors.push(data_table_pos);
+                    }
+                    if can_delete_table {
+                        // we don't need to manually delete the table as
+                        // the SetCellValues operation below will do
+                        // this properly
+                        data_tables_automatically_deleted.push(data_table_pos);
+                    }
+                    if can_delete_column {
+                        // adjust for hidden columns, reverse the order to delete from right to left
+                        let columns = (rect.min.x..=rect.max.x)
+                            .map(|x| {
+                                // account for hidden columns
+                                data_table.get_column_index_from_display_index(
+                                    (x - data_table_rect.min.x) as u32,
+                                    true,
+                                )
+                            })
+                            .rev()
+                            .collect();
+                        ops.push(Operation::DeleteDataTableColumns {
+                            sheet_pos: data_table_pos.to_sheet_pos(selection.sheet_id),
+                            columns,
+                            flatten: false,
+                            select_table: false,
+                        });
+                    } else if !delete_data_tables.contains(&data_table_pos)
+                        && !data_tables_automatically_deleted.contains(&data_table_pos)
+                    {
+                        // find the intersection of the selection rect and the data table rect
+                        if let Some(intersection) = rect.intersection(&data_table_rect) {
+                            ops.push(Operation::SetDataTableAt {
+                                sheet_pos: intersection.min.to_sheet_pos(selection.sheet_id),
+                                values: CellValues::new_blank(
+                                    intersection.width(),
+                                    intersection.height(),
+                                ),
+                            });
                         }
                     }
                 }
->>>>>>> f3dc62e6
 
                 if !can_delete_column {
                     if save_data_table_anchors.is_empty() {
