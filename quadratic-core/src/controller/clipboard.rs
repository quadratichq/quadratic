use std::str::FromStr;

use super::{
    formatting::CellFmtArray, operations::Operation, transactions::TransactionSummary,
    GridController,
};
use crate::{
    grid::{CodeCellValue, SheetId},
    Array, ArraySize, CellValue, Pos, Rect,
};
use bigdecimal::BigDecimal;
use htmlescape;
use regex::Regex;
use serde::{Deserialize, Serialize};

#[derive(Serialize, Deserialize)]
pub struct ClipboardCell {
    pub value: Option<CellValue>,
    pub code: Option<CodeCellValue>,
}

#[derive(Serialize, Deserialize)]
pub struct Clipboard {
    w: u32,
    h: u32,
    cells: Vec<ClipboardCell>,
    formats: Vec<CellFmtArray>,
}

impl GridController {
    pub fn copy_to_clipboard(&self, sheet_id: SheetId, rect: Rect) -> (String, String) {
        let mut cells = vec![];
        let mut plain_text = String::new();
        let mut html = String::from("<tbody>");

        let sheet = self.grid().sheet_from_id(sheet_id);
        for y in rect.y_range() {
            if y != rect.min.y {
                plain_text.push('\n');
                html.push_str("</tr>");
            }
            html.push_str("<tr>");
            for x in rect.x_range() {
                if x != rect.min.x {
                    plain_text.push('\t');
                    html.push_str("</td>");
                }
                html.push_str("<td>");
                let pos = Pos { x, y };
                let value = sheet.get_cell_value(pos);

                let spill_value = if value.is_none() {
                    sheet.get_code_cell_value(pos)
                } else {
                    None
                };
                let code: Option<CodeCellValue> = if value.is_none() && spill_value.is_none() {
                    let code_cell_value = sheet.get_code_cell(pos);
                    code_cell_value.map(|code_cell_value| CodeCellValue {
                        language: code_cell_value.language,
                        code_string: code_cell_value.code_string.clone(),
                        formatted_code_string: None,
                        last_modified: code_cell_value.last_modified.clone(),
                        output: None,
                    })
                } else {
                    None
                };

                // create quadratic clipboard values
                cells.push(ClipboardCell {
                    value: value.clone(),
                    code: code.clone(),
                });

                let (bold, italic) =
                    if let Some(format) = sheet.get_existing_cell_format_summary(pos) {
                        (
                            format.bold.is_some_and(|bold| bold),
                            format.italic.is_some_and(|italic| italic),
                        )
                    } else {
                        (false, false)
                    };
                if bold || italic {
                    html.push_str("<span style={");
                    if bold {
                        html.push_str("font-weight:bold;");
                    }
                    if italic {
                        html.push_str("font-style:italic;");
                    }
                    html.push_str("}>");
                }
                if value.is_some() {
                    plain_text.push_str(&value.as_ref().unwrap().to_string());
                    html.push_str(&value.as_ref().unwrap().to_string());
                } else if code.is_some() {
                    let output = code.unwrap().get_output_value(0, 0);
                    if let Some(output) = output {
                        plain_text.push_str(&output.repr());
                    }
                } else if spill_value.is_some() {
                    plain_text.push_str(&spill_value.as_ref().unwrap().to_string());
                    html.push_str(&spill_value.as_ref().unwrap().to_string());
                }
                if bold || italic {
                    html.push_str("</span>");
                }
            }
        }

        let formats = self.get_all_cell_formats(sheet_id, rect);
        let clipboard = Clipboard {
            cells,
            formats,
            w: rect.width(),
            h: rect.height(),
        };

        html.push_str("</tr></tbody></table>");
        let mut final_html = String::from("<table data-quadratic=\"");
        let data = serde_json::to_string(&clipboard).unwrap();
        let encoded = htmlescape::encode_attribute(&data);
        final_html.push_str(&encoded);
        final_html.push_str(&String::from("\">"));
        final_html.push_str(&html);
        (plain_text, final_html)
    }

    pub async fn cut_to_clipboard(
        &mut self,
        sheet_id: SheetId,
        rect: Rect,
        cursor: Option<String>,
    ) -> (TransactionSummary, String, String) {
        let copy = self.copy_to_clipboard(sheet_id, rect);
        let summary = self
            .delete_values_and_formatting(sheet_id, rect, cursor)
            .await;
        (summary, copy.0, copy.1)
    }

    fn array_from_clipboard_cells(clipboard: Clipboard) -> Option<Array> {
        if clipboard.w == 0 && clipboard.h == 0 {
            return None;
        }

        let mut array = Array::new_empty(ArraySize::new(clipboard.w, clipboard.h).unwrap());
        let mut x = 0;
        let mut y = 0;
        clipboard.cells.iter().for_each(|cell| {
            match &cell.value {
                Some(value) => {
                    let value = value.as_ref().clone();
                    let _ = array.set(x, y, value);
                }
                None => {
                    let _ = array.set(x, y, CellValue::Blank);
                }
            };
            x += 1;
            if x == clipboard.w {
                x = 0;
                y += 1;
            }
        });
        Some(array)
    }

    fn array_from_plain_cells(clipboard: String) -> Option<Array> {
        let lines: Vec<&str> = clipboard.split('\n').collect();
        let rows: Vec<Vec<&str>> = lines
            .iter()
            .map(|line| line.split('\t').collect())
            .collect();
        if rows.is_empty() {
            return None;
        }
        let longest = rows
            .iter()
            .map(|line| line.clone().len())
            .max()
            .unwrap_or(0);
        if longest == 0 {
            return None;
        }
        let mut array =
            Array::new_empty(ArraySize::new(longest as u32, rows.len() as u32).unwrap());
        let mut x = 0;
        let mut y = 0;
        rows.iter().for_each(|row| {
            row.iter().for_each(|s| {
                if !s.is_empty() {
                    if let Ok(n) = BigDecimal::from_str(s) {
                        let _ = array.set(x, y, CellValue::Number(n));
                    } else {
                        let _ = array.set(x, y, CellValue::Text(String::from(*s)));
                    };
                }
                x += 1;
            });
            y += 1;
            x = 0;
        });
        Some(array)
    }

    async fn set_clipboard_cells(
        &mut self,
        sheet_id: SheetId,
        start_pos: Pos,
        clipboard: Clipboard,
        cursor: Option<String>,
    ) -> TransactionSummary {
        let rect = Rect {
            min: start_pos,
            max: Pos {
                x: start_pos.x + (clipboard.w as i64) - 1,
                y: start_pos.y + (clipboard.h as i64) - 1,
            },
        };
        let formats = clipboard.formats.clone();

        let mut ops = vec![];
        let region = self.region(sheet_id, rect);
        let values = GridController::array_from_clipboard_cells(clipboard);
        if let Some(values) = values {
            ops.push(Operation::SetCellValues {
                region: region.clone(),
                values,
            });
        }

        formats.iter().for_each(|format| {
            ops.push(Operation::SetCellFormats {
                region: region.clone(),
                attr: format.clone(),
            });
        });

        self.transact_forward(ops, cursor).await
    }

    async fn paste_plain_text(
        &mut self,
        sheet_id: SheetId,
        start_pos: Pos,
        clipboard: String,
        cursor: Option<String>,
    ) -> TransactionSummary {
        let array = Self::array_from_plain_cells(clipboard);
        match array {
            Some(array) => {
                let rect = Rect {
                    min: start_pos,
                    max: Pos {
                        x: start_pos.x + (array.width() as i64) - 1,
                        y: start_pos.y + (array.height() as i64) - 1,
                    },
                };
                let region = self.region(sheet_id, rect);
                let ops: Vec<Operation> = vec![Operation::SetCellValues {
                    region,
                    values: array,
                }];
                self.transact_forward(ops, cursor).await
            }
            None => TransactionSummary::default(),
        }
    }

    // todo: parse table structure to provide better pasting experience from other spreadsheets
    async fn paste_html(
        &mut self,
        sheet_id: SheetId,
        pos: Pos,
        html: String,
        cursor: Option<String>,
    ) -> Result<TransactionSummary, ()> {
        // use regex to find data-quadratic
        let re = Regex::new(r#"data-quadratic="(.*)"><tbody"#).unwrap();
        let Some(data) = re.captures(&html) else {
            return Err(());
        };
        let result = &data.get(1).map_or("", |m| m.as_str());

        // decode html in attribute
        let unencoded = htmlescape::decode_html(result);
        if unencoded.is_err() {
            return Err(());
        }

        // parse into Clipboard
        let parsed = serde_json::from_str::<Clipboard>(&unencoded.unwrap());
        if parsed.is_err() {
            return Err(());
        }
        let clipboard = parsed.unwrap();
        Ok(self
            .set_clipboard_cells(sheet_id, pos, clipboard, cursor)
            .await)
    }

    pub async fn paste_from_clipboard(
        &mut self,
        sheet_id: SheetId,
        pos: Pos,
        plain_text: Option<String>,
        html: Option<String>,
        cursor: Option<String>,
    ) -> TransactionSummary {
        // first try html
<<<<<<< HEAD
        if html.is_some() {
            let pasted_html = self
                .paste_html(sheet_id, pos, html.unwrap(), cursor.clone())
                .await;
            if pasted_html.is_ok() {
                return pasted_html.unwrap();
=======
        if let Some(html) = html {
            let pasted_html = self.paste_html(sheet_id, pos, html, cursor.clone());
            if let Ok(pasted_html) = pasted_html {
                return pasted_html;
>>>>>>> bcd0de83
            }
        }

        // if not quadratic html, then use the plain text
<<<<<<< HEAD
        if plain_text.is_some() {
            return self
                .paste_plain_text(sheet_id, pos, plain_text.unwrap(), cursor)
                .await;
=======
        if let Some(plain_text) = plain_text {
            return self.paste_plain_text(sheet_id, pos, plain_text, cursor);
>>>>>>> bcd0de83
        }
        TransactionSummary::default()
    }
}

#[cfg(test)]
mod test {
    use bigdecimal::BigDecimal;

    use crate::{
        controller::GridController, grid::js_types::CellFormatSummary, CellValue, Pos, Rect,
    };

    fn test_pasted_output() -> String {
        String::from("<table data-quadratic=\"&#x7B;&quot;w&quot;&#x3A;4&#x2C;&quot;h&quot;&#x3A;4&#x2C;&quot;cells&quot;&#x3A;&#x5B;&#x7B;&quot;value&quot;&#x3A;null&#x2C;&quot;code&quot;&#x3A;null&#x7D;&#x2C;&#x7B;&quot;value&quot;&#x3A;null&#x2C;&quot;code&quot;&#x3A;null&#x7D;&#x2C;&#x7B;&quot;value&quot;&#x3A;null&#x2C;&quot;code&quot;&#x3A;null&#x7D;&#x2C;&#x7B;&quot;value&quot;&#x3A;null&#x2C;&quot;code&quot;&#x3A;null&#x7D;&#x2C;&#x7B;&quot;value&quot;&#x3A;null&#x2C;&quot;code&quot;&#x3A;null&#x7D;&#x2C;&#x7B;&quot;value&quot;&#x3A;&#x7B;&quot;type&quot;&#x3A;&quot;text&quot;&#x2C;&quot;value&quot;&#x3A;&quot;1&#x2C;&#x20;1&quot;&#x7D;&#x2C;&quot;code&quot;&#x3A;null&#x7D;&#x2C;&#x7B;&quot;value&quot;&#x3A;null&#x2C;&quot;code&quot;&#x3A;null&#x7D;&#x2C;&#x7B;&quot;value&quot;&#x3A;null&#x2C;&quot;code&quot;&#x3A;null&#x7D;&#x2C;&#x7B;&quot;value&quot;&#x3A;null&#x2C;&quot;code&quot;&#x3A;null&#x7D;&#x2C;&#x7B;&quot;value&quot;&#x3A;null&#x2C;&quot;code&quot;&#x3A;null&#x7D;&#x2C;&#x7B;&quot;value&quot;&#x3A;null&#x2C;&quot;code&quot;&#x3A;null&#x7D;&#x2C;&#x7B;&quot;value&quot;&#x3A;&#x7B;&quot;type&quot;&#x3A;&quot;number&quot;&#x2C;&quot;value&quot;&#x3A;&quot;12&quot;&#x7D;&#x2C;&quot;code&quot;&#x3A;null&#x7D;&#x2C;&#x7B;&quot;value&quot;&#x3A;null&#x2C;&quot;code&quot;&#x3A;null&#x7D;&#x2C;&#x7B;&quot;value&quot;&#x3A;null&#x2C;&quot;code&quot;&#x3A;null&#x7D;&#x2C;&#x7B;&quot;value&quot;&#x3A;null&#x2C;&quot;code&quot;&#x3A;null&#x7D;&#x2C;&#x7B;&quot;value&quot;&#x3A;null&#x2C;&quot;code&quot;&#x3A;null&#x7D;&#x5D;&#x2C;&quot;formats&quot;&#x3A;&#x5B;&#x7B;&quot;Align&quot;&#x3A;&#x5B;&#x5B;null&#x2C;16&#x5D;&#x5D;&#x7D;&#x2C;&#x7B;&quot;Wrap&quot;&#x3A;&#x5B;&#x5B;null&#x2C;16&#x5D;&#x5D;&#x7D;&#x2C;&#x7B;&quot;NumericFormat&quot;&#x3A;&#x5B;&#x5B;null&#x2C;16&#x5D;&#x5D;&#x7D;&#x2C;&#x7B;&quot;NumericDecimals&quot;&#x3A;&#x5B;&#x5B;null&#x2C;16&#x5D;&#x5D;&#x7D;&#x2C;&#x7B;&quot;Bold&quot;&#x3A;&#x5B;&#x5B;null&#x2C;5&#x5D;&#x2C;&#x5B;true&#x2C;1&#x5D;&#x2C;&#x5B;null&#x2C;10&#x5D;&#x5D;&#x7D;&#x2C;&#x7B;&quot;Italic&quot;&#x3A;&#x5B;&#x5B;null&#x2C;11&#x5D;&#x2C;&#x5B;true&#x2C;1&#x5D;&#x2C;&#x5B;null&#x2C;4&#x5D;&#x5D;&#x7D;&#x2C;&#x7B;&quot;TextColor&quot;&#x3A;&#x5B;&#x5B;null&#x2C;16&#x5D;&#x5D;&#x7D;&#x2C;&#x7B;&quot;FillColor&quot;&#x3A;&#x5B;&#x5B;null&#x2C;16&#x5D;&#x5D;&#x7D;&#x5D;&#x7D;\"><tbody><tr><td></td><td></td><td></td><td></tr><tr><td></td><td><span style={font-weight:bold;}>1, 1</span></td><td></td><td></tr><tr><td></td><td></td><td></td><td><span style={font-style:italic;}>12</span></tr><tr><td></td><td></td><td></td><td></tr></tbody></table>")
    }

    #[test]
    fn test_copy_to_clipboard() {
        let mut gc = GridController::default();
        let sheet_id = gc.sheet_ids()[0];

        gc.set_cell_value(sheet_id, Pos { x: 1, y: 1 }, String::from("1, 1"), None);
        gc.set_cell_bold(
            sheet_id,
            Rect {
                min: Pos { x: 1, y: 1 },
                max: Pos { x: 1, y: 1 },
            },
            Some(true),
            None,
        );
        gc.set_cell_value(sheet_id, Pos { x: 3, y: 2 }, String::from("12"), None);
        gc.set_cell_italic(
            sheet_id,
            Rect {
                min: Pos { x: 3, y: 2 },
                max: Pos { x: 3, y: 2 },
            },
            Some(true),
            None,
        );

        let rect = Rect {
            min: Pos { x: 1, y: 1 },
            max: Pos { x: 3, y: 2 },
        };

        let (plain_text, _) = gc.copy_to_clipboard(sheet_id, rect);
        assert_eq!(plain_text, String::from("1, 1\t\t\n\t\t12"));

        let rect = Rect::new_span(Pos { x: 0, y: 0 }, Pos { x: 3, y: 3 });
        let clipboard = gc.copy_to_clipboard(sheet_id, rect);
        print!("{}", clipboard.1);
        // paste using plain_text
        let mut gc = GridController::default();
        let sheet_id = gc.sheet_ids()[0];
        gc.paste_from_clipboard(sheet_id, Pos { x: 0, y: 0 }, Some(clipboard.0), None, None);
        let sheet = gc.sheet(sheet_id);
        assert_eq!(
            sheet.get_cell_value(Pos { x: 1, y: 1 }),
            Some(CellValue::Text(String::from("1, 1")))
        );
        assert_eq!(
            sheet.get_cell_value(Pos { x: 3, y: 2 }),
            Some(CellValue::Number(BigDecimal::from(12)))
        );

        // paste using html
        let mut gc = GridController::default();
        let sheet_id = gc.sheet_ids()[0];
        gc.paste_from_clipboard(
            sheet_id,
            Pos { x: 0, y: 0 },
            Some(String::from("")),
            Some(clipboard.1),
            None,
        );
        let sheet = gc.sheet(sheet_id);
        assert_eq!(
            sheet.get_cell_value(Pos { x: 1, y: 1 }),
            Some(CellValue::Text(String::from("1, 1")))
        );
        assert_eq!(
            sheet.get_cell_format_summary(Pos { x: 1, y: 1 }),
            CellFormatSummary {
                bold: Some(true),
                italic: None,
                text_color: None,
                fill_color: None,
            }
        );
        assert_eq!(
            sheet.get_cell_value(Pos { x: 3, y: 2 }),
            Some(CellValue::Number(BigDecimal::from(12)))
        );
        assert_eq!(
            sheet.get_cell_format_summary(Pos { x: 3, y: 2 }),
            CellFormatSummary {
                bold: None,
                italic: Some(true),
                text_color: None,
                fill_color: None,
            }
        );
    }

    #[test]
    fn test_paste_from_quadratic_clipboard() {
        let mut gc = GridController::default();
        let sheet_id = gc.sheet_ids()[0];
        gc.paste_from_clipboard(
            sheet_id,
            Pos { x: 1, y: 2 },
            None,
            Some(test_pasted_output()),
            None,
        );

        let sheet = gc.sheet(sheet_id);
        let cell11 = sheet.get_cell_value(Pos { x: 2, y: 3 });
        assert_eq!(cell11.unwrap(), CellValue::Text(String::from("1, 1")));
        let cell21 = sheet.get_cell_value(Pos { x: 4, y: 4 });
        assert_eq!(cell21.unwrap(), CellValue::Number(BigDecimal::from(12)));
    }
}<|MERGE_RESOLUTION|>--- conflicted
+++ resolved
@@ -311,32 +311,20 @@
         cursor: Option<String>,
     ) -> TransactionSummary {
         // first try html
-<<<<<<< HEAD
         if html.is_some() {
             let pasted_html = self
                 .paste_html(sheet_id, pos, html.unwrap(), cursor.clone())
                 .await;
             if pasted_html.is_ok() {
                 return pasted_html.unwrap();
-=======
-        if let Some(html) = html {
-            let pasted_html = self.paste_html(sheet_id, pos, html, cursor.clone());
-            if let Ok(pasted_html) = pasted_html {
-                return pasted_html;
->>>>>>> bcd0de83
             }
         }
 
         // if not quadratic html, then use the plain text
-<<<<<<< HEAD
         if plain_text.is_some() {
             return self
                 .paste_plain_text(sheet_id, pos, plain_text.unwrap(), cursor)
                 .await;
-=======
-        if let Some(plain_text) = plain_text {
-            return self.paste_plain_text(sheet_id, pos, plain_text, cursor);
->>>>>>> bcd0de83
         }
         TransactionSummary::default()
     }
