#[cfg(feature = "js")]
use wasm_bindgen::prelude::*;

use crate::grid::Grid;

use self::{resize::TransientResize, transactions::Transaction};

pub mod cells;
pub mod clipboard;
pub mod compute;
pub mod dependencies;
pub mod formatting;
<<<<<<< HEAD
pub mod resize;
=======
pub mod operations;
>>>>>>> 49e35513
pub mod sheets;
pub mod transactions;

#[derive(Debug, Default, Clone)]
#[cfg_attr(feature = "js", wasm_bindgen)]
pub struct GridController {
    grid: Grid,

    undo_stack: Vec<Transaction>,
    redo_stack: Vec<Transaction>,

    transient_resize: Option<TransientResize>,
}
impl GridController {
    pub fn new() -> Self {
        Self::from_grid(Grid::new())
    }
    pub fn from_grid(grid: Grid) -> Self {
        GridController {
            grid,

            undo_stack: vec![],
            redo_stack: vec![],

            transient_resize: None,
        }
    }
    pub fn grid(&self) -> &Grid {
        &self.grid
    }
}<|MERGE_RESOLUTION|>--- conflicted
+++ resolved
@@ -10,11 +10,8 @@
 pub mod compute;
 pub mod dependencies;
 pub mod formatting;
-<<<<<<< HEAD
+pub mod operations;
 pub mod resize;
-=======
-pub mod operations;
->>>>>>> 49e35513
 pub mod sheets;
 pub mod transactions;
 
