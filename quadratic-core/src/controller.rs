#[cfg(feature = "js")]
use wasm_bindgen::prelude::*;

use crate::{computation::TransactionInProgress, grid::Grid};

use self::{dependencies::Dependencies, transactions::Transaction};

pub mod auto_complete;
pub mod borders;
pub mod cells;
pub mod clipboard;
pub mod code_cell_update;
pub mod dependencies;
pub mod formatting;
pub mod formula;
pub mod import;
pub mod operation;
pub mod operations;
pub mod sheet_offsets;
pub mod sheets;
pub mod transaction_summary;
pub mod transaction_types;
pub mod transactions;

#[derive(Debug, Default, Clone)]
#[cfg_attr(feature = "js", wasm_bindgen)]
pub struct GridController {
    grid: Grid,

    dependencies: Dependencies,
    transaction_in_progress: Option<TransactionInProgress>,

    undo_stack: Vec<Transaction>,
    redo_stack: Vec<Transaction>,
}
impl GridController {
    pub fn new() -> Self {
        Self::from_grid(Grid::new())
    }
    pub fn from_grid(grid: Grid) -> Self {
        let dependencies = Dependencies::new(&grid);
        GridController {
            grid,
            dependencies,
            transaction_in_progress: None,
            undo_stack: vec![],
            redo_stack: vec![],
        }
    }
    pub fn grid(&self) -> &Grid {
        &self.grid
    }
    pub fn grid_mut(&mut self) -> &mut Grid {
        &mut self.grid
    }
<<<<<<< HEAD
=======
}

#[cfg(test)]
impl GridController {
    pub fn get_transaction_in_progress(&self) -> Option<&TransactionInProgress> {
        self.transaction_in_progress.as_ref()
    }
>>>>>>> c6d18034
}<|MERGE_RESOLUTION|>--- conflicted
+++ resolved
@@ -53,8 +53,6 @@
     pub fn grid_mut(&mut self) -> &mut Grid {
         &mut self.grid
     }
-<<<<<<< HEAD
-=======
 }
 
 #[cfg(test)]
@@ -62,5 +60,4 @@
     pub fn get_transaction_in_progress(&self) -> Option<&TransactionInProgress> {
         self.transaction_in_progress.as_ref()
     }
->>>>>>> c6d18034
 }