--- conflicted
+++ resolved
@@ -234,12 +234,8 @@
 }
 
 #[cfg(test)]
-<<<<<<< HEAD
 #[track_caller]
-pub(crate) fn assert_f64_approx_eq(expected: f64, actual: &str) {
-=======
 pub(crate) fn assert_f64_approx_eq(expected: f64, actual: f64, message: &str) {
->>>>>>> 79a20b20
     const EPSILON: f64 = 0.0001;
 
     assert!(
