--- conflicted
+++ resolved
@@ -318,12 +318,6 @@
 }
 #[cfg(test)]
 mod tests {
-<<<<<<< HEAD
-    use super::*;
-=======
-    use serial_test::parallel;
->>>>>>> 0f345449
-
     use super::*;
 
     #[test]
