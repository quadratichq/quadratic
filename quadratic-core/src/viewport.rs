<<<<<<< HEAD
#[cfg(not(test))]
use wasm_bindgen::prelude::*;
=======
// TODO: replace this whole file with `bytemuck`
>>>>>>> 29aebe29

use crate::{grid::SheetId, Pos};

#[cfg(not(test))]
use js_sys::{Int32Array, SharedArrayBuffer, Uint8Array};

#[cfg(not(test))]
use std::str::FromStr;

#[cfg(not(test))]
use std::sync::atomic::{AtomicI32, Ordering};

#[derive(Debug, Clone)]
#[cfg_attr(feature = "js", wasm_bindgen)]
#[cfg(not(test))]
pub struct ViewportBuffer {
    buffer: Box<SharedArrayBuffer>,
}

#[cfg(not(test))]
/// SharedArrayBuffer for the live viewport information, implemented using Ping-Pong Buffer pattern
impl Default for ViewportBuffer {
    fn default() -> Self {
        // (5 int32 + 36 uint8) * 2 (reader and writer) = 112
        // in each slice:
        // first int32 is flag
        // next 4 int32 are top_left_hash and bottom_right_hash
        // next 36 uint8 are sheet_id
        let buffer = Box::new(SharedArrayBuffer::new(112));
        ViewportBuffer { buffer }
    }
}

#[cfg(not(test))]
impl PartialEq for ViewportBuffer {
    fn eq(&self, _: &Self) -> bool {
        true
    }
}

#[cfg(not(test))]
unsafe impl Send for ViewportBuffer {}

#[cfg(not(test))]
impl ViewportBuffer {
    pub fn get_buffer(&self) -> SharedArrayBuffer {
        (*self.buffer).clone()
    }

    pub fn get_viewport(&self) -> Option<(Pos, Pos, SheetId)> {
        let array = Int32Array::new(&self.buffer);

        // Determine which slice is the reader slice, and lock it
        // initial flag value should be 1, change flag to 2 to lock
        let reader_start = if AtomicI32::new(array.get_index(0))
            .compare_exchange(1, 2, Ordering::Acquire, Ordering::Relaxed)
            .is_ok()
        {
            0
        } else if AtomicI32::new(array.get_index(14))
            .compare_exchange(1, 2, Ordering::Acquire, Ordering::Relaxed)
            .is_ok()
        {
            14
        } else {
            return None;
        };

        // Read all values from the locked reader slice
        let top_left_hash = Pos {
            x: array.get_index(reader_start + 1) as i64,
            y: array.get_index(reader_start + 2) as i64,
        };
        let bottom_right_hash = Pos {
            x: array.get_index(reader_start + 3) as i64,
            y: array.get_index(reader_start + 4) as i64,
        };

        let uuid_array = Uint8Array::new(&self.buffer);
        let mut uuid_bytes = [0u8; 36];

        uuid_array
            .slice(reader_start * 4 + 20, reader_start * 4 + 56)
            .copy_to(&mut uuid_bytes[..]);

        let sheet_id = std::str::from_utf8(&uuid_bytes)
            .ok()
            .and_then(|uuid_str| SheetId::from_str(uuid_str).ok());

        // Unlock the slice by setting the flag back to 1, if the flag is still 2
        let _ = AtomicI32::new(array.get_index(reader_start)).compare_exchange(
            2,
            1,
            Ordering::Release,
            Ordering::Relaxed,
        );

        match sheet_id {
            Some(sheet_id) => Some((top_left_hash, bottom_right_hash, sheet_id)),
            None => {
                dbgjs!("[controller.viewport] Invalid SheetId");
                None
            }
        }
    }
}

#[derive(Debug, Clone, PartialEq)]
#[cfg(test)]
pub struct ViewportBuffer {
    buffer: Box<[u8; 112]>,
}

#[cfg(test)]
impl Default for ViewportBuffer {
    fn default() -> Self {
        ViewportBuffer {
            buffer: Box::new([0u8; 112]),
        }
    }
}

#[cfg(test)]
impl ViewportBuffer {
    pub fn get_buffer(&self) -> [u8; 112] {
        *self.buffer
    }

    pub fn get_viewport(&self) -> Option<(Pos, Pos, SheetId)> {
        Some((
            Pos { x: -10, y: -10 },
            Pos { x: 10, y: 10 },
            SheetId::test(),
        ))
    }
}<|MERGE_RESOLUTION|>--- conflicted
+++ resolved
@@ -1,9 +1,6 @@
-<<<<<<< HEAD
 #[cfg(not(test))]
 use wasm_bindgen::prelude::*;
-=======
 // TODO: replace this whole file with `bytemuck`
->>>>>>> 29aebe29
 
 use crate::{grid::SheetId, Pos};
 
