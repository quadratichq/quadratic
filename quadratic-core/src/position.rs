use std::fmt;
use std::ops::Range;

use serde::{Deserialize, Serialize};
#[cfg(feature = "js")]
use wasm_bindgen::prelude::*;

use crate::{grid::SheetId, ArraySize};

/// Cell position {x, y}.
#[cfg_attr(test, derive(proptest_derive::Arbitrary))]
#[derive(
    Serialize, Deserialize, Debug, Default, Copy, Clone, PartialEq, Eq, Hash, Ord, PartialOrd,
)]
#[cfg_attr(feature = "js", wasm_bindgen)]
#[cfg_attr(feature = "js", derive(ts_rs::TS))]
pub struct Pos {
    /// Column
    #[cfg_attr(test, proptest(strategy = "-4..=4_i64"))]
    pub x: i64,

    /// Row
    #[cfg_attr(test, proptest(strategy = "-4..=4_i64"))]
    pub y: i64,
    //
    // We use a small range for proptest because most tests want to see what
    // happens when values are nearby.
}
impl Pos {
    pub const ORIGIN: Self = Self { x: 0, y: 0 };

    /// Returns which quadrant the cell position is in.
    pub fn quadrant(self) -> (i64, i64) {
        (
            self.x.div_euclid(crate::QUADRANT_SIZE as _),
            self.y.div_euclid(crate::QUADRANT_SIZE as _),
        )
    }

    /// Returns an A1-style reference to the cell position.
    pub fn a1_string(self) -> String {
        let col = crate::util::column_name(self.x);
        if self.y < 0 {
            format!("{col}n{}", -self.y)
        } else {
            format!("{col}{}", self.y.to_string())
        }
    }

    /// Adds information about which sheet the position is in.
    pub fn with_sheet(self, sheet_id: SheetId) -> SheetPos {
        let Pos { x, y } = self;
        SheetPos { x, y, sheet_id }
    }
}
impl From<(i64, i64)> for Pos {
    fn from(pos: (i64, i64)) -> Self {
        Pos { x: pos.0, y: pos.1 }
    }
}
impl From<SheetPos> for Pos {
    fn from(pos: SheetPos) -> Self {
        Pos { x: pos.x, y: pos.y }
    }
}
impl fmt::Display for Pos {
    fn fmt(&self, f: &mut fmt::Formatter<'_>) -> fmt::Result {
        write!(f, "({}, {})", self.x, self.y)
    }
}

/// Rectangular region of cells.
#[derive(
    Serialize, Deserialize, Debug, Default, Copy, Clone, PartialEq, Eq, Hash, Ord, PartialOrd,
)]
#[cfg_attr(feature = "js", wasm_bindgen, derive(ts_rs::TS))]
pub struct Rect {
    /// Upper-left corner.
    pub min: Pos,
    /// Lower-right corner.
    pub max: Pos,
}
impl Rect {
    /// Constructs a rectangle spanning two positions
    pub fn new_span(pos1: Pos, pos2: Pos) -> Rect {
        use std::cmp::{max, min};

        Rect {
            min: Pos {
                x: min(pos1.x, pos2.x),
                y: min(pos1.y, pos2.y),
            },
            max: Pos {
                x: max(pos1.x, pos2.x),
                y: max(pos1.y, pos2.y),
            },
        }
    }

    /// Constructs a new rectangle containing only a single cell.
    pub fn single_pos(pos: Pos) -> Rect {
        Rect { min: pos, max: pos }
    }
    /// Extends the rectangle enough to include a cell.
    pub fn extend_to(&mut self, pos: Pos) {
        self.min.x = std::cmp::min(self.min.x, pos.x);
        self.min.y = std::cmp::min(self.min.y, pos.y);
        self.max.x = std::cmp::max(self.max.x, pos.x);
        self.max.y = std::cmp::max(self.max.y, pos.y);
    }
    /// Constructs a rectangle from an X range and a Y range.
    pub fn from_ranges(xs: Range<i64>, ys: Range<i64>) -> Rect {
        Rect {
            min: Pos {
                x: xs.start,
                y: ys.start,
            },
            max: Pos {
                x: xs.end - 1,
                y: ys.end - 1,
            },
        }
    }

    pub fn size(self) -> ArraySize {
        ArraySize::new(self.width(), self.height()).expect("empty rectangle has no size")
    }

    /// Returns whether a position is contained within the rectangle.
    pub fn contains(self, pos: Pos) -> bool {
        self.x_range().contains(&pos.x) && self.y_range().contains(&pos.y)
    }

    /// Returns the range of X values in the rectangle.
    pub fn x_range(self) -> Range<i64> {
        self.min.x..self.max.x + 1
    }
    /// Returns the range of Y values in the rectangle.
    pub fn y_range(self) -> Range<i64> {
        self.min.y..self.max.y + 1
    }

    /// Returns the width of the region.
    pub fn width(&self) -> u32 {
        (self.max.x - self.min.x + 1) as u32
    }
    /// Returns the height of the region.
    pub fn height(&self) -> u32 {
        (self.max.y - self.min.y + 1) as u32
    }

    pub fn len(&self) -> u32 {
        self.width() * self.height()
    }

    pub fn is_empty(&self) -> bool {
        self.width() == 0 && self.height() == 0
    }
}

#[derive(Serialize, Deserialize, Debug, Default, Copy, Clone)]
#[cfg_attr(feature = "js", wasm_bindgen)]
#[cfg_attr(feature = "js", derive(ts_rs::TS))]
pub struct ScreenRect {
    pub x: f64,
    pub y: f64,
    pub w: f64,
    pub h: f64,
}

<<<<<<< HEAD
=======
/// Used for referencing a pos during computation.
#[derive(Serialize, Deserialize, Debug, Copy, Clone, PartialEq, Eq, Hash)]
pub struct SheetPos {
    pub x: i64,
    pub y: i64,
    pub sheet_id: SheetId,
}
impl fmt::Display for SheetPos {
    fn fmt(&self, f: &mut fmt::Formatter<'_>) -> fmt::Result {
        write!(f, "{} ({}, {})", self.sheet_id, self.x, self.y)
    }
}
impl SheetPos {
    pub fn without_sheet(self) -> Pos {
        let SheetPos { x, y, .. } = self;
        Pos { x, y }
    }
}

>>>>>>> bb77c78c
/// Used for referencing a range during computation.
#[derive(Serialize, Deserialize, Debug, Copy, Clone, PartialEq, Eq, Hash)]
pub struct SheetRect {
    /// Upper-left corner.
    pub min: Pos,
    /// Lower-right corner.
    pub max: Pos,
    /// The sheet that this region is on.
    pub sheet_id: SheetId,
}
<<<<<<< HEAD

=======
>>>>>>> bb77c78c
impl SheetRect {
    /// Constructs a new rectangle containing only a single cell.
    pub fn single_pos(pos: SheetPos) -> SheetRect {
        SheetRect {
            sheet_id: pos.sheet_id,
            min: Pos { x: pos.x, y: pos.y },
            max: Pos { x: pos.x, y: pos.y },
        }
    }
    /// Returns whether a position is contained within the rectangle.
    pub fn contains(self, pos: SheetPos) -> bool {
        self.sheet_id == pos.sheet_id
            && self.x_range().contains(&pos.x)
            && self.y_range().contains(&pos.y)
    }
    /// Returns whether a rectangle intersects with the rectangle.
    pub fn intersects(self, other: SheetRect) -> bool {
        // https://en.wikipedia.org/wiki/Hyperplane_separation_theorem#:~:text=the%20following%20form%3A-,Separating%20axis%20theorem,-%E2%80%94%C2%A0Two%20closed
        self.sheet_id == other.sheet_id
            && !(other.max.x < self.min.x
                || other.min.x > self.max.x
                || other.max.y < self.min.y
                || other.min.y > self.max.y)
    }
    /// Returns the range of X values in the rectangle.
    pub fn x_range(self) -> Range<i64> {
        self.min.x..self.max.x + 1
    }
    /// Returns the range of Y values in the rectangle.
    pub fn y_range(self) -> Range<i64> {
        self.min.y..self.max.y + 1
    }
}
impl fmt::Display for SheetRect {
    fn fmt(&self, f: &mut fmt::Formatter<'_>) -> fmt::Result {
        write!(
            f,
            "Sheet: {}, Min: {}, Max: {}",
            self.sheet_id, self.min, self.max,
        )
    }
<<<<<<< HEAD
}

/// Used for referencing a pos during computation.
#[derive(Serialize, Deserialize, Debug, Copy, Clone, PartialEq, Eq, Hash)]
pub struct SheetPos {
    pub x: i64,
    pub y: i64,
    pub sheet_id: SheetId,
}

impl SheetPos {
    pub fn new(sheet_id: SheetId, x: i64, y: i64) -> Self {
        Self { sheet_id, x, y }
    }
}
impl From<SheetRect> for Vec<SheetPos> {
    fn from(rect: SheetRect) -> Vec<SheetPos> {
        let mut sheet_pos = vec![];
        for x in rect.min.x..=rect.max.x {
            for y in rect.min.y..=rect.max.y {
                sheet_pos.push(SheetPos {
                    sheet_id: rect.sheet_id,
                    x,
                    y,
                });
            }
        }
        sheet_pos
    }
}
impl fmt::Display for SheetPos {
    fn fmt(&self, f: &mut fmt::Formatter<'_>) -> fmt::Result {
        write!(f, "{} ({}, {})", self.sheet_id, self.x, self.y)
    }
=======
>>>>>>> bb77c78c
}<|MERGE_RESOLUTION|>--- conflicted
+++ resolved
@@ -168,8 +168,6 @@
     pub h: f64,
 }
 
-<<<<<<< HEAD
-=======
 /// Used for referencing a pos during computation.
 #[derive(Serialize, Deserialize, Debug, Copy, Clone, PartialEq, Eq, Hash)]
 pub struct SheetPos {
@@ -189,7 +187,6 @@
     }
 }
 
->>>>>>> bb77c78c
 /// Used for referencing a range during computation.
 #[derive(Serialize, Deserialize, Debug, Copy, Clone, PartialEq, Eq, Hash)]
 pub struct SheetRect {
@@ -200,10 +197,7 @@
     /// The sheet that this region is on.
     pub sheet_id: SheetId,
 }
-<<<<<<< HEAD
-
-=======
->>>>>>> bb77c78c
+
 impl SheetRect {
     /// Constructs a new rectangle containing only a single cell.
     pub fn single_pos(pos: SheetPos) -> SheetRect {
@@ -245,7 +239,6 @@
             self.sheet_id, self.min, self.max,
         )
     }
-<<<<<<< HEAD
 }
 
 /// Used for referencing a pos during computation.
@@ -280,6 +273,4 @@
     fn fmt(&self, f: &mut fmt::Formatter<'_>) -> fmt::Result {
         write!(f, "{} ({}, {})", self.sheet_id, self.x, self.y)
     }
-=======
->>>>>>> bb77c78c
 }