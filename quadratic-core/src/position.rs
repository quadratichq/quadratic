--- conflicted
+++ resolved
@@ -1,14 +1,3 @@
-<<<<<<< HEAD
-use std::ops::Range;
-use std::{collections::HashSet, fmt};
-
-use serde::{Deserialize, Serialize};
-#[cfg(feature = "js")]
-use wasm_bindgen::prelude::*;
-
-use crate::controller::transaction_summary::{CELL_SHEET_HEIGHT, CELL_SHEET_WIDTH};
-use crate::{grid::SheetId, ArraySize, QUADRANT_SIZE};
-=======
 use crate::{
     controller::transaction_summary::{CELL_SHEET_HEIGHT, CELL_SHEET_WIDTH},
     grid::SheetId,
@@ -17,7 +6,6 @@
 use serde::{Deserialize, Serialize};
 use std::ops::Range;
 use std::{fmt, str::FromStr};
->>>>>>> 191e60c4
 
 /// Cell position {x, y}.
 #[cfg_attr(test, derive(proptest_derive::Arbitrary))]
@@ -904,7 +892,6 @@
     }
 
     #[test]
-<<<<<<< HEAD
     fn test_sheet_rect_to_rect() {
         let sheet_id = SheetId::new();
         let sheet_rect = SheetRect::from_numbers(1, 2, 3, 4, sheet_id);
@@ -931,7 +918,9 @@
                 Pos { x: 2, y: 2 }
             ]
         );
-=======
+    }
+
+    #[test]
     fn count() {
         let rect = Rect::from_numbers(1, 2, 3, 4);
         assert_eq!(rect.count(), 12);
@@ -989,6 +978,5 @@
         rect.extend_y(5);
         assert_eq!(rect.min, Pos { x: 1, y: 2 });
         assert_eq!(rect.max, Pos { x: 3, y: 5 });
->>>>>>> 191e60c4
     }
 }