--- conflicted
+++ resolved
@@ -63,21 +63,16 @@
                     continue;
                 }
                 for y in bounds.y_range() {
-<<<<<<< HEAD
-                    if let Some(CellValue::Code(code_cell)) = sheet.cell_value_mut((x, y).into()) {
-                        if code_cell.language == CodeCellLanguage::Formula {
-                            code_cell.code = migration_convert_a1_to_rc(
-=======
                     if let Some(CellValue::Code(code_cell)) = sheet.cell_value_mut((x, y).into())
-                        && code_cell.language == CodeCellLanguage::Formula {
-                            code_cell.code = convert_a1_to_rc(
->>>>>>> be93e8e8
-                                &code_cell.code,
-                                &a1_context,
-                                *sheet_id,
-                                (x + 1, y).into(),
-                            );
-                        }
+                        && code_cell.language == CodeCellLanguage::Formula
+                    {
+                        code_cell.code = migration_convert_a1_to_rc(
+                            &code_cell.code,
+                            &a1_context,
+                            *sheet_id,
+                            (x + 1, y).into(),
+                        );
+                    }
                 }
             }
         }
