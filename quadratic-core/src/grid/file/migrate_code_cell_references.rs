use std::collections::HashMap;

<<<<<<< HEAD
// use lazy_static::lazy_static;
// use regex::Regex;

use crate::grid::Grid;

// const PYTHON_C_CELL_GETCELL_REGEX: &str = r#"\b(?:c|cell|getCell)\s*\(\s*(-?\d+)\s*,\s*(-?\d+)\s*(?:,\s*(?:sheet\s*=\s*)?['"`]([^'"`]+)['"`]\s*)?\)"#;
// const PYTHON_CELLS_GETCELLS_REGEX: &str = r#"\b(?:cells|getCells)\s*\(\s*\(\s*(-?\d+)\s*,\s*(-?\d+)\s*\)\s*,\s*\(\s*(-?\d+)\s*,\s*(-?\d+)\s*\)\s*(?:,\s*(?:sheet\s*=\s*)?['"`]([^'"`]*)['"`]\s*)?"#;
// const PYTHON_RC_RELCELL_REGEX: &str = r#"\b(?:rc|rel_cell)\s*\(\s*(-?\d+)\s*,\s*(-?\d+)\s*\)"#;
// const PYTHON_RELCELLS_REGEX: &str = r#"\b(?:rel_cells)\s*\(\s*\(\s*(-?\d+)\s*,\s*(-?\d+)\s*\)\s*,\s*\(\s*(-?\d+)\s*,\s*(-?\d+)\s*\)\s*(?:,\s*(?:sheet\s*=\s*)?['"`]([^'"`]*)['"`]\s*)?"#;

// const JAVASCRIPT_C_CELL_GETCELL_REGEX: &str =
//     r#"\b(?:c|cell|getCell)\s*\(\s*(-?\d+)\s*,\s*(-?\d+)\s*(?:,\s*['"`]([^'"`]+)['"`]\s*)?\)"#;
// const JAVASCRIPT_CELLS_GETCELLS_REGEX: &str = r#"\b(?:cells|getCells)\s*\(\s*(-?\d+)\s*,\s*(-?\d+)\s*,\s*(-?\d+)\s*,\s*(-?\d+)\s*(?:,\s*['"`]([^'"`]*)['"`]\s*)?"#;
// const JAVASCRIPT_RC_RELCELL_REGEX: &str = r#"\b(?:rc|relCell)\s*\(\s*(-?\d+)\s*,\s*(-?\d+)\s*\)"#;
// const JAVASCRIPT_RELCELLS_REGEX: &str = r#"\b(?:relCells)\s*\(\s*(-?\d+)\s*,\s*(-?\d+)\s*,\s*(-?\d+)\s*,\s*(-?\d+)\s*(?:,\s*['"`]([^'"`]*)['"`]\s*)?"#;

// const POS_REGEX: &str = r#"\bpos\s*\(\s*\)"#;

// lazy_static! {
//     static ref PYTHON_C_CELL_GETCELL_REGEX_COMPILED: Regex =
//         Regex::new(PYTHON_C_CELL_GETCELL_REGEX)
//             .expect("Failed to compile PYTHON_C_CELL_GETCELL_REGEX");
//     static ref PYTHON_CELLS_GETCELLS_REGEX_COMPILED: Regex =
//         Regex::new(PYTHON_CELLS_GETCELLS_REGEX)
//             .expect("Failed to compile PYTHON_CELLS_GETCELLS_REGEX");
//     static ref PYTHON_RC_RELCELL_REGEX_COMPILED: Regex =
//         Regex::new(PYTHON_RC_RELCELL_REGEX).expect("Failed to compile PYTHON_RC_RELCELL_REGEX");
//     static ref PYTHON_RELCELLS_REGEX_COMPILED: Regex =
//         Regex::new(PYTHON_RELCELLS_REGEX).expect("Failed to compile PYTHON_RELCELLS_REGEX");
//     static ref JAVASCRIPT_C_CELL_GETCELL_REGEX_COMPILED: Regex =
//         Regex::new(JAVASCRIPT_C_CELL_GETCELL_REGEX)
//             .expect("Failed to compile JAVASCRIPT_C_CELL_GETCELL_REGEX");
//     static ref JAVASCRIPT_CELLS_GETCELLS_REGEX_COMPILED: Regex =
//         Regex::new(JAVASCRIPT_CELLS_GETCELLS_REGEX)
//             .expect("Failed to compile JAVASCRIPT_CELLS_GETCELLS_REGEX");
//     static ref JAVASCRIPT_RC_RELCELL_REGEX_COMPILED: Regex =
//         Regex::new(JAVASCRIPT_RC_RELCELL_REGEX)
//             .expect("Failed to compile JAVASCRIPT_RC_RELCELL_REGEX");
//     static ref JAVASCRIPT_RELCELLS_REGEX_COMPILED: Regex =
//         Regex::new(JAVASCRIPT_RELCELLS_REGEX).expect("Failed to compile JAVASCRIPT_RELCELLS_REGEX");
//     static ref POS_REGEX_COMPILED: Regex =
//         Regex::new(POS_REGEX).expect("Failed to compile POS_REGEX");
// }

pub fn replace_formula_a1_references_to_r1c1(_grid: &mut Grid) {
    // let a1_context = grid.expensive_make_a1_context();
    // for (sheet_id, sheet) in grid.sheets.iter_mut() {
    //     sheet.migration_recalculate_bounds(&a1_context);
    //     sheet.columns.migration_regenerate_has_cell_value();

    //     if let GridBounds::NonEmpty(bounds) = sheet.bounds(true) {
    //         for x in bounds.x_range() {
    //             if sheet.get_column(x).is_none() {
    //                 continue;
    //             }
    //             for y in bounds.y_range() {
    //                 if let Some(CellValue::Code(code_cell)) = sheet.cell_value_mut((x, y).into())
    //                     && code_cell.language == CodeCellLanguage::Formula
    //                 {
    //                     code_cell.code = convert_a1_to_rc(
    //                         &code_cell.code,
    //                         &a1_context,
    //                         crate::SheetPos::new(*sheet_id, x + 1, y),
    //                     );
    //                 }
    //             }
    //         }
    //     }
    // }
=======
use lazy_static::lazy_static;
use regex::Regex;

use crate::{
    Pos, Rect,
    a1::CellRefRange,
    formulas::convert_a1_to_rc,
    grid::{CodeCellLanguage, CodeRun, Grid},
};

const PYTHON_C_CELL_GETCELL_REGEX: &str = r#"\b(?:c|cell|getCell)\s*\(\s*(-?\d+)\s*,\s*(-?\d+)\s*(?:,\s*(?:sheet\s*=\s*)?['"`]([^'"`]+)['"`]\s*)?\)"#;
const PYTHON_CELLS_GETCELLS_REGEX: &str = r#"\b(?:cells|getCells)\s*\(\s*\(\s*(-?\d+)\s*,\s*(-?\d+)\s*\)\s*,\s*\(\s*(-?\d+)\s*,\s*(-?\d+)\s*\)\s*(?:,\s*(?:sheet\s*=\s*)?['"`]([^'"`]*)['"`]\s*)?"#;
const PYTHON_RC_RELCELL_REGEX: &str = r#"\b(?:rc|rel_cell)\s*\(\s*(-?\d+)\s*,\s*(-?\d+)\s*\)"#;
const PYTHON_RELCELLS_REGEX: &str = r#"\b(?:rel_cells)\s*\(\s*\(\s*(-?\d+)\s*,\s*(-?\d+)\s*\)\s*,\s*\(\s*(-?\d+)\s*,\s*(-?\d+)\s*\)\s*(?:,\s*(?:sheet\s*=\s*)?['"`]([^'"`]*)['"`]\s*)?"#;

const JAVASCRIPT_C_CELL_GETCELL_REGEX: &str =
    r#"\b(?:c|cell|getCell)\s*\(\s*(-?\d+)\s*,\s*(-?\d+)\s*(?:,\s*['"`]([^'"`]+)['"`]\s*)?\)"#;
const JAVASCRIPT_CELLS_GETCELLS_REGEX: &str = r#"\b(?:cells|getCells)\s*\(\s*(-?\d+)\s*,\s*(-?\d+)\s*,\s*(-?\d+)\s*,\s*(-?\d+)\s*(?:,\s*['"`]([^'"`]*)['"`]\s*)?"#;
const JAVASCRIPT_RC_RELCELL_REGEX: &str = r#"\b(?:rc|relCell)\s*\(\s*(-?\d+)\s*,\s*(-?\d+)\s*\)"#;
const JAVASCRIPT_RELCELLS_REGEX: &str = r#"\b(?:relCells)\s*\(\s*(-?\d+)\s*,\s*(-?\d+)\s*,\s*(-?\d+)\s*,\s*(-?\d+)\s*(?:,\s*['"`]([^'"`]*)['"`]\s*)?"#;

const POS_REGEX: &str = r#"\bpos\s*\(\s*\)"#;

lazy_static! {
    static ref PYTHON_C_CELL_GETCELL_REGEX_COMPILED: Regex =
        Regex::new(PYTHON_C_CELL_GETCELL_REGEX)
            .expect("Failed to compile PYTHON_C_CELL_GETCELL_REGEX");
    static ref PYTHON_CELLS_GETCELLS_REGEX_COMPILED: Regex =
        Regex::new(PYTHON_CELLS_GETCELLS_REGEX)
            .expect("Failed to compile PYTHON_CELLS_GETCELLS_REGEX");
    static ref PYTHON_RC_RELCELL_REGEX_COMPILED: Regex =
        Regex::new(PYTHON_RC_RELCELL_REGEX).expect("Failed to compile PYTHON_RC_RELCELL_REGEX");
    static ref PYTHON_RELCELLS_REGEX_COMPILED: Regex =
        Regex::new(PYTHON_RELCELLS_REGEX).expect("Failed to compile PYTHON_RELCELLS_REGEX");
    static ref JAVASCRIPT_C_CELL_GETCELL_REGEX_COMPILED: Regex =
        Regex::new(JAVASCRIPT_C_CELL_GETCELL_REGEX)
            .expect("Failed to compile JAVASCRIPT_C_CELL_GETCELL_REGEX");
    static ref JAVASCRIPT_CELLS_GETCELLS_REGEX_COMPILED: Regex =
        Regex::new(JAVASCRIPT_CELLS_GETCELLS_REGEX)
            .expect("Failed to compile JAVASCRIPT_CELLS_GETCELLS_REGEX");
    static ref JAVASCRIPT_RC_RELCELL_REGEX_COMPILED: Regex =
        Regex::new(JAVASCRIPT_RC_RELCELL_REGEX)
            .expect("Failed to compile JAVASCRIPT_RC_RELCELL_REGEX");
    static ref JAVASCRIPT_RELCELLS_REGEX_COMPILED: Regex =
        Regex::new(JAVASCRIPT_RELCELLS_REGEX).expect("Failed to compile JAVASCRIPT_RELCELLS_REGEX");
    static ref POS_REGEX_COMPILED: Regex =
        Regex::new(POS_REGEX).expect("Failed to compile POS_REGEX");
}

pub fn replace_formula_a1_references_to_r1c1(grid: &mut Grid) {
    let a1_context = grid.expensive_make_a1_context();
    for sheet in grid.sheets.values_mut() {
        for (pos, code_run) in sheet.data_tables.migration_iter_code_runs_mut() {
            if code_run.language == CodeCellLanguage::Formula {
                code_run.code = convert_a1_to_rc(
                    &code_run.code,
                    &a1_context,
                    crate::SheetPos::new(sheet.id, pos.x + 1, pos.y),
                );
            }
        }
    }
>>>>>>> 010222b6
}

pub fn migrate_code_cell_references(
    _grid: &mut Grid,
    _shifted_offsets: &HashMap<String, (i64, i64)>,
) {
<<<<<<< HEAD
    // let a1_context = grid.expensive_make_a1_context();
    // for sheet in grid.sheets.values_mut() {
    //     sheet.migration_recalculate_bounds(&a1_context);
    //     sheet.columns.migration_regenerate_has_cell_value();

    //     let sheet_name = sheet.name.clone();
    //     if let GridBounds::NonEmpty(bounds) = sheet.bounds(true) {
    //         for x in bounds.x_range() {
    //             if sheet.get_column(x).is_none() {
    //                 continue;
    //             }
    //             for y in bounds.y_range() {
    //                 if let Some(CellValue::Code(code_cell)) = sheet.cell_value_mut((x, y).into()) {
    //                     match code_cell.language {
    //                         CodeCellLanguage::Python => {
    //                             migrate_python_c_cell_getcell(
    //                                 code_cell,
    //                                 &sheet_name,
    //                                 shifted_offsets,
    //                             );
    //                             migrate_python_cells_getcells(
    //                                 code_cell,
    //                                 &sheet_name,
    //                                 shifted_offsets,
    //                             );
    //                             migrate_python_rc_relcell(code_cell, (x, y).into());
    //                             migrate_python_relcells(code_cell, (x, y).into());
    //                             migrate_python_javascript_pos(code_cell);
    //                         }
    //                         CodeCellLanguage::Javascript => {
    //                             migrate_javascript_c_cell_getcell(
    //                                 code_cell,
    //                                 &sheet_name,
    //                                 shifted_offsets,
    //                             );
    //                             migrate_javascript_cells_getcells(
    //                                 code_cell,
    //                                 &sheet_name,
    //                                 shifted_offsets,
    //                             );
    //                             migrate_javascript_rc_relcell(code_cell, (x, y).into());
    //                             migrate_javascript_relcells(code_cell, (x, y).into());
    //                             migrate_python_javascript_pos(code_cell);
    //                         }
    //                         _ => {}
    //                     }
    //                 }
    //             }
    //         }
    //     }
    // }
}

// fn migrate_python_c_cell_getcell(
//     _code_cell: &mut CodeCellValue,
//     _code_cell_sheet_name: &str,
//     _shifted_offsets: &HashMap<String, (i64, i64)>,
// ) {
// if code_cell.language != CodeCellLanguage::Python {
//     return;
// }

// code_cell.code = PYTHON_C_CELL_GETCELL_REGEX_COMPILED
//     .replace_all(&code_cell.code, |caps: &regex::Captures<'_>| {
//         let full_match = &caps[0]; // Capture the entire match
//         let x = &caps[1]; // x coordinate
//         let y = &caps[2]; // y coordinate

//         if let (Ok(mut x), Ok(mut y)) = (x.parse::<i64>(), y.parse::<i64>()) {
//             // get the sheet name from the match, or use the current sheet name if not provided
//             let sheet_name = caps
//                 .get(3)
//                 .map(|m| m.as_str())
//                 .unwrap_or(code_cell_sheet_name);

//             // get the shift offsets for the sheet having the reference
//             let (delta_x, delta_y) = shifted_offsets.get(sheet_name).unwrap_or(&(0, 0));

//             // apply the shift to the reference coordinates
//             x += delta_x;
//             y += delta_y;

//             // migrate to new q.cells() api with equivalent a1 notation of reference coordinates
//             if x > 0 && y > 0 {
//                 // if sheet name is provided, append ! and wrap it in quotes for A1 notation
//                 let sheet_name = caps
//                     .get(3)
//                     .map(|m| format!("\'{}\'!", m.as_str()))
//                     .unwrap_or_default();
//                 let cell_ref_range = CellRefRange::new_relative_pos((x, y).into());
//                 return format!("q.cells(\"{sheet_name}{cell_ref_range}\")");
//             }
//             // update only coordinates in old api, as they are still negative and cannot be represented in A1 notation
//             else {
//                 // if sheet name is provided, keep it in the old api
//                 let sheet_name = caps
//                     .get(3)
//                     .map(|m| format!(", sheet=\"{}\"", m.as_str()))
//                     .unwrap_or_default();
//                 return format!("cell({x}, {y}{sheet_name})");
//             }
//         }

//         // if unable to parse, return the original string
//         full_match.to_string()
//     })
//     .to_string();
// }

// fn migrate_python_cells_getcells(
//     _code_cell: &mut CodeCellValue,
//     _code_cell_sheet_name: &str,
//     _shifted_offsets: &HashMap<String, (i64, i64)>,
// ) {
// if code_cell.language != CodeCellLanguage::Python {
//     return;
// }

// code_cell.code = PYTHON_CELLS_GETCELLS_REGEX_COMPILED
//     .replace_all(&code_cell.code, |caps: &regex::Captures<'_>| {
//         let full_match = &caps[0]; // Capture the entire match
//         let x0 = &caps[1]; // x0 coordinate of first tuple
//         let y0 = &caps[2]; // y0 coordinate of first tuple
//         let x1 = &caps[3]; // x1 coordinate of second tuple
//         let y1 = &caps[4]; // y1 coordinate of second tuple

//         if let (Ok(mut x0), Ok(mut y0), Ok(mut x1), Ok(mut y1)) = (
//             x0.parse::<i64>(),
//             y0.parse::<i64>(),
//             x1.parse::<i64>(),
//             y1.parse::<i64>(),
//         ) {
//             // get the sheet name from the match, or use the current sheet name if not provided
//             let sheet_name = caps
//                 .get(5)
//                 .map(|m| m.as_str())
//                 .unwrap_or(code_cell_sheet_name);

//             // get the shift offsets for the sheet having the reference
//             let (delta_x, delta_y) = shifted_offsets.get(sheet_name).unwrap_or(&(0, 0));

//             // apply the shift to the reference coordinates
//             x0 += delta_x;
//             y0 += delta_y;
//             x1 += delta_x;
//             y1 += delta_y;

//             // migrate to new q.cells() api with equivalent a1 notation of reference coordinates
//             if x0 > 0 && y0 > 0 && x1 > 0 && y1 > 0 {
//                 // if sheet name is provided, append ! and wrap it in quotes for A1 notation
//                 let sheet_name = caps
//                     .get(5)
//                     .map(|m| format!("\'{}\'!", m.as_str()))
//                     .unwrap_or_default();
//                 let cell_ref_range = CellRefRange::new_relative_rect(Rect::new(x0, y0, x1, y1));
//                 return format!("q.cells(\"{sheet_name}{cell_ref_range}\"");
//             }
//             // update only coordinates in old api, as they are still negative and cannot be represented in A1 notation
//             else {
//                 // if sheet name is provided, keep it in the old api
//                 let sheet_name = caps
//                     .get(5)
//                     .map(|m| format!(", \"{}\"", m.as_str()))
//                     .unwrap_or_default();
//                 return format!("cells(({x0}, {y0}), ({x1}, {y1}){sheet_name}");
//             }
//         }

//         // if unable to parse, return the original string
//         full_match.to_string()
//     })
//     .to_string();
// }

// fn migrate_python_rc_relcell(code_cell: &mut CodeCellValue, code_cell_pos: Pos) {
// if code_cell.language != CodeCellLanguage::Python {
//     return;
// }

// code_cell.code = PYTHON_RC_RELCELL_REGEX_COMPILED
//     .replace_all(&code_cell.code, |caps: &regex::Captures<'_>| {
//         let full_match = &caps[0]; // Capture the entire match
//         let x = &caps[1]; // x coordinate
//         let y = &caps[2]; // y coordinate

//         if let (Ok(mut x), Ok(mut y)) = (x.parse::<i64>(), y.parse::<i64>()) {
//             // apply code cell position to the reference delta coordinates
//             x += code_cell_pos.x;
//             y += code_cell_pos.y;

//             // migrate to new q.cells() api with equivalent a1 notation of reference coordinates
//             if x > 0 && y > 0 {
//                 let cell_ref_range = CellRefRange::new_relative_pos((x, y).into());
//                 return format!("q.cells(\"{cell_ref_range}\")");
//             }
//             // update only coordinates in old api, as they are still negative and cannot be represented in A1 notation
//             else {
//                 return format!("rel_cell({x}, {y})");
//             }
//         }

//         // if unable to parse, return the original string
//         full_match.to_string()
//     })
//     .to_string();
// }

// fn migrate_python_relcells(code_cell: &mut CodeCellValue, code_cell_pos: Pos) {
// if code_cell.language != CodeCellLanguage::Python {
//     return;
// }

// code_cell.code = PYTHON_RELCELLS_REGEX_COMPILED
//     .replace_all(&code_cell.code, |caps: &regex::Captures<'_>| {
//         let full_match = &caps[0]; // Capture the entire match
//         let x0 = &caps[1]; // x0 coordinate of first tuple
//         let y0 = &caps[2]; // y0 coordinate of first tuple
//         let x1 = &caps[3]; // x1 coordinate of second tuple
//         let y1 = &caps[4]; // y1 coordinate of second tuple

//         if let (Ok(mut x0), Ok(mut y0), Ok(mut x1), Ok(mut y1)) = (
//             x0.parse::<i64>(),
//             y0.parse::<i64>(),
//             x1.parse::<i64>(),
//             y1.parse::<i64>(),
//         ) {
//             // apply code cell position to the reference delta coordinates
//             x0 += code_cell_pos.x;
//             y0 += code_cell_pos.y;
//             x1 += code_cell_pos.x;
//             y1 += code_cell_pos.y;

//             // migrate to new q.cells() api with equivalent a1 notation of reference coordinates
//             if x0 > 0 && y0 > 0 && x1 > 0 && y1 > 0 {
//                 // if sheet name is provided, append ! and wrap it in quotes for A1 notation
//                 let sheet_name = caps
//                     .get(5)
//                     .map(|m| format!("\'{}\'!", m.as_str()))
//                     .unwrap_or_default();
//                 let cell_ref_range = CellRefRange::new_relative_rect(Rect::new(x0, y0, x1, y1));
//                 return format!("q.cells(\"{sheet_name}{cell_ref_range}\"");
//             }
//             // update only coordinates in old api, as they are still negative and cannot be represented in A1 notation
//             else {
//                 // if sheet name is provided, keep it in the old api
//                 let sheet_name = caps
//                     .get(5)
//                     .map(|m| format!(", \"{}\"", m.as_str()))
//                     .unwrap_or_default();
//                 return format!("rel_cells(({x0}, {y0}), ({x1}, {y1}){sheet_name}");
//             }
//         }

//         // if unable to parse, return the original string
//         full_match.to_string()
//     })
//     .to_string();
// }

// fn migrate_javascript_c_cell_getcell(
//     _code_cell: &mut CodeCellValue,
//     _code_cell_sheet_name: &str,
//     _shifted_offsets: &HashMap<String, (i64, i64)>,
// ) {
// if code_cell.language != CodeCellLanguage::Javascript {
//     return;
// }

// code_cell.code = JAVASCRIPT_C_CELL_GETCELL_REGEX_COMPILED
//     .replace_all(&code_cell.code, |caps: &regex::Captures<'_>| {
//         let full_match = &caps[0]; // Capture the entire match
//         let x = &caps[1]; // x coordinate
//         let y = &caps[2]; // y coordinate

//         if let (Ok(mut x), Ok(mut y)) = (x.parse::<i64>(), y.parse::<i64>()) {
//             // get the sheet name from the match, or use the current sheet name if not provided
//             let sheet_name = caps
//                 .get(3)
//                 .map(|m| m.as_str())
//                 .unwrap_or(code_cell_sheet_name);

//             // get the shift offsets for the sheet having the reference
//             let (delta_x, delta_y) = shifted_offsets.get(sheet_name).unwrap_or(&(0, 0));

//             // apply the shift to the reference coordinates
//             x += delta_x;
//             y += delta_y;

//             // migrate to new q.cells() api with equivalent a1 notation of reference coordinates
//             if x > 0 && y > 0 {
//                 // if sheet name is provided, append ! and wrap it in quotes for A1 notation
//                 let sheet_name = caps
//                     .get(3)
//                     .map(|m| format!("\'{}\'!", m.as_str()))
//                     .unwrap_or_default();
//                 let cell_ref_range = CellRefRange::new_relative_pos((x, y).into());
//                 return format!("q.cells(\"{sheet_name}{cell_ref_range}\")");
//             }
//             // update only coordinates in old api, as they are still negative and cannot be represented in A1 notation
//             else {
//                 // if sheet name is provided, keep it in the old api
//                 let sheet_name = caps
//                     .get(3)
//                     .map(|m| format!(", \"{}\"", m.as_str()))
//                     .unwrap_or_default();
//                 return format!("cell({x}, {y}{sheet_name})");
//             }
//         }

//         // if unable to parse, return the original string
//         full_match.to_string()
//     })
//     .to_string();
// }

// fn migrate_javascript_cells_getcells(
//     code_cell: &mut CodeCellValue,
//     code_cell_sheet_name: &str,
//     shifted_offsets: &HashMap<String, (i64, i64)>,
// ) {
// if code_cell.language != CodeCellLanguage::Javascript {
//     return;
// }

// code_cell.code = JAVASCRIPT_CELLS_GETCELLS_REGEX_COMPILED
//     .replace_all(&code_cell.code, |caps: &regex::Captures<'_>| {
//         let full_match = &caps[0]; // Capture the entire match
//         let x0 = &caps[1]; // x0 coordinate of first tuple
//         let y0 = &caps[2]; // y0 coordinate of first tuple
//         let x1 = &caps[3]; // x1 coordinate of second tuple
//         let y1 = &caps[4]; // y1 coordinate of second tuple

//         if let (Ok(mut x0), Ok(mut y0), Ok(mut x1), Ok(mut y1)) = (
//             x0.parse::<i64>(),
//             y0.parse::<i64>(),
//             x1.parse::<i64>(),
//             y1.parse::<i64>(),
//         ) {
//             // get the sheet name from the match, or use the current sheet name if not provided
//             let sheet_name = caps
//                 .get(5)
//                 .map(|m| m.as_str())
//                 .unwrap_or(code_cell_sheet_name);

//             // get the shift offsets for the sheet having the reference
//             let (delta_x, delta_y) = shifted_offsets.get(sheet_name).unwrap_or(&(0, 0));

//             // apply the shift to the reference coordinates
//             x0 += delta_x;
//             y0 += delta_y;
//             x1 += delta_x;
//             y1 += delta_y;

//             // migrate to new q.cells() api with equivalent a1 notation of reference coordinates
//             if x0 > 0 && y0 > 0 && x1 > 0 && y1 > 0 {
//                 // if sheet name is provided, append ! and wrap it in quotes for A1 notation
//                 let sheet_name = caps
//                     .get(5)
//                     .map(|m| format!("\'{}\'!", m.as_str()))
//                     .unwrap_or_default();
//                 let cell_ref_range = CellRefRange::new_relative_rect(Rect::new(x0, y0, x1, y1));
//                 return format!("q.cells(\"{sheet_name}{cell_ref_range}\"");
//             }
//             // update only coordinates in old api, as they are still negative and cannot be represented in A1 notation
//             else {
//                 // if sheet name is provided, keep it in the old api
//                 let sheet_name = caps
//                     .get(5)
//                     .map(|m| format!(", \"{}\"", m.as_str()))
//                     .unwrap_or_default();
//                 return format!("cells({x0}, {y0}, {x1}, {y1}{sheet_name}");
//             }
//         }

//         // if unable to parse, return the original string
//         full_match.to_string()
//     })
//     .to_string();
// }

// fn migrate_javascript_rc_relcell(_code_cell: &mut CodeCellValue, _code_cell_pos: Pos) {
// if code_cell.language != CodeCellLanguage::Javascript {
//     return;
// }

// code_cell.code = JAVASCRIPT_RC_RELCELL_REGEX_COMPILED
//     .replace_all(&code_cell.code, |caps: &regex::Captures<'_>| {
//         let full_match = &caps[0]; // Capture the entire match
//         let x = &caps[1]; // x coordinate
//         let y = &caps[2]; // y coordinate

//         if let (Ok(mut x), Ok(mut y)) = (x.parse::<i64>(), y.parse::<i64>()) {
//             // apply code cell position to the reference delta coordinates
//             x += code_cell_pos.x;
//             y += code_cell_pos.y;

//             // migrate to new q.cells() api with equivalent a1 notation of reference coordinates
//             if x > 0 && y > 0 {
//                 let cell_ref_range = CellRefRange::new_relative_pos((x, y).into());
//                 return format!("q.cells(\"{cell_ref_range}\")");
//             }
//             // update only coordinates in old api, as they are still negative and cannot be represented in A1 notation
//             else {
//                 return format!("relCell({x}, {y})");
//             }
//         }

//         // if unable to parse, return the original string
//         full_match.to_string()
//     })
//     .to_string();
// }

// fn migrate_javascript_relcells(code_cell: &mut CodeCellValue, code_cell_pos: Pos) {
// if code_cell.language != CodeCellLanguage::Javascript {
//     return;
// }

// code_cell.code = JAVASCRIPT_RELCELLS_REGEX_COMPILED
//     .replace_all(&code_cell.code, |caps: &regex::Captures<'_>| {
//         let full_match = &caps[0]; // Capture the entire match
//         let x0 = &caps[1]; // x0 coordinate of first tuple
//         let y0 = &caps[2]; // y0 coordinate of first tuple
//         let x1 = &caps[3]; // x1 coordinate of second tuple
//         let y1 = &caps[4]; // y1 coordinate of second tuple

//         if let (Ok(mut x0), Ok(mut y0), Ok(mut x1), Ok(mut y1)) = (
//             x0.parse::<i64>(),
//             y0.parse::<i64>(),
//             x1.parse::<i64>(),
//             y1.parse::<i64>(),
//         ) {
//             // apply code cell position to the reference delta coordinates
//             x0 += code_cell_pos.x;
//             y0 += code_cell_pos.y;
//             x1 += code_cell_pos.x;
//             y1 += code_cell_pos.y;

//             // migrate to new q.cells() api with equivalent a1 notation of reference coordinates
//             if x0 > 0 && y0 > 0 && x1 > 0 && y1 > 0 {
//                 // if sheet name is provided, append ! and wrap it in quotes for A1 notation
//                 let sheet_name = caps
//                     .get(5)
//                     .map(|m| format!("\'{}\'!", m.as_str()))
//                     .unwrap_or_default();
//                 let cell_ref_range = CellRefRange::new_relative_rect(Rect::new(x0, y0, x1, y1));
//                 return format!("q.cells(\"{sheet_name}{cell_ref_range}\"");
//             }
//             // update only coordinates in old api, as they are still negative and cannot be represented in A1 notation
//             else {
//                 // if sheet name is provided, keep it in the old api
//                 let sheet_name = caps
//                     .get(5)
//                     .map(|m| format!(", \"{}\"", m.as_str()))
//                     .unwrap_or_default();
//                 return format!("relCells({x0}, {y0}, {x1}, {y1}{sheet_name}");
//             }
//         }

//         // if unable to parse, return the original string
//         full_match.to_string()
//     })
//     .to_string();
// }

// fn migrate_python_javascript_pos(_code_cell: &mut CodeCellValue) {
// if code_cell.language != CodeCellLanguage::Python
//     && code_cell.language != CodeCellLanguage::Javascript
// {
//     return;
// }

// code_cell.code = POS_REGEX_COMPILED
//     .replace_all(&code_cell.code, |_: &regex::Captures<'_>| "q.pos()")
//     .to_string();
// }

// #[cfg(test)]
// mod test {
//     use std::collections::HashMap;

//     use super::*;

//     fn create_code_cell(language: CodeCellLanguage, code: &str) -> CodeCellValue {
//         // CodeCellValue {
//         //     language,
//         //     code: code.to_string(),
//         // }
//     }

//     #[test]
//     fn test_python_c_cell_getcell_migration() {
//         let mut shifted_offsets = HashMap::new();
//         shifted_offsets.insert("Sheet1".to_string(), (1, 1));
//         shifted_offsets.insert("Sheet 2".to_string(), (2, 2));

//         let test_cases = vec![
//             // Basic cell reference
//             ("cell(1, 2)", "q.cells(\"B3\")", "Sheet1"),
//             // With sheet name
//             (
//                 "cell(1, 2, sheet=\"Sheet 2\")",
//                 "q.cells(\"'Sheet 2'!C4\")",
//                 "Sheet1",
//             ),
//             // Negative coordinates (should stay in old format)
//             ("cell(-1, 2)", "cell(0, 3)", "Sheet1"),
//             // Invalid format (should remain unchanged)
//             ("cell(invalid, 2)", "cell(invalid, 2)", "Sheet1"),
//             // Basic cell reference
//             ("c(1, 2)", "q.cells(\"B3\")", "Sheet1"),
//             // With sheet name
//             (
//                 "c(1, 2, sheet=\"Sheet 2\")",
//                 "q.cells(\"'Sheet 2'!C4\")",
//                 "Sheet1",
//             ),
//             // Negative coordinates (should stay in old format)
//             ("c(-1, 2)", "cell(0, 3)", "Sheet1"),
//             // Invalid format (should remain unchanged)
//             ("c(invalid, 2)", "c(invalid, 2)", "Sheet1"),
//             // Basic cell reference
//             ("getCell(1, 2)", "q.cells(\"B3\")", "Sheet1"),
//             // With sheet name
//             (
//                 "getCell(1, 2, sheet=\"Sheet 2\")",
//                 "q.cells(\"'Sheet 2'!C4\")",
//                 "Sheet1",
//             ),
//             // Negative coordinates (should stay in old format)
//             ("getCell(-1, 2)", "cell(0, 3)", "Sheet1"),
//             // Invalid format (should remain unchanged)
//             ("getCell(invalid, 2)", "getCell(invalid, 2)", "Sheet1"),
//         ];

//         for (input, expected, sheet_name) in test_cases {
//             let mut code_cell = create_code_cell(CodeCellLanguage::Python, input);
//             migrate_python_c_cell_getcell(&mut code_cell, sheet_name, &shifted_offsets);
//             assert_eq!(code_cell.code, expected);
//         }
//     }

//     #[test]
//     fn test_python_cells_getcells_migration() {
//         let mut shifted_offsets = HashMap::new();
//         shifted_offsets.insert("Sheet1".to_string(), (1, 1));
//         shifted_offsets.insert("Sheet 2".to_string(), (2, 2));

//         let test_cases = vec![
//             // Basic range
//             ("cells((1, 2), (3, 4))", "q.cells(\"B3:D5\")", "Sheet1"),
//             // With sheet name
//             (
//                 "cells((1, 2), (3, 4), \"Sheet 2\")",
//                 "q.cells(\"'Sheet 2'!C4:E6\")",
//                 "Sheet1",
//             ),
//             // Negative coordinates
//             ("cells((-1, 2), (3, 4))", "cells((0, 3), (4, 5))", "Sheet1"),
//             // Basic range
//             ("getCells((1, 2), (3, 4))", "q.cells(\"B3:D5\")", "Sheet1"),
//             // With sheet name
//             (
//                 "getCells((1, 2), (3, 4), \"Sheet 2\")",
//                 "q.cells(\"'Sheet 2'!C4:E6\")",
//                 "Sheet1",
//             ),
//             // Negative coordinates
//             (
//                 "getCells((-1, 2), (3, 4))",
//                 "cells((0, 3), (4, 5))",
//                 "Sheet1",
//             ),
//         ];

//         for (input, expected, sheet_name) in test_cases {
//             let mut code_cell = create_code_cell(CodeCellLanguage::Python, input);
//             migrate_python_cells_getcells(&mut code_cell, sheet_name, &shifted_offsets);
//             assert_eq!(code_cell.code, expected);
//         }
//     }

//     #[test]
//     fn test_python_rc_relcell_migration() {
//         let test_cases = vec![
//             // Basic relative cell
//             ("rc(1, 2)", "q.cells(\"B3\")", Pos::new(1, 1)),
//             // Negative result
//             ("rc(-2, -2)", "rel_cell(-1, -1)", Pos::new(1, 1)),
//             // Alternative syntax
//             ("rel_cell(1, 2)", "q.cells(\"B3\")", Pos::new(1, 1)),
//         ];

//         for (input, expected, pos) in test_cases {
//             let mut code_cell = create_code_cell(CodeCellLanguage::Python, input);
//             migrate_python_rc_relcell(&mut code_cell, pos);
//             assert_eq!(code_cell.code, expected);
//         }
//     }

//     #[test]
//     fn test_python_relcells_migration() {
//         let test_cases = vec![
//             // Basic relative cell
//             (
//                 "rel_cells((1, 2), (3, 4))",
//                 "q.cells(\"B3:D5\")",
//                 Pos::new(1, 1),
//             ),
//             // with sheet name
//             (
//                 "rel_cells((1, 2), (3, 4), \"Sheet 2\")",
//                 "q.cells(\"'Sheet 2'!C4:E6\")",
//                 Pos::new(2, 2),
//             ),
//         ];

//         for (input, expected, pos) in test_cases {
//             let mut code_cell = create_code_cell(CodeCellLanguage::Python, input);
//             migrate_python_relcells(&mut code_cell, pos);
//             assert_eq!(code_cell.code, expected);
//         }
//     }

//     #[test]
//     fn test_javascript_c_cell_getcell_migration() {
//         let mut shifted_offsets = HashMap::new();
//         shifted_offsets.insert("Sheet1".to_string(), (1, 1));
//         shifted_offsets.insert("Sheet 2".to_string(), (2, 2));

//         let test_cases = vec![
//             // Basic cell reference
//             ("cell(1, 2)", "q.cells(\"B3\")", "Sheet1"),
//             // With sheet name
//             (
//                 "cell(1, 2, \"Sheet 2\")",
//                 "q.cells(\"'Sheet 2'!C4\")",
//                 "Sheet1",
//             ),
//             // Negative coordinates (should stay in old format)
//             ("cell(-1, 2)", "cell(0, 3)", "Sheet1"),
//             // Invalid format (should remain unchanged)
//             ("cell(invalid, 2)", "cell(invalid, 2)", "Sheet1"),
//             // Basic cell reference
//             ("c(1, 2)", "q.cells(\"B3\")", "Sheet1"),
//             // With sheet name
//             (
//                 "c(1, 2, \"Sheet 2\")",
//                 "q.cells(\"'Sheet 2'!C4\")",
//                 "Sheet1",
//             ),
//             // Negative coordinates (should stay in old format)
//             ("c(-1, 2)", "cell(0, 3)", "Sheet1"),
//             // Invalid format (should remain unchanged)
//             ("c(invalid, 2)", "c(invalid, 2)", "Sheet1"),
//             // Basic cell reference
//             ("getCell(1, 2)", "q.cells(\"B3\")", "Sheet1"),
//             // With sheet name
//             (
//                 "getCell(1, 2, \"Sheet 2\")",
//                 "q.cells(\"'Sheet 2'!C4\")",
//                 "Sheet1",
//             ),
//             // Negative coordinates (should stay in old format)
//             ("getCell(-1, 2)", "cell(0, 3)", "Sheet1"),
//             // Invalid format (should remain unchanged)
//             ("getCell(invalid, 2)", "getCell(invalid, 2)", "Sheet1"),
//         ];

//         for (input, expected, sheet_name) in test_cases {
//             let mut code_cell = create_code_cell(CodeCellLanguage::Javascript, input);
//             migrate_javascript_c_cell_getcell(&mut code_cell, sheet_name, &shifted_offsets);
//             assert_eq!(code_cell.code, expected);
//         }
//     }

//     #[test]
//     fn test_javascript_cells_getcells_migration() {
//         let mut shifted_offsets = HashMap::new();
//         shifted_offsets.insert("Sheet1".to_string(), (1, 1));
//         shifted_offsets.insert("Sheet 2".to_string(), (2, 2));

//         let test_cases = vec![
//             // Basic range
//             ("cells(1, 2, 3, 4)", "q.cells(\"B3:D5\")", "Sheet1"),
//             // With sheet name
//             (
//                 "cells(1, 2, 3, 4, \"Sheet 2\")",
//                 "q.cells(\"'Sheet 2'!C4:E6\")",
//                 "Sheet1",
//             ),
//             // Negative coordinates
//             ("cells(-1, 2, 3, 4)", "cells(0, 3, 4, 5)", "Sheet1"),
//             // Basic range
//             ("getCells(1, 2, 3, 4)", "q.cells(\"B3:D5\")", "Sheet1"),
//             // With sheet name
//             (
//                 "getCells(1, 2, 3, 4, \"Sheet 2\")",
//                 "q.cells(\"'Sheet 2'!C4:E6\")",
//                 "Sheet1",
//             ),
//             // Negative coordinates
//             ("getCells(-1, 2, 3, 4)", "cells(0, 3, 4, 5)", "Sheet1"),
//         ];

//         for (input, expected, sheet_name) in test_cases {
//             let mut code_cell = create_code_cell(CodeCellLanguage::Javascript, input);
//             migrate_javascript_cells_getcells(&mut code_cell, sheet_name, &shifted_offsets);
//             assert_eq!(code_cell.code, expected);
//         }
//     }

//     #[test]
//     fn test_javascript_rc_relcell_migration() {
//         let test_cases = vec![
//             // Basic relative cell
//             ("rc(1, 2)", "q.cells(\"B3\")", Pos::new(1, 1)),
//             // Negative result
//             ("rc(-2, -2)", "relCell(-1, -1)", Pos::new(1, 1)),
//             // Alternative syntax
//             ("relCell(1, 2)", "q.cells(\"B3\")", Pos::new(1, 1)),
//         ];

//         for (input, expected, pos) in test_cases {
//             let mut code_cell = create_code_cell(CodeCellLanguage::Javascript, input);
//             migrate_javascript_rc_relcell(&mut code_cell, pos);
//             assert_eq!(code_cell.code, expected);
//         }
//     }

//     #[test]
//     fn test_javascript_relcells_migration() {
//         let test_cases = vec![
//             // Basic relative cell
//             ("relCells(1, 2, 3, 4)", "q.cells(\"B3:D5\")", Pos::new(1, 1)),
//             // with sheet name
//             (
//                 "relCells(1, 2, 3, 4, \"Sheet 2\")",
//                 "q.cells(\"'Sheet 2'!C4:E6\")",
//                 Pos::new(2, 2),
//             ),
//         ];

//         for (input, expected, pos) in test_cases {
//             let mut code_cell = create_code_cell(CodeCellLanguage::Javascript, input);
//             migrate_javascript_relcells(&mut code_cell, pos);
//             assert_eq!(code_cell.code, expected);
//         }
//     }

//     #[test]
//     fn test_pos_migration() {
//         let test_cases = vec![
//             ("pos()", "q.pos()", CodeCellLanguage::Python),
//             ("pos()", "q.pos()", CodeCellLanguage::Javascript),
//         ];

//         for (input, expected, language) in test_cases {
//             let mut code_cell = create_code_cell(language, input);
//             migrate_python_javascript_pos(&mut code_cell);
//             assert_eq!(code_cell.code, expected);
//         }
//     }
// }
=======
    for sheet in grid.sheets.values_mut() {
        let sheet_name = sheet.name.clone();
        for (pos, code_run) in sheet.data_tables.migration_iter_code_runs_mut() {
            match code_run.language {
                CodeCellLanguage::Python => {
                    migrate_python_c_cell_getcell(code_run, &sheet_name, shifted_offsets);
                    migrate_python_cells_getcells(code_run, &sheet_name, shifted_offsets);
                    migrate_python_rc_relcell(code_run, pos);
                    migrate_python_relcells(code_run, pos);
                    migrate_python_javascript_pos(code_run);
                }
                CodeCellLanguage::Javascript => {
                    migrate_javascript_c_cell_getcell(code_run, &sheet_name, shifted_offsets);
                    migrate_javascript_cells_getcells(code_run, &sheet_name, shifted_offsets);
                    migrate_javascript_rc_relcell(code_run, pos);
                    migrate_javascript_relcells(code_run, pos);
                    migrate_python_javascript_pos(code_run);
                }
                _ => {}
            }
        }
    }
}

fn migrate_python_c_cell_getcell(
    code_run: &mut CodeRun,
    code_run_sheet_name: &str,
    shifted_offsets: &HashMap<String, (i64, i64)>,
) {
    if code_run.language != CodeCellLanguage::Python {
        return;
    }

    code_run.code = PYTHON_C_CELL_GETCELL_REGEX_COMPILED
        .replace_all(&code_run.code, |caps: &regex::Captures<'_>| {
            let full_match = &caps[0]; // Capture the entire match
            let x = &caps[1]; // x coordinate
            let y = &caps[2]; // y coordinate

            if let (Ok(mut x), Ok(mut y)) = (x.parse::<i64>(), y.parse::<i64>()) {
                // get the sheet name from the match, or use the current sheet name if not provided
                let sheet_name = caps
                    .get(3)
                    .map(|m| m.as_str())
                    .unwrap_or(code_run_sheet_name);

                // get the shift offsets for the sheet having the reference
                let (delta_x, delta_y) = shifted_offsets.get(sheet_name).unwrap_or(&(0, 0));

                // apply the shift to the reference coordinates
                x += delta_x;
                y += delta_y;

                // migrate to new q.cells() api with equivalent a1 notation of reference coordinates
                if x > 0 && y > 0 {
                    // if sheet name is provided, append ! and wrap it in quotes for A1 notation
                    let sheet_name = caps
                        .get(3)
                        .map(|m| format!("\'{}\'!", m.as_str()))
                        .unwrap_or_default();
                    let cell_ref_range = CellRefRange::new_relative_pos((x, y).into());
                    return format!("q.cells(\"{sheet_name}{cell_ref_range}\")");
                }
                // update only coordinates in old api, as they are still negative and cannot be represented in A1 notation
                else {
                    // if sheet name is provided, keep it in the old api
                    let sheet_name = caps
                        .get(3)
                        .map(|m| format!(", sheet=\"{}\"", m.as_str()))
                        .unwrap_or_default();
                    return format!("cell({x}, {y}{sheet_name})");
                }
            }

            // if unable to parse, return the original string
            full_match.to_string()
        })
        .to_string();
}

fn migrate_python_cells_getcells(
    code_run: &mut CodeRun,
    code_run_sheet_name: &str,
    shifted_offsets: &HashMap<String, (i64, i64)>,
) {
    if code_run.language != CodeCellLanguage::Python {
        return;
    }

    code_run.code = PYTHON_CELLS_GETCELLS_REGEX_COMPILED
        .replace_all(&code_run.code, |caps: &regex::Captures<'_>| {
            let full_match = &caps[0]; // Capture the entire match
            let x0 = &caps[1]; // x0 coordinate of first tuple
            let y0 = &caps[2]; // y0 coordinate of first tuple
            let x1 = &caps[3]; // x1 coordinate of second tuple
            let y1 = &caps[4]; // y1 coordinate of second tuple

            if let (Ok(mut x0), Ok(mut y0), Ok(mut x1), Ok(mut y1)) = (
                x0.parse::<i64>(),
                y0.parse::<i64>(),
                x1.parse::<i64>(),
                y1.parse::<i64>(),
            ) {
                // get the sheet name from the match, or use the current sheet name if not provided
                let sheet_name = caps
                    .get(5)
                    .map(|m| m.as_str())
                    .unwrap_or(code_run_sheet_name);

                // get the shift offsets for the sheet having the reference
                let (delta_x, delta_y) = shifted_offsets.get(sheet_name).unwrap_or(&(0, 0));

                // apply the shift to the reference coordinates
                x0 += delta_x;
                y0 += delta_y;
                x1 += delta_x;
                y1 += delta_y;

                // migrate to new q.cells() api with equivalent a1 notation of reference coordinates
                if x0 > 0 && y0 > 0 && x1 > 0 && y1 > 0 {
                    // if sheet name is provided, append ! and wrap it in quotes for A1 notation
                    let sheet_name = caps
                        .get(5)
                        .map(|m| format!("\'{}\'!", m.as_str()))
                        .unwrap_or_default();
                    let cell_ref_range = CellRefRange::new_relative_rect(Rect::new(x0, y0, x1, y1));
                    return format!("q.cells(\"{sheet_name}{cell_ref_range}\"");
                }
                // update only coordinates in old api, as they are still negative and cannot be represented in A1 notation
                else {
                    // if sheet name is provided, keep it in the old api
                    let sheet_name = caps
                        .get(5)
                        .map(|m| format!(", \"{}\"", m.as_str()))
                        .unwrap_or_default();
                    return format!("cells(({x0}, {y0}), ({x1}, {y1}){sheet_name}");
                }
            }

            // if unable to parse, return the original string
            full_match.to_string()
        })
        .to_string();
}

fn migrate_python_rc_relcell(code_run: &mut CodeRun, code_run_pos: Pos) {
    if code_run.language != CodeCellLanguage::Python {
        return;
    }

    code_run.code = PYTHON_RC_RELCELL_REGEX_COMPILED
        .replace_all(&code_run.code, |caps: &regex::Captures<'_>| {
            let full_match = &caps[0]; // Capture the entire match
            let x = &caps[1]; // x coordinate
            let y = &caps[2]; // y coordinate

            if let (Ok(mut x), Ok(mut y)) = (x.parse::<i64>(), y.parse::<i64>()) {
                // apply code cell position to the reference delta coordinates
                x += code_run_pos.x;
                y += code_run_pos.y;

                // migrate to new q.cells() api with equivalent a1 notation of reference coordinates
                if x > 0 && y > 0 {
                    let cell_ref_range = CellRefRange::new_relative_pos((x, y).into());
                    return format!("q.cells(\"{cell_ref_range}\")");
                }
                // update only coordinates in old api, as they are still negative and cannot be represented in A1 notation
                else {
                    return format!("rel_cell({x}, {y})");
                }
            }

            // if unable to parse, return the original string
            full_match.to_string()
        })
        .to_string();
}

fn migrate_python_relcells(code_run: &mut CodeRun, code_run_pos: Pos) {
    if code_run.language != CodeCellLanguage::Python {
        return;
    }

    code_run.code = PYTHON_RELCELLS_REGEX_COMPILED
        .replace_all(&code_run.code, |caps: &regex::Captures<'_>| {
            let full_match = &caps[0]; // Capture the entire match
            let x0 = &caps[1]; // x0 coordinate of first tuple
            let y0 = &caps[2]; // y0 coordinate of first tuple
            let x1 = &caps[3]; // x1 coordinate of second tuple
            let y1 = &caps[4]; // y1 coordinate of second tuple

            if let (Ok(mut x0), Ok(mut y0), Ok(mut x1), Ok(mut y1)) = (
                x0.parse::<i64>(),
                y0.parse::<i64>(),
                x1.parse::<i64>(),
                y1.parse::<i64>(),
            ) {
                // apply code cell position to the reference delta coordinates
                x0 += code_run_pos.x;
                y0 += code_run_pos.y;
                x1 += code_run_pos.x;
                y1 += code_run_pos.y;

                // migrate to new q.cells() api with equivalent a1 notation of reference coordinates
                if x0 > 0 && y0 > 0 && x1 > 0 && y1 > 0 {
                    // if sheet name is provided, append ! and wrap it in quotes for A1 notation
                    let sheet_name = caps
                        .get(5)
                        .map(|m| format!("\'{}\'!", m.as_str()))
                        .unwrap_or_default();
                    let cell_ref_range = CellRefRange::new_relative_rect(Rect::new(x0, y0, x1, y1));
                    return format!("q.cells(\"{sheet_name}{cell_ref_range}\"");
                }
                // update only coordinates in old api, as they are still negative and cannot be represented in A1 notation
                else {
                    // if sheet name is provided, keep it in the old api
                    let sheet_name = caps
                        .get(5)
                        .map(|m| format!(", \"{}\"", m.as_str()))
                        .unwrap_or_default();
                    return format!("rel_cells(({x0}, {y0}), ({x1}, {y1}){sheet_name}");
                }
            }

            // if unable to parse, return the original string
            full_match.to_string()
        })
        .to_string();
}

fn migrate_javascript_c_cell_getcell(
    code_run: &mut CodeRun,
    code_run_sheet_name: &str,
    shifted_offsets: &HashMap<String, (i64, i64)>,
) {
    if code_run.language != CodeCellLanguage::Javascript {
        return;
    }

    code_run.code = JAVASCRIPT_C_CELL_GETCELL_REGEX_COMPILED
        .replace_all(&code_run.code, |caps: &regex::Captures<'_>| {
            let full_match = &caps[0]; // Capture the entire match
            let x = &caps[1]; // x coordinate
            let y = &caps[2]; // y coordinate

            if let (Ok(mut x), Ok(mut y)) = (x.parse::<i64>(), y.parse::<i64>()) {
                // get the sheet name from the match, or use the current sheet name if not provided
                let sheet_name = caps
                    .get(3)
                    .map(|m| m.as_str())
                    .unwrap_or(code_run_sheet_name);

                // get the shift offsets for the sheet having the reference
                let (delta_x, delta_y) = shifted_offsets.get(sheet_name).unwrap_or(&(0, 0));

                // apply the shift to the reference coordinates
                x += delta_x;
                y += delta_y;

                // migrate to new q.cells() api with equivalent a1 notation of reference coordinates
                if x > 0 && y > 0 {
                    // if sheet name is provided, append ! and wrap it in quotes for A1 notation
                    let sheet_name = caps
                        .get(3)
                        .map(|m| format!("\'{}\'!", m.as_str()))
                        .unwrap_or_default();
                    let cell_ref_range = CellRefRange::new_relative_pos((x, y).into());
                    return format!("q.cells(\"{sheet_name}{cell_ref_range}\")");
                }
                // update only coordinates in old api, as they are still negative and cannot be represented in A1 notation
                else {
                    // if sheet name is provided, keep it in the old api
                    let sheet_name = caps
                        .get(3)
                        .map(|m| format!(", \"{}\"", m.as_str()))
                        .unwrap_or_default();
                    return format!("cell({x}, {y}{sheet_name})");
                }
            }

            // if unable to parse, return the original string
            full_match.to_string()
        })
        .to_string();
}

fn migrate_javascript_cells_getcells(
    code_run: &mut CodeRun,
    code_run_sheet_name: &str,
    shifted_offsets: &HashMap<String, (i64, i64)>,
) {
    if code_run.language != CodeCellLanguage::Javascript {
        return;
    }

    code_run.code = JAVASCRIPT_CELLS_GETCELLS_REGEX_COMPILED
        .replace_all(&code_run.code, |caps: &regex::Captures<'_>| {
            let full_match = &caps[0]; // Capture the entire match
            let x0 = &caps[1]; // x0 coordinate of first tuple
            let y0 = &caps[2]; // y0 coordinate of first tuple
            let x1 = &caps[3]; // x1 coordinate of second tuple
            let y1 = &caps[4]; // y1 coordinate of second tuple

            if let (Ok(mut x0), Ok(mut y0), Ok(mut x1), Ok(mut y1)) = (
                x0.parse::<i64>(),
                y0.parse::<i64>(),
                x1.parse::<i64>(),
                y1.parse::<i64>(),
            ) {
                // get the sheet name from the match, or use the current sheet name if not provided
                let sheet_name = caps
                    .get(5)
                    .map(|m| m.as_str())
                    .unwrap_or(code_run_sheet_name);

                // get the shift offsets for the sheet having the reference
                let (delta_x, delta_y) = shifted_offsets.get(sheet_name).unwrap_or(&(0, 0));

                // apply the shift to the reference coordinates
                x0 += delta_x;
                y0 += delta_y;
                x1 += delta_x;
                y1 += delta_y;

                // migrate to new q.cells() api with equivalent a1 notation of reference coordinates
                if x0 > 0 && y0 > 0 && x1 > 0 && y1 > 0 {
                    // if sheet name is provided, append ! and wrap it in quotes for A1 notation
                    let sheet_name = caps
                        .get(5)
                        .map(|m| format!("\'{}\'!", m.as_str()))
                        .unwrap_or_default();
                    let cell_ref_range = CellRefRange::new_relative_rect(Rect::new(x0, y0, x1, y1));
                    return format!("q.cells(\"{sheet_name}{cell_ref_range}\"");
                }
                // update only coordinates in old api, as they are still negative and cannot be represented in A1 notation
                else {
                    // if sheet name is provided, keep it in the old api
                    let sheet_name = caps
                        .get(5)
                        .map(|m| format!(", \"{}\"", m.as_str()))
                        .unwrap_or_default();
                    return format!("cells({x0}, {y0}, {x1}, {y1}{sheet_name}");
                }
            }

            // if unable to parse, return the original string
            full_match.to_string()
        })
        .to_string();
}

fn migrate_javascript_rc_relcell(code_run: &mut CodeRun, code_run_pos: Pos) {
    if code_run.language != CodeCellLanguage::Javascript {
        return;
    }

    code_run.code = JAVASCRIPT_RC_RELCELL_REGEX_COMPILED
        .replace_all(&code_run.code, |caps: &regex::Captures<'_>| {
            let full_match = &caps[0]; // Capture the entire match
            let x = &caps[1]; // x coordinate
            let y = &caps[2]; // y coordinate

            if let (Ok(mut x), Ok(mut y)) = (x.parse::<i64>(), y.parse::<i64>()) {
                // apply code cell position to the reference delta coordinates
                x += code_run_pos.x;
                y += code_run_pos.y;

                // migrate to new q.cells() api with equivalent a1 notation of reference coordinates
                if x > 0 && y > 0 {
                    let cell_ref_range = CellRefRange::new_relative_pos((x, y).into());
                    return format!("q.cells(\"{cell_ref_range}\")");
                }
                // update only coordinates in old api, as they are still negative and cannot be represented in A1 notation
                else {
                    return format!("relCell({x}, {y})");
                }
            }

            // if unable to parse, return the original string
            full_match.to_string()
        })
        .to_string();
}

fn migrate_javascript_relcells(code_run: &mut CodeRun, code_run_pos: Pos) {
    if code_run.language != CodeCellLanguage::Javascript {
        return;
    }

    code_run.code = JAVASCRIPT_RELCELLS_REGEX_COMPILED
        .replace_all(&code_run.code, |caps: &regex::Captures<'_>| {
            let full_match = &caps[0]; // Capture the entire match
            let x0 = &caps[1]; // x0 coordinate of first tuple
            let y0 = &caps[2]; // y0 coordinate of first tuple
            let x1 = &caps[3]; // x1 coordinate of second tuple
            let y1 = &caps[4]; // y1 coordinate of second tuple

            if let (Ok(mut x0), Ok(mut y0), Ok(mut x1), Ok(mut y1)) = (
                x0.parse::<i64>(),
                y0.parse::<i64>(),
                x1.parse::<i64>(),
                y1.parse::<i64>(),
            ) {
                // apply code cell position to the reference delta coordinates
                x0 += code_run_pos.x;
                y0 += code_run_pos.y;
                x1 += code_run_pos.x;
                y1 += code_run_pos.y;

                // migrate to new q.cells() api with equivalent a1 notation of reference coordinates
                if x0 > 0 && y0 > 0 && x1 > 0 && y1 > 0 {
                    // if sheet name is provided, append ! and wrap it in quotes for A1 notation
                    let sheet_name = caps
                        .get(5)
                        .map(|m| format!("\'{}\'!", m.as_str()))
                        .unwrap_or_default();
                    let cell_ref_range = CellRefRange::new_relative_rect(Rect::new(x0, y0, x1, y1));
                    return format!("q.cells(\"{sheet_name}{cell_ref_range}\"");
                }
                // update only coordinates in old api, as they are still negative and cannot be represented in A1 notation
                else {
                    // if sheet name is provided, keep it in the old api
                    let sheet_name = caps
                        .get(5)
                        .map(|m| format!(", \"{}\"", m.as_str()))
                        .unwrap_or_default();
                    return format!("relCells({x0}, {y0}, {x1}, {y1}{sheet_name}");
                }
            }

            // if unable to parse, return the original string
            full_match.to_string()
        })
        .to_string();
}

fn migrate_python_javascript_pos(code_run: &mut CodeRun) {
    if code_run.language != CodeCellLanguage::Python
        && code_run.language != CodeCellLanguage::Javascript
    {
        return;
    }

    code_run.code = POS_REGEX_COMPILED
        .replace_all(&code_run.code, |_: &regex::Captures<'_>| "q.pos()")
        .to_string();
}

#[cfg(test)]
mod test {
    use std::collections::HashMap;

    use super::*;

    fn create_code_run(language: CodeCellLanguage, code: &str) -> CodeRun {
        CodeRun {
            language,
            code: code.to_string(),
            ..Default::default()
        }
    }

    #[test]
    fn test_python_c_cell_getcell_migration() {
        let mut shifted_offsets = HashMap::new();
        shifted_offsets.insert("Sheet1".to_string(), (1, 1));
        shifted_offsets.insert("Sheet 2".to_string(), (2, 2));

        let test_cases = vec![
            // Basic cell reference
            ("cell(1, 2)", "q.cells(\"B3\")", "Sheet1"),
            // With sheet name
            (
                "cell(1, 2, sheet=\"Sheet 2\")",
                "q.cells(\"'Sheet 2'!C4\")",
                "Sheet1",
            ),
            // Negative coordinates (should stay in old format)
            ("cell(-1, 2)", "cell(0, 3)", "Sheet1"),
            // Invalid format (should remain unchanged)
            ("cell(invalid, 2)", "cell(invalid, 2)", "Sheet1"),
            // Basic cell reference
            ("c(1, 2)", "q.cells(\"B3\")", "Sheet1"),
            // With sheet name
            (
                "c(1, 2, sheet=\"Sheet 2\")",
                "q.cells(\"'Sheet 2'!C4\")",
                "Sheet1",
            ),
            // Negative coordinates (should stay in old format)
            ("c(-1, 2)", "cell(0, 3)", "Sheet1"),
            // Invalid format (should remain unchanged)
            ("c(invalid, 2)", "c(invalid, 2)", "Sheet1"),
            // Basic cell reference
            ("getCell(1, 2)", "q.cells(\"B3\")", "Sheet1"),
            // With sheet name
            (
                "getCell(1, 2, sheet=\"Sheet 2\")",
                "q.cells(\"'Sheet 2'!C4\")",
                "Sheet1",
            ),
            // Negative coordinates (should stay in old format)
            ("getCell(-1, 2)", "cell(0, 3)", "Sheet1"),
            // Invalid format (should remain unchanged)
            ("getCell(invalid, 2)", "getCell(invalid, 2)", "Sheet1"),
        ];

        for (input, expected, sheet_name) in test_cases {
            let mut code_run = create_code_run(CodeCellLanguage::Python, input);
            migrate_python_c_cell_getcell(&mut code_run, sheet_name, &shifted_offsets);
            assert_eq!(code_run.code, expected);
        }
    }

    #[test]
    fn test_python_cells_getcells_migration() {
        let mut shifted_offsets = HashMap::new();
        shifted_offsets.insert("Sheet1".to_string(), (1, 1));
        shifted_offsets.insert("Sheet 2".to_string(), (2, 2));

        let test_cases = vec![
            // Basic range
            ("cells((1, 2), (3, 4))", "q.cells(\"B3:D5\")", "Sheet1"),
            // With sheet name
            (
                "cells((1, 2), (3, 4), \"Sheet 2\")",
                "q.cells(\"'Sheet 2'!C4:E6\")",
                "Sheet1",
            ),
            // Negative coordinates
            ("cells((-1, 2), (3, 4))", "cells((0, 3), (4, 5))", "Sheet1"),
            // Basic range
            ("getCells((1, 2), (3, 4))", "q.cells(\"B3:D5\")", "Sheet1"),
            // With sheet name
            (
                "getCells((1, 2), (3, 4), \"Sheet 2\")",
                "q.cells(\"'Sheet 2'!C4:E6\")",
                "Sheet1",
            ),
            // Negative coordinates
            (
                "getCells((-1, 2), (3, 4))",
                "cells((0, 3), (4, 5))",
                "Sheet1",
            ),
        ];

        for (input, expected, sheet_name) in test_cases {
            let mut code_run = create_code_run(CodeCellLanguage::Python, input);
            migrate_python_cells_getcells(&mut code_run, sheet_name, &shifted_offsets);
            assert_eq!(code_run.code, expected);
        }
    }

    #[test]
    fn test_python_rc_relcell_migration() {
        let test_cases = vec![
            // Basic relative cell
            ("rc(1, 2)", "q.cells(\"B3\")", Pos::new(1, 1)),
            // Negative result
            ("rc(-2, -2)", "rel_cell(-1, -1)", Pos::new(1, 1)),
            // Alternative syntax
            ("rel_cell(1, 2)", "q.cells(\"B3\")", Pos::new(1, 1)),
        ];

        for (input, expected, pos) in test_cases {
            let mut code_run = create_code_run(CodeCellLanguage::Python, input);
            migrate_python_rc_relcell(&mut code_run, pos);
            assert_eq!(code_run.code, expected);
        }
    }

    #[test]
    fn test_python_relcells_migration() {
        let test_cases = vec![
            // Basic relative cell
            (
                "rel_cells((1, 2), (3, 4))",
                "q.cells(\"B3:D5\")",
                Pos::new(1, 1),
            ),
            // with sheet name
            (
                "rel_cells((1, 2), (3, 4), \"Sheet 2\")",
                "q.cells(\"'Sheet 2'!C4:E6\")",
                Pos::new(2, 2),
            ),
        ];

        for (input, expected, pos) in test_cases {
            let mut code_run = create_code_run(CodeCellLanguage::Python, input);
            migrate_python_relcells(&mut code_run, pos);
            assert_eq!(code_run.code, expected);
        }
    }

    #[test]
    fn test_javascript_c_cell_getcell_migration() {
        let mut shifted_offsets = HashMap::new();
        shifted_offsets.insert("Sheet1".to_string(), (1, 1));
        shifted_offsets.insert("Sheet 2".to_string(), (2, 2));

        let test_cases = vec![
            // Basic cell reference
            ("cell(1, 2)", "q.cells(\"B3\")", "Sheet1"),
            // With sheet name
            (
                "cell(1, 2, \"Sheet 2\")",
                "q.cells(\"'Sheet 2'!C4\")",
                "Sheet1",
            ),
            // Negative coordinates (should stay in old format)
            ("cell(-1, 2)", "cell(0, 3)", "Sheet1"),
            // Invalid format (should remain unchanged)
            ("cell(invalid, 2)", "cell(invalid, 2)", "Sheet1"),
            // Basic cell reference
            ("c(1, 2)", "q.cells(\"B3\")", "Sheet1"),
            // With sheet name
            (
                "c(1, 2, \"Sheet 2\")",
                "q.cells(\"'Sheet 2'!C4\")",
                "Sheet1",
            ),
            // Negative coordinates (should stay in old format)
            ("c(-1, 2)", "cell(0, 3)", "Sheet1"),
            // Invalid format (should remain unchanged)
            ("c(invalid, 2)", "c(invalid, 2)", "Sheet1"),
            // Basic cell reference
            ("getCell(1, 2)", "q.cells(\"B3\")", "Sheet1"),
            // With sheet name
            (
                "getCell(1, 2, \"Sheet 2\")",
                "q.cells(\"'Sheet 2'!C4\")",
                "Sheet1",
            ),
            // Negative coordinates (should stay in old format)
            ("getCell(-1, 2)", "cell(0, 3)", "Sheet1"),
            // Invalid format (should remain unchanged)
            ("getCell(invalid, 2)", "getCell(invalid, 2)", "Sheet1"),
        ];

        for (input, expected, sheet_name) in test_cases {
            let mut code_run = create_code_run(CodeCellLanguage::Javascript, input);
            migrate_javascript_c_cell_getcell(&mut code_run, sheet_name, &shifted_offsets);
            assert_eq!(code_run.code, expected);
        }
    }

    #[test]
    fn test_javascript_cells_getcells_migration() {
        let mut shifted_offsets = HashMap::new();
        shifted_offsets.insert("Sheet1".to_string(), (1, 1));
        shifted_offsets.insert("Sheet 2".to_string(), (2, 2));

        let test_cases = vec![
            // Basic range
            ("cells(1, 2, 3, 4)", "q.cells(\"B3:D5\")", "Sheet1"),
            // With sheet name
            (
                "cells(1, 2, 3, 4, \"Sheet 2\")",
                "q.cells(\"'Sheet 2'!C4:E6\")",
                "Sheet1",
            ),
            // Negative coordinates
            ("cells(-1, 2, 3, 4)", "cells(0, 3, 4, 5)", "Sheet1"),
            // Basic range
            ("getCells(1, 2, 3, 4)", "q.cells(\"B3:D5\")", "Sheet1"),
            // With sheet name
            (
                "getCells(1, 2, 3, 4, \"Sheet 2\")",
                "q.cells(\"'Sheet 2'!C4:E6\")",
                "Sheet1",
            ),
            // Negative coordinates
            ("getCells(-1, 2, 3, 4)", "cells(0, 3, 4, 5)", "Sheet1"),
        ];

        for (input, expected, sheet_name) in test_cases {
            let mut code_run = create_code_run(CodeCellLanguage::Javascript, input);
            migrate_javascript_cells_getcells(&mut code_run, sheet_name, &shifted_offsets);
            assert_eq!(code_run.code, expected);
        }
    }

    #[test]
    fn test_javascript_rc_relcell_migration() {
        let test_cases = vec![
            // Basic relative cell
            ("rc(1, 2)", "q.cells(\"B3\")", Pos::new(1, 1)),
            // Negative result
            ("rc(-2, -2)", "relCell(-1, -1)", Pos::new(1, 1)),
            // Alternative syntax
            ("relCell(1, 2)", "q.cells(\"B3\")", Pos::new(1, 1)),
        ];

        for (input, expected, pos) in test_cases {
            let mut code_run = create_code_run(CodeCellLanguage::Javascript, input);
            migrate_javascript_rc_relcell(&mut code_run, pos);
            assert_eq!(code_run.code, expected);
        }
    }

    #[test]
    fn test_javascript_relcells_migration() {
        let test_cases = vec![
            // Basic relative cell
            ("relCells(1, 2, 3, 4)", "q.cells(\"B3:D5\")", Pos::new(1, 1)),
            // with sheet name
            (
                "relCells(1, 2, 3, 4, \"Sheet 2\")",
                "q.cells(\"'Sheet 2'!C4:E6\")",
                Pos::new(2, 2),
            ),
        ];

        for (input, expected, pos) in test_cases {
            let mut code_run = create_code_run(CodeCellLanguage::Javascript, input);
            migrate_javascript_relcells(&mut code_run, pos);
            assert_eq!(code_run.code, expected);
        }
    }

    #[test]
    fn test_pos_migration() {
        let test_cases = vec![
            ("pos()", "q.pos()", CodeCellLanguage::Python),
            ("pos()", "q.pos()", CodeCellLanguage::Javascript),
        ];

        for (input, expected, language) in test_cases {
            let mut code_run = create_code_run(language, input);
            migrate_python_javascript_pos(&mut code_run);
            assert_eq!(code_run.code, expected);
        }
    }
}
>>>>>>> 010222b6
<|MERGE_RESOLUTION|>--- conflicted
+++ resolved
@@ -1,76 +1,5 @@
 use std::collections::HashMap;
 
-<<<<<<< HEAD
-// use lazy_static::lazy_static;
-// use regex::Regex;
-
-use crate::grid::Grid;
-
-// const PYTHON_C_CELL_GETCELL_REGEX: &str = r#"\b(?:c|cell|getCell)\s*\(\s*(-?\d+)\s*,\s*(-?\d+)\s*(?:,\s*(?:sheet\s*=\s*)?['"`]([^'"`]+)['"`]\s*)?\)"#;
-// const PYTHON_CELLS_GETCELLS_REGEX: &str = r#"\b(?:cells|getCells)\s*\(\s*\(\s*(-?\d+)\s*,\s*(-?\d+)\s*\)\s*,\s*\(\s*(-?\d+)\s*,\s*(-?\d+)\s*\)\s*(?:,\s*(?:sheet\s*=\s*)?['"`]([^'"`]*)['"`]\s*)?"#;
-// const PYTHON_RC_RELCELL_REGEX: &str = r#"\b(?:rc|rel_cell)\s*\(\s*(-?\d+)\s*,\s*(-?\d+)\s*\)"#;
-// const PYTHON_RELCELLS_REGEX: &str = r#"\b(?:rel_cells)\s*\(\s*\(\s*(-?\d+)\s*,\s*(-?\d+)\s*\)\s*,\s*\(\s*(-?\d+)\s*,\s*(-?\d+)\s*\)\s*(?:,\s*(?:sheet\s*=\s*)?['"`]([^'"`]*)['"`]\s*)?"#;
-
-// const JAVASCRIPT_C_CELL_GETCELL_REGEX: &str =
-//     r#"\b(?:c|cell|getCell)\s*\(\s*(-?\d+)\s*,\s*(-?\d+)\s*(?:,\s*['"`]([^'"`]+)['"`]\s*)?\)"#;
-// const JAVASCRIPT_CELLS_GETCELLS_REGEX: &str = r#"\b(?:cells|getCells)\s*\(\s*(-?\d+)\s*,\s*(-?\d+)\s*,\s*(-?\d+)\s*,\s*(-?\d+)\s*(?:,\s*['"`]([^'"`]*)['"`]\s*)?"#;
-// const JAVASCRIPT_RC_RELCELL_REGEX: &str = r#"\b(?:rc|relCell)\s*\(\s*(-?\d+)\s*,\s*(-?\d+)\s*\)"#;
-// const JAVASCRIPT_RELCELLS_REGEX: &str = r#"\b(?:relCells)\s*\(\s*(-?\d+)\s*,\s*(-?\d+)\s*,\s*(-?\d+)\s*,\s*(-?\d+)\s*(?:,\s*['"`]([^'"`]*)['"`]\s*)?"#;
-
-// const POS_REGEX: &str = r#"\bpos\s*\(\s*\)"#;
-
-// lazy_static! {
-//     static ref PYTHON_C_CELL_GETCELL_REGEX_COMPILED: Regex =
-//         Regex::new(PYTHON_C_CELL_GETCELL_REGEX)
-//             .expect("Failed to compile PYTHON_C_CELL_GETCELL_REGEX");
-//     static ref PYTHON_CELLS_GETCELLS_REGEX_COMPILED: Regex =
-//         Regex::new(PYTHON_CELLS_GETCELLS_REGEX)
-//             .expect("Failed to compile PYTHON_CELLS_GETCELLS_REGEX");
-//     static ref PYTHON_RC_RELCELL_REGEX_COMPILED: Regex =
-//         Regex::new(PYTHON_RC_RELCELL_REGEX).expect("Failed to compile PYTHON_RC_RELCELL_REGEX");
-//     static ref PYTHON_RELCELLS_REGEX_COMPILED: Regex =
-//         Regex::new(PYTHON_RELCELLS_REGEX).expect("Failed to compile PYTHON_RELCELLS_REGEX");
-//     static ref JAVASCRIPT_C_CELL_GETCELL_REGEX_COMPILED: Regex =
-//         Regex::new(JAVASCRIPT_C_CELL_GETCELL_REGEX)
-//             .expect("Failed to compile JAVASCRIPT_C_CELL_GETCELL_REGEX");
-//     static ref JAVASCRIPT_CELLS_GETCELLS_REGEX_COMPILED: Regex =
-//         Regex::new(JAVASCRIPT_CELLS_GETCELLS_REGEX)
-//             .expect("Failed to compile JAVASCRIPT_CELLS_GETCELLS_REGEX");
-//     static ref JAVASCRIPT_RC_RELCELL_REGEX_COMPILED: Regex =
-//         Regex::new(JAVASCRIPT_RC_RELCELL_REGEX)
-//             .expect("Failed to compile JAVASCRIPT_RC_RELCELL_REGEX");
-//     static ref JAVASCRIPT_RELCELLS_REGEX_COMPILED: Regex =
-//         Regex::new(JAVASCRIPT_RELCELLS_REGEX).expect("Failed to compile JAVASCRIPT_RELCELLS_REGEX");
-//     static ref POS_REGEX_COMPILED: Regex =
-//         Regex::new(POS_REGEX).expect("Failed to compile POS_REGEX");
-// }
-
-pub fn replace_formula_a1_references_to_r1c1(_grid: &mut Grid) {
-    // let a1_context = grid.expensive_make_a1_context();
-    // for (sheet_id, sheet) in grid.sheets.iter_mut() {
-    //     sheet.migration_recalculate_bounds(&a1_context);
-    //     sheet.columns.migration_regenerate_has_cell_value();
-
-    //     if let GridBounds::NonEmpty(bounds) = sheet.bounds(true) {
-    //         for x in bounds.x_range() {
-    //             if sheet.get_column(x).is_none() {
-    //                 continue;
-    //             }
-    //             for y in bounds.y_range() {
-    //                 if let Some(CellValue::Code(code_cell)) = sheet.cell_value_mut((x, y).into())
-    //                     && code_cell.language == CodeCellLanguage::Formula
-    //                 {
-    //                     code_cell.code = convert_a1_to_rc(
-    //                         &code_cell.code,
-    //                         &a1_context,
-    //                         crate::SheetPos::new(*sheet_id, x + 1, y),
-    //                     );
-    //                 }
-    //             }
-    //         }
-    //     }
-    // }
-=======
 use lazy_static::lazy_static;
 use regex::Regex;
 
@@ -133,779 +62,12 @@
             }
         }
     }
->>>>>>> 010222b6
 }
 
 pub fn migrate_code_cell_references(
-    _grid: &mut Grid,
-    _shifted_offsets: &HashMap<String, (i64, i64)>,
+    grid: &mut Grid,
+    shifted_offsets: &HashMap<String, (i64, i64)>,
 ) {
-<<<<<<< HEAD
-    // let a1_context = grid.expensive_make_a1_context();
-    // for sheet in grid.sheets.values_mut() {
-    //     sheet.migration_recalculate_bounds(&a1_context);
-    //     sheet.columns.migration_regenerate_has_cell_value();
-
-    //     let sheet_name = sheet.name.clone();
-    //     if let GridBounds::NonEmpty(bounds) = sheet.bounds(true) {
-    //         for x in bounds.x_range() {
-    //             if sheet.get_column(x).is_none() {
-    //                 continue;
-    //             }
-    //             for y in bounds.y_range() {
-    //                 if let Some(CellValue::Code(code_cell)) = sheet.cell_value_mut((x, y).into()) {
-    //                     match code_cell.language {
-    //                         CodeCellLanguage::Python => {
-    //                             migrate_python_c_cell_getcell(
-    //                                 code_cell,
-    //                                 &sheet_name,
-    //                                 shifted_offsets,
-    //                             );
-    //                             migrate_python_cells_getcells(
-    //                                 code_cell,
-    //                                 &sheet_name,
-    //                                 shifted_offsets,
-    //                             );
-    //                             migrate_python_rc_relcell(code_cell, (x, y).into());
-    //                             migrate_python_relcells(code_cell, (x, y).into());
-    //                             migrate_python_javascript_pos(code_cell);
-    //                         }
-    //                         CodeCellLanguage::Javascript => {
-    //                             migrate_javascript_c_cell_getcell(
-    //                                 code_cell,
-    //                                 &sheet_name,
-    //                                 shifted_offsets,
-    //                             );
-    //                             migrate_javascript_cells_getcells(
-    //                                 code_cell,
-    //                                 &sheet_name,
-    //                                 shifted_offsets,
-    //                             );
-    //                             migrate_javascript_rc_relcell(code_cell, (x, y).into());
-    //                             migrate_javascript_relcells(code_cell, (x, y).into());
-    //                             migrate_python_javascript_pos(code_cell);
-    //                         }
-    //                         _ => {}
-    //                     }
-    //                 }
-    //             }
-    //         }
-    //     }
-    // }
-}
-
-// fn migrate_python_c_cell_getcell(
-//     _code_cell: &mut CodeCellValue,
-//     _code_cell_sheet_name: &str,
-//     _shifted_offsets: &HashMap<String, (i64, i64)>,
-// ) {
-// if code_cell.language != CodeCellLanguage::Python {
-//     return;
-// }
-
-// code_cell.code = PYTHON_C_CELL_GETCELL_REGEX_COMPILED
-//     .replace_all(&code_cell.code, |caps: &regex::Captures<'_>| {
-//         let full_match = &caps[0]; // Capture the entire match
-//         let x = &caps[1]; // x coordinate
-//         let y = &caps[2]; // y coordinate
-
-//         if let (Ok(mut x), Ok(mut y)) = (x.parse::<i64>(), y.parse::<i64>()) {
-//             // get the sheet name from the match, or use the current sheet name if not provided
-//             let sheet_name = caps
-//                 .get(3)
-//                 .map(|m| m.as_str())
-//                 .unwrap_or(code_cell_sheet_name);
-
-//             // get the shift offsets for the sheet having the reference
-//             let (delta_x, delta_y) = shifted_offsets.get(sheet_name).unwrap_or(&(0, 0));
-
-//             // apply the shift to the reference coordinates
-//             x += delta_x;
-//             y += delta_y;
-
-//             // migrate to new q.cells() api with equivalent a1 notation of reference coordinates
-//             if x > 0 && y > 0 {
-//                 // if sheet name is provided, append ! and wrap it in quotes for A1 notation
-//                 let sheet_name = caps
-//                     .get(3)
-//                     .map(|m| format!("\'{}\'!", m.as_str()))
-//                     .unwrap_or_default();
-//                 let cell_ref_range = CellRefRange::new_relative_pos((x, y).into());
-//                 return format!("q.cells(\"{sheet_name}{cell_ref_range}\")");
-//             }
-//             // update only coordinates in old api, as they are still negative and cannot be represented in A1 notation
-//             else {
-//                 // if sheet name is provided, keep it in the old api
-//                 let sheet_name = caps
-//                     .get(3)
-//                     .map(|m| format!(", sheet=\"{}\"", m.as_str()))
-//                     .unwrap_or_default();
-//                 return format!("cell({x}, {y}{sheet_name})");
-//             }
-//         }
-
-//         // if unable to parse, return the original string
-//         full_match.to_string()
-//     })
-//     .to_string();
-// }
-
-// fn migrate_python_cells_getcells(
-//     _code_cell: &mut CodeCellValue,
-//     _code_cell_sheet_name: &str,
-//     _shifted_offsets: &HashMap<String, (i64, i64)>,
-// ) {
-// if code_cell.language != CodeCellLanguage::Python {
-//     return;
-// }
-
-// code_cell.code = PYTHON_CELLS_GETCELLS_REGEX_COMPILED
-//     .replace_all(&code_cell.code, |caps: &regex::Captures<'_>| {
-//         let full_match = &caps[0]; // Capture the entire match
-//         let x0 = &caps[1]; // x0 coordinate of first tuple
-//         let y0 = &caps[2]; // y0 coordinate of first tuple
-//         let x1 = &caps[3]; // x1 coordinate of second tuple
-//         let y1 = &caps[4]; // y1 coordinate of second tuple
-
-//         if let (Ok(mut x0), Ok(mut y0), Ok(mut x1), Ok(mut y1)) = (
-//             x0.parse::<i64>(),
-//             y0.parse::<i64>(),
-//             x1.parse::<i64>(),
-//             y1.parse::<i64>(),
-//         ) {
-//             // get the sheet name from the match, or use the current sheet name if not provided
-//             let sheet_name = caps
-//                 .get(5)
-//                 .map(|m| m.as_str())
-//                 .unwrap_or(code_cell_sheet_name);
-
-//             // get the shift offsets for the sheet having the reference
-//             let (delta_x, delta_y) = shifted_offsets.get(sheet_name).unwrap_or(&(0, 0));
-
-//             // apply the shift to the reference coordinates
-//             x0 += delta_x;
-//             y0 += delta_y;
-//             x1 += delta_x;
-//             y1 += delta_y;
-
-//             // migrate to new q.cells() api with equivalent a1 notation of reference coordinates
-//             if x0 > 0 && y0 > 0 && x1 > 0 && y1 > 0 {
-//                 // if sheet name is provided, append ! and wrap it in quotes for A1 notation
-//                 let sheet_name = caps
-//                     .get(5)
-//                     .map(|m| format!("\'{}\'!", m.as_str()))
-//                     .unwrap_or_default();
-//                 let cell_ref_range = CellRefRange::new_relative_rect(Rect::new(x0, y0, x1, y1));
-//                 return format!("q.cells(\"{sheet_name}{cell_ref_range}\"");
-//             }
-//             // update only coordinates in old api, as they are still negative and cannot be represented in A1 notation
-//             else {
-//                 // if sheet name is provided, keep it in the old api
-//                 let sheet_name = caps
-//                     .get(5)
-//                     .map(|m| format!(", \"{}\"", m.as_str()))
-//                     .unwrap_or_default();
-//                 return format!("cells(({x0}, {y0}), ({x1}, {y1}){sheet_name}");
-//             }
-//         }
-
-//         // if unable to parse, return the original string
-//         full_match.to_string()
-//     })
-//     .to_string();
-// }
-
-// fn migrate_python_rc_relcell(code_cell: &mut CodeCellValue, code_cell_pos: Pos) {
-// if code_cell.language != CodeCellLanguage::Python {
-//     return;
-// }
-
-// code_cell.code = PYTHON_RC_RELCELL_REGEX_COMPILED
-//     .replace_all(&code_cell.code, |caps: &regex::Captures<'_>| {
-//         let full_match = &caps[0]; // Capture the entire match
-//         let x = &caps[1]; // x coordinate
-//         let y = &caps[2]; // y coordinate
-
-//         if let (Ok(mut x), Ok(mut y)) = (x.parse::<i64>(), y.parse::<i64>()) {
-//             // apply code cell position to the reference delta coordinates
-//             x += code_cell_pos.x;
-//             y += code_cell_pos.y;
-
-//             // migrate to new q.cells() api with equivalent a1 notation of reference coordinates
-//             if x > 0 && y > 0 {
-//                 let cell_ref_range = CellRefRange::new_relative_pos((x, y).into());
-//                 return format!("q.cells(\"{cell_ref_range}\")");
-//             }
-//             // update only coordinates in old api, as they are still negative and cannot be represented in A1 notation
-//             else {
-//                 return format!("rel_cell({x}, {y})");
-//             }
-//         }
-
-//         // if unable to parse, return the original string
-//         full_match.to_string()
-//     })
-//     .to_string();
-// }
-
-// fn migrate_python_relcells(code_cell: &mut CodeCellValue, code_cell_pos: Pos) {
-// if code_cell.language != CodeCellLanguage::Python {
-//     return;
-// }
-
-// code_cell.code = PYTHON_RELCELLS_REGEX_COMPILED
-//     .replace_all(&code_cell.code, |caps: &regex::Captures<'_>| {
-//         let full_match = &caps[0]; // Capture the entire match
-//         let x0 = &caps[1]; // x0 coordinate of first tuple
-//         let y0 = &caps[2]; // y0 coordinate of first tuple
-//         let x1 = &caps[3]; // x1 coordinate of second tuple
-//         let y1 = &caps[4]; // y1 coordinate of second tuple
-
-//         if let (Ok(mut x0), Ok(mut y0), Ok(mut x1), Ok(mut y1)) = (
-//             x0.parse::<i64>(),
-//             y0.parse::<i64>(),
-//             x1.parse::<i64>(),
-//             y1.parse::<i64>(),
-//         ) {
-//             // apply code cell position to the reference delta coordinates
-//             x0 += code_cell_pos.x;
-//             y0 += code_cell_pos.y;
-//             x1 += code_cell_pos.x;
-//             y1 += code_cell_pos.y;
-
-//             // migrate to new q.cells() api with equivalent a1 notation of reference coordinates
-//             if x0 > 0 && y0 > 0 && x1 > 0 && y1 > 0 {
-//                 // if sheet name is provided, append ! and wrap it in quotes for A1 notation
-//                 let sheet_name = caps
-//                     .get(5)
-//                     .map(|m| format!("\'{}\'!", m.as_str()))
-//                     .unwrap_or_default();
-//                 let cell_ref_range = CellRefRange::new_relative_rect(Rect::new(x0, y0, x1, y1));
-//                 return format!("q.cells(\"{sheet_name}{cell_ref_range}\"");
-//             }
-//             // update only coordinates in old api, as they are still negative and cannot be represented in A1 notation
-//             else {
-//                 // if sheet name is provided, keep it in the old api
-//                 let sheet_name = caps
-//                     .get(5)
-//                     .map(|m| format!(", \"{}\"", m.as_str()))
-//                     .unwrap_or_default();
-//                 return format!("rel_cells(({x0}, {y0}), ({x1}, {y1}){sheet_name}");
-//             }
-//         }
-
-//         // if unable to parse, return the original string
-//         full_match.to_string()
-//     })
-//     .to_string();
-// }
-
-// fn migrate_javascript_c_cell_getcell(
-//     _code_cell: &mut CodeCellValue,
-//     _code_cell_sheet_name: &str,
-//     _shifted_offsets: &HashMap<String, (i64, i64)>,
-// ) {
-// if code_cell.language != CodeCellLanguage::Javascript {
-//     return;
-// }
-
-// code_cell.code = JAVASCRIPT_C_CELL_GETCELL_REGEX_COMPILED
-//     .replace_all(&code_cell.code, |caps: &regex::Captures<'_>| {
-//         let full_match = &caps[0]; // Capture the entire match
-//         let x = &caps[1]; // x coordinate
-//         let y = &caps[2]; // y coordinate
-
-//         if let (Ok(mut x), Ok(mut y)) = (x.parse::<i64>(), y.parse::<i64>()) {
-//             // get the sheet name from the match, or use the current sheet name if not provided
-//             let sheet_name = caps
-//                 .get(3)
-//                 .map(|m| m.as_str())
-//                 .unwrap_or(code_cell_sheet_name);
-
-//             // get the shift offsets for the sheet having the reference
-//             let (delta_x, delta_y) = shifted_offsets.get(sheet_name).unwrap_or(&(0, 0));
-
-//             // apply the shift to the reference coordinates
-//             x += delta_x;
-//             y += delta_y;
-
-//             // migrate to new q.cells() api with equivalent a1 notation of reference coordinates
-//             if x > 0 && y > 0 {
-//                 // if sheet name is provided, append ! and wrap it in quotes for A1 notation
-//                 let sheet_name = caps
-//                     .get(3)
-//                     .map(|m| format!("\'{}\'!", m.as_str()))
-//                     .unwrap_or_default();
-//                 let cell_ref_range = CellRefRange::new_relative_pos((x, y).into());
-//                 return format!("q.cells(\"{sheet_name}{cell_ref_range}\")");
-//             }
-//             // update only coordinates in old api, as they are still negative and cannot be represented in A1 notation
-//             else {
-//                 // if sheet name is provided, keep it in the old api
-//                 let sheet_name = caps
-//                     .get(3)
-//                     .map(|m| format!(", \"{}\"", m.as_str()))
-//                     .unwrap_or_default();
-//                 return format!("cell({x}, {y}{sheet_name})");
-//             }
-//         }
-
-//         // if unable to parse, return the original string
-//         full_match.to_string()
-//     })
-//     .to_string();
-// }
-
-// fn migrate_javascript_cells_getcells(
-//     code_cell: &mut CodeCellValue,
-//     code_cell_sheet_name: &str,
-//     shifted_offsets: &HashMap<String, (i64, i64)>,
-// ) {
-// if code_cell.language != CodeCellLanguage::Javascript {
-//     return;
-// }
-
-// code_cell.code = JAVASCRIPT_CELLS_GETCELLS_REGEX_COMPILED
-//     .replace_all(&code_cell.code, |caps: &regex::Captures<'_>| {
-//         let full_match = &caps[0]; // Capture the entire match
-//         let x0 = &caps[1]; // x0 coordinate of first tuple
-//         let y0 = &caps[2]; // y0 coordinate of first tuple
-//         let x1 = &caps[3]; // x1 coordinate of second tuple
-//         let y1 = &caps[4]; // y1 coordinate of second tuple
-
-//         if let (Ok(mut x0), Ok(mut y0), Ok(mut x1), Ok(mut y1)) = (
-//             x0.parse::<i64>(),
-//             y0.parse::<i64>(),
-//             x1.parse::<i64>(),
-//             y1.parse::<i64>(),
-//         ) {
-//             // get the sheet name from the match, or use the current sheet name if not provided
-//             let sheet_name = caps
-//                 .get(5)
-//                 .map(|m| m.as_str())
-//                 .unwrap_or(code_cell_sheet_name);
-
-//             // get the shift offsets for the sheet having the reference
-//             let (delta_x, delta_y) = shifted_offsets.get(sheet_name).unwrap_or(&(0, 0));
-
-//             // apply the shift to the reference coordinates
-//             x0 += delta_x;
-//             y0 += delta_y;
-//             x1 += delta_x;
-//             y1 += delta_y;
-
-//             // migrate to new q.cells() api with equivalent a1 notation of reference coordinates
-//             if x0 > 0 && y0 > 0 && x1 > 0 && y1 > 0 {
-//                 // if sheet name is provided, append ! and wrap it in quotes for A1 notation
-//                 let sheet_name = caps
-//                     .get(5)
-//                     .map(|m| format!("\'{}\'!", m.as_str()))
-//                     .unwrap_or_default();
-//                 let cell_ref_range = CellRefRange::new_relative_rect(Rect::new(x0, y0, x1, y1));
-//                 return format!("q.cells(\"{sheet_name}{cell_ref_range}\"");
-//             }
-//             // update only coordinates in old api, as they are still negative and cannot be represented in A1 notation
-//             else {
-//                 // if sheet name is provided, keep it in the old api
-//                 let sheet_name = caps
-//                     .get(5)
-//                     .map(|m| format!(", \"{}\"", m.as_str()))
-//                     .unwrap_or_default();
-//                 return format!("cells({x0}, {y0}, {x1}, {y1}{sheet_name}");
-//             }
-//         }
-
-//         // if unable to parse, return the original string
-//         full_match.to_string()
-//     })
-//     .to_string();
-// }
-
-// fn migrate_javascript_rc_relcell(_code_cell: &mut CodeCellValue, _code_cell_pos: Pos) {
-// if code_cell.language != CodeCellLanguage::Javascript {
-//     return;
-// }
-
-// code_cell.code = JAVASCRIPT_RC_RELCELL_REGEX_COMPILED
-//     .replace_all(&code_cell.code, |caps: &regex::Captures<'_>| {
-//         let full_match = &caps[0]; // Capture the entire match
-//         let x = &caps[1]; // x coordinate
-//         let y = &caps[2]; // y coordinate
-
-//         if let (Ok(mut x), Ok(mut y)) = (x.parse::<i64>(), y.parse::<i64>()) {
-//             // apply code cell position to the reference delta coordinates
-//             x += code_cell_pos.x;
-//             y += code_cell_pos.y;
-
-//             // migrate to new q.cells() api with equivalent a1 notation of reference coordinates
-//             if x > 0 && y > 0 {
-//                 let cell_ref_range = CellRefRange::new_relative_pos((x, y).into());
-//                 return format!("q.cells(\"{cell_ref_range}\")");
-//             }
-//             // update only coordinates in old api, as they are still negative and cannot be represented in A1 notation
-//             else {
-//                 return format!("relCell({x}, {y})");
-//             }
-//         }
-
-//         // if unable to parse, return the original string
-//         full_match.to_string()
-//     })
-//     .to_string();
-// }
-
-// fn migrate_javascript_relcells(code_cell: &mut CodeCellValue, code_cell_pos: Pos) {
-// if code_cell.language != CodeCellLanguage::Javascript {
-//     return;
-// }
-
-// code_cell.code = JAVASCRIPT_RELCELLS_REGEX_COMPILED
-//     .replace_all(&code_cell.code, |caps: &regex::Captures<'_>| {
-//         let full_match = &caps[0]; // Capture the entire match
-//         let x0 = &caps[1]; // x0 coordinate of first tuple
-//         let y0 = &caps[2]; // y0 coordinate of first tuple
-//         let x1 = &caps[3]; // x1 coordinate of second tuple
-//         let y1 = &caps[4]; // y1 coordinate of second tuple
-
-//         if let (Ok(mut x0), Ok(mut y0), Ok(mut x1), Ok(mut y1)) = (
-//             x0.parse::<i64>(),
-//             y0.parse::<i64>(),
-//             x1.parse::<i64>(),
-//             y1.parse::<i64>(),
-//         ) {
-//             // apply code cell position to the reference delta coordinates
-//             x0 += code_cell_pos.x;
-//             y0 += code_cell_pos.y;
-//             x1 += code_cell_pos.x;
-//             y1 += code_cell_pos.y;
-
-//             // migrate to new q.cells() api with equivalent a1 notation of reference coordinates
-//             if x0 > 0 && y0 > 0 && x1 > 0 && y1 > 0 {
-//                 // if sheet name is provided, append ! and wrap it in quotes for A1 notation
-//                 let sheet_name = caps
-//                     .get(5)
-//                     .map(|m| format!("\'{}\'!", m.as_str()))
-//                     .unwrap_or_default();
-//                 let cell_ref_range = CellRefRange::new_relative_rect(Rect::new(x0, y0, x1, y1));
-//                 return format!("q.cells(\"{sheet_name}{cell_ref_range}\"");
-//             }
-//             // update only coordinates in old api, as they are still negative and cannot be represented in A1 notation
-//             else {
-//                 // if sheet name is provided, keep it in the old api
-//                 let sheet_name = caps
-//                     .get(5)
-//                     .map(|m| format!(", \"{}\"", m.as_str()))
-//                     .unwrap_or_default();
-//                 return format!("relCells({x0}, {y0}, {x1}, {y1}{sheet_name}");
-//             }
-//         }
-
-//         // if unable to parse, return the original string
-//         full_match.to_string()
-//     })
-//     .to_string();
-// }
-
-// fn migrate_python_javascript_pos(_code_cell: &mut CodeCellValue) {
-// if code_cell.language != CodeCellLanguage::Python
-//     && code_cell.language != CodeCellLanguage::Javascript
-// {
-//     return;
-// }
-
-// code_cell.code = POS_REGEX_COMPILED
-//     .replace_all(&code_cell.code, |_: &regex::Captures<'_>| "q.pos()")
-//     .to_string();
-// }
-
-// #[cfg(test)]
-// mod test {
-//     use std::collections::HashMap;
-
-//     use super::*;
-
-//     fn create_code_cell(language: CodeCellLanguage, code: &str) -> CodeCellValue {
-//         // CodeCellValue {
-//         //     language,
-//         //     code: code.to_string(),
-//         // }
-//     }
-
-//     #[test]
-//     fn test_python_c_cell_getcell_migration() {
-//         let mut shifted_offsets = HashMap::new();
-//         shifted_offsets.insert("Sheet1".to_string(), (1, 1));
-//         shifted_offsets.insert("Sheet 2".to_string(), (2, 2));
-
-//         let test_cases = vec![
-//             // Basic cell reference
-//             ("cell(1, 2)", "q.cells(\"B3\")", "Sheet1"),
-//             // With sheet name
-//             (
-//                 "cell(1, 2, sheet=\"Sheet 2\")",
-//                 "q.cells(\"'Sheet 2'!C4\")",
-//                 "Sheet1",
-//             ),
-//             // Negative coordinates (should stay in old format)
-//             ("cell(-1, 2)", "cell(0, 3)", "Sheet1"),
-//             // Invalid format (should remain unchanged)
-//             ("cell(invalid, 2)", "cell(invalid, 2)", "Sheet1"),
-//             // Basic cell reference
-//             ("c(1, 2)", "q.cells(\"B3\")", "Sheet1"),
-//             // With sheet name
-//             (
-//                 "c(1, 2, sheet=\"Sheet 2\")",
-//                 "q.cells(\"'Sheet 2'!C4\")",
-//                 "Sheet1",
-//             ),
-//             // Negative coordinates (should stay in old format)
-//             ("c(-1, 2)", "cell(0, 3)", "Sheet1"),
-//             // Invalid format (should remain unchanged)
-//             ("c(invalid, 2)", "c(invalid, 2)", "Sheet1"),
-//             // Basic cell reference
-//             ("getCell(1, 2)", "q.cells(\"B3\")", "Sheet1"),
-//             // With sheet name
-//             (
-//                 "getCell(1, 2, sheet=\"Sheet 2\")",
-//                 "q.cells(\"'Sheet 2'!C4\")",
-//                 "Sheet1",
-//             ),
-//             // Negative coordinates (should stay in old format)
-//             ("getCell(-1, 2)", "cell(0, 3)", "Sheet1"),
-//             // Invalid format (should remain unchanged)
-//             ("getCell(invalid, 2)", "getCell(invalid, 2)", "Sheet1"),
-//         ];
-
-//         for (input, expected, sheet_name) in test_cases {
-//             let mut code_cell = create_code_cell(CodeCellLanguage::Python, input);
-//             migrate_python_c_cell_getcell(&mut code_cell, sheet_name, &shifted_offsets);
-//             assert_eq!(code_cell.code, expected);
-//         }
-//     }
-
-//     #[test]
-//     fn test_python_cells_getcells_migration() {
-//         let mut shifted_offsets = HashMap::new();
-//         shifted_offsets.insert("Sheet1".to_string(), (1, 1));
-//         shifted_offsets.insert("Sheet 2".to_string(), (2, 2));
-
-//         let test_cases = vec![
-//             // Basic range
-//             ("cells((1, 2), (3, 4))", "q.cells(\"B3:D5\")", "Sheet1"),
-//             // With sheet name
-//             (
-//                 "cells((1, 2), (3, 4), \"Sheet 2\")",
-//                 "q.cells(\"'Sheet 2'!C4:E6\")",
-//                 "Sheet1",
-//             ),
-//             // Negative coordinates
-//             ("cells((-1, 2), (3, 4))", "cells((0, 3), (4, 5))", "Sheet1"),
-//             // Basic range
-//             ("getCells((1, 2), (3, 4))", "q.cells(\"B3:D5\")", "Sheet1"),
-//             // With sheet name
-//             (
-//                 "getCells((1, 2), (3, 4), \"Sheet 2\")",
-//                 "q.cells(\"'Sheet 2'!C4:E6\")",
-//                 "Sheet1",
-//             ),
-//             // Negative coordinates
-//             (
-//                 "getCells((-1, 2), (3, 4))",
-//                 "cells((0, 3), (4, 5))",
-//                 "Sheet1",
-//             ),
-//         ];
-
-//         for (input, expected, sheet_name) in test_cases {
-//             let mut code_cell = create_code_cell(CodeCellLanguage::Python, input);
-//             migrate_python_cells_getcells(&mut code_cell, sheet_name, &shifted_offsets);
-//             assert_eq!(code_cell.code, expected);
-//         }
-//     }
-
-//     #[test]
-//     fn test_python_rc_relcell_migration() {
-//         let test_cases = vec![
-//             // Basic relative cell
-//             ("rc(1, 2)", "q.cells(\"B3\")", Pos::new(1, 1)),
-//             // Negative result
-//             ("rc(-2, -2)", "rel_cell(-1, -1)", Pos::new(1, 1)),
-//             // Alternative syntax
-//             ("rel_cell(1, 2)", "q.cells(\"B3\")", Pos::new(1, 1)),
-//         ];
-
-//         for (input, expected, pos) in test_cases {
-//             let mut code_cell = create_code_cell(CodeCellLanguage::Python, input);
-//             migrate_python_rc_relcell(&mut code_cell, pos);
-//             assert_eq!(code_cell.code, expected);
-//         }
-//     }
-
-//     #[test]
-//     fn test_python_relcells_migration() {
-//         let test_cases = vec![
-//             // Basic relative cell
-//             (
-//                 "rel_cells((1, 2), (3, 4))",
-//                 "q.cells(\"B3:D5\")",
-//                 Pos::new(1, 1),
-//             ),
-//             // with sheet name
-//             (
-//                 "rel_cells((1, 2), (3, 4), \"Sheet 2\")",
-//                 "q.cells(\"'Sheet 2'!C4:E6\")",
-//                 Pos::new(2, 2),
-//             ),
-//         ];
-
-//         for (input, expected, pos) in test_cases {
-//             let mut code_cell = create_code_cell(CodeCellLanguage::Python, input);
-//             migrate_python_relcells(&mut code_cell, pos);
-//             assert_eq!(code_cell.code, expected);
-//         }
-//     }
-
-//     #[test]
-//     fn test_javascript_c_cell_getcell_migration() {
-//         let mut shifted_offsets = HashMap::new();
-//         shifted_offsets.insert("Sheet1".to_string(), (1, 1));
-//         shifted_offsets.insert("Sheet 2".to_string(), (2, 2));
-
-//         let test_cases = vec![
-//             // Basic cell reference
-//             ("cell(1, 2)", "q.cells(\"B3\")", "Sheet1"),
-//             // With sheet name
-//             (
-//                 "cell(1, 2, \"Sheet 2\")",
-//                 "q.cells(\"'Sheet 2'!C4\")",
-//                 "Sheet1",
-//             ),
-//             // Negative coordinates (should stay in old format)
-//             ("cell(-1, 2)", "cell(0, 3)", "Sheet1"),
-//             // Invalid format (should remain unchanged)
-//             ("cell(invalid, 2)", "cell(invalid, 2)", "Sheet1"),
-//             // Basic cell reference
-//             ("c(1, 2)", "q.cells(\"B3\")", "Sheet1"),
-//             // With sheet name
-//             (
-//                 "c(1, 2, \"Sheet 2\")",
-//                 "q.cells(\"'Sheet 2'!C4\")",
-//                 "Sheet1",
-//             ),
-//             // Negative coordinates (should stay in old format)
-//             ("c(-1, 2)", "cell(0, 3)", "Sheet1"),
-//             // Invalid format (should remain unchanged)
-//             ("c(invalid, 2)", "c(invalid, 2)", "Sheet1"),
-//             // Basic cell reference
-//             ("getCell(1, 2)", "q.cells(\"B3\")", "Sheet1"),
-//             // With sheet name
-//             (
-//                 "getCell(1, 2, \"Sheet 2\")",
-//                 "q.cells(\"'Sheet 2'!C4\")",
-//                 "Sheet1",
-//             ),
-//             // Negative coordinates (should stay in old format)
-//             ("getCell(-1, 2)", "cell(0, 3)", "Sheet1"),
-//             // Invalid format (should remain unchanged)
-//             ("getCell(invalid, 2)", "getCell(invalid, 2)", "Sheet1"),
-//         ];
-
-//         for (input, expected, sheet_name) in test_cases {
-//             let mut code_cell = create_code_cell(CodeCellLanguage::Javascript, input);
-//             migrate_javascript_c_cell_getcell(&mut code_cell, sheet_name, &shifted_offsets);
-//             assert_eq!(code_cell.code, expected);
-//         }
-//     }
-
-//     #[test]
-//     fn test_javascript_cells_getcells_migration() {
-//         let mut shifted_offsets = HashMap::new();
-//         shifted_offsets.insert("Sheet1".to_string(), (1, 1));
-//         shifted_offsets.insert("Sheet 2".to_string(), (2, 2));
-
-//         let test_cases = vec![
-//             // Basic range
-//             ("cells(1, 2, 3, 4)", "q.cells(\"B3:D5\")", "Sheet1"),
-//             // With sheet name
-//             (
-//                 "cells(1, 2, 3, 4, \"Sheet 2\")",
-//                 "q.cells(\"'Sheet 2'!C4:E6\")",
-//                 "Sheet1",
-//             ),
-//             // Negative coordinates
-//             ("cells(-1, 2, 3, 4)", "cells(0, 3, 4, 5)", "Sheet1"),
-//             // Basic range
-//             ("getCells(1, 2, 3, 4)", "q.cells(\"B3:D5\")", "Sheet1"),
-//             // With sheet name
-//             (
-//                 "getCells(1, 2, 3, 4, \"Sheet 2\")",
-//                 "q.cells(\"'Sheet 2'!C4:E6\")",
-//                 "Sheet1",
-//             ),
-//             // Negative coordinates
-//             ("getCells(-1, 2, 3, 4)", "cells(0, 3, 4, 5)", "Sheet1"),
-//         ];
-
-//         for (input, expected, sheet_name) in test_cases {
-//             let mut code_cell = create_code_cell(CodeCellLanguage::Javascript, input);
-//             migrate_javascript_cells_getcells(&mut code_cell, sheet_name, &shifted_offsets);
-//             assert_eq!(code_cell.code, expected);
-//         }
-//     }
-
-//     #[test]
-//     fn test_javascript_rc_relcell_migration() {
-//         let test_cases = vec![
-//             // Basic relative cell
-//             ("rc(1, 2)", "q.cells(\"B3\")", Pos::new(1, 1)),
-//             // Negative result
-//             ("rc(-2, -2)", "relCell(-1, -1)", Pos::new(1, 1)),
-//             // Alternative syntax
-//             ("relCell(1, 2)", "q.cells(\"B3\")", Pos::new(1, 1)),
-//         ];
-
-//         for (input, expected, pos) in test_cases {
-//             let mut code_cell = create_code_cell(CodeCellLanguage::Javascript, input);
-//             migrate_javascript_rc_relcell(&mut code_cell, pos);
-//             assert_eq!(code_cell.code, expected);
-//         }
-//     }
-
-//     #[test]
-//     fn test_javascript_relcells_migration() {
-//         let test_cases = vec![
-//             // Basic relative cell
-//             ("relCells(1, 2, 3, 4)", "q.cells(\"B3:D5\")", Pos::new(1, 1)),
-//             // with sheet name
-//             (
-//                 "relCells(1, 2, 3, 4, \"Sheet 2\")",
-//                 "q.cells(\"'Sheet 2'!C4:E6\")",
-//                 Pos::new(2, 2),
-//             ),
-//         ];
-
-//         for (input, expected, pos) in test_cases {
-//             let mut code_cell = create_code_cell(CodeCellLanguage::Javascript, input);
-//             migrate_javascript_relcells(&mut code_cell, pos);
-//             assert_eq!(code_cell.code, expected);
-//         }
-//     }
-
-//     #[test]
-//     fn test_pos_migration() {
-//         let test_cases = vec![
-//             ("pos()", "q.pos()", CodeCellLanguage::Python),
-//             ("pos()", "q.pos()", CodeCellLanguage::Javascript),
-//         ];
-
-//         for (input, expected, language) in test_cases {
-//             let mut code_cell = create_code_cell(language, input);
-//             migrate_python_javascript_pos(&mut code_cell);
-//             assert_eq!(code_cell.code, expected);
-//         }
-//     }
-// }
-=======
     for sheet in grid.sheets.values_mut() {
         let sheet_name = sheet.name.clone();
         for (pos, code_run) in sheet.data_tables.migration_iter_code_runs_mut() {
@@ -1641,5 +803,4 @@
             assert_eq!(code_run.code, expected);
         }
     }
-}
->>>>>>> 010222b6
+}