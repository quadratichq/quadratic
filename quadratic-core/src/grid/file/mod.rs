--- conflicted
+++ resolved
@@ -83,7 +83,7 @@
     },
 }
 
-// TODO(ddimaria): refactor to be recrsive
+// TODO(ddimaria): refactor to be recursive
 impl GridFile {
     fn into_latest(self) -> Result<v1_9::GridSchema> {
         match self {
@@ -122,10 +122,6 @@
 /// Imports a binary file.
 fn import_binary(file_contents: Vec<u8>) -> Result<Grid> {
     let (header, data) = remove_header(&file_contents)?;
-<<<<<<< HEAD
-
-=======
->>>>>>> f3dc62e6
     let file_version = deserialize::<FileVersion>(&HEADER_SERIALIZATION_FORMAT, header)?;
     let mut check_for_negative_offsets = false;
 
