--- conflicted
+++ resolved
@@ -100,11 +100,7 @@
 }
 
 impl GridFile {
-<<<<<<< HEAD
-    // Upgrade to the next verssion
-=======
     // Upgrade to the next version
->>>>>>> 528af836
     fn upgrade_next(self) -> Result<GridFile> {
         let next = match self {
             GridFile::V1_11 { grid } => GridFile::V1_11 { grid },
@@ -246,13 +242,8 @@
         }
         "1.11" => {
             let schema = decompress_and_deserialize::<v1_11::GridSchema>(
-<<<<<<< HEAD
-                &SerializationFormat::Json,
-                &CompressionFormat::Zstd,
-=======
                 &SERIALIZATION_FORMAT,
                 &COMPRESSION_FORMAT,
->>>>>>> 528af836
                 data,
             )?;
 
