--- conflicted
+++ resolved
@@ -145,16 +145,12 @@
 #[cfg(test)]
 mod tests {
     use super::*;
-<<<<<<< HEAD
-    use crate::{grid::CodeCellLanguage, ArraySize, CellValue, CodeCellValue, Pos};
-=======
     use crate::{
         controller::GridController,
         grid::{BorderSelection, BorderStyle, CodeCellLanguage},
         selection::Selection,
         ArraySize, CellValue, CodeCellValue, Pos, SheetPos,
     };
->>>>>>> 5d640c50
     use serial_test::parallel;
 
     const V1_3_FILE: &[u8] =
@@ -284,21 +280,6 @@
     #[test]
     #[parallel]
     fn process_a_v1_4_borders_file() {
-<<<<<<< HEAD
-        // let mut grid = Grid::new();
-        // let sheets = grid.sheets_mut();
-        // let rect = Rect::new_span(Pos { x: 0, y: 0 }, Pos { x: 0, y: 0 });
-        // let selection = vec![BorderSelection::Bottom];
-        // let style = BorderStyle {
-        //     color: Rgba::color_from_str("#000000").unwrap(),
-        //     line: CellBorderLine::Line1,
-        // };
-
-        // todo...
-        // let borders = generate_borders(&sheets[0], &rect, selection, Some(style));
-        // set_rect_borders(&mut sheets[0], &rect, borders);
-        // println!("{:#?}", sheets[0].borders);
-=======
         let mut gc = GridController::test();
         let sheet_id = gc.sheet_ids()[0];
 
@@ -308,7 +289,6 @@
             Some(BorderStyle::default()),
             None,
         );
->>>>>>> 5d640c50
 
         let exported = export(gc.grid().clone()).unwrap();
         let imported = import(exported).unwrap();
