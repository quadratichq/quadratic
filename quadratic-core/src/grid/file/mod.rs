use crate::compression::{
    CompressionFormat, SerializationFormat, add_header, decompress_and_deserialize, deserialize,
    remove_header, serialize, serialize_and_compress,
};

use super::Grid;
use anyhow::{Result, anyhow};
use migrate_code_cell_references::{
    migrate_code_cell_references, replace_formula_a1_references_to_r1c1,
};
use migrate_data_table_spills::migrate_all_data_table_spills;
use serde::{Deserialize, Serialize};
pub use shift_negative_offsets::{add_import_offset_to_contiguous_2d_rect, shift_negative_offsets};
use std::fmt::Debug;
use std::str;
pub use v1_12 as current;

mod migrate_code_cell_references;
mod migrate_data_table_spills;
pub mod serialize;
pub mod sheet_schema;
mod shift_negative_offsets;
mod v1_10;
mod v1_11;
pub mod v1_12;
mod v1_3;
mod v1_4;
mod v1_5;
mod v1_6;
mod v1_7;
mod v1_7_1;
mod v1_8;
mod v1_9;

// Default values serialization and compression formats (current version)
pub static CURRENT_VERSION: &str = "1.12";
pub static SERIALIZATION_FORMAT: SerializationFormat = SerializationFormat::Json;
pub static COMPRESSION_FORMAT: CompressionFormat = CompressionFormat::Zstd;

// Header serialization format, this should remain unchanged.
pub static HEADER_SERIALIZATION_FORMAT: SerializationFormat = SerializationFormat::Bincode;

#[derive(Serialize, Deserialize, Debug, Clone)]
pub struct FileVersion {
    pub version: String,
}

#[derive(Serialize, Deserialize, Debug, Clone)]
#[serde(tag = "version")]
enum GridFile {
    #[serde(rename = "1.12")]
    V1_12 {
        #[serde(flatten)]
        grid: v1_12::GridSchema,
    },
    #[serde(rename = "1.11")]
    V1_11 {
        #[serde(flatten)]
        grid: v1_11::GridSchema,
    },
    #[serde(rename = "1.10")]
    V1_10 {
        #[serde(flatten)]
        grid: v1_10::GridSchema,
    },
    #[serde(rename = "1.9")]
    V1_9 {
        #[serde(flatten)]
        grid: v1_9::GridSchema,
    },
    #[serde(rename = "1.8")]
    V1_8 {
        #[serde(flatten)]
        grid: v1_8::GridSchema,
    },
    #[serde(rename = "1.7.1")]
    V1_7_1 {
        #[serde(flatten)]
        grid: v1_7_1::GridSchema,
    },
    #[serde(rename = "1.7")]
    V1_7 {
        #[serde(flatten)]
        grid: v1_7::schema::GridSchema,
    },
    #[serde(rename = "1.6")]
    V1_6 {
        #[serde(flatten)]
        grid: v1_6::schema::GridSchema,
    },
    #[serde(rename = "1.5")]
    V1_5 {
        #[serde(flatten)]
        grid: v1_5::schema::GridSchema,
    },
    #[serde(rename = "1.4")]
    V1_4 {
        #[serde(flatten)]
        grid: v1_4::schema::GridSchema,
    },
    #[serde(rename = "1.3")]
    V1_3 {
        #[serde(flatten)]
        grid: v1_3::schema::GridSchema,
    },
}

impl GridFile {
<<<<<<< HEAD
    // Upgrade to the next version
    fn upgrade_next(self) -> Result<GridFile> {
        let next = match self {
            GridFile::V1_12 { grid } => GridFile::V1_12 { grid },
            GridFile::V1_11 { grid } => GridFile::V1_12 {
                grid: v1_11::upgrade(grid)?,
            },
=======
    fn into_latest(self) -> Result<current::GridSchema> {
        match self.upgrade_to_latest() {
            Ok(GridFile::V1_12 { grid }) => Ok(grid),
            _ => anyhow::bail!("Failed to upgrade to latest version"),
        }
    }

    // Upgrade to the latest version
    fn upgrade_to_latest(self) -> Result<GridFile> {
        match self {
            GridFile::V1_12 { grid } => Ok(GridFile::V1_12 { grid }),
            GridFile::V1_11 { grid } => GridFile::V1_12 {
                grid: v1_11::upgrade(grid)?,
            }
            .upgrade_to_latest(),
>>>>>>> 010222b6
            GridFile::V1_10 { grid } => GridFile::V1_11 {
                grid: v1_10::upgrade(grid)?,
            }
            .upgrade_to_latest(),
            GridFile::V1_9 { grid } => GridFile::V1_10 {
                grid: v1_9::upgrade(grid)?,
            }
            .upgrade_to_latest(),
            GridFile::V1_8 { grid } => GridFile::V1_9 {
                grid: v1_8::upgrade(grid)?,
            }
            .upgrade_to_latest(),
            GridFile::V1_7_1 { grid } => GridFile::V1_8 {
                grid: v1_7_1::upgrade(grid)?,
            }
            .upgrade_to_latest(),
            GridFile::V1_7 { grid } => GridFile::V1_7_1 {
                grid: v1_7::upgrade(grid)?,
            }
            .upgrade_to_latest(),
            GridFile::V1_6 { grid } => GridFile::V1_7 {
                grid: v1_6::file::upgrade(grid)?,
            }
            .upgrade_to_latest(),
            GridFile::V1_5 { grid } => GridFile::V1_6 {
                grid: v1_5::file::upgrade(grid)?,
            }
            .upgrade_to_latest(),
            GridFile::V1_4 { grid } => GridFile::V1_5 {
                grid: v1_4::file::upgrade(grid)?,
            }
            .upgrade_to_latest(),
            GridFile::V1_3 { grid } => GridFile::V1_4 {
                grid: v1_3::file::upgrade(grid)?,
<<<<<<< HEAD
            },
        };

        Ok(next)
    }

    // recursively upgrade from any version to the latest
    fn into_latest(self) -> Result<current::GridSchema> {
        let mut file = self;

        loop {
            if let GridFile::V1_12 { grid } = file {
                // Sanity check to ensure that the above GridFile is the current version.
                // This is to break tests the the current version isn't updated.
                if grid.version != Some(CURRENT_VERSION.into()) {
                    anyhow::bail!(
                        "into_latest() is not checking for the current version. Expected: {:?}, Got: {:?}",
                        CURRENT_VERSION,
                        grid.version
                    );
                }

                return Ok(grid);
=======
>>>>>>> 010222b6
            }
            .upgrade_to_latest(),
        }
    }
}

/// Imports a file. We check if the first character is `{` to determine if it is
/// a JSON file.
pub fn import(file_contents: Vec<u8>) -> Result<Grid> {
    if file_contents.first() == Some(&b'{') {
        import_json(String::from_utf8(file_contents)?)
    } else {
        import_binary(file_contents)
    }
}

/// Imports a binary file.
fn import_binary(file_contents: Vec<u8>) -> Result<Grid> {
    let (header, data) = remove_header(&file_contents)?;
    let file_version = deserialize::<FileVersion>(&HEADER_SERIALIZATION_FORMAT, header)?;
    let mut check_for_negative_offsets = false;
    let mut migrate_data_table_spills = false;

    let schema = match file_version.version.as_str() {
        "1.6" => {
            check_for_negative_offsets = true;
            migrate_data_table_spills = true;
            let schema = decompress_and_deserialize::<v1_6::schema::GridSchema>(
                &SerializationFormat::Json,
                &CompressionFormat::Zlib,
                data,
            )?;

            GridFile::V1_6 { grid: schema }.into_latest()
        }
        "1.7" => {
            check_for_negative_offsets = true;
            migrate_data_table_spills = true;
            let schema = decompress_and_deserialize::<v1_7::schema::GridSchema>(
                &SerializationFormat::Json,
                &CompressionFormat::Zlib,
                data,
            )?;

            GridFile::V1_7 { grid: schema }.into_latest()
        }
        "1.7.1" => {
            migrate_data_table_spills = true;
            let schema = decompress_and_deserialize::<v1_7_1::GridSchema>(
                &SerializationFormat::Json,
                &CompressionFormat::Zlib,
                data,
            )?;

            GridFile::V1_7_1 { grid: schema }.into_latest()
        }
        "1.8" => {
            migrate_data_table_spills = true;
            let schema = decompress_and_deserialize::<v1_8::GridSchema>(
                &SerializationFormat::Json,
                &CompressionFormat::Zlib,
                data,
            )?;

            GridFile::V1_8 { grid: schema }.into_latest()
        }
        "1.9" => {
            migrate_data_table_spills = true;
            let schema = decompress_and_deserialize::<v1_9::GridSchema>(
                &SerializationFormat::Json,
                &CompressionFormat::Zlib,
                data,
            )?;

            GridFile::V1_9 { grid: schema }.into_latest()
        }
        "1.10" => {
            migrate_data_table_spills = true;
            let schema = decompress_and_deserialize::<v1_10::GridSchema>(
                &SerializationFormat::Json,
                &CompressionFormat::Zlib,
                data,
            )?;

            GridFile::V1_10 { grid: schema }.into_latest()
        }
        "1.11" => {
            let schema = decompress_and_deserialize::<v1_11::GridSchema>(
                &SERIALIZATION_FORMAT,
                &COMPRESSION_FORMAT,
                data,
            )?;

            GridFile::V1_11 { grid: schema }.into_latest()
        }
        "1.12" => {
            let schema = decompress_and_deserialize::<v1_12::GridSchema>(
                &SERIALIZATION_FORMAT,
                &COMPRESSION_FORMAT,
                data,
            )?;

            GridFile::V1_12 { grid: schema }.into_latest()
        }
        _ => Err(anyhow::anyhow!(
            "Unsupported file version: {}",
            file_version.version
        )),
    }?;

    let mut grid = serialize::import(schema);

    handle_negative_offsets(&mut grid, check_for_negative_offsets);
    handle_migrate_data_table_spills(&mut grid, migrate_data_table_spills);

    if let Ok(grid) = &mut grid {
        grid.migration_retain_positive_non_default_offsets();
    }

    grid
}

fn handle_negative_offsets(grid: &mut Result<Grid>, check_for_negative_offsets: bool) {
    if !check_for_negative_offsets {
        return;
    }

    if let Ok(grid) = grid {
        replace_formula_a1_references_to_r1c1(grid);
        let shifted_offsets = shift_negative_offsets(grid);
        migrate_code_cell_references(grid, &shifted_offsets);
    }
}

fn handle_migrate_data_table_spills(grid: &mut Result<Grid>, migrate_data_table_spills: bool) {
    if !migrate_data_table_spills {
        return;
    }

    if let Ok(grid) = grid {
        migrate_all_data_table_spills(grid);
    }
}

fn import_json(file_contents: String) -> Result<Grid> {
    let json = serde_json::from_str::<GridFile>(&file_contents).map_err(|e| anyhow!(e))?;
    drop(file_contents);

    let check_for_negative_offsets = matches!(
        &json,
        GridFile::V1_3 { .. }
            | GridFile::V1_4 { .. }
            | GridFile::V1_5 { .. }
            | GridFile::V1_6 { .. }
            | GridFile::V1_7 { .. }
    );

    let migrate_data_table_spills = matches!(
        &json,
        GridFile::V1_3 { .. }
            | GridFile::V1_4 { .. }
            | GridFile::V1_5 { .. }
            | GridFile::V1_6 { .. }
            | GridFile::V1_7 { .. }
            | GridFile::V1_7_1 { .. }
            | GridFile::V1_8 { .. }
            | GridFile::V1_9 { .. }
            | GridFile::V1_10 { .. }
            | GridFile::V1_11 { .. }
    );

    let file = json.into_latest()?;
    let mut grid = serialize::import(file);

    handle_negative_offsets(&mut grid, check_for_negative_offsets);
    handle_migrate_data_table_spills(&mut grid, migrate_data_table_spills);

    if let Ok(grid) = &mut grid {
        grid.migration_retain_positive_non_default_offsets();
    }

    grid
}

#[function_timer::function_timer]
pub fn export(grid: Grid) -> Result<Vec<u8>> {
    let version = FileVersion {
        version: CURRENT_VERSION.into(),
    };
    let header = serialize(&HEADER_SERIALIZATION_FORMAT, &version)?;

    let converted = serialize::export(grid)?;
    let compressed = serialize_and_compress::<current::GridSchema>(
        &SERIALIZATION_FORMAT,
        &COMPRESSION_FORMAT,
        converted,
    )?;
    let data = add_header(header, compressed)?;

    Ok(data)
}

pub fn export_json(grid: Grid) -> Result<Vec<u8>> {
    let converted = serialize::export(grid)?;
    let json = serde_json::to_vec(&converted)?;

    Ok(json)
}

#[cfg(test)]
mod tests {
    use super::*;
    use crate::{
        ArraySize, CellValue, Pos,
        a1::A1Selection,
        controller::GridController,
        grid::{
            CodeCellLanguage,
            sheet::borders::{BorderSelection, BorderStyle},
        },
    };

    const V1_3_FILE: &[u8] =
        include_bytes!("../../../../quadratic-rust-shared/data/grid/v1_3.grid");
    const V1_3_PYTHON_FILE: &[u8] =
        include_bytes!("../../../../quadratic-rust-shared/data/grid/v1_3_python.grid");
    const V1_3_TEXT_ONLY_CODE_CELL_FILE: &[u8] =
        include_bytes!("../../../../quadratic-rust-shared/data/grid/v1_3_python_text_only.grid");
    const V1_3_SINGLE_FORMULAS_CODE_CELL_FILE: &[u8] =
        include_bytes!("../../../../quadratic-rust-shared/data/grid/v1_3_single_formula.grid");
    const V1_3_NPM_DOWNLOADS_FILE: &[u8] =
        include_bytes!("../../../../quadratic-rust-shared/data/grid/v1_3_fill_color.grid");
    const V1_3_BORDERS_FILE: &[u8] =
        include_bytes!("../../../../quadratic-rust-shared/data/grid/v1_3_borders.grid");
    const V1_4_FILE: &[u8] =
        include_bytes!("../../../../quadratic-rust-shared/data/grid/v1_4_simple.grid");
    const V1_4_AIRPORTS_DISTANCE_FILE: &[u8] =
        include_bytes!("../../../../quadratic-rust-shared/data/grid/v1_4_airports_distance.grid");
    const V1_5_FILE: &[u8] =
        include_bytes!("../../../../quadratic-rust-shared/data/grid/v1_5_simple.grid");
    const V1_5_QAWOLF_TEST_FILE: &[u8] =
        include_bytes!("../../../../quadratic-rust-shared/data/grid/v1_5_(Main)_QAWolf_test.grid");
    const V1_5_UPGRADE_CODE_RUNS: &[u8] =
        include_bytes!("../../../../quadratic-rust-shared/data/grid/v1_5_upgrade_code_runs.grid");
    const V1_5_JAVASCRIPT_GETTING_STARTED_EXAMPLE: &[u8] = include_bytes!(
        "../../../../quadratic-rust-shared/data/grid/v1_5_JavaScript_getting_started_(example).grid"
    );
    const V1_6_FILE: &[u8] =
        include_bytes!("../../../../quadratic-rust-shared/data/grid/v1_6_simple.grid");
    const V1_11_FILE: &[u8] =
        include_bytes!("../../../../quadratic-rust-shared/data/grid/v1_11_simple.grid");

    #[test]
    fn process_a_number_v1_3_file() {
        let imported = import(V1_3_FILE.to_vec()).unwrap();
        let exported = export(imported.clone()).unwrap();
        let exported_test = import_binary(exported).unwrap();
        assert_eq!(imported, exported_test);
    }

    #[test]
    fn process_a_v1_3_file() {
        let imported = import(V1_3_FILE.to_vec()).unwrap();
        let exported = export(imported.clone()).unwrap();
        let exported_test = import_binary(exported).unwrap();
        assert_eq!(imported, exported_test);
    }

    #[test]
    fn process_a_v1_3_python_file() {
        // TODO(ddimaria): validate that elements of the imported and exported file are valid
        let imported = import(V1_3_PYTHON_FILE.to_vec()).unwrap();
        let exported = export(imported.clone()).unwrap();
        assert_eq!(imported, import_binary(exported).unwrap());
    }

    #[test]
    fn process_a_v1_3_python_text_only_file() {
        // TODO(ddimaria): validate that elements of the imported and exported file are valid
        let imported = import(V1_3_TEXT_ONLY_CODE_CELL_FILE.to_vec()).unwrap();
        let _exported = export(imported).unwrap();
    }

    #[test]
    fn process_a_v1_3_single_formula_file() {
        let imported = import(V1_3_SINGLE_FORMULAS_CODE_CELL_FILE.to_vec()).unwrap();
        assert!(
            imported.sheets[0]
                .data_tables
                .get_at(&Pos { x: 1, y: 3 })
                .is_some()
        );
        let a1_context = imported.expensive_make_a1_context();
        let code_cell = imported.sheets[0]
            .edit_code_value(Pos { x: 1, y: 3 }, &a1_context)
            .unwrap();

        match code_cell.language {
            CodeCellLanguage::Formula => {
                assert_eq!(code_cell.code_string, "SUM(A1:A2)");
            }
            _ => panic!("Expected a formula"),
        };
        let _exported = export(imported).unwrap();
    }

    #[test]
    fn process_a_v1_3_npm_downloads_file() {
        let imported = import(V1_3_NPM_DOWNLOADS_FILE.to_vec()).unwrap();
        let _exported = export(imported).unwrap();
        // println!("{}", _exported);
    }

    #[test]
    fn process_a_v1_4_file() {
        // TODO(ddimaria): validate that elements of the imported and exported file are valid
        let imported = import(V1_4_FILE.to_vec()).unwrap();
        let _exported = export(imported).unwrap();
    }

    #[test]
    fn process_a_blank_v1_4_file() {
        let empty =
            r#"{"sheets":[{"name":"Sheet1","id":{"id":"4b42eacf-5737-47a2-ac44-e4929d3abc3a"},"order":"a0","cells":[],"code_cells":[],"formats":[],"columns":[],"rows":[],"offsets":[[],[]],"borders":{}}],"version":"1.4"}"#.as_bytes();
        let imported = import(empty.to_vec()).unwrap();
        let _exported = export(imported).unwrap();
    }

    #[test]
    fn process_a_v1_3_borders_file() {
        let imported = import(V1_3_BORDERS_FILE.to_vec()).unwrap();
        // println!("{:?}", imported.sheets[0].borders);
        let _exported = export(imported).unwrap();
        // println!("{}", _exported);
    }

    #[test]
    fn process_a_simple_v1_4_borders_file() {
        let empty = r##"{"sheets":[{"id":{"id":"d48a3488-fb1d-438d-ba0b-d4ad81b8c239"},"name":"Sheet1","color":null,"order":"a0","offsets":[[],[]],"columns":[[0,{"id":{"id":"6287d0f0-b559-4de2-a73f-5b140237b3c4"},"values":{"0":{"y":0,"content":{"Values":[{"type":"text","value":"a"}]}}},"spills":{},"align":{},"wrap":{},"numeric_format":{},"numeric_decimals":{},"numeric_commas":{},"bold":{},"italic":{},"text_color":{},"fill_color":{}}]],"rows":[[0,{"id":"a9ed07c9-98af-453d-9b5e-311c48be42f7"}]],"borders":{"6287d0f0-b559-4de2-a73f-5b140237b3c4":[[0,[{"color":"#000000ff","line":"line1"},{"color":"#000000ff","line":"line1"},{"color":"#000000ff","line":"line1"},{"color":"#000000ff","line":"line1"}]]]},"code_cells":[]}],"version":"1.4"}"##.as_bytes();
        let imported = import(empty.to_vec()).unwrap();
        // println!("{:#?}", imported.sheets()[0].borders);
        let _exported = export(imported).unwrap();
        // println!("{}", _exported);
    }

    #[test]
    fn process_a_v1_4_airports_distance_file() {
        let imported = import(V1_4_AIRPORTS_DISTANCE_FILE.to_vec()).unwrap();
        let exported = export(imported.clone()).unwrap();
        let imported_copy = import(exported).unwrap();
        assert_eq!(imported, imported_copy);
    }

    #[test]
    fn imports_and_exports_v1_4_default() {
        let imported = import(V1_4_FILE.to_vec()).unwrap();
        let exported = export(imported.clone()).unwrap();
        let imported_copy = import(exported).unwrap();
        assert_eq!(imported_copy, imported);
    }

    #[test]
    fn imports_and_exports_a_v1_5_grid() {
        let imported = import(V1_5_FILE.to_vec()).unwrap();
        let exported = export(imported.clone()).unwrap();
        let imported_copy = import(exported).unwrap();
        assert_eq!(imported_copy, imported);
    }

    #[test]
    fn imports_and_exports_v1_5_qawolf_test_file() {
        import(V1_5_QAWOLF_TEST_FILE.to_vec()).unwrap();

        // this won't work because of the offsets shift
        // let exported = export(imported.clone()).unwrap();
        // let imported_copy = import(exported).unwrap();
        // assert_eq!(imported_copy, imported);
    }

    #[test]
    fn imports_and_exports_v1_5_update_code_runs_file() {
        let imported = import(V1_5_UPGRADE_CODE_RUNS.to_vec()).unwrap();
        let exported = export(imported.clone()).unwrap();
        let imported_copy = import(exported).unwrap();
        assert_eq!(imported_copy, imported);
    }

    #[test]
    fn imports_and_exports_v1_5_javascript_getting_started_example() {
        let imported = import(V1_5_JAVASCRIPT_GETTING_STARTED_EXAMPLE.to_vec()).unwrap();

        // this won't work because of the offsets shift
        // let exported = export(imported.clone()).unwrap();
        // let imported_copy = import(exported).unwrap();
        // assert_eq!(imported_copy, imported);

        let sheet = &imported.sheets[0];
        assert_eq!(
            sheet.cell_value(Pos { x: 1, y: 1 }).unwrap(),
            CellValue::Text("JavaScript examples".into())
        );
        let dt = sheet.data_tables.get_at(&Pos { x: 1, y: 4 }).unwrap();
        let code = dt.code_run().unwrap();
        assert_eq!(code.language, CodeCellLanguage::Javascript);
        assert_eq!(code.code, "let result = [];\nfor (let i = 0; i < 500; i++) {\n    result.push(2 ** i);\n}\nreturn result;".to_string());
        assert_eq!(dt.output_size(), ArraySize::new(1, 500).unwrap());

        let dt = sheet.data_tables.get_at(&Pos { x: 3, y: 7 }).unwrap();
        let code = dt.code_run().unwrap();
        assert_eq!(code.language, CodeCellLanguage::Javascript);
        assert_eq!(
            code.code,
            "// fix by putting a let statement in front of x \nx = 5; ".to_string()
        );
        assert_eq!(dt.output_size(), ArraySize::new(1, 1).unwrap());
        assert_eq!(sheet.data_tables.len(), 10);
        assert_eq!(code.std_err, Some("x is not defined".into()));
    }

    #[test]
    fn imports_and_exports_a_v1_6_grid() {
        let imported = import(V1_6_FILE.to_vec()).unwrap();
        let exported = export(imported.clone()).unwrap();
        let imported_copy = import(exported).unwrap();
        assert_eq!(imported_copy, imported);
    }

    #[test]
    fn test_code_cell_references_migration_to_q_cells_for_v_1_7_1() {
        let file = include_bytes!("../../../test-files/test_getCells_migration.grid");
        let imported = import(file.to_vec()).unwrap();
        let sheet1 = &imported.sheets[0];
        let sheet2 = &imported.sheets[1];
        assert_eq!(
            sheet1.cell_value(pos![A1]).unwrap(),
            CellValue::Number(1.into())
        );
        assert_eq!(
            sheet1.cell_value(pos![F6]).unwrap(),
            CellValue::Number(1.into())
        );
        assert_eq!(
            sheet2.cell_value(pos![A1]).unwrap(),
            CellValue::Number(100.into())
        );
        assert_eq!(
            sheet2.cell_value(pos![D5]).unwrap(),
            CellValue::Number(100.into())
        );

        let code = sheet1
            .data_tables
            .get_at(&pos![I10])
            .unwrap()
            .code_run()
            .unwrap();
        assert_eq!(code.language, CodeCellLanguage::Python);
        assert_eq!(
            code.code,
            "q.cells(\"F6\") + q.cells(\"\'Sheet 2\'!D5\")".to_string()
<<<<<<< HEAD
=======
        );

        let code = sheet1
            .data_tables
            .get_at(&pos![I11])
            .unwrap()
            .code_run()
            .unwrap();
        assert_eq!(code.language, CodeCellLanguage::Python);
        assert_eq!(
            code.code,
            "q.cells(\"F6\") + q.cells(\"\'Sheet 2\'!D5\")".to_string()
>>>>>>> 010222b6
        );

        let code = sheet1
            .data_tables
<<<<<<< HEAD
            .get_at(&pos![I11])
=======
            .get_at(&pos![I12])
>>>>>>> 010222b6
            .unwrap()
            .code_run()
            .unwrap();
        assert_eq!(code.language, CodeCellLanguage::Python);
        assert_eq!(
            code.code,
<<<<<<< HEAD
            "q.cells(\"F6\") + q.cells(\"\'Sheet 2\'!D5\")".to_string()
=======
            "q.cells(\"A1:A14\", first_row_header=False)".to_string()
>>>>>>> 010222b6
        );

        let code = sheet1
            .data_tables
<<<<<<< HEAD
            .get_at(&pos![I12])
=======
            .get_at(&pos![I26])
>>>>>>> 010222b6
            .unwrap()
            .code_run()
            .unwrap();
        assert_eq!(code.language, CodeCellLanguage::Python);
        assert_eq!(
            code.code,
<<<<<<< HEAD
            "q.cells(\"A1:A14\", first_row_header=False)".to_string()
=======
            "q.cells(\"\'Sheet 2\'!A1:A22\", first_row_header=False)".to_string()
>>>>>>> 010222b6
        );

        let code = sheet1
            .data_tables
<<<<<<< HEAD
            .get_at(&pos![I26])
=======
            .get_at(&pos![I48])
>>>>>>> 010222b6
            .unwrap()
            .code_run()
            .unwrap();
        assert_eq!(code.language, CodeCellLanguage::Python);
        assert_eq!(
            code.code,
<<<<<<< HEAD
            "q.cells(\"\'Sheet 2\'!A1:A22\", first_row_header=False)".to_string()
=======
            "q.cells(\"F6\") + q.cells(\"\'Sheet 2\'!D5\")".to_string()
>>>>>>> 010222b6
        );

        let code = sheet1
            .data_tables
<<<<<<< HEAD
            .get_at(&pos![I48])
=======
            .get_at(&pos![I49])
>>>>>>> 010222b6
            .unwrap()
            .code_run()
            .unwrap();
        assert_eq!(code.language, CodeCellLanguage::Python);
        assert_eq!(
            code.code,
<<<<<<< HEAD
            "q.cells(\"F6\") + q.cells(\"\'Sheet 2\'!D5\")".to_string()
=======
            "q.cells(\"A1:A14\", first_row_header=False)".to_string()
>>>>>>> 010222b6
        );

        let code = sheet1
            .data_tables
<<<<<<< HEAD
            .get_at(&pos![I49])
            .unwrap()
            .code_run()
            .unwrap();
        assert_eq!(code.language, CodeCellLanguage::Python);
        assert_eq!(code.code, "q.cells(\"A1:A14\")".to_string());

        let code = sheet1
            .data_tables
=======
>>>>>>> 010222b6
            .get_at(&pos![I63])
            .unwrap()
            .code_run()
            .unwrap();
        assert_eq!(code.language, CodeCellLanguage::Python);
        assert_eq!(
            code.code,
            "q.cells(\"\'Sheet 2\'!A1:A22\", first_row_header=False)".to_string()
        );

        let code = sheet1
            .data_tables
            .get_at(&pos![K10])
            .unwrap()
            .code_run()
            .unwrap();
        assert_eq!(code.language, CodeCellLanguage::Python);
        assert_eq!(code.code, "q.cells(\"I10\")".to_string());

        let code = sheet1
            .data_tables
            .get_at(&pos![K11])
            .unwrap()
            .code_run()
            .unwrap();
        assert_eq!(code.language, CodeCellLanguage::Python);
        assert_eq!(code.code, "q.cells(\"I11\")".to_string());

        let code = sheet1
            .data_tables
            .get_at(&pos![K12])
            .unwrap()
            .code_run()
            .unwrap();
        assert_eq!(code.language, CodeCellLanguage::Python);
        assert_eq!(code.code, "q.cells(\"A1:A14\")".to_string());

        let code = sheet1
            .data_tables
            .get_at(&pos![K28])
            .unwrap()
            .code_run()
            .unwrap();
        assert_eq!(code.language, CodeCellLanguage::Python);
        assert_eq!(code.code, "q.cells(\"F6\") + q.cells(\"\'Sheet 2\'!D5\") + cell(-12, -12) + cell(-86, -85, sheet=\"Sheet 2\")".to_string());

        let code = sheet1
            .data_tables
            .get_at(&pos![M10])
            .unwrap()
            .code_run()
            .unwrap();
        assert_eq!(code.language, CodeCellLanguage::Javascript);
        assert_eq!(
            code.code,
            "return q.cells(\"F6\") + q.cells(\"\'Sheet 2\'!D5\");".to_string()
        );

        let code = sheet1
            .data_tables
            .get_at(&pos![M11])
            .unwrap()
            .code_run()
            .unwrap();
        assert_eq!(code.language, CodeCellLanguage::Javascript);
        assert_eq!(
            code.code,
            "return q.cells(\"F6\") + q.cells(\"\'Sheet 2\'!D5\");".to_string()
        );

        let code = sheet1
            .data_tables
            .get_at(&pos![M12])
            .unwrap()
            .code_run()
            .unwrap();
        assert_eq!(code.language, CodeCellLanguage::Javascript);
        assert_eq!(code.code, "return q.cells(\"A1:A14\");".to_string());

        let code = sheet1
            .data_tables
            .get_at(&pos![M26])
            .unwrap()
            .code_run()
            .unwrap();
        assert_eq!(code.language, CodeCellLanguage::Javascript);
        assert_eq!(
            code.code,
            "return q.cells(\"\'Sheet 2\'!A1:A22\");".to_string()
        );

        let code = sheet1
            .data_tables
            .get_at(&pos![M48])
            .unwrap()
            .code_run()
            .unwrap();
        assert_eq!(code.language, CodeCellLanguage::Javascript);
        assert_eq!(
            code.code,
            "return q.cells(\"F6\") + q.cells(\"\'Sheet 2\'!D5\");".to_string()
        );

        let code = sheet1
            .data_tables
            .get_at(&pos![M49])
            .unwrap()
            .code_run()
            .unwrap();
        assert_eq!(code.language, CodeCellLanguage::Javascript);
        assert_eq!(code.code, "return q.cells(\"A1:A14\");".to_string());

        let code = sheet1
            .data_tables
            .get_at(&pos![M63])
            .unwrap()
            .code_run()
            .unwrap();
        assert_eq!(code.language, CodeCellLanguage::Javascript);
        assert_eq!(
            code.code,
            "return q.cells(\"\'Sheet 2\'!A1:A22\");".to_string()
        );

        let code = sheet1
            .data_tables
            .get_at(&pos![O10])
            .unwrap()
            .code_run()
            .unwrap();
        assert_eq!(code.language, CodeCellLanguage::Javascript);
        assert_eq!(code.code, "return q.cells(\"M10\");".to_string());

        let code = sheet1
            .data_tables
            .get_at(&pos![O11])
            .unwrap()
            .code_run()
            .unwrap();
        assert_eq!(code.language, CodeCellLanguage::Javascript);
        assert_eq!(code.code, "return q.cells(\"M11\");".to_string());

        let code = sheet1
            .data_tables
            .get_at(&pos![O12])
            .unwrap()
            .code_run()
            .unwrap();
        assert_eq!(code.language, CodeCellLanguage::Javascript);
        assert_eq!(code.code, "return q.cells(\"A1:A14\");".to_string());
    }

    #[test]
    fn process_a_v1_7_1_borders_file() {
        let mut gc = GridController::test();

        gc.set_borders(
            A1Selection::test_a1("A1:J10"),
            BorderSelection::All,
            Some(BorderStyle::default()),
            None,
            false,
        );

        let exported = export(gc.grid().clone()).unwrap();
        let imported = import(exported).unwrap();
        assert_eq!(imported, gc.grid().clone());
    }

    #[test]
    fn imports_and_exports_a_v1_11_grid() {
        let imported = import(V1_11_FILE.to_vec()).unwrap();
        let exported = export(imported.clone()).unwrap();
        let imported_copy = import(exported).unwrap();
        assert_eq!(imported_copy, imported);
    }

    #[test]
    fn test_new_file() {
        const NEW_FILE: &[u8] =
            include_bytes!("../../../../quadratic-api/src/data/current_blank.grid");

        let imported = import(NEW_FILE.to_vec()).unwrap();
        let exported = export(imported.clone()).unwrap();
        let exported_test = import_binary(exported).unwrap();
        assert_eq!(imported, exported_test);
    }
}<|MERGE_RESOLUTION|>--- conflicted
+++ resolved
@@ -106,15 +106,6 @@
 }
 
 impl GridFile {
-<<<<<<< HEAD
-    // Upgrade to the next version
-    fn upgrade_next(self) -> Result<GridFile> {
-        let next = match self {
-            GridFile::V1_12 { grid } => GridFile::V1_12 { grid },
-            GridFile::V1_11 { grid } => GridFile::V1_12 {
-                grid: v1_11::upgrade(grid)?,
-            },
-=======
     fn into_latest(self) -> Result<current::GridSchema> {
         match self.upgrade_to_latest() {
             Ok(GridFile::V1_12 { grid }) => Ok(grid),
@@ -130,7 +121,6 @@
                 grid: v1_11::upgrade(grid)?,
             }
             .upgrade_to_latest(),
->>>>>>> 010222b6
             GridFile::V1_10 { grid } => GridFile::V1_11 {
                 grid: v1_10::upgrade(grid)?,
             }
@@ -165,32 +155,6 @@
             .upgrade_to_latest(),
             GridFile::V1_3 { grid } => GridFile::V1_4 {
                 grid: v1_3::file::upgrade(grid)?,
-<<<<<<< HEAD
-            },
-        };
-
-        Ok(next)
-    }
-
-    // recursively upgrade from any version to the latest
-    fn into_latest(self) -> Result<current::GridSchema> {
-        let mut file = self;
-
-        loop {
-            if let GridFile::V1_12 { grid } = file {
-                // Sanity check to ensure that the above GridFile is the current version.
-                // This is to break tests the the current version isn't updated.
-                if grid.version != Some(CURRENT_VERSION.into()) {
-                    anyhow::bail!(
-                        "into_latest() is not checking for the current version. Expected: {:?}, Got: {:?}",
-                        CURRENT_VERSION,
-                        grid.version
-                    );
-                }
-
-                return Ok(grid);
-=======
->>>>>>> 010222b6
             }
             .upgrade_to_latest(),
         }
@@ -359,7 +323,6 @@
             | GridFile::V1_8 { .. }
             | GridFile::V1_9 { .. }
             | GridFile::V1_10 { .. }
-            | GridFile::V1_11 { .. }
     );
 
     let file = json.into_latest()?;
@@ -651,8 +614,6 @@
         assert_eq!(
             code.code,
             "q.cells(\"F6\") + q.cells(\"\'Sheet 2\'!D5\")".to_string()
-<<<<<<< HEAD
-=======
         );
 
         let code = sheet1
@@ -665,103 +626,58 @@
         assert_eq!(
             code.code,
             "q.cells(\"F6\") + q.cells(\"\'Sheet 2\'!D5\")".to_string()
->>>>>>> 010222b6
-        );
-
-        let code = sheet1
-            .data_tables
-<<<<<<< HEAD
-            .get_at(&pos![I11])
-=======
+        );
+
+        let code = sheet1
+            .data_tables
             .get_at(&pos![I12])
->>>>>>> 010222b6
-            .unwrap()
-            .code_run()
-            .unwrap();
-        assert_eq!(code.language, CodeCellLanguage::Python);
-        assert_eq!(
-            code.code,
-<<<<<<< HEAD
+            .unwrap()
+            .code_run()
+            .unwrap();
+        assert_eq!(code.language, CodeCellLanguage::Python);
+        assert_eq!(
+            code.code,
+            "q.cells(\"A1:A14\", first_row_header=False)".to_string()
+        );
+
+        let code = sheet1
+            .data_tables
+            .get_at(&pos![I26])
+            .unwrap()
+            .code_run()
+            .unwrap();
+        assert_eq!(code.language, CodeCellLanguage::Python);
+        assert_eq!(
+            code.code,
+            "q.cells(\"\'Sheet 2\'!A1:A22\", first_row_header=False)".to_string()
+        );
+
+        let code = sheet1
+            .data_tables
+            .get_at(&pos![I48])
+            .unwrap()
+            .code_run()
+            .unwrap();
+        assert_eq!(code.language, CodeCellLanguage::Python);
+        assert_eq!(
+            code.code,
             "q.cells(\"F6\") + q.cells(\"\'Sheet 2\'!D5\")".to_string()
-=======
+        );
+
+        let code = sheet1
+            .data_tables
+            .get_at(&pos![I49])
+            .unwrap()
+            .code_run()
+            .unwrap();
+        assert_eq!(code.language, CodeCellLanguage::Python);
+        assert_eq!(
+            code.code,
             "q.cells(\"A1:A14\", first_row_header=False)".to_string()
->>>>>>> 010222b6
-        );
-
-        let code = sheet1
-            .data_tables
-<<<<<<< HEAD
-            .get_at(&pos![I12])
-=======
-            .get_at(&pos![I26])
->>>>>>> 010222b6
-            .unwrap()
-            .code_run()
-            .unwrap();
-        assert_eq!(code.language, CodeCellLanguage::Python);
-        assert_eq!(
-            code.code,
-<<<<<<< HEAD
-            "q.cells(\"A1:A14\", first_row_header=False)".to_string()
-=======
-            "q.cells(\"\'Sheet 2\'!A1:A22\", first_row_header=False)".to_string()
->>>>>>> 010222b6
-        );
-
-        let code = sheet1
-            .data_tables
-<<<<<<< HEAD
-            .get_at(&pos![I26])
-=======
-            .get_at(&pos![I48])
->>>>>>> 010222b6
-            .unwrap()
-            .code_run()
-            .unwrap();
-        assert_eq!(code.language, CodeCellLanguage::Python);
-        assert_eq!(
-            code.code,
-<<<<<<< HEAD
-            "q.cells(\"\'Sheet 2\'!A1:A22\", first_row_header=False)".to_string()
-=======
-            "q.cells(\"F6\") + q.cells(\"\'Sheet 2\'!D5\")".to_string()
->>>>>>> 010222b6
-        );
-
-        let code = sheet1
-            .data_tables
-<<<<<<< HEAD
-            .get_at(&pos![I48])
-=======
-            .get_at(&pos![I49])
->>>>>>> 010222b6
-            .unwrap()
-            .code_run()
-            .unwrap();
-        assert_eq!(code.language, CodeCellLanguage::Python);
-        assert_eq!(
-            code.code,
-<<<<<<< HEAD
-            "q.cells(\"F6\") + q.cells(\"\'Sheet 2\'!D5\")".to_string()
-=======
-            "q.cells(\"A1:A14\", first_row_header=False)".to_string()
->>>>>>> 010222b6
-        );
-
-        let code = sheet1
-            .data_tables
-<<<<<<< HEAD
-            .get_at(&pos![I49])
-            .unwrap()
-            .code_run()
-            .unwrap();
-        assert_eq!(code.language, CodeCellLanguage::Python);
-        assert_eq!(code.code, "q.cells(\"A1:A14\")".to_string());
-
-        let code = sheet1
-            .data_tables
-=======
->>>>>>> 010222b6
+        );
+
+        let code = sheet1
+            .data_tables
             .get_at(&pos![I63])
             .unwrap()
             .code_run()
