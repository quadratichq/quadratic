use crate::compression::{
    add_header, decompress_and_deserialize, deserialize, remove_header, serialize,
    serialize_and_compress, CompressionFormat, SerializationFormat,
};

use super::Grid;
use anyhow::{anyhow, Result};
use serde::{Deserialize, Serialize};
use std::fmt::Debug;
use std::str;
use v1_7::schema::GridSchema as current;

pub mod serialize;
pub mod sheet_schema;
mod v1_3;
mod v1_4;
mod v1_5;
mod v1_6;
mod v1_7;

pub static CURRENT_VERSION: &str = "1.7";
pub static SERIALIZATION_FORMAT: SerializationFormat = SerializationFormat::Json;
pub static COMPRESSION_FORMAT: CompressionFormat = CompressionFormat::Zlib;
pub static HEADER_SERIALIZATION_FORMAT: SerializationFormat = SerializationFormat::Bincode;

#[derive(Serialize, Deserialize, Debug, Clone)]
pub struct FileVersion {
    pub version: String,
}

#[derive(Serialize, Deserialize, Debug, Clone)]
#[serde(tag = "version")]
enum GridFile {
    #[serde(rename = "1.7")]
    V1_7 {
        #[serde(flatten)]
        grid: v1_7::schema::GridSchema,
    },
    #[serde(rename = "1.6")]
    V1_6 {
        #[serde(flatten)]
        grid: v1_6::schema::GridSchema,
    },
    #[serde(rename = "1.5")]
    V1_5 {
        #[serde(flatten)]
        grid: v1_5::schema::GridSchema,
    },
    #[serde(rename = "1.4")]
    V1_4 {
        #[serde(flatten)]
        grid: v1_4::schema::GridSchema,
    },
    #[serde(rename = "1.3")]
    V1_3 {
        #[serde(flatten)]
        grid: v1_3::schema::GridSchema,
    },
}

impl GridFile {
    fn into_latest(self) -> Result<v1_7::schema::GridSchema> {
        match self {
            GridFile::V1_7 { grid } => Ok(grid),
            GridFile::V1_6 { grid } => v1_6::file::upgrade(grid),
            GridFile::V1_5 { grid } => v1_6::file::upgrade(v1_5::file::upgrade(grid)?),
            GridFile::V1_4 { grid } => {
                v1_6::file::upgrade(v1_5::file::upgrade(v1_4::file::upgrade(grid)?)?)
            }
            GridFile::V1_3 { grid } => v1_6::file::upgrade(v1_5::file::upgrade(
                v1_4::file::upgrade(v1_3::file::upgrade(grid)?)?,
            )?),
        }
    }
}

/// Imports a file. We check if the first character is `{` to determine if it is
/// a JSON file.
pub fn import(file_contents: Vec<u8>) -> Result<Grid> {
    if file_contents.first() == Some(&b'{') {
        import_json(String::from_utf8(file_contents)?)
    } else {
        import_binary(file_contents)
    }
}

/// Imports a binary file.
fn import_binary(file_contents: Vec<u8>) -> Result<Grid> {
    let (header, data) = remove_header(&file_contents)?;

    // we're currently not doing anything with the file version, but will in
    // the future as we use different serialization and compression methods
    let file_version = deserialize::<FileVersion>(&HEADER_SERIALIZATION_FORMAT, header)?;
    match file_version.version.as_str() {
        "1.6" => {
            let schema = decompress_and_deserialize::<v1_6::schema::GridSchema>(
                &SERIALIZATION_FORMAT,
                &COMPRESSION_FORMAT,
                data,
            )?;
            drop(file_contents);
            let schema = v1_6::file::upgrade(schema)?;
            Ok(serialize::import(schema)?)
        }
        "1.7" => {
            let schema = decompress_and_deserialize::<current>(
                &SERIALIZATION_FORMAT,
                &COMPRESSION_FORMAT,
                data,
            )?;
            drop(file_contents);
            Ok(serialize::import(schema)?)
        }
        _ => Err(anyhow::anyhow!(
            "Unsupported file version: {}",
            file_version.version
        )),
    }
}

fn import_json(file_contents: String) -> Result<Grid> {
    let json = serde_json::from_str::<GridFile>(&file_contents).map_err(|e| {
        dbg!(&e);
        anyhow!(e)
    })?;
    drop(file_contents);
    let file = json.into_latest()?;
    serialize::import(file)
}

pub fn export(grid: Grid) -> Result<Vec<u8>> {
    let version = FileVersion {
        version: CURRENT_VERSION.into(),
    };
    let header = serialize(&HEADER_SERIALIZATION_FORMAT, &version)?;

    let converted = serialize::export(grid)?;
    let compressed =
        serialize_and_compress::<current>(&SERIALIZATION_FORMAT, &COMPRESSION_FORMAT, converted)?;
    let data = add_header(header, compressed)?;

    Ok(data)
}

#[cfg(test)]
mod tests {
    use super::*;
    use crate::{
<<<<<<< HEAD
        //     color::Rgba,
        //     grid::{BorderSelection, BorderStyle, CellBorderLine},
        Pos,
        // Rect,
=======
        color::Rgba,
        grid::{
            generate_borders, set_rect_borders, BorderSelection, BorderStyle, CellBorderLine,
            CodeCellLanguage,
        },
        ArraySize, CellValue, CodeCellValue, Pos, Rect,
>>>>>>> 17e670ca
    };
    use serial_test::parallel;

    const V1_3_FILE: &[u8] =
        include_bytes!("../../../../quadratic-rust-shared/data/grid/v1_3.grid");
    const V1_3_PYTHON_FILE: &[u8] =
        include_bytes!("../../../../quadratic-rust-shared/data/grid/v1_3_python.grid");
    const V1_3_TEXT_ONLY_CODE_CELL_FILE: &[u8] =
        include_bytes!("../../../../quadratic-rust-shared/data/grid/v1_3_python_text_only.grid");
    const V1_3_SINGLE_FORMULAS_CODE_CELL_FILE: &[u8] =
        include_bytes!("../../../../quadratic-rust-shared/data/grid/v1_3_single_formula.grid");
    const V1_3_NPM_DOWNLOADS_FILE: &[u8] =
        include_bytes!("../../../../quadratic-rust-shared/data/grid/v1_3_fill_color.grid");
    const V1_3_BORDERS_FILE: &[u8] =
        include_bytes!("../../../../quadratic-rust-shared/data/grid/v1_3_borders.grid");
    const V1_4_FILE: &[u8] =
        include_bytes!("../../../../quadratic-rust-shared/data/grid/v1_4_simple.grid");
    const V1_4_AIRPORTS_DISTANCE_FILE: &[u8] =
        include_bytes!("../../../../quadratic-rust-shared/data/grid/v1_4_airports_distance.grid");
    const V1_5_FILE: &[u8] =
        include_bytes!("../../../../quadratic-rust-shared/data/grid/v1_5_simple.grid");
    const V1_6_FILE: &[u8] =
        include_bytes!("../../../../quadratic-rust-shared/data/grid/v1_6_simple.grid");
    const V1_5_QAWOLF_TEST_FILE: &[u8] =
        include_bytes!("../../../../quadratic-rust-shared/data/grid/v1_5_(Main)_QAWolf_test.grid");
    const V1_5_UPGRADE_CODE_RUNS: &[u8] =
        include_bytes!("../../../../quadratic-rust-shared/data/grid/v1_5_upgrade_code_runs.grid");
    const V1_5_JAVASCRIPT_GETTING_STARTED_EXAMPLE: &[u8] =
        include_bytes!("../../../../quadratic-rust-shared/data/grid/v1_5_JavaScript_getting_started_(example).grid");

    #[test]
    fn process_a_number_v1_3_file() {
        let imported = import(V1_3_FILE.to_vec()).unwrap();
        let exported = export(imported.clone()).unwrap();
        let exported_test = import_binary(exported).unwrap();
        assert_eq!(imported, exported_test);
    }

    #[test]
    #[parallel]
    fn process_a_v1_3_file() {
        let imported = import(V1_3_FILE.to_vec()).unwrap();
        let exported = export(imported.clone()).unwrap();
        let exported_test = import_binary(exported).unwrap();
        assert_eq!(imported, exported_test);
    }

    #[test]
    #[parallel]
    fn process_a_v1_3_python_file() {
        // TODO(ddimaria): validate that elements of the imported and exported file are valid
        let imported = import(V1_3_PYTHON_FILE.to_vec()).unwrap();
        let exported = export(imported.clone()).unwrap();
        assert_eq!(imported, import_binary(exported).unwrap());
    }

    #[test]
    #[parallel]
    fn process_a_v1_3_python_text_only_file() {
        // TODO(ddimaria): validate that elements of the imported and exported file are valid
        let imported = import(V1_3_TEXT_ONLY_CODE_CELL_FILE.to_vec()).unwrap();
        let _exported = export(imported).unwrap();
    }

    #[test]
    #[parallel]
    fn process_a_v1_3_single_formula_file() {
        let imported = import(V1_3_SINGLE_FORMULAS_CODE_CELL_FILE.to_vec()).unwrap();
        assert!(imported.sheets[0]
            .code_runs
            .get(&Pos { x: 0, y: 2 })
            .is_some());
        let cell_value = imported.sheets[0].cell_value(Pos { x: 0, y: 2 }).unwrap();

        match cell_value {
            crate::grid::CellValue::Code(formula) => {
                assert_eq!(formula.code, "SUM(A0:A1)");
            }
            _ => panic!("Expected a formula"),
        };
        let _exported = export(imported).unwrap();
    }

    #[test]
    #[parallel]
    fn process_a_v1_3_npm_downloads_file() {
        let imported = import(V1_3_NPM_DOWNLOADS_FILE.to_vec()).unwrap();
        let _exported = export(imported).unwrap();
        // println!("{}", _exported);
    }

    #[test]
    #[parallel]
    fn process_a_v1_4_file() {
        // TODO(ddimaria): validate that elements of the imported and exported file are valid
        let imported = import(V1_4_FILE.to_vec()).unwrap();
        let _exported = export(imported).unwrap();
    }

    #[test]
    #[parallel]
    fn process_a_blank_v1_4_file() {
        let empty =
            r#"{"sheets":[{"name":"Sheet 1","id":{"id":"4b42eacf-5737-47a2-ac44-e4929d3abc3a"},"order":"a0","cells":[],"code_cells":[],"formats":[],"columns":[],"rows":[],"offsets":[[],[]],"borders":{}}],"version":"1.4"}"#.as_bytes();
        let imported = import(empty.to_vec()).unwrap();
        let _exported = export(imported).unwrap();
    }

    #[test]
    #[parallel]
    fn process_a_v1_3_borders_file() {
        let imported = import(V1_3_BORDERS_FILE.to_vec()).unwrap();
        // println!("{:?}", imported.sheets[0].borders);
        let _exported = export(imported).unwrap();
        // println!("{}", _exported);
    }

    #[test]
    #[parallel]
    fn process_a_simple_v1_4_borders_file() {
        let empty = r##"{"sheets":[{"id":{"id":"d48a3488-fb1d-438d-ba0b-d4ad81b8c239"},"name":"Sheet 1","color":null,"order":"a0","offsets":[[],[]],"columns":[[0,{"id":{"id":"6287d0f0-b559-4de2-a73f-5b140237b3c4"},"values":{"0":{"y":0,"content":{"Values":[{"type":"text","value":"a"}]}}},"spills":{},"align":{},"wrap":{},"numeric_format":{},"numeric_decimals":{},"numeric_commas":{},"bold":{},"italic":{},"text_color":{},"fill_color":{}}]],"rows":[[0,{"id":"a9ed07c9-98af-453d-9b5e-311c48be42f7"}]],"borders":{"6287d0f0-b559-4de2-a73f-5b140237b3c4":[[0,[{"color":"#000000ff","line":"line1"},{"color":"#000000ff","line":"line1"},{"color":"#000000ff","line":"line1"},{"color":"#000000ff","line":"line1"}]]]},"code_cells":[]}],"version":"1.4"}"##.as_bytes();
        let imported = import(empty.to_vec()).unwrap();
        // println!("{:#?}", imported.sheets()[0].borders);
        let _exported = export(imported).unwrap();
        // println!("{}", _exported);
    }

    #[test]
    #[parallel]
    fn process_a_v1_4_borders_file() {
        // let mut grid = Grid::new();
        // let sheets = grid.sheets_mut();
        // let rect = Rect::new_span(Pos { x: 0, y: 0 }, Pos { x: 0, y: 0 });
        // let selection = vec![BorderSelection::Bottom];
        // let style = BorderStyle {
        //     color: Rgba::color_from_str("#000000").unwrap(),
        //     line: CellBorderLine::Line1,
        // };

        // todo...
        // let borders = generate_borders(&sheets[0], &rect, selection, Some(style));
        // set_rect_borders(&mut sheets[0], &rect, borders);
        // println!("{:#?}", sheets[0].borders);

        // todo: this does not work
        // let _exported = export(&mut grid).unwrap();
        // println!("{}", _exported);
        // let _imported = import(&_exported).unwrap();
        // println!("{:#?}", imported.sheets()[0].borders);
        // // println!("{:?}", serde_json::to_string(&sheet.column_).unwrap());
        // println!("{:#?}", &sheets[0].borders.per_cell.borders);
    }

    #[test]
    #[parallel]
    fn process_a_v1_4_airports_distance_file() {
        let imported = import(V1_4_AIRPORTS_DISTANCE_FILE.to_vec()).unwrap();
        let exported = export(imported.clone()).unwrap();
        let imported_copy = import(exported).unwrap();
        assert_eq!(imported, imported_copy);
    }

    #[test]
    #[parallel]
    fn imports_and_exports_v1_4_default() {
        let imported = import(V1_4_FILE.to_vec()).unwrap();
        let exported = export(imported.clone()).unwrap();
        let imported_copy = import(exported).unwrap();
        assert_eq!(imported_copy, imported);
    }

    #[test]
    #[parallel]
    fn imports_and_exports_a_v1_5_grid() {
        let imported = import(V1_5_FILE.to_vec()).unwrap();
        let exported = export(imported.clone()).unwrap();
        let imported_copy = import(exported).unwrap();
        assert_eq!(imported_copy, imported);
    }

    #[test]
    #[parallel]
    fn imports_and_exports_a_v1_6_grid() {
        let imported = import(V1_6_FILE.to_vec()).unwrap();
        let exported = export(imported.clone()).unwrap();
        let imported_copy = import(exported).unwrap();
        assert_eq!(imported_copy, imported);
    }

    #[test]
    #[parallel]
    fn imports_and_exports_v1_5_qawolf_test_file() {
        let imported = import(V1_5_QAWOLF_TEST_FILE.to_vec()).unwrap();
        let exported = export(imported.clone()).unwrap();
        let imported_copy = import(exported).unwrap();
        assert_eq!(imported_copy, imported);
    }

    #[test]
    #[parallel]
    fn imports_and_exports_v1_5_update_code_runs_file() {
        let imported = import(V1_5_UPGRADE_CODE_RUNS.to_vec()).unwrap();
        let exported = export(imported.clone()).unwrap();
        let imported_copy = import(exported).unwrap();
        assert_eq!(imported_copy, imported);
    }

    #[test]
    #[parallel]
    fn imports_and_exports_v1_5_javascript_getting_started_example() {
        let imported = import(V1_5_JAVASCRIPT_GETTING_STARTED_EXAMPLE.to_vec()).unwrap();
        let exported = export(imported.clone()).unwrap();
        let imported_copy = import(exported).unwrap();
        assert_eq!(imported_copy, imported);

        let sheet = &imported.sheets[0];
        assert_eq!(
            sheet.cell_value(Pos { x: 0, y: 0 }).unwrap(),
            CellValue::Text("JavaScript examples".into())
        );
        assert_eq!(
            sheet.cell_value(Pos { x: 0, y: 3 }).unwrap(),
            CellValue::Code(CodeCellValue {
                language: CodeCellLanguage::Javascript,
                code: "let result = [];\nfor (let i = 0; i < 500; i++) {\n    result.push(2 ** i);\n}\nreturn result;".to_string(),
            })
        );
        assert_eq!(
            sheet
                .code_runs
                .get(&Pos { x: 0, y: 3 })
                .unwrap()
                .output_size(),
            ArraySize::new(1, 500).unwrap()
        );
        assert_eq!(
            sheet.cell_value(Pos { x: 2, y: 6 }).unwrap(),
            CellValue::Code(CodeCellValue {
                language: CodeCellLanguage::Javascript,
                code: "// fix by putting a let statement in front of x \nx = 5; ".to_string(),
            })
        );
        assert_eq!(sheet.code_runs.len(), 10);
        assert_eq!(
            sheet.code_runs.get(&Pos { x: 2, y: 6 }).unwrap().std_err,
            Some("x is not defined".into())
        );
    }
}<|MERGE_RESOLUTION|>--- conflicted
+++ resolved
@@ -146,19 +146,12 @@
 mod tests {
     use super::*;
     use crate::{
-<<<<<<< HEAD
-        //     color::Rgba,
-        //     grid::{BorderSelection, BorderStyle, CellBorderLine},
-        Pos,
-        // Rect,
-=======
         color::Rgba,
         grid::{
             generate_borders, set_rect_borders, BorderSelection, BorderStyle, CellBorderLine,
             CodeCellLanguage,
         },
         ArraySize, CellValue, CodeCellValue, Pos, Rect,
->>>>>>> 17e670ca
     };
     use serial_test::parallel;
 
