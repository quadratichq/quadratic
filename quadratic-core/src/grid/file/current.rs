use crate::color::Rgba;
use crate::grid::{
    block::SameValue,
    file::v1_5::schema::{self as current},
    formatting::RenderSize,
    generate_borders, set_rect_borders, BorderSelection, BorderStyle, CellAlign, CellBorderLine,
    CellWrap, CodeCellLanguage, CodeRun, CodeRunResult, Column, ColumnData, Grid, GridBounds,
    NumericFormat, NumericFormatKind, Sheet, SheetBorders, SheetId,
};
use crate::sheet_offsets::SheetOffsets;
use crate::{CellValue, CodeCellValue, Pos, Rect, Value};

use anyhow::Result;
use bigdecimal::BigDecimal;
use chrono::Utc;
use indexmap::IndexMap;
use std::{
    collections::{BTreeMap, HashMap},
    str::FromStr,
};

use super::CURRENT_VERSION;

fn set_column_format_align(
    column_data: &mut ColumnData<SameValue<CellAlign>>,
    column: &HashMap<String, current::ColumnRepeat<current::CellAlign>>,
) {
    for (y, format) in column.iter() {
        // there's probably a better way to do this...
        let y = (*y).parse::<i64>().unwrap();
        for y in y..(y + format.len as i64) {
            column_data.set(
                y,
                Some(match format.value {
                    current::CellAlign::Left => CellAlign::Left,
                    current::CellAlign::Center => CellAlign::Center,
                    current::CellAlign::Right => CellAlign::Right,
                }),
            );
        }
    }
}

fn set_column_format_wrap(
    column_data: &mut ColumnData<SameValue<CellWrap>>,
    column: &HashMap<String, current::ColumnRepeat<current::CellWrap>>,
) {
    for (y, format) in column.iter() {
        // there's probably a better way to do this...
        let y = (*y).parse::<i64>().unwrap();
        for y in y..(y + format.len as i64) {
            column_data.set(
                y,
                Some(match format.value {
                    current::CellWrap::Wrap => CellWrap::Wrap,
                    current::CellWrap::Overflow => CellWrap::Overflow,
                    current::CellWrap::Clip => CellWrap::Clip,
                }),
            );
        }
    }
}

fn set_column_format_numeric_format(
    column_data: &mut ColumnData<SameValue<NumericFormat>>,
    column: &HashMap<String, current::ColumnRepeat<current::NumericFormat>>,
) {
    for (y, format) in column.iter() {
        // there's probably a better way to do this...
        let y = (*y).parse::<i64>().unwrap();
        for y in y..(y + format.len as i64) {
            column_data.set(
                y,
                Some(NumericFormat {
                    kind: match format.value.kind {
                        current::NumericFormatKind::Number => NumericFormatKind::Number,
                        current::NumericFormatKind::Currency => NumericFormatKind::Currency,
                        current::NumericFormatKind::Percentage => NumericFormatKind::Percentage,
                        current::NumericFormatKind::Exponential => NumericFormatKind::Exponential,
                    },
                    symbol: format.value.symbol.to_owned(),
                }),
            );
        }
    }
}

fn set_column_format_i16(
    column_data: &mut ColumnData<SameValue<i16>>,
    column: &HashMap<String, current::ColumnRepeat<i16>>,
) {
    for (y, format) in column.iter() {
        // there's probably a better way to do this...
        let y = (*y).parse::<i64>().unwrap();
        for y in y..(y + format.len as i64) {
            column_data.set(y, Some(format.value));
        }
    }
}

fn set_column_format_string(
    column_data: &mut ColumnData<SameValue<String>>,
    column: &HashMap<String, current::ColumnRepeat<String>>,
) {
    for (y, format) in column.iter() {
        // there's probably a better way to do this...
        let y = (*y).parse::<i64>().unwrap();
        for y in y..(y + format.len as i64) {
            column_data.set(y, Some(format.value.clone()));
        }
    }
}

fn set_column_format_bool(
    column_data: &mut ColumnData<SameValue<bool>>,
    column: &HashMap<String, current::ColumnRepeat<bool>>,
) {
    for (y, format) in column.iter() {
        // there's probably a better way to do this...
        let y = (*y).parse::<i64>().unwrap();
        for y in y..(y + format.len as i64) {
            column_data.set(y, Some(format.value));
        }
    }
}

fn set_column_format_render_size(
    column_data: &mut ColumnData<SameValue<RenderSize>>,
    column: &HashMap<String, current::ColumnRepeat<current::RenderSize>>,
) {
    for (y, format) in column.iter() {
        // there's probably a better way to do this...
        let y = (*y).parse::<i64>().unwrap();
        for y in y..(y + format.len as i64) {
            column_data.set(
                y,
                Some(RenderSize {
                    w: format.value.w.clone(),
                    h: format.value.h.clone(),
                }),
            );
        }
    }
}

fn import_column_builder(columns: &[(i64, current::Column)]) -> Result<BTreeMap<i64, Column>> {
    columns
        .iter()
        .map(|(x, column)| {
            let mut col = Column::new(*x);
            set_column_format_align(&mut col.align, &column.align);
            set_column_format_wrap(&mut col.wrap, &column.wrap);
            set_column_format_i16(&mut col.numeric_decimals, &column.numeric_decimals);
            set_column_format_numeric_format(&mut col.numeric_format, &column.numeric_format);
            set_column_format_bool(&mut col.numeric_commas, &column.numeric_commas);
            set_column_format_bool(&mut col.bold, &column.bold);
            set_column_format_bool(&mut col.italic, &column.italic);
            set_column_format_string(&mut col.text_color, &column.text_color);
            set_column_format_string(&mut col.fill_color, &column.fill_color);
            set_column_format_render_size(&mut col.render_size, &column.render_size);

            for (y, value) in column.values.iter() {
                let cell_value = match value {
                    current::CellValue::Blank => CellValue::Blank,
                    current::CellValue::Text(text) => CellValue::Text(text.to_owned()),
                    current::CellValue::Number(number) => {
                        CellValue::Number(BigDecimal::from_str(number)?)
                    }
                    current::CellValue::Html(html) => CellValue::Html(html.to_owned()),
                    current::CellValue::Code(code_cell) => CellValue::Code(CodeCellValue {
                        code: code_cell.code.to_owned(),
                        language: match code_cell.language {
                            current::CodeCellLanguage::Python => CodeCellLanguage::Python,
                            current::CodeCellLanguage::Formula => CodeCellLanguage::Formula,
                            current::CodeCellLanguage::Javascript => CodeCellLanguage::Javascript,
                        },
                    }),
                    current::CellValue::Logical(logical) => CellValue::Logical(*logical),
                    current::CellValue::Instant(instant) => {
                        CellValue::Instant(serde_json::from_str(instant)?)
                    }
                    current::CellValue::Duration(duration) => {
                        CellValue::Duration(serde_json::from_str(duration)?)
                    }
                    current::CellValue::Error(error) => {
                        CellValue::Error(Box::new((*error).clone().into()))
                    }
                    current::CellValue::Image(image) => CellValue::Image(image.to_owned()),
                };
                if let Ok(y) = y.parse::<i64>() {
                    col.values.insert(y, cell_value);
                }
            }

            Ok((*x, col))
        })
        .collect::<Result<BTreeMap<i64, Column>>>()
}

fn import_borders_builder(sheet: &mut Sheet, current_sheet: &mut current::Sheet) {
    current_sheet.borders.iter().for_each(|(x, cell_borders)| {
        cell_borders.iter().for_each(|(y, cell_borders)| {
            cell_borders.iter().enumerate().for_each(|(index, border)| {
                if let Some(border) = border {
                    let border_selection = match index {
                        0 => BorderSelection::Left,
                        1 => BorderSelection::Top,
                        2 => BorderSelection::Right,
                        3 => BorderSelection::Bottom,
                        _ => BorderSelection::Clear,
                    };
                    let style = BorderStyle {
                        color: Rgba::color_from_str(&border.color).unwrap_or(Rgba {
                            red: 0,
                            green: 0,
                            blue: 0,
                            alpha: 255,
                        }),
                        line: CellBorderLine::from_str(&border.line)
                            .unwrap_or(CellBorderLine::Line1),
                    };
                    let x = x.parse::<i64>().unwrap();
                    let rect = Rect::single_pos(Pos { x, y: *y });
                    let borders =
                        generate_borders(sheet, &rect, vec![border_selection], Some(style));

                    // necessary to fill in render_lookup in SheetBorders
                    set_rect_borders(sheet, &rect, borders);
                }
            });
        });
    });
}

fn import_code_cell_output(type_field: &str, value: &str) -> CellValue {
    match type_field.to_lowercase().as_str() {
        "text" => CellValue::Text(value.to_owned()),
        "number" => CellValue::Number(BigDecimal::from_str(value).unwrap_or_default()),
        "html" => CellValue::Html(value.to_owned()),
<<<<<<< HEAD
        "image" => CellValue::Image(value.to_owned()),
=======
        "logical" => match value.to_ascii_uppercase().as_str() {
            "TRUE" => CellValue::Logical(true),
            "FALSE" => CellValue::Logical(false),
            _ => CellValue::Logical(false),
        },
>>>>>>> 1b67723a
        _ => CellValue::Blank,
    }
}

fn import_code_cell_builder(sheet: &current::Sheet) -> Result<IndexMap<Pos, CodeRun>> {
    // davidfig: probably the more idiomatic way is to return the code_runs below. It's above my skill level, though.
    let mut code_runs = IndexMap::new();

    sheet.code_runs.iter().for_each(|(pos, code_run)| {
        let cells_accessed = code_run
            .cells_accessed
            .iter()
            .map(|sheet_rect| crate::SheetRect::from(sheet_rect.clone()))
            .collect();

        let result = match &code_run.result {
            current::CodeRunResult::Ok(output) => CodeRunResult::Ok(match output {
                current::OutputValue::Single(current::OutputValueValue { type_field, value }) => {
                    Value::Single(import_code_cell_output(type_field, value))
                }
                current::OutputValue::Array(current::OutputArray { size, values }) => {
                    Value::Array(crate::Array::from(
                        values
                            .chunks(size.w as usize)
                            .map(|row| {
                                row.iter()
                                    .map(|cell| {
                                        import_code_cell_output(&cell.type_field, &cell.value)
                                    })
                                    .collect::<Vec<_>>()
                            })
                            .collect::<Vec<Vec<_>>>(),
                    ))
                }
            }),
            current::CodeRunResult::Err(error) => CodeRunResult::Err(error.clone().into()),
        };
        code_runs.insert(
            Pos { x: pos.x, y: pos.y },
            CodeRun {
                formatted_code_string: code_run.formatted_code_string.to_owned(),
                last_modified: code_run.last_modified.unwrap_or(Utc::now()), // this is required but fall back to now if failed
                std_out: code_run.std_out.to_owned(),
                std_err: code_run.std_err.to_owned(),
                spill_error: code_run.spill_error,
                cells_accessed,
                result,
                return_type: code_run.return_type.to_owned(),
                line_number: code_run.line_number.to_owned(),
                output_type: code_run.output_type.to_owned(),
            },
        );
    });
    Ok(code_runs)
}

pub fn import(file: current::GridSchema) -> Result<Grid> {
    Ok(Grid {
        sheets: file
            .sheets
            .into_iter()
            .map(|mut sheet| {
                let mut new_sheet = Sheet {
                    id: SheetId::from_str(&sheet.id.id)?,
                    name: sheet.name.to_owned(),
                    color: sheet.color.to_owned(),
                    order: sheet.order.to_owned(),
                    offsets: SheetOffsets::import(&sheet.offsets),
                    columns: import_column_builder(&sheet.columns)?,
                    // borders set after sheet is loaded
                    borders: SheetBorders::new(),
                    code_runs: import_code_cell_builder(&sheet)?,
                    data_bounds: GridBounds::Empty,
                    format_bounds: GridBounds::Empty,
                };
                new_sheet.recalculate_bounds();
                import_borders_builder(&mut new_sheet, &mut sheet);
                Ok(new_sheet)
            })
            .collect::<Result<_>>()?,
    })
}

fn export_column_data_bool(
    column_data: &ColumnData<SameValue<bool>>,
) -> HashMap<String, current::ColumnRepeat<bool>> {
    column_data
        .blocks()
        .map(|block| {
            (
                block.y.to_string(),
                current::ColumnRepeat {
                    value: block.content.value,
                    len: block.len() as u32,
                },
            )
        })
        .collect()
}

fn export_column_data_string(
    column_data: &ColumnData<SameValue<String>>,
) -> HashMap<String, current::ColumnRepeat<String>> {
    column_data
        .blocks()
        .map(|block| {
            (
                block.y.to_string(),
                current::ColumnRepeat {
                    value: block.content.value.clone(),
                    len: block.len() as u32,
                },
            )
        })
        .collect()
}

fn export_column_data_i16(
    column_data: &ColumnData<SameValue<i16>>,
) -> HashMap<String, current::ColumnRepeat<i16>> {
    column_data
        .blocks()
        .map(|block| {
            (
                block.y.to_string(),
                current::ColumnRepeat {
                    value: block.content.value,
                    len: block.len() as u32,
                },
            )
        })
        .collect()
}

fn export_column_data_numeric_format(
    column_data: &ColumnData<SameValue<NumericFormat>>,
) -> HashMap<String, current::ColumnRepeat<current::NumericFormat>> {
    column_data
        .blocks()
        .map(|block| {
            (
                block.y.to_string(),
                current::ColumnRepeat {
                    value: current::NumericFormat {
                        kind: match block.content.value.kind {
                            NumericFormatKind::Number => current::NumericFormatKind::Number,
                            NumericFormatKind::Currency => current::NumericFormatKind::Currency,
                            NumericFormatKind::Percentage => current::NumericFormatKind::Percentage,
                            NumericFormatKind::Exponential => {
                                current::NumericFormatKind::Exponential
                            }
                        },
                        symbol: block.content.value.symbol.clone(),
                    },
                    len: block.len() as u32,
                },
            )
        })
        .collect()
}

fn export_column_data_render_size(
    column_data: &ColumnData<SameValue<RenderSize>>,
) -> HashMap<String, current::ColumnRepeat<current::RenderSize>> {
    column_data
        .blocks()
        .map(|block| {
            (
                block.y.to_string(),
                current::ColumnRepeat {
                    value: current::RenderSize {
                        w: block.content.value.w.clone(),
                        h: block.content.value.h.clone(),
                    },
                    len: block.len() as u32,
                },
            )
        })
        .collect()
}

fn export_column_data_align(
    column_data: &ColumnData<SameValue<CellAlign>>,
) -> HashMap<String, current::ColumnRepeat<current::CellAlign>> {
    column_data
        .blocks()
        .map(|block| {
            (
                block.y.to_string(),
                current::ColumnRepeat {
                    value: match block.content.value {
                        CellAlign::Left => current::CellAlign::Left,
                        CellAlign::Center => current::CellAlign::Center,
                        CellAlign::Right => current::CellAlign::Right,
                    },
                    len: block.len() as u32,
                },
            )
        })
        .collect()
}

fn export_column_data_wrap(
    column_data: &ColumnData<SameValue<CellWrap>>,
) -> HashMap<String, current::ColumnRepeat<current::CellWrap>> {
    column_data
        .blocks()
        .map(|block| {
            (
                block.y.to_string(),
                current::ColumnRepeat {
                    value: match block.content.value {
                        CellWrap::Wrap => current::CellWrap::Wrap,
                        CellWrap::Overflow => current::CellWrap::Overflow,
                        CellWrap::Clip => current::CellWrap::Clip,
                    },
                    len: block.len() as u32,
                },
            )
        })
        .collect()
}

fn export_column_builder(sheet: &Sheet) -> Vec<(i64, current::Column)> {
    sheet
        .columns
        .iter()
        .map(|(x, column)| {
            (
                *x,
                current::Column {
                    align: export_column_data_align(&column.align),
                    wrap: export_column_data_wrap(&column.wrap),
                    numeric_decimals: export_column_data_i16(&column.numeric_decimals),
                    numeric_format: export_column_data_numeric_format(&column.numeric_format),
                    numeric_commas: export_column_data_bool(&column.numeric_commas),
                    bold: export_column_data_bool(&column.bold),
                    italic: export_column_data_bool(&column.italic),
                    text_color: export_column_data_string(&column.text_color),
                    fill_color: export_column_data_string(&column.fill_color),
                    render_size: export_column_data_render_size(&column.render_size),
                    values: column
                        .values
                        .iter()
                        .map(|(y, value)| {
                            (
                                y.to_string(),
                                match value {
                                    CellValue::Text(text) => {
                                        current::CellValue::Text(text.to_owned())
                                    }
                                    CellValue::Number(number) => {
                                        current::CellValue::Number(number.to_string())
                                    }
                                    CellValue::Html(html) => current::CellValue::Html(html.clone()),
                                    CellValue::Code(cell_code) => {
                                        current::CellValue::Code(current::CodeCell {
                                            code: cell_code.code.to_owned(),
                                            language: match cell_code.language {
                                                CodeCellLanguage::Python => {
                                                    current::CodeCellLanguage::Python
                                                }
                                                CodeCellLanguage::Formula => {
                                                    current::CodeCellLanguage::Formula
                                                }
                                                CodeCellLanguage::Javascript => {
                                                    current::CodeCellLanguage::Javascript
                                                }
                                            },
                                        })
                                    }
                                    CellValue::Logical(logical) => {
                                        current::CellValue::Logical(*logical)
                                    }
                                    CellValue::Instant(instant) => {
                                        current::CellValue::Instant(instant.to_string())
                                    }
                                    CellValue::Duration(duration) => {
                                        current::CellValue::Duration(duration.to_string())
                                    }
                                    CellValue::Error(error) => current::CellValue::Error(
                                        current::RunError::from_grid_run_error(error),
                                    ),
                                    CellValue::Blank => current::CellValue::Blank,
                                    CellValue::Image(image) => {
                                        current::CellValue::Image(image.clone())
                                    }
                                },
                            )
                        })
                        .collect(),
                },
            )
        })
        .collect()
}

fn export_borders_builder(sheet: &Sheet) -> current::Borders {
    sheet
        .borders()
        .per_cell
        .borders
        .iter()
        .map(|(x, border)| {
            (
                x.to_string(),
                border
                    .values()
                    .map(|(y, cell_borders)| {
                        (
                            y,
                            cell_borders
                                .borders
                                .iter()
                                .map(|border_style| {
                                    border_style.and_then(|border_style| {
                                        Some(current::CellBorder {
                                            color: border_style.color.as_string(),
                                            line: border_style.line.to_string(),
                                        })
                                    })
                                })
                                .collect(),
                        )
                    })
                    .collect(),
            )
        })
        .collect()
}

pub fn export(grid: &mut Grid) -> Result<current::GridSchema> {
    Ok(current::GridSchema {
        version: Some(CURRENT_VERSION.into()),
        sheets: grid
            .sheets()
            .iter()
            .map(|sheet| current::Sheet {
                id: current::Id {
                    id: sheet.id.to_string(),
                },
                name: sheet.name.to_owned(),
                color: sheet.color.to_owned(),
                order: sheet.order.to_owned(),
                offsets: sheet.offsets.export(),
                columns: export_column_builder(sheet),
                borders: export_borders_builder(sheet),
                code_runs: sheet
                    .code_runs
                    .iter()
                    .map(|(pos, code_run)| {
                        let result = match &code_run.result {
                            CodeRunResult::Ok(output) => current::CodeRunResult::Ok(match output {
                                Value::Single(cell_value) => {
                                    current::OutputValue::Single(current::OutputValueValue {
                                        type_field: cell_value.type_name().into(),
                                        value: cell_value.to_string(),
                                    })
                                }
                                Value::Array(array) => {
                                    current::OutputValue::Array(current::OutputArray {
                                        size: current::OutputSize {
                                            w: array.width() as i64,
                                            h: array.height() as i64,
                                        },
                                        values: array
                                            .rows()
                                            .flat_map(|row| {
                                                row.iter().map(|cell| current::OutputValueValue {
                                                    type_field: cell.type_name().into(),
                                                    value: cell.to_string(),
                                                })
                                            })
                                            .collect(),
                                    })
                                }
                            }),
                            CodeRunResult::Err(error) => current::CodeRunResult::Err(
                                current::RunError::from_grid_run_error(error),
                            ),
                        };

                        (
                            current::Pos::from(*pos),
                            current::CodeRun {
                                formatted_code_string: code_run.formatted_code_string.clone(),
                                last_modified: Some(code_run.last_modified),
                                std_out: code_run.std_out.clone(),
                                std_err: code_run.std_err.clone(),
                                spill_error: code_run.spill_error,
                                cells_accessed: code_run
                                    .cells_accessed
                                    .iter()
                                    .map(|sheet_rect| current::SheetRect::from(*sheet_rect))
                                    .collect(),
                                result,
                                return_type: code_run.return_type.clone(),
                                line_number: code_run.line_number,
                                output_type: code_run.output_type.clone(),
                            },
                        )
                    })
                    .collect(),
            })
            .collect(),
    })
}<|MERGE_RESOLUTION|>--- conflicted
+++ resolved
@@ -237,15 +237,12 @@
         "text" => CellValue::Text(value.to_owned()),
         "number" => CellValue::Number(BigDecimal::from_str(value).unwrap_or_default()),
         "html" => CellValue::Html(value.to_owned()),
-<<<<<<< HEAD
         "image" => CellValue::Image(value.to_owned()),
-=======
         "logical" => match value.to_ascii_uppercase().as_str() {
             "TRUE" => CellValue::Logical(true),
             "FALSE" => CellValue::Logical(false),
             _ => CellValue::Logical(false),
         },
->>>>>>> 1b67723a
         _ => CellValue::Blank,
     }
 }
