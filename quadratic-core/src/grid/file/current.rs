--- conflicted
+++ resolved
@@ -181,12 +181,9 @@
             set_column_format_string(&mut col.text_color, &column.text_color);
             set_column_format_string(&mut col.fill_color, &column.fill_color);
             set_column_format_render_size(&mut col.render_size, &column.render_size);
-<<<<<<< HEAD
+            set_column_format_string(&mut col.date_time, &column.date_time);
             set_column_format_bool(&mut col.underline, &column.underline);
             set_column_format_bool(&mut col.strike_through, &column.strike_through);
-=======
-            set_column_format_string(&mut col.date_time, &column.date_time);
->>>>>>> cafae399
 
             // todo: there's probably a better way of doing this
             for (y, value) in column.values.iter() {
@@ -321,12 +318,9 @@
             w: render_size.w.to_owned(),
             h: render_size.h.to_owned(),
         }),
-<<<<<<< HEAD
+        date_time: format.date_time.to_owned(),
         underline: format.underline,
         strike_through: format.strike_through,
-=======
-        date_time: format.date_time.to_owned(),
->>>>>>> cafae399
     }
 }
 
@@ -578,12 +572,9 @@
                     text_color: export_column_data_string(column.text_color),
                     fill_color: export_column_data_string(column.fill_color),
                     render_size: export_column_data_render_size(column.render_size),
-<<<<<<< HEAD
+                    date_time: export_column_data_string(column.date_time),
                     underline: export_column_data_bool(column.underline),
                     strike_through: export_column_data_bool(column.strike_through),
-=======
-                    date_time: export_column_data_string(column.date_time),
->>>>>>> cafae399
                     values: export_values(column.values),
                 },
             )
@@ -671,12 +662,9 @@
                     w: render_size.w.to_owned(),
                     h: render_size.h.to_owned(),
                 }),
-<<<<<<< HEAD
+            date_time: format.date_time.to_owned(),
             underline: format.underline,
             strike_through: format.strike_through,
-=======
-            date_time: format.date_time.to_owned(),
->>>>>>> cafae399
         })
     }
 }
