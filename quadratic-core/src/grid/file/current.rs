--- conflicted
+++ resolved
@@ -10,11 +10,7 @@
 use crate::sheet_offsets::SheetOffsets;
 use crate::{CellValue, CodeCellValue, Pos, Rect, Value};
 use anyhow::Result;
-<<<<<<< HEAD
 use bigdecimal::BigDecimal;
-=======
-use bigdecimal::{BigDecimal, FromPrimitive, ToPrimitive};
->>>>>>> 39098361
 use chrono::Utc;
 use indexmap::IndexMap;
 use std::{
@@ -210,35 +206,6 @@
     });
 }
 
-<<<<<<< HEAD
-fn import_cell_value(value: &current::CellValue) -> CellValue {
-    match value {
-        current::CellValue::Text(text) => CellValue::Text(text.to_owned()),
-        current::CellValue::Number(number) => {
-            CellValue::Number(BigDecimal::from_str(number).unwrap_or_default())
-        }
-        current::CellValue::Html(html) => CellValue::Html(html.to_owned()),
-        current::CellValue::Code(code_cell) => CellValue::Code(CodeCellValue {
-            code: code_cell.code.to_owned(),
-            language: match code_cell.language {
-                current::CodeCellLanguage::Python => CodeCellLanguage::Python,
-                current::CodeCellLanguage::Formula => CodeCellLanguage::Formula,
-            },
-        }),
-        current::CellValue::Logical(logical) => CellValue::Logical(*logical),
-        current::CellValue::Instant(_instant) => {
-            todo!()
-        }
-        current::CellValue::Duration(_duration) => {
-            todo!()
-        }
-        current::CellValue::Error(error) => CellValue::Error(Box::new((*error).clone().into())),
-        current::CellValue::Blank => CellValue::Blank,
-    }
-}
-
-=======
->>>>>>> 39098361
 fn import_code_cell_builder(sheet: &current::Sheet) -> Result<IndexMap<Pos, CodeRun>> {
     let mut code_runs = IndexMap::new();
 
@@ -461,13 +428,9 @@
                 y.to_string(),
                 match value {
                     CellValue::Text(text) => current::CellValue::Text(text.to_owned()),
-<<<<<<< HEAD
-                    CellValue::Number(number) => current::CellValue::Number(number.to_string()),
-=======
                     CellValue::Number(number) => {
                         current::CellValue::Number(BigDecimal::to_f32(number).unwrap_or_default())
                     }
->>>>>>> 39098361
                     CellValue::Html(html) => current::CellValue::Html(html.clone()),
                     CellValue::Code(cell_code) => current::CellValue::Code(current::CodeCell {
                         code: cell_code.code.to_owned(),
@@ -550,31 +513,6 @@
         .collect()
 }
 
-<<<<<<< HEAD
-fn export_cell_value(cell_value: &CellValue) -> current::CellValue {
-    match cell_value {
-        CellValue::Text(text) => current::CellValue::Text(text.to_owned()),
-        CellValue::Number(number) => current::CellValue::Number(number.to_string()),
-        CellValue::Html(html) => current::CellValue::Html(html.to_owned()),
-        CellValue::Code(cell_code) => current::CellValue::Code(current::CodeCell {
-            code: cell_code.code.to_owned(),
-            language: match cell_code.language {
-                CodeCellLanguage::Python => current::CodeCellLanguage::Python,
-                CodeCellLanguage::Formula => current::CodeCellLanguage::Formula,
-            },
-        }),
-        CellValue::Logical(logical) => current::CellValue::Logical(*logical),
-        CellValue::Instant(instant) => current::CellValue::Instant(instant.to_string()),
-        CellValue::Duration(duration) => current::CellValue::Duration(duration.to_string()),
-        CellValue::Error(error) => {
-            current::CellValue::Error(current::RunError::from_grid_run_error(error))
-        }
-        CellValue::Blank => current::CellValue::Blank,
-    }
-}
-
-=======
->>>>>>> 39098361
 pub fn export(grid: &Grid) -> Result<current::GridSchema> {
     Ok(current::GridSchema {
         version: Some(CURRENT_VERSION.into()),
