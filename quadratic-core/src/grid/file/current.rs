--- conflicted
+++ resolved
@@ -8,14 +8,8 @@
     file::v1_6::schema::{self as current},
     formatting::RenderSize,
     generate_borders, set_rect_borders, BorderSelection, BorderStyle, CellAlign, CellBorderLine,
-<<<<<<< HEAD
-    CellWrap, CodeRun, CodeRunResult, Column, ColumnData, Grid, GridBounds, NumericFormat,
-    NumericFormatKind, Sheet, SheetBorders, SheetId,
-=======
-    CellVerticalAlign, CellWrap, CodeCellLanguage, CodeRun, CodeRunResult, Column, ColumnData,
-    ConnectionKind, Grid, GridBounds, NumericFormat, NumericFormatKind, Sheet, SheetBorders,
-    SheetId,
->>>>>>> 2f4af34c
+    CellVerticalAlign, CellWrap, CodeRun, CodeRunResult, Column, ColumnData, Grid, GridBounds,
+    NumericFormat, NumericFormatKind, Sheet, SheetBorders, SheetId,
 };
 use crate::sheet_offsets::SheetOffsets;
 use crate::{CellValue, Pos, Rect, Value};
