--- conflicted
+++ resolved
@@ -168,10 +168,9 @@
     #[serde(skip_serializing_if = "Vec::is_empty", default)]
     pub formats_rows: Vec<(i64, (Format, i64))>,
 
-<<<<<<< HEAD
     #[serde(default)]
     pub validations: Validations,
-=======
+
     #[serde(skip_serializing_if = "Vec::is_empty", default)]
     pub rows_resize: Vec<(i64, Resize)>,
 }
@@ -181,7 +180,6 @@
     #[default]
     Auto,
     Manual,
->>>>>>> 2f4af34c
 }
 
 #[derive(Debug, Clone, PartialEq, Serialize, Deserialize)]
