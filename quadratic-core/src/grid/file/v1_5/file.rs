use crate::grid::file::v1_5::schema as v1_5;
use crate::grid::file::v1_6::schema as v1_6;
use anyhow::Result;
<<<<<<< HEAD
=======
use bigdecimal::{BigDecimal, ToPrimitive};
use std::str::FromStr;
>>>>>>> 39098361

fn upgrade_column(x: &i64, column: &v1_5::Column) -> (i64, v1_6::Column) {
    (
        *x,
        v1_6::Column {
            values: column
                .values
                .iter()
                .map(|(k, v)| {
                    (
                        k.into(),
                        match &v {
                            v1_5::CellValue::Text(value) => v1_6::CellValue::Text(value.clone()),
                            v1_5::CellValue::Number(value) => {
<<<<<<< HEAD
                                v1_6::CellValue::Number(value.clone())
=======
                                let bd = BigDecimal::from_str(value).unwrap_or_default();
                                v1_6::CellValue::Number(bd.to_f32().unwrap_or_default())
>>>>>>> 39098361
                            }
                            v1_5::CellValue::Html(value) => v1_6::CellValue::Html(value.clone()),
                            v1_5::CellValue::Blank => v1_6::CellValue::Blank,
                            v1_5::CellValue::Code(code_cell) => {
                                v1_6::CellValue::Code(v1_6::CodeCell {
                                    language: match code_cell.language {
                                        v1_5::CodeCellLanguage::Python => {
                                            v1_6::CodeCellLanguage::Python
                                        }
                                        v1_5::CodeCellLanguage::Formula => {
                                            v1_6::CodeCellLanguage::Formula
                                        }
                                    },
                                    code: code_cell.code.clone(),
                                })
                            }
                            v1_5::CellValue::Logical(value) => v1_6::CellValue::Logical(*value),
                            v1_5::CellValue::Error(value) => v1_6::CellValue::Error(value.clone()),
                            v1_5::CellValue::Duration(value) => {
                                v1_6::CellValue::Duration(value.clone())
                            }
                            v1_5::CellValue::Instant(value) => {
                                v1_6::CellValue::Instant(value.clone())
                            }
                        },
                    )
                })
                .collect(),
            align: column
                .align
                .iter()
                .map(|(k, v)| {
                    (
                        k.clone(),
                        v1_6::ColumnRepeat {
                            value: match v.value {
                                v1_5::CellAlign::Left => v1_6::CellAlign::Left,
                                v1_5::CellAlign::Center => v1_6::CellAlign::Center,
                                v1_5::CellAlign::Right => v1_6::CellAlign::Right,
                            },
                            len: v.len as u32,
                        },
                    )
                })
                .collect(),
            wrap: column
                .wrap
                .iter()
                .map(|(k, v)| {
                    (
                        k.clone(),
                        v1_6::ColumnRepeat {
                            value: match v.value {
                                v1_5::CellWrap::Wrap => v1_6::CellWrap::Wrap,
                                v1_5::CellWrap::Overflow => v1_6::CellWrap::Overflow,
                                v1_5::CellWrap::Clip => v1_6::CellWrap::Clip,
                            },
                            len: v.len as u32,
                        },
                    )
                })
                .collect(),
            numeric_format: column
                .numeric_format
                .iter()
                .map(|(k, v)| {
                    (
                        k.clone(),
                        v1_6::ColumnRepeat {
                            value: v1_6::NumericFormat {
                                kind: match v.value.kind {
                                    v1_5::NumericFormatKind::Number => {
                                        v1_6::NumericFormatKind::Number
                                    }
                                    v1_5::NumericFormatKind::Currency => {
                                        v1_6::NumericFormatKind::Currency
                                    }
                                    v1_5::NumericFormatKind::Percentage => {
                                        v1_6::NumericFormatKind::Percentage
                                    }
                                    v1_5::NumericFormatKind::Exponential => {
                                        v1_6::NumericFormatKind::Exponential
                                    }
                                },
                                symbol: v.value.symbol.clone(),
                            },
                            len: v.len as u32,
                        },
                    )
                })
                .collect(),
            numeric_decimals: column
                .numeric_decimals
                .iter()
                .map(|(k, v)| {
                    (
                        k.clone(),
                        v1_6::ColumnRepeat {
                            value: v.value,
                            len: v.len as u32,
                        },
                    )
                })
                .collect(),
            numeric_commas: column
                .numeric_commas
                .iter()
                .map(|(k, v)| {
                    (
                        k.clone(),
                        v1_6::ColumnRepeat {
                            value: v.value,
                            len: v.len as u32,
                        },
                    )
                })
                .collect(),
            bold: column
                .bold
                .iter()
                .map(|(k, v)| {
                    (
                        k.clone(),
                        v1_6::ColumnRepeat {
                            value: v.value,
                            len: v.len as u32,
                        },
                    )
                })
                .collect(),
            italic: column
                .italic
                .iter()
                .map(|(k, v)| {
                    (
                        k.clone(),
                        v1_6::ColumnRepeat {
                            value: v.value,
                            len: v.len as u32,
                        },
                    )
                })
                .collect(),
            text_color: column
                .text_color
                .iter()
                .map(|(k, v)| {
                    (
                        k.clone(),
                        v1_6::ColumnRepeat {
                            value: v.value.clone(),
                            len: v.len as u32,
                        },
                    )
                })
                .collect(),
            fill_color: column
                .fill_color
                .iter()
                .map(|(k, v)| {
                    (
                        k.clone(),
                        v1_6::ColumnRepeat {
                            value: v.value.clone(),
                            len: v.len as u32,
                        },
                    )
                })
                .collect(),
            render_size: column
                .render_size
                .iter()
                .map(|(k, v)| {
                    (
                        k.clone(),
                        v1_6::ColumnRepeat {
                            value: v1_6::RenderSize {
                                w: v.value.w.clone(),
                                h: v.value.h.clone(),
                            },
                            len: v.len as u32,
                        },
                    )
                })
                .collect(),
        },
    )
}

fn upgrade_columns(sheet: &v1_5::Sheet) -> Vec<(i64, v1_6::Column)> {
    sheet
        .columns
        .iter()
        .map(|(x, column)| upgrade_column(x, column))
        .collect()
}

fn upgrade_code_runs(sheet: &v1_5::Sheet) -> Vec<(v1_6::Pos, v1_6::CodeRun)> {
    sheet
        .code_runs
        .iter()
        .map(|(pos, old_code_run)| {
            (
                v1_6::Pos { x: pos.x, y: pos.y },
                v1_6::CodeRun {
                    formatted_code_string: old_code_run.formatted_code_string.clone(),
                    last_modified: old_code_run.last_modified.clone(),
                    std_err: old_code_run.std_err.clone(),
                    std_out: old_code_run.std_out.clone(),
                    spill_error: old_code_run.spill_error,
                    cells_accessed: old_code_run.cells_accessed.clone(),
                    return_type: old_code_run.return_type.clone(),
                    line_number: old_code_run.line_number,
                    output_type: old_code_run.output_type.clone(),
                    result: match &old_code_run.result {
                        v1_5::CodeRunResult::Ok(output_value) => {
                            v1_6::CodeRunResult::Ok(match output_value {
                                v1_5::OutputValue::Single(value) => {
                                    if value.type_field.to_lowercase() == "text" {
                                        v1_6::OutputValue::Single(v1_6::CellValue::Text(
                                            value.value.clone(),
                                        ))
                                    } else if value.type_field.to_lowercase() == "number" {
                                        let bd =
                                            BigDecimal::from_str(&value.value).unwrap_or_default();
                                        v1_6::OutputValue::Single(v1_6::CellValue::Number(
<<<<<<< HEAD
                                            value.value.clone(),
=======
                                            bd.to_f32().unwrap_or_default(),
>>>>>>> 39098361
                                        ))
                                    } else if value.type_field.to_lowercase() == "html" {
                                        v1_6::OutputValue::Single(v1_6::CellValue::Html(
                                            value.value.clone(),
                                        ))
                                    } else if value.type_field.to_lowercase() == "blank" {
                                        v1_6::OutputValue::Single(v1_6::CellValue::Blank)
                                    } else {
                                        dbgjs!(format!("Unknown type_field: {}", value.type_field));
                                        panic!("Unknown type_field: {}", value.type_field)
                                    }
                                }
                                v1_5::OutputValue::Array(array) => {
                                    v1_6::OutputValue::Array(v1_6::OutputArray {
                                        values: array
                                            .values
                                            .iter()
                                            .map(|value| {
                                                if value.type_field.to_lowercase()
                                                    == "text".to_string()
                                                {
                                                    v1_6::CellValue::Text(value.value.clone())
                                                } else if value.type_field.to_lowercase()
                                                    == "number".to_string()
                                                {
<<<<<<< HEAD
                                                    v1_6::CellValue::Number(value.value.clone())
=======
                                                    let bd = BigDecimal::from_str(&value.value)
                                                        .unwrap_or_default();
                                                    v1_6::CellValue::Number(
                                                        bd.to_f32().unwrap_or_default(),
                                                    )
>>>>>>> 39098361
                                                } else {
                                                    panic!(
                                                        "Unknown type_field: {}",
                                                        value.type_field
                                                    )
                                                }
                                            })
                                            .collect(),
                                        size: v1_6::OutputSize {
                                            w: array.size.w,
                                            h: array.size.h,
                                        },
                                    })
                                }
                            })
                        }
                        v1_5::CodeRunResult::Err(error) => {
                            v1_6::CodeRunResult::Err(v1_6::RunError {
                                span: error.span.clone(),
                                msg: error.msg.clone().into(),
                            })
                        }
                    },
                },
            )
        })
        .collect()
}

fn upgrade_borders(sheet: &v1_5::Sheet) -> v1_6::Borders {
    sheet
        .borders
        .iter()
        .map(|(x, borders)| (x.clone(), borders.clone()))
        .collect()
}

fn upgrade_sheet(sheet: &v1_5::Sheet) -> v1_6::Sheet {
    v1_6::Sheet {
        id: v1_6::Id::from(sheet.id.id.clone()),
        name: sheet.name.clone(),
        color: sheet.color.clone(),
        order: sheet.order.clone(),
        offsets: sheet.offsets.clone(),
        columns: upgrade_columns(sheet),
        borders: upgrade_borders(sheet),
        code_runs: upgrade_code_runs(sheet),
    }
}

pub(crate) fn upgrade(schema: v1_5::GridSchema) -> Result<v1_6::GridSchema> {
    let schema = v1_6::GridSchema {
        version: Some("1.6".into()),
        sheets: schema.sheets.iter().map(upgrade_sheet).collect(),
    };
    Ok(schema)
}

#[cfg(test)]
mod tests {
    use crate::grid::file::v1_5::schema::GridSchema;
    use anyhow::{anyhow, Result};

    const V1_5_FILE: &str =
        include_str!("../../../../../quadratic-rust-shared/data/grid/v1_5_simple.grid");

    fn import(file_contents: &str) -> Result<GridSchema> {
        serde_json::from_str::<GridSchema>(file_contents)
            .map_err(|e| anyhow!("Could not import file: {:?}", e))
    }

    fn export(grid_schema: &GridSchema) -> Result<String> {
        serde_json::to_string(grid_schema).map_err(|e| anyhow!("Could not export file: {:?}", e))
    }

    #[test]
    fn import_and_export_a_v1_5_file() {
        let imported = import(V1_5_FILE).unwrap();
        let _ = export(&imported).unwrap();
    }
}<|MERGE_RESOLUTION|>--- conflicted
+++ resolved
@@ -1,11 +1,8 @@
 use crate::grid::file::v1_5::schema as v1_5;
 use crate::grid::file::v1_6::schema as v1_6;
 use anyhow::Result;
-<<<<<<< HEAD
-=======
-use bigdecimal::{BigDecimal, ToPrimitive};
+use bigdecimal::BigDecimal;
 use std::str::FromStr;
->>>>>>> 39098361
 
 fn upgrade_column(x: &i64, column: &v1_5::Column) -> (i64, v1_6::Column) {
     (
@@ -20,12 +17,8 @@
                         match &v {
                             v1_5::CellValue::Text(value) => v1_6::CellValue::Text(value.clone()),
                             v1_5::CellValue::Number(value) => {
-<<<<<<< HEAD
-                                v1_6::CellValue::Number(value.clone())
-=======
                                 let bd = BigDecimal::from_str(value).unwrap_or_default();
                                 v1_6::CellValue::Number(bd.to_f32().unwrap_or_default())
->>>>>>> 39098361
                             }
                             v1_5::CellValue::Html(value) => v1_6::CellValue::Html(value.clone()),
                             v1_5::CellValue::Blank => v1_6::CellValue::Blank,
@@ -252,11 +245,7 @@
                                         let bd =
                                             BigDecimal::from_str(&value.value).unwrap_or_default();
                                         v1_6::OutputValue::Single(v1_6::CellValue::Number(
-<<<<<<< HEAD
-                                            value.value.clone(),
-=======
                                             bd.to_f32().unwrap_or_default(),
->>>>>>> 39098361
                                         ))
                                     } else if value.type_field.to_lowercase() == "html" {
                                         v1_6::OutputValue::Single(v1_6::CellValue::Html(
@@ -282,15 +271,11 @@
                                                 } else if value.type_field.to_lowercase()
                                                     == "number".to_string()
                                                 {
-<<<<<<< HEAD
-                                                    v1_6::CellValue::Number(value.value.clone())
-=======
                                                     let bd = BigDecimal::from_str(&value.value)
                                                         .unwrap_or_default();
                                                     v1_6::CellValue::Number(
                                                         bd.to_f32().unwrap_or_default(),
                                                     )
->>>>>>> 39098361
                                                 } else {
                                                     panic!(
                                                         "Unknown type_field: {}",
