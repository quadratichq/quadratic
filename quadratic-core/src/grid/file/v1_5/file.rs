use anyhow::Result;

use crate::grid::file::v1_5::schema as v1_5;
use crate::grid::file::v1_6::schema as v1_6;
<<<<<<< HEAD
=======
use crate::grid::file::v1_6::schema_validation::Validations;
use anyhow::Result;
>>>>>>> 63e1d3bb

fn upgrade_column(x: &i64, column: &v1_5::Column) -> (i64, v1_6::Column) {
    (
        *x,
        v1_6::Column {
            values: column
                .values
                .iter()
                .map(|(k, v)| {
                    (
                        k.into(),
                        match &v {
                            v1_5::CellValue::Text(value) => v1_6::CellValue::Text(value.clone()),
                            v1_5::CellValue::Number(value) => {
                                v1_6::CellValue::Number(value.to_owned())
                            }
                            v1_5::CellValue::Html(value) => v1_6::CellValue::Html(value.clone()),
                            v1_5::CellValue::Blank => v1_6::CellValue::Blank,
                            v1_5::CellValue::Code(code_cell) => {
                                v1_6::CellValue::Code(v1_6::CodeCell {
                                    language: match &code_cell.language {
                                        v1_5::CodeCellLanguage::Python => {
                                            v1_6::CodeCellLanguage::Python
                                        }
                                        v1_5::CodeCellLanguage::Formula => {
                                            v1_6::CodeCellLanguage::Formula
                                        }
                                        v1_5::CodeCellLanguage::Javascript => {
                                            v1_6::CodeCellLanguage::Python
                                        }
                                        v1_5::CodeCellLanguage::Connection { kind, ref id } => {
                                            v1_6::CodeCellLanguage::Connection {
                                                kind: match kind {
                                                    v1_5::ConnectionKind::Postgres => {
                                                        v1_6::ConnectionKind::Postgres
                                                    }
                                                    v1_5::ConnectionKind::Mysql => {
                                                        v1_6::ConnectionKind::Mysql
                                                    }
                                                },
                                                id: id.clone(),
                                            }
                                        }
                                    },
                                    code: code_cell.code.clone(),
                                })
                            }
                            v1_5::CellValue::Logical(value) => v1_6::CellValue::Logical(*value),
                            v1_5::CellValue::Error(value) => v1_6::CellValue::Error(value.clone()),
                            v1_5::CellValue::Duration(value) => {
                                v1_6::CellValue::Duration(value.clone())
                            }
                            v1_5::CellValue::Instant(value) => {
                                v1_6::CellValue::Instant(value.clone())
                            }
                            v1_5::CellValue::Image(value) => v1_6::CellValue::Text(value.clone()),
                        },
                    )
                })
                .collect(),
            vertical_align: column
                .vertical_align
                .iter()
                .map(|(k, v)| {
                    (
                        k.clone(),
                        v1_6::ColumnRepeat {
                            value: match v.value {
                                v1_5::CellVerticalAlign::Top => v1_6::CellVerticalAlign::Top,
                                v1_5::CellVerticalAlign::Middle => v1_6::CellVerticalAlign::Middle,
                                v1_5::CellVerticalAlign::Bottom => v1_6::CellVerticalAlign::Bottom,
                            },
                            len: v.len,
                        },
                    )
                })
                .collect(),
            align: column
                .align
                .iter()
                .map(|(k, v)| {
                    (
                        k.clone(),
                        v1_6::ColumnRepeat {
                            value: match v.value {
                                v1_5::CellAlign::Left => v1_6::CellAlign::Left,
                                v1_5::CellAlign::Center => v1_6::CellAlign::Center,
                                v1_5::CellAlign::Right => v1_6::CellAlign::Right,
                            },
                            len: v.len,
                        },
                    )
                })
                .collect(),
            wrap: column
                .wrap
                .iter()
                .map(|(k, v)| {
                    (
                        k.clone(),
                        v1_6::ColumnRepeat {
                            value: match v.value {
                                v1_5::CellWrap::Wrap => v1_6::CellWrap::Wrap,
                                v1_5::CellWrap::Overflow => v1_6::CellWrap::Overflow,
                                v1_5::CellWrap::Clip => v1_6::CellWrap::Clip,
                            },
                            len: v.len,
                        },
                    )
                })
                .collect(),
            numeric_format: column
                .numeric_format
                .iter()
                .map(|(k, v)| {
                    (
                        k.clone(),
                        v1_6::ColumnRepeat {
                            value: v1_6::NumericFormat {
                                kind: match v.value.kind {
                                    v1_5::NumericFormatKind::Number => {
                                        v1_6::NumericFormatKind::Number
                                    }
                                    v1_5::NumericFormatKind::Currency => {
                                        v1_6::NumericFormatKind::Currency
                                    }
                                    v1_5::NumericFormatKind::Percentage => {
                                        v1_6::NumericFormatKind::Percentage
                                    }
                                    v1_5::NumericFormatKind::Exponential => {
                                        v1_6::NumericFormatKind::Exponential
                                    }
                                },
                                symbol: v.value.symbol.clone(),
                            },
                            len: v.len,
                        },
                    )
                })
                .collect(),
            numeric_decimals: column
                .numeric_decimals
                .iter()
                .map(|(k, v)| {
                    (
                        k.clone(),
                        v1_6::ColumnRepeat {
                            value: v.value,
                            len: v.len,
                        },
                    )
                })
                .collect(),
            numeric_commas: column
                .numeric_commas
                .iter()
                .map(|(k, v)| {
                    (
                        k.clone(),
                        v1_6::ColumnRepeat {
                            value: v.value,
                            len: v.len,
                        },
                    )
                })
                .collect(),
            bold: column
                .bold
                .iter()
                .map(|(k, v)| {
                    (
                        k.clone(),
                        v1_6::ColumnRepeat {
                            value: v.value,
                            len: v.len,
                        },
                    )
                })
                .collect(),
            italic: column
                .italic
                .iter()
                .map(|(k, v)| {
                    (
                        k.clone(),
                        v1_6::ColumnRepeat {
                            value: v.value,
                            len: v.len,
                        },
                    )
                })
                .collect(),
            text_color: column
                .text_color
                .iter()
                .map(|(k, v)| {
                    (
                        k.clone(),
                        v1_6::ColumnRepeat {
                            value: v.value.clone(),
                            len: v.len,
                        },
                    )
                })
                .collect(),
            fill_color: column
                .fill_color
                .iter()
                .map(|(k, v)| {
                    (
                        k.clone(),
                        v1_6::ColumnRepeat {
                            value: v.value.clone(),
                            len: v.len,
                        },
                    )
                })
                .collect(),
            render_size: column
                .render_size
                .iter()
                .map(|(k, v)| {
                    (
                        k.clone(),
                        v1_6::ColumnRepeat {
                            value: v1_6::RenderSize {
                                w: v.value.w.clone(),
                                h: v.value.h.clone(),
                            },
                            len: v.len,
                        },
                    )
                })
                .collect(),
        },
    )
}

fn upgrade_columns(sheet: &v1_5::Sheet) -> Vec<(i64, v1_6::Column)> {
    sheet
        .columns
        .iter()
        .map(|(x, column)| upgrade_column(x, column))
        .collect()
}

fn upgrade_code_runs(sheet: &v1_5::Sheet) -> Vec<(v1_6::Pos, v1_6::CodeRun)> {
    sheet
        .code_runs
        .iter()
        .map(|(pos, old_code_run)| {
            (
                v1_6::Pos { x: pos.x, y: pos.y },
                v1_6::CodeRun {
                    formatted_code_string: old_code_run.formatted_code_string.clone(),
                    last_modified: old_code_run.last_modified,
                    std_err: old_code_run.std_err.clone(),
                    std_out: old_code_run.std_out.clone(),
                    spill_error: old_code_run.spill_error,
                    cells_accessed: old_code_run.cells_accessed.clone(),
                    return_type: old_code_run.return_type.clone(),
                    line_number: old_code_run.line_number,
                    output_type: old_code_run.output_type.clone(),
                    result: match &old_code_run.result {
                        v1_5::CodeRunResult::Ok(output_value) => {
                            v1_6::CodeRunResult::Ok(match output_value {
                                v1_5::OutputValue::Single(value) => {
                                    if value.type_field.to_lowercase() == "text" {
                                        v1_6::OutputValue::Single(v1_6::CellValue::Text(
                                            value.value.to_owned(),
                                        ))
                                    } else if value.type_field.to_lowercase() == "number" {
                                        v1_6::OutputValue::Single(v1_6::CellValue::Number(
                                            value.value.to_owned(),
                                        ))
                                    } else if value.type_field.to_lowercase() == "logical" {
                                        v1_6::OutputValue::Single(v1_6::CellValue::Logical(
                                            v1_5::string_bool(&value.value),
                                        ))
                                    } else if value.type_field.to_lowercase() == "html" {
                                        v1_6::OutputValue::Single(v1_6::CellValue::Html(
                                            value.value.to_owned(),
                                        ))
                                    } else if value.type_field.to_lowercase() == "image" {
                                        v1_6::OutputValue::Single(v1_6::CellValue::Image(
                                            value.value.to_owned(),
                                        ))
                                    } else if value.type_field.to_lowercase() == "blank" {
                                        v1_6::OutputValue::Single(v1_6::CellValue::Blank)
                                    } else {
                                        dbgjs!(format!("Unknown type_field: {}", value.type_field));
                                        panic!("Unknown type_field: {}", value.type_field)
                                    }
                                }
                                v1_5::OutputValue::Array(array) => {
                                    v1_6::OutputValue::Array(v1_6::OutputArray {
                                        values: array
                                            .values
                                            .iter()
                                            .map(|value| {
                                                if value.type_field.to_lowercase().as_str()
                                                    == "text"
                                                {
                                                    v1_6::CellValue::Text(value.value.to_owned())
                                                } else if value.type_field.to_lowercase().as_str()
                                                    == "number"
                                                {
                                                    v1_6::CellValue::Number(value.value.to_owned())
                                                } else if value.type_field.to_lowercase()
                                                    == "logical"
                                                {
                                                    v1_6::CellValue::Logical(v1_5::string_bool(
                                                        &value.value,
                                                    ))
                                                } else if value.type_field.to_lowercase() == "html"
                                                {
                                                    v1_6::CellValue::Html(value.value.to_owned())
                                                } else if value.type_field.to_lowercase() == "image"
                                                {
                                                    v1_6::CellValue::Image(value.value.to_owned())
                                                } else if value.type_field.to_lowercase() == "blank"
                                                {
                                                    v1_6::CellValue::Blank
                                                } else {
                                                    dbgjs!(format!(
                                                        "Unknown type_field: {}",
                                                        value.type_field
                                                    ));
                                                    panic!(
                                                        "Unknown type_field: {}",
                                                        value.type_field
                                                    )
                                                }
                                            })
                                            .collect(),
                                        size: v1_6::OutputSize {
                                            w: array.size.w,
                                            h: array.size.h,
                                        },
                                    })
                                }
                            })
                        }
                        v1_5::CodeRunResult::Err(error) => {
                            v1_6::CodeRunResult::Err(v1_6::RunError {
                                span: error.span.clone(),
                                msg: error.msg.clone(),
                            })
                        }
                    },
                },
            )
        })
        .collect()
}

fn upgrade_borders(sheet: &v1_5::Sheet) -> v1_6::Borders {
    sheet
        .borders
        .iter()
        .map(|(x, borders)| (x.clone(), borders.clone()))
        .collect()
}

fn upgrade_sheet(sheet: &v1_5::Sheet) -> v1_6::Sheet {
    v1_6::Sheet {
        id: v1_6::Id::from(sheet.id.id.clone()),
        name: sheet.name.clone(),
        color: sheet.color.clone(),
        order: sheet.order.clone(),
        offsets: sheet.offsets.clone(),
        columns: upgrade_columns(sheet),
        borders: upgrade_borders(sheet),
        code_runs: upgrade_code_runs(sheet),
        formats_all: None,
        formats_columns: vec![],
        formats_rows: vec![],
        rows_resize: vec![],
        validations: Validations::default(),
    }
}

pub(crate) fn upgrade(schema: v1_5::GridSchema) -> Result<v1_6::GridSchema> {
    let schema = v1_6::GridSchema {
        version: Some("1.6".into()),
        sheets: schema.sheets.iter().map(upgrade_sheet).collect(),
    };
    Ok(schema)
}

#[cfg(test)]
mod tests {
    use anyhow::{anyhow, Result};
    use serial_test::parallel;

    use crate::grid::file::v1_5::schema::GridSchema;

    const V1_5_FILE: &str =
        include_str!("../../../../../quadratic-rust-shared/data/grid/v1_5_simple.grid");

    fn import(file_contents: &str) -> Result<GridSchema> {
        serde_json::from_str::<GridSchema>(file_contents)
            .map_err(|e| anyhow!("Could not import file: {:?}", e))
    }

    fn export(grid_schema: &GridSchema) -> Result<String> {
        serde_json::to_string(grid_schema).map_err(|e| anyhow!("Could not export file: {:?}", e))
    }

    #[test]
    #[parallel]
    fn import_and_export_a_v1_5_file() {
        let imported = import(V1_5_FILE).unwrap();
        let _ = export(&imported).unwrap();
    }
}<|MERGE_RESOLUTION|>--- conflicted
+++ resolved
@@ -2,11 +2,7 @@
 
 use crate::grid::file::v1_5::schema as v1_5;
 use crate::grid::file::v1_6::schema as v1_6;
-<<<<<<< HEAD
-=======
 use crate::grid::file::v1_6::schema_validation::Validations;
-use anyhow::Result;
->>>>>>> 63e1d3bb
 
 fn upgrade_column(x: &i64, column: &v1_5::Column) -> (i64, v1_6::Column) {
     (
