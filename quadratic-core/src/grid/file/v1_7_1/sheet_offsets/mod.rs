//! This is a partial copy of sheet_offsets/offsets.rs that is necessary to
//! convert the pixel-sized charts to grid sized in 1.7.1. This is locked to the
//! code at that date.

use serde::{Deserialize, Serialize};
use std::collections::BTreeMap;
use std::ops::Range;

const DEFAULT_COLUMN_WIDTH: f64 = 100.0;
const DEFAULT_ROW_HEIGHT: f64 = 21.0;

/// Data structure that tracks column widths or row heights in pixel units,
/// optimized for converting between column/row indices and pixel units.
#[derive(Serialize, Deserialize, Debug, Clone, PartialEq)]
pub struct Offsets {
    default: f64,
    #[serde(with = "crate::util::btreemap_serde")]
    sizes: BTreeMap<i64, f64>,
}
impl Offsets {
    pub fn import_columns(offsets: Vec<(i64, f64)>) -> Offsets {
        Offsets::from_iter(DEFAULT_COLUMN_WIDTH, offsets.iter().copied())
    }

    pub fn import_rows(offsets: Vec<(i64, f64)>) -> Offsets {
        Offsets::from_iter(DEFAULT_ROW_HEIGHT, offsets.iter().copied())
    }

    /// Constructs an `Offsets` structure from an iterator over key-values pairs.
    pub fn from_iter(default: f64, iter: impl IntoIterator<Item = (i64, f64)>) -> Self {
        Offsets {
            default,
            sizes: iter.into_iter().collect(),
        }
    }

    /// gets the position of an entry
    pub fn position(&self, mut column: i64) -> f64 {
        if column <= 0 {
            column = 1;
        }
        let xs: Vec<f64> = self
            .iter_offsets(Range {
                start: column,
                end: column + 2,
            })
            .collect();
<<<<<<< HEAD
        
=======
>>>>>>> 7de66d46
        *xs.first().unwrap_or(&0f64)
    }

    /// Returns the width/height of a column/row.
    pub fn get_size(&self, index: i64) -> f64 {
        *self.sizes.get(&index).unwrap_or(&self.default)
    }

    /// Iterates over the pixel positions of a range of columns/rows.
    pub fn iter_offsets(&self, index_range: Range<i64>) -> impl '_ + Iterator<Item = f64> {
        let mut current_position = self.default * (index_range.start - 1) as f64
            + self
                .sizes
                .range(1..index_range.start)
                .map(|(_, v)| v - self.default)
                .sum::<f64>();
        index_range.map(move |index| {
            let ret = current_position;
            current_position += self.get_size(index);
            ret
        })
    }

    /// Returns screen position for a pixel using the cumulative sums to speed
    /// up the search.
    pub fn find_offset(&self, pixel: f64) -> (i64, f64) {
        let mut current_sum = 0.0;
        let mut current_index = 1;
        let mut current_size = self.get_size(current_index);
        while current_sum + current_size <= pixel {
            current_sum += current_size;
            current_index += 1;
            current_size = self.get_size(current_index);
        }

        (
            // Ensure the current_index is 1-based.
            current_index,
            current_sum,
        )
    }
}<|MERGE_RESOLUTION|>--- conflicted
+++ resolved
@@ -45,10 +45,6 @@
                 end: column + 2,
             })
             .collect();
-<<<<<<< HEAD
-        
-=======
->>>>>>> 7de66d46
         *xs.first().unwrap_or(&0f64)
     }
 
