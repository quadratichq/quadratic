--- conflicted
+++ resolved
@@ -16,11 +16,11 @@
         CellValue::Code(cell_code) => current::CellValueSchema::Code(current::CodeCellSchema {
             code: cell_code.code,
             language: match cell_code.language {
-                CodeCellLanguage::Python => current::CodeCellLanguage::Python,
-                CodeCellLanguage::Formula => current::CodeCellLanguage::Formula,
-                CodeCellLanguage::Javascript => current::CodeCellLanguage::Javascript,
+                CodeCellLanguage::Python => current::CodeCellLanguageSchema::Python,
+                CodeCellLanguage::Formula => current::CodeCellLanguageSchema::Formula,
+                CodeCellLanguage::Javascript => current::CodeCellLanguageSchema::Javascript,
                 CodeCellLanguage::Connection { kind, id } => {
-                    current::CodeCellLanguage::Connection {
+                    current::CodeCellLanguageSchema::Connection {
                         kind: match kind {
                             ConnectionKind::Postgres => current::ConnectionKindSchema::Postgres,
                             ConnectionKind::Mysql => current::ConnectionKindSchema::Mysql,
@@ -30,11 +30,8 @@
                         id,
                     }
                 }
-<<<<<<< HEAD
+                CodeCellLanguage::Import => current::CodeCellLanguageSchema::Import,
                 CodeCellLanguage::AIResearcher => current::CodeCellLanguageSchema::AIResearcher,
-=======
-                CodeCellLanguage::Import => current::CodeCellLanguage::Import,
->>>>>>> 8e4ef72f
             },
         }),
         CellValue::Logical(logical) => current::CellValueSchema::Logical(logical),
@@ -74,10 +71,10 @@
         current::CellValueSchema::Code(code_cell) => CellValue::Code(CodeCellValue {
             code: code_cell.code,
             language: match code_cell.language {
-                current::CodeCellLanguage::Python => CodeCellLanguage::Python,
-                current::CodeCellLanguage::Formula => CodeCellLanguage::Formula,
-                current::CodeCellLanguage::Javascript => CodeCellLanguage::Javascript,
-                current::CodeCellLanguage::Connection { kind, id } => {
+                current::CodeCellLanguageSchema::Python => CodeCellLanguage::Python,
+                current::CodeCellLanguageSchema::Formula => CodeCellLanguage::Formula,
+                current::CodeCellLanguageSchema::Javascript => CodeCellLanguage::Javascript,
+                current::CodeCellLanguageSchema::Connection { kind, id } => {
                     CodeCellLanguage::Connection {
                         kind: match kind {
                             current::ConnectionKindSchema::Postgres => ConnectionKind::Postgres,
@@ -88,11 +85,8 @@
                         id,
                     }
                 }
-<<<<<<< HEAD
+                current::CodeCellLanguageSchema::Import => CodeCellLanguage::Import,
                 current::CodeCellLanguageSchema::AIResearcher => CodeCellLanguage::AIResearcher,
-=======
-                current::CodeCellLanguage::Import => CodeCellLanguage::Import,
->>>>>>> 8e4ef72f
             },
         }),
         current::CellValueSchema::Logical(logical) => CellValue::Logical(logical),
