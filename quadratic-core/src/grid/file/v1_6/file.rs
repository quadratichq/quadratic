--- conflicted
+++ resolved
@@ -21,21 +21,13 @@
 // }
 
 fn upgrade_borders(borders: current::Borders) -> Result<v1_7::BordersSchema> {
-<<<<<<< HEAD
-    fn convert_border_style(border_style: &current::CellBorder) -> Result<BorderStyle> {
-=======
     fn convert_border_style(border_style: current::CellBorder) -> Result<BorderStyle> {
->>>>>>> 5d640c50
         let mut color = Rgba::color_from_str(&border_style.color)?;
 
         // the alpha was set incorrectly to 1; should be 255
         color.alpha = 255;
 
-<<<<<<< HEAD
-        let line = match border_style.line.as_ref() {
-=======
         let line = match border_style.line.as_str() {
->>>>>>> 5d640c50
             "line1" => CellBorderLine::Line1,
             "line2" => CellBorderLine::Line2,
             "line3" => CellBorderLine::Line3,
@@ -55,40 +47,23 @@
         let col: i64 = col_id
             .parse::<i64>()
             .expect("Failed to parse col_id as i64");
-<<<<<<< HEAD
-        for (row, row_borders) in sheet_borders {
-            if let Some(left_old) = row_borders[0].as_ref() {
-=======
         for (row, mut row_borders) in sheet_borders {
             if let Some(left_old) = row_borders[0].take() {
->>>>>>> 5d640c50
                 if let Ok(style) = convert_border_style(left_old) {
                     borders_new.set(col, row, None, None, Some(style), None);
                 }
             }
-<<<<<<< HEAD
-            if let Some(right_old) = row_borders[2].as_ref() {
-=======
             if let Some(right_old) = row_borders[2].take() {
->>>>>>> 5d640c50
                 if let Ok(style) = convert_border_style(right_old) {
                     borders_new.set(col, row, None, None, None, Some(style));
                 }
             }
-<<<<<<< HEAD
-            if let Some(top_old) = row_borders[1].as_ref() {
-=======
             if let Some(top_old) = row_borders[1].take() {
->>>>>>> 5d640c50
                 if let Ok(style) = convert_border_style(top_old) {
                     borders_new.set(col, row, Some(style), None, None, None);
                 }
             }
-<<<<<<< HEAD
-            if let Some(bottom_old) = row_borders[3].as_ref() {
-=======
             if let Some(bottom_old) = row_borders[3].take() {
->>>>>>> 5d640c50
                 if let Ok(style) = convert_border_style(bottom_old) {
                     borders_new.set(col, row, None, Some(style), None, None);
                 }
@@ -96,27 +71,6 @@
         }
     }
 
-<<<<<<< HEAD
-    let borders = export_borders(&borders_new);
-    Ok(borders)
-}
-
-pub fn upgrade_sheet(sheet: &current::Sheet) -> Result<v1_7::SheetSchema> {
-    Ok(v1_7::SheetSchema {
-        id: sheet.id.clone(),
-        name: sheet.name.clone(),
-        color: sheet.color.clone(),
-        order: sheet.order.clone(),
-        offsets: sheet.offsets.clone(),
-        columns: sheet.columns.clone(),
-        code_runs: sheet.code_runs.clone(),
-        formats_all: sheet.formats_all.clone(),
-        formats_columns: sheet.formats_columns.clone(),
-        formats_rows: sheet.formats_rows.clone(),
-        rows_resize: sheet.rows_resize.clone(),
-        validations: sheet.validations.clone(),
-        borders: upgrade_borders(sheet.borders.clone())?,
-=======
     let borders = export_borders(borders_new);
     Ok(borders)
 }
@@ -136,7 +90,6 @@
         rows_resize: sheet.rows_resize,
         validations: sheet.validations,
         borders: upgrade_borders(sheet.borders)?,
->>>>>>> 5d640c50
     })
 }
 
@@ -145,11 +98,7 @@
         version: Some("1.7".to_string()),
         sheets: grid
             .sheets
-<<<<<<< HEAD
-            .iter()
-=======
             .into_iter()
->>>>>>> 5d640c50
             .map(upgrade_sheet)
             .collect::<Result<_, _>>()?,
     };
