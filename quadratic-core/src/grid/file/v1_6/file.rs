use anyhow::Result;

use super::schema::{self as current};
<<<<<<< HEAD
use crate::grid::{CodeCellLanguage, ConnectionKind};
use crate::{CellValue, CodeCellValue};

pub fn export_cell_value(cell_value: CellValue) -> current::CellValue {
    match cell_value {
        CellValue::Blank => current::CellValue::Blank,
        CellValue::Text(text) => current::CellValue::Text(text),
        CellValue::Number(number) => export_cell_value_number(number),
        CellValue::Html(html) => current::CellValue::Html(html),
        CellValue::Code(cell_code) => current::CellValue::Code(current::CodeCell {
            code: cell_code.code,
            language: match cell_code.language {
                CodeCellLanguage::Python => current::CodeCellLanguage::Python,
                CodeCellLanguage::Formula => current::CodeCellLanguage::Formula,
                CodeCellLanguage::Javascript => current::CodeCellLanguage::Javascript,
                CodeCellLanguage::Connection { kind, id } => {
                    current::CodeCellLanguage::Connection {
                        kind: match kind {
                            ConnectionKind::Postgres => current::ConnectionKind::Postgres,
                            ConnectionKind::Mysql => current::ConnectionKind::Mysql,
                            ConnectionKind::Mssql => current::ConnectionKind::Mssql,
                            ConnectionKind::Snowflake => current::ConnectionKind::Snowflake,
                        },
                        id,
                    }
=======
use crate::{
    color::Rgba,
    grid::{
        file::{
            serialize::borders::export_borders,
            v1_7::schema::{self as v1_7},
        },
        sheet::borders::{BorderStyle, Borders, CellBorderLine},
    },
};

// index for old borders enum
// enum CellSide {
//     Left = 0,
//     Top = 1,
//     Right = 2,
//     Bottom = 3,
// }

fn upgrade_borders(borders: current::Borders) -> Result<v1_7::BordersSchema> {
    fn convert_border_style(border_style: current::CellBorder) -> Result<BorderStyle> {
        let mut color = Rgba::color_from_str(&border_style.color)?;

        // the alpha was set incorrectly to 1; should be 255
        color.alpha = 255;

        let line = match border_style.line.as_str() {
            "line1" => CellBorderLine::Line1,
            "line2" => CellBorderLine::Line2,
            "line3" => CellBorderLine::Line3,
            "dotted" => CellBorderLine::Dotted,
            "dashed" => CellBorderLine::Dashed,
            "double" => CellBorderLine::Double,
            _ => return Err(anyhow::anyhow!("Invalid border line style")),
        };
        Ok(BorderStyle { color, line })
    }

    let mut borders_new = Borders::default();
    for (col_id, sheet_borders) in borders {
        if sheet_borders.is_empty() {
            continue;
        }
        let col: i64 = col_id
            .parse::<i64>()
            .expect("Failed to parse col_id as i64");
        for (row, mut row_borders) in sheet_borders {
            if let Some(left_old) = row_borders[0].take() {
                if let Ok(style) = convert_border_style(left_old) {
                    borders_new.set(col, row, None, None, Some(style), None);
                }
            }
            if let Some(right_old) = row_borders[2].take() {
                if let Ok(style) = convert_border_style(right_old) {
                    borders_new.set(col, row, None, None, None, Some(style));
                }
            }
            if let Some(top_old) = row_borders[1].take() {
                if let Ok(style) = convert_border_style(top_old) {
                    borders_new.set(col, row, Some(style), None, None, None);
>>>>>>> b41c6d9b
                }
            }
            if let Some(bottom_old) = row_borders[3].take() {
                if let Ok(style) = convert_border_style(bottom_old) {
                    borders_new.set(col, row, None, Some(style), None, None);
                }
            }
        }
    }

    let borders = export_borders(borders_new);
    Ok(borders)
}

pub fn upgrade_sheet(sheet: current::Sheet) -> Result<v1_7::SheetSchema> {
    Ok(v1_7::SheetSchema {
        id: sheet.id,
        name: sheet.name,
        color: sheet.color,
        order: sheet.order,
        offsets: sheet.offsets,
        columns: sheet.columns,
        code_runs: sheet.code_runs,
        formats_all: sheet.formats_all,
        formats_columns: sheet.formats_columns,
        formats_rows: sheet.formats_rows,
        rows_resize: sheet.rows_resize,
        validations: sheet.validations,
        borders: upgrade_borders(sheet.borders)?,
    })
}

<<<<<<< HEAD
pub fn import_cell_value(value: &current::CellValue) -> CellValue {
    match value {
        current::CellValue::Blank => CellValue::Blank,
        current::CellValue::Text(text) => CellValue::Text(text.to_owned()),
        current::CellValue::Number(number) => import_cell_value_number(number.to_owned()),
        current::CellValue::Html(html) => CellValue::Html(html.to_owned()),
        current::CellValue::Code(code_cell) => CellValue::Code(CodeCellValue {
            code: code_cell.code.to_owned(),
            language: match code_cell.language {
                current::CodeCellLanguage::Python => CodeCellLanguage::Python,
                current::CodeCellLanguage::Formula => CodeCellLanguage::Formula,
                current::CodeCellLanguage::Javascript => CodeCellLanguage::Javascript,
                current::CodeCellLanguage::Connection { ref kind, ref id } => {
                    CodeCellLanguage::Connection {
                        kind: match kind {
                            current::ConnectionKind::Postgres => ConnectionKind::Postgres,
                            current::ConnectionKind::Mysql => ConnectionKind::Mysql,
                            current::ConnectionKind::Mssql => ConnectionKind::Mssql,
                            current::ConnectionKind::Snowflake => ConnectionKind::Snowflake,
                        },
                        id: id.clone(),
                    }
                }
            },
        }),
        current::CellValue::Logical(logical) => CellValue::Logical(*logical),
        current::CellValue::Instant(instant) => {
            CellValue::Instant(serde_json::from_str(instant).unwrap_or_default())
        }
        current::CellValue::Duration(duration) => {
            CellValue::Duration(serde_json::from_str(duration).unwrap_or_default())
        }
        current::CellValue::Date(date) => CellValue::Date(*date),
        current::CellValue::Time(time) => CellValue::Time(*time),
        current::CellValue::DateTime(dt) => CellValue::DateTime(*dt),
        current::CellValue::Error(error) => CellValue::Error(Box::new((*error).clone().into())),
        current::CellValue::Image(text) => CellValue::Image(text.to_owned()),
    }
=======
pub fn upgrade(grid: current::GridSchema) -> Result<v1_7::GridSchema> {
    let new_grid = v1_7::GridSchema {
        version: Some("1.7".to_string()),
        sheets: grid
            .sheets
            .into_iter()
            .map(upgrade_sheet)
            .collect::<Result<_, _>>()?,
    };
    Ok(new_grid)
>>>>>>> b41c6d9b
}

#[cfg(test)]
mod tests {
    use serial_test::parallel;

    use super::*;

    use crate::{
        controller::GridController,
        grid::file::{export, import},
    };

    const V1_5_FILE: &[u8] =
        include_bytes!("../../../../../quadratic-rust-shared/data/grid/v1_5_simple.grid");

    const V1_6_BORDERS_FILE: &[u8] = include_bytes!("../../../../test-files/borders_1_6.grid");

    #[test]
    #[parallel]
    fn import_and_export_a_v1_5_file() {
        let imported = import(V1_5_FILE.to_vec()).unwrap();
        let exported = export(imported.clone()).unwrap();
        let imported_copy = import(exported).unwrap();
        assert_eq!(imported_copy, imported);
    }

    #[test]
    #[parallel]
    fn import_and_export_a_v1_6_borders_file() {
        let imported = import(V1_6_BORDERS_FILE.to_vec()).unwrap();
        let exported = export(imported.clone()).unwrap();
        let imported_copy = import(exported).unwrap();
        assert_eq!(imported_copy, imported);

        let gc = GridController::from_grid(imported, 0);
        let sheet_id = gc.sheet_ids()[0];
        let sheet = gc.sheet(sheet_id);

        let border_0_0 = sheet.borders.get(0, 0);
        assert_eq!(border_0_0.top.unwrap().line, CellBorderLine::Line1);
        assert_eq!(border_0_0.top.unwrap().color, Rgba::new(0, 0, 0, 255));
        assert_eq!(border_0_0.left.unwrap().line, CellBorderLine::Line1);
        assert_eq!(border_0_0.left.unwrap().color, Rgba::new(0, 0, 0, 255));
        assert_eq!(border_0_0.bottom, None);
        assert_eq!(border_0_0.right, None);
    }
}<|MERGE_RESOLUTION|>--- conflicted
+++ resolved
@@ -1,33 +1,6 @@
 use anyhow::Result;
 
 use super::schema::{self as current};
-<<<<<<< HEAD
-use crate::grid::{CodeCellLanguage, ConnectionKind};
-use crate::{CellValue, CodeCellValue};
-
-pub fn export_cell_value(cell_value: CellValue) -> current::CellValue {
-    match cell_value {
-        CellValue::Blank => current::CellValue::Blank,
-        CellValue::Text(text) => current::CellValue::Text(text),
-        CellValue::Number(number) => export_cell_value_number(number),
-        CellValue::Html(html) => current::CellValue::Html(html),
-        CellValue::Code(cell_code) => current::CellValue::Code(current::CodeCell {
-            code: cell_code.code,
-            language: match cell_code.language {
-                CodeCellLanguage::Python => current::CodeCellLanguage::Python,
-                CodeCellLanguage::Formula => current::CodeCellLanguage::Formula,
-                CodeCellLanguage::Javascript => current::CodeCellLanguage::Javascript,
-                CodeCellLanguage::Connection { kind, id } => {
-                    current::CodeCellLanguage::Connection {
-                        kind: match kind {
-                            ConnectionKind::Postgres => current::ConnectionKind::Postgres,
-                            ConnectionKind::Mysql => current::ConnectionKind::Mysql,
-                            ConnectionKind::Mssql => current::ConnectionKind::Mssql,
-                            ConnectionKind::Snowflake => current::ConnectionKind::Snowflake,
-                        },
-                        id,
-                    }
-=======
 use crate::{
     color::Rgba,
     grid::{
@@ -88,7 +61,6 @@
             if let Some(top_old) = row_borders[1].take() {
                 if let Ok(style) = convert_border_style(top_old) {
                     borders_new.set(col, row, Some(style), None, None, None);
->>>>>>> b41c6d9b
                 }
             }
             if let Some(bottom_old) = row_borders[3].take() {
@@ -121,46 +93,6 @@
     })
 }
 
-<<<<<<< HEAD
-pub fn import_cell_value(value: &current::CellValue) -> CellValue {
-    match value {
-        current::CellValue::Blank => CellValue::Blank,
-        current::CellValue::Text(text) => CellValue::Text(text.to_owned()),
-        current::CellValue::Number(number) => import_cell_value_number(number.to_owned()),
-        current::CellValue::Html(html) => CellValue::Html(html.to_owned()),
-        current::CellValue::Code(code_cell) => CellValue::Code(CodeCellValue {
-            code: code_cell.code.to_owned(),
-            language: match code_cell.language {
-                current::CodeCellLanguage::Python => CodeCellLanguage::Python,
-                current::CodeCellLanguage::Formula => CodeCellLanguage::Formula,
-                current::CodeCellLanguage::Javascript => CodeCellLanguage::Javascript,
-                current::CodeCellLanguage::Connection { ref kind, ref id } => {
-                    CodeCellLanguage::Connection {
-                        kind: match kind {
-                            current::ConnectionKind::Postgres => ConnectionKind::Postgres,
-                            current::ConnectionKind::Mysql => ConnectionKind::Mysql,
-                            current::ConnectionKind::Mssql => ConnectionKind::Mssql,
-                            current::ConnectionKind::Snowflake => ConnectionKind::Snowflake,
-                        },
-                        id: id.clone(),
-                    }
-                }
-            },
-        }),
-        current::CellValue::Logical(logical) => CellValue::Logical(*logical),
-        current::CellValue::Instant(instant) => {
-            CellValue::Instant(serde_json::from_str(instant).unwrap_or_default())
-        }
-        current::CellValue::Duration(duration) => {
-            CellValue::Duration(serde_json::from_str(duration).unwrap_or_default())
-        }
-        current::CellValue::Date(date) => CellValue::Date(*date),
-        current::CellValue::Time(time) => CellValue::Time(*time),
-        current::CellValue::DateTime(dt) => CellValue::DateTime(*dt),
-        current::CellValue::Error(error) => CellValue::Error(Box::new((*error).clone().into())),
-        current::CellValue::Image(text) => CellValue::Image(text.to_owned()),
-    }
-=======
 pub fn upgrade(grid: current::GridSchema) -> Result<v1_7::GridSchema> {
     let new_grid = v1_7::GridSchema {
         version: Some("1.7".to_string()),
@@ -171,7 +103,6 @@
             .collect::<Result<_, _>>()?,
     };
     Ok(new_grid)
->>>>>>> b41c6d9b
 }
 
 #[cfg(test)]
