<<<<<<< HEAD
use std::collections::HashMap;
use std::fmt::{self, Display};

use chrono::{DateTime, Utc};
=======
use crate::grid::file::v1_5::schema as v1_5;
use chrono::{DateTime, NaiveDate, NaiveDateTime, NaiveTime, Utc};
>>>>>>> cafae399
use serde::{Deserialize, Serialize};
use uuid::Uuid;
pub use v1_5::RunErrorMsg;

use super::schema_validation::Validations;
use crate::grid::file::v1_5::schema as v1_5;

#[derive(Default, Debug, Clone, PartialEq, Serialize, Deserialize)]
pub struct GridSchema {
    pub sheets: Vec<Sheet>,
    pub version: Option<String>,
}

#[derive(Default, Debug, Clone, PartialEq, Serialize, Deserialize)]
pub struct Id {
    pub id: String,
}
impl Id {
    pub fn new() -> Self {
        Self {
            id: Uuid::new_v4().to_string(),
        }
    }
}
impl From<String> for Id {
    fn from(id: String) -> Self {
        Self { id }
    }
}
impl Display for Id {
    fn fmt(&self, f: &mut fmt::Formatter<'_>) -> fmt::Result {
        write!(f, "{}", self.id)
    }
}

#[derive(Default, Debug, Clone, PartialEq, Serialize, Deserialize)]
pub struct Pos {
    pub x: i64,
    pub y: i64,
}

impl From<crate::Pos> for Pos {
    fn from(pos: crate::Pos) -> Self {
        Self { x: pos.x, y: pos.y }
    }
}

#[derive(Default, Debug, Clone, PartialEq, Serialize, Deserialize)]
pub struct Rect {
    pub min: Pos,
    pub max: Pos,
}

impl From<&crate::Rect> for Rect {
    fn from(rect: &crate::Rect) -> Self {
        Self {
            min: Pos {
                x: rect.min.x,
                y: rect.min.y,
            },
            max: Pos {
                x: rect.max.x,
                y: rect.max.y,
            },
        }
    }
}

impl From<&Rect> for crate::Rect {
    fn from(rect: &Rect) -> Self {
        Self {
            min: crate::Pos {
                x: rect.min.x,
                y: rect.min.y,
            },
            max: crate::Pos {
                x: rect.max.x,
                y: rect.max.y,
            },
        }
    }
}

pub type SheetRect = v1_5::SheetRect;
pub type Offsets = v1_5::Offsets;
pub type Borders = v1_5::Borders;
pub type RunError = v1_5::RunError;

#[derive(Default, Debug, Clone, PartialEq, Serialize, Deserialize)]
pub struct Format {
    pub align: Option<CellAlign>,
    pub vertical_align: Option<CellVerticalAlign>,
    pub wrap: Option<CellWrap>,
    pub numeric_format: Option<NumericFormat>,
    pub numeric_decimals: Option<i16>,
    pub numeric_commas: Option<bool>,
    pub bold: Option<bool>,
    pub italic: Option<bool>,
    pub text_color: Option<String>,
    pub fill_color: Option<String>,
    pub render_size: Option<RenderSize>,
<<<<<<< HEAD
    pub underline: Option<bool>,
    pub strike_through: Option<bool>,
=======

    #[serde(default)]
    pub date_time: Option<String>,
>>>>>>> cafae399
}

#[derive(Default, Debug, Clone, PartialEq, Serialize, Deserialize)]
pub struct Sheet {
    pub id: Id,
    pub name: String,
    pub color: Option<String>,
    pub order: String,
    pub offsets: Offsets,
    pub columns: Vec<(i64, Column)>,
    pub borders: Borders,
    pub code_runs: Vec<(Pos, CodeRun)>,
    pub formats_all: Option<Format>,
    pub formats_columns: Vec<(i64, (Format, i64))>,
    pub formats_rows: Vec<(i64, (Format, i64))>,

    #[serde(skip_serializing_if = "Vec::is_empty", default)]
    pub rows_resize: Vec<(i64, Resize)>,

    #[serde(default)]
    pub validations: Validations,
}

#[derive(Default, Debug, Clone, PartialEq, Serialize, Deserialize)]
pub enum Resize {
    #[default]
    Auto,
    Manual,
}

#[derive(Debug, Clone, PartialEq, Serialize, Deserialize)]
pub struct CodeRun {
    pub formatted_code_string: Option<String>,
    pub std_out: Option<String>,
    pub std_err: Option<String>,
    pub cells_accessed: Vec<SheetRect>,
    pub result: CodeRunResult,
    pub return_type: Option<String>,
    pub line_number: Option<u32>,
    pub output_type: Option<String>,
    pub spill_error: bool,
    pub last_modified: Option<DateTime<Utc>>,
}

#[derive(Debug, Clone, PartialEq, Serialize, Deserialize)]
pub enum CodeRunResult {
    Ok(OutputValue),
    Err(RunError),
}

#[derive(Debug, Clone, PartialEq, Serialize, Deserialize)]
pub enum OutputValue {
    Single(CellValue),
    Array(OutputArray),
}

#[derive(Default, Debug, Clone, PartialEq, Serialize, Deserialize)]
pub struct OutputArray {
    pub size: OutputSize,
    pub values: Vec<CellValue>,
}

#[derive(Default, Debug, Clone, PartialEq, Serialize, Deserialize)]
pub struct OutputSize {
    pub w: i64,
    pub h: i64,
}

#[derive(Default, Debug, Clone, PartialEq, Serialize, Deserialize)]
pub struct OutputValueValue {
    pub type_field: String,
    pub value: String,
}

pub type RenderSize = v1_5::RenderSize;

#[derive(Default, Debug, Clone, PartialEq, Serialize, Deserialize)]
pub struct Column {
    pub values: HashMap<String, CellValue>,
    pub align: HashMap<String, ColumnRepeat<CellAlign>>,

    // This skip is necessary since we're adding it mid-version.
    // Next version we should remove them.
    #[serde(skip_serializing_if = "HashMap::is_empty", default)]
    pub vertical_align: HashMap<String, ColumnRepeat<CellVerticalAlign>>,

    pub wrap: HashMap<String, ColumnRepeat<CellWrap>>,
    pub numeric_format: HashMap<String, ColumnRepeat<NumericFormat>>,
    pub numeric_decimals: HashMap<String, ColumnRepeat<i16>>,
    pub numeric_commas: HashMap<String, ColumnRepeat<bool>>,
    pub bold: HashMap<String, ColumnRepeat<bool>>,
    pub italic: HashMap<String, ColumnRepeat<bool>>,
    pub text_color: HashMap<String, ColumnRepeat<String>>,
    pub fill_color: HashMap<String, ColumnRepeat<String>>,
    pub render_size: HashMap<String, ColumnRepeat<RenderSize>>,

<<<<<<< HEAD
    // Same as comment for `vertical_align`
    #[serde(skip_serializing_if = "HashMap::is_empty", default)]
    pub underline: HashMap<String, ColumnRepeat<bool>>,

    // Same as comment for `vertical_align`
    #[serde(skip_serializing_if = "HashMap::is_empty", default)]
    pub strike_through: HashMap<String, ColumnRepeat<bool>>,
=======
    #[serde(default)]
    pub date_time: HashMap<String, ColumnRepeat<String>>,
>>>>>>> cafae399
}

#[derive(Debug, Clone, PartialEq, Serialize, Deserialize)]
pub enum CellValue {
    Blank,
    Text(String),
    Number(String),
    Html(String),
    Code(CodeCell),
    Logical(bool),
    Instant(String),
    Date(NaiveDate),
    Time(NaiveTime),
    DateTime(NaiveDateTime),
    Duration(String),
    Error(RunError),
    Image(String),
}

#[derive(Default, Debug, Clone, PartialEq, Serialize, Deserialize)]
pub struct ColumnRepeat<T> {
    pub value: T,
    pub len: u32,
}

#[derive(Default, Debug, Clone, PartialEq, Serialize, Deserialize)]
pub enum NumericFormatKind {
    #[default]
    Number,
    Currency,
    Percentage,
    Exponential,
}

#[derive(Default, Debug, Clone, PartialEq, Serialize, Deserialize)]
pub struct NumericFormat {
    pub kind: NumericFormatKind,
    pub symbol: Option<String>,
}

pub type CellBorder = v1_5::CellBorder;

#[derive(Debug, Clone, PartialEq, Serialize, Deserialize)]
pub enum CodeCellLanguage {
    Python,
    Formula,
    Javascript,
    Connection { kind: ConnectionKind, id: String },
}

#[derive(Debug, Clone, PartialEq, Serialize, Deserialize)]
pub enum ConnectionKind {
    Postgres,
    Mysql,
    Mssql,
}

#[derive(Debug, Clone, PartialEq, Serialize, Deserialize)]
pub struct CodeCell {
    pub language: CodeCellLanguage,
    pub code: String,
}

#[derive(Debug, Clone, PartialEq, Serialize, Deserialize)]
pub enum CellAlign {
    Left,
    Center,
    Right,
}

#[derive(Debug, Clone, PartialEq, Serialize, Deserialize)]
pub enum CellVerticalAlign {
    Top,
    Middle,
    Bottom,
}

#[derive(Debug, Clone, PartialEq, Serialize, Deserialize)]
pub enum CellWrap {
    Overflow,
    Wrap,
    Clip,
}<|MERGE_RESOLUTION|>--- conflicted
+++ resolved
@@ -1,18 +1,13 @@
-<<<<<<< HEAD
 use std::collections::HashMap;
 use std::fmt::{self, Display};
 
-use chrono::{DateTime, Utc};
-=======
 use crate::grid::file::v1_5::schema as v1_5;
 use chrono::{DateTime, NaiveDate, NaiveDateTime, NaiveTime, Utc};
->>>>>>> cafae399
 use serde::{Deserialize, Serialize};
 use uuid::Uuid;
 pub use v1_5::RunErrorMsg;
 
 use super::schema_validation::Validations;
-use crate::grid::file::v1_5::schema as v1_5;
 
 #[derive(Default, Debug, Clone, PartialEq, Serialize, Deserialize)]
 pub struct GridSchema {
@@ -108,14 +103,11 @@
     pub text_color: Option<String>,
     pub fill_color: Option<String>,
     pub render_size: Option<RenderSize>,
-<<<<<<< HEAD
+
+    #[serde(default)]
+    pub date_time: Option<String>,
     pub underline: Option<bool>,
     pub strike_through: Option<bool>,
-=======
-
-    #[serde(default)]
-    pub date_time: Option<String>,
->>>>>>> cafae399
 }
 
 #[derive(Default, Debug, Clone, PartialEq, Serialize, Deserialize)]
@@ -211,8 +203,9 @@
     pub text_color: HashMap<String, ColumnRepeat<String>>,
     pub fill_color: HashMap<String, ColumnRepeat<String>>,
     pub render_size: HashMap<String, ColumnRepeat<RenderSize>>,
-
-<<<<<<< HEAD
+    #[serde(default)]
+    pub date_time: HashMap<String, ColumnRepeat<String>>,
+
     // Same as comment for `vertical_align`
     #[serde(skip_serializing_if = "HashMap::is_empty", default)]
     pub underline: HashMap<String, ColumnRepeat<bool>>,
@@ -220,10 +213,6 @@
     // Same as comment for `vertical_align`
     #[serde(skip_serializing_if = "HashMap::is_empty", default)]
     pub strike_through: HashMap<String, ColumnRepeat<bool>>,
-=======
-    #[serde(default)]
-    pub date_time: HashMap<String, ColumnRepeat<String>>,
->>>>>>> cafae399
 }
 
 #[derive(Debug, Clone, PartialEq, Serialize, Deserialize)]
