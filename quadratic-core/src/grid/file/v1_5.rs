--- conflicted
+++ resolved
@@ -18,16 +18,7 @@
     pub name: String,
     pub color: Option<String>,
     pub order: String,
-<<<<<<< HEAD
-
     pub offsets: (Vec<(i64, f64)>, Vec<(i64, f64)>),
-
-    // pub column_widths: Vec<(i64, f64)>,
-    // pub row_heights: Vec<(i64, f64)>,
-=======
-    pub column_widths: Vec<(i64, f64)>,
-    pub row_heights: Vec<(i64, f64)>,
->>>>>>> 9f144197
     pub columns: Vec<(i64, Column)>,
     pub rows: Vec<(i64, RowId)>,
     pub borders: SheetBorders,
