#[cfg(feature = "js")]
use wasm_bindgen::prelude::*;

use core::fmt;

use serde::{Deserialize, Serialize};
use ts_rs::TS;
use uuid::Uuid;

use super::cells_accessed::JsCellsAccessed;
use super::data_table::{column_header::DataTableColumnHeader, sort::DataTableSort};
use super::formats::Format;
use super::formatting::{CellAlign, CellVerticalAlign, CellWrap};
use super::sheet::validations::validation::ValidationStyle;
use super::{CodeCellLanguage, NumericFormat, SheetId};
use crate::{CellValue, Pos};

#[derive(Serialize, Deserialize, Debug, Clone, PartialEq, Eq, TS)]
pub enum JsRenderCellSpecial {
    Chart,
    SpillError,
    RunError,
    Logical,
    Checkbox,
    List,
}

#[derive(Default, Serialize, Deserialize, Debug, Clone, PartialEq, Eq, TS)]
pub struct JsNumber {
    pub decimals: Option<i16>,
    pub commas: Option<bool>,
    pub format: Option<NumericFormat>,
}

impl JsNumber {
    /// Create a JsNumber for dollars with 2 decimal places.
    #[cfg(test)]
    pub fn dollars() -> Self {
        JsNumber {
            format: Some(NumericFormat {
                kind: crate::grid::NumericFormatKind::Currency,
                symbol: Some("$".to_string()),
            }),
            ..Default::default()
        }
    }
}

impl From<&Format> for JsNumber {
    fn from(format: &Format) -> Self {
        JsNumber {
            decimals: format.numeric_decimals,
            commas: format.numeric_commas,
            format: format.numeric_format.clone(),
        }
    }
}

#[derive(Default, Serialize, Deserialize, Debug, Clone, PartialEq, Eq, TS)]
pub enum JsCellValueKind {
    #[default]
    Blank,
    Text,
    Number,
    Logical,
    DateTime,
    Date,
    Time,
    Duration,
    Error,
    Html,
    Code,
    Image,
    Import,
}

impl From<CellValue> for JsCellValueKind {
    fn from(value: CellValue) -> Self {
        match value {
            CellValue::Blank => JsCellValueKind::Blank,
            CellValue::Instant(_) => JsCellValueKind::DateTime, // deprecated
            CellValue::Number(_) => JsCellValueKind::Number,
            CellValue::Text(_) => JsCellValueKind::Text,
            CellValue::Logical(_) => JsCellValueKind::Logical,
            CellValue::DateTime(_) => JsCellValueKind::DateTime,
            CellValue::Date(_) => JsCellValueKind::Date,
            CellValue::Time(_) => JsCellValueKind::Time,
            CellValue::Duration(_) => JsCellValueKind::Duration,
            CellValue::Error(_) => JsCellValueKind::Error,
            CellValue::Html(_) => JsCellValueKind::Html,
            CellValue::Code(_) => JsCellValueKind::Code,
            CellValue::Image(_) => JsCellValueKind::Image,
            CellValue::Import(_) => JsCellValueKind::Import,
        }
    }
}

#[derive(Default, Serialize, Deserialize, Debug, Clone, PartialEq, Eq, TS)]
pub struct JsCellValue {
    pub value: String,
    pub kind: JsCellValueKind,
}

#[derive(Default, Serialize, Deserialize, Debug, Clone, PartialEq, Eq, TS)]
pub struct JsCellValuePos {
    pub value: String,
    pub kind: JsCellValueKind,
    pub pos: String,
}

#[derive(Serialize, Debug, PartialEq, TS)]
pub struct JsSummaryContext {
    pub sheet_name: String,
    pub data_rects: Vec<JsCellValueSummary>,
    pub errored_code_cells: Option<Vec<JsCodeCell>>,
<<<<<<< HEAD
    pub data_tables: Option<Vec<JsDataTableContext>>,
    pub code_tables: Option<Vec<JsCodeTableContext>>,
    pub connections: Option<Vec<JsCodeTableContext>>,
    pub charts: Option<Vec<JsChartContext>>,
=======
    pub tables_summary: Option<Vec<JsTableSummaryContext>>,
    pub charts_summary: Option<Vec<JsChartSummaryContext>>,
}

#[derive(Serialize, Debug, PartialEq, Eq, TS)]
pub struct JsTableSummaryContext {
    pub sheet_name: String,
    pub table_name: String,
    pub table_type: JsTableType,
    pub bounds: String,
    pub connection_name: Option<String>,
    pub connection_id: Option<String>,
}

#[derive(Serialize, Debug, PartialEq, Eq, TS)]
#[serde(rename_all = "camelCase")]
pub enum JsTableType {
    DataTable,
    Formula,
    Python,
    Javascript,
    Connection,
}

#[derive(Serialize, Debug, PartialEq, Eq, TS)]
pub struct JsChartSummaryContext {
    pub sheet_name: String,
    pub chart_name: String,
    pub bounds: String,
>>>>>>> efc056bb
}

#[derive(Serialize, Debug, PartialEq, Eq, TS)]
pub struct JsCodeErrorContext {
    pub sheet_name: String,
    pub pos: String,
    pub name: String,
    pub language: CodeCellLanguage,
    pub error: Option<String>,
    pub is_spill: bool,
    pub expected_bounds: Option<String>,
}

#[derive(Serialize, Debug, PartialEq, Eq, TS)]
pub struct JsDataTableContext {
    pub sheet_name: String,
    pub data_table_name: String,
    pub all_columns: Vec<String>,
    pub visible_columns: Vec<String>,
    pub values: Option<JsCellValueSummary>,
    pub bounds: String,
    pub intended_bounds: String,
    pub show_name: bool,
    pub show_columns: bool,
    pub spill: bool,
}

#[derive(Serialize, Debug, PartialEq, Eq, TS)]
pub struct JsCodeTableContext {
    pub sheet_name: String,
    pub code_table_name: String,
    pub all_columns: Vec<String>,
    pub visible_columns: Vec<String>,
    pub values: Option<JsCellValueSummary>,
    pub bounds: String,
    pub intended_bounds: String,
    pub show_name: bool,
    pub show_columns: bool,
    pub language: CodeCellLanguage,
    pub code_string: String,
    pub std_err: Option<String>,
    pub error: bool,
    pub spill: bool,
}

#[derive(Serialize, Debug, PartialEq, Eq, TS)]
pub struct JsChartContext {
    pub sheet_name: String,
    pub chart_name: String,
    pub bounds: String,
    pub intended_bounds: String,
    pub language: CodeCellLanguage,
    pub code_string: String,
    pub spill: bool,
}

#[derive(Default, Serialize, Deserialize, Debug, Clone, PartialEq, Eq, TS)]
#[serde(rename_all = "camelCase")]
pub struct JsRenderCell {
    pub x: i64,
    pub y: i64,

    pub value: String,

    /// Code language, set only for the top left cell of a code output.
    #[serde(skip_serializing_if = "Option::is_none")]
    pub language: Option<CodeCellLanguage>,
    #[serde(skip_serializing_if = "Option::is_none")]
    pub align: Option<CellAlign>,
    #[serde(skip_serializing_if = "Option::is_none")]
    pub vertical_align: Option<CellVerticalAlign>,
    #[serde(skip_serializing_if = "Option::is_none")]
    pub wrap: Option<CellWrap>,
    #[serde(skip_serializing_if = "Option::is_none")]
    pub bold: Option<bool>,
    #[serde(skip_serializing_if = "Option::is_none")]
    pub italic: Option<bool>,
    #[serde(skip_serializing_if = "Option::is_none")]
    pub text_color: Option<String>,
    #[serde(skip_serializing_if = "Option::is_none")]
    pub special: Option<JsRenderCellSpecial>,
    #[serde(skip_serializing_if = "Option::is_none")]
    pub number: Option<JsNumber>,
    #[serde(skip_serializing_if = "Option::is_none")]
    pub underline: Option<bool>,
    #[serde(skip_serializing_if = "Option::is_none")]
    pub strike_through: Option<bool>,
    #[serde(skip_serializing_if = "Option::is_none")]
    pub table_name: Option<bool>,
    #[serde(skip_serializing_if = "Option::is_none")]
    pub column_header: Option<bool>,
}

#[cfg(test)]
impl JsRenderCell {
    pub fn new_number(
        x: i64,
        y: i64,
        value: isize,
        language: Option<CodeCellLanguage>,
        special: Option<JsRenderCellSpecial>,
        table: bool,
    ) -> Self {
        Self {
            x,
            y,
            value: value.to_string(),
            language,
            align: Some(CellAlign::Right),
            number: Some(JsNumber::default()),
            special,
            wrap: if table { Some(CellWrap::Clip) } else { None },
            ..Default::default()
        }
    }
}

impl From<Pos> for JsRenderCell {
    fn from(pos: Pos) -> Self {
        Self {
            x: pos.x,
            y: pos.y,
            ..Default::default()
        }
    }
}

#[derive(Serialize, Debug, PartialEq, TS)]
pub struct JsHashRenderCells {
    pub sheet_id: SheetId,
    pub hash: Pos,
    pub cells: Vec<JsRenderCell>,
}

#[derive(Serialize, Debug, PartialEq, TS)]
pub struct JsHashesDirty {
    pub sheet_id: SheetId,
    pub hashes: Vec<Pos>,
}

#[derive(Serialize, Deserialize, Debug, Clone, PartialEq, TS)]
pub struct JsRenderFill {
    pub x: i64,
    pub y: i64,
    pub w: u32,
    pub h: u32,

    pub color: String,
}

#[derive(Default, Serialize, Deserialize, Debug, Clone, PartialEq, TS)]
pub struct JsSheetFill {
    pub x: u32,
    pub y: u32,
    pub w: Option<u32>,
    pub h: Option<u32>,
    pub color: String,
}

#[derive(Serialize, Deserialize, Debug, Clone, PartialEq, Eq, Hash, TS)]
pub enum CellType {
    Date,
    DateTime,
}

#[derive(Serialize, Deserialize, Debug, Default, Clone, PartialEq, Eq, Hash, TS)]
#[serde(rename_all = "camelCase")]
pub struct CellFormatSummary {
    pub bold: Option<bool>,
    pub italic: Option<bool>,
    pub commas: Option<bool>,

    pub text_color: Option<String>,
    pub fill_color: Option<String>,

    pub align: Option<CellAlign>,
    pub vertical_align: Option<CellVerticalAlign>,
    pub wrap: Option<CellWrap>,

    pub date_time: Option<String>,
    pub cell_type: Option<CellType>,

    pub underline: Option<bool>,
    pub strike_through: Option<bool>,

    pub numeric_format: Option<NumericFormat>,
}

#[derive(Serialize, Debug, PartialEq, Eq, TS)]
pub struct JsReturnInfo {
    pub line_number: Option<u32>,
    pub output_type: Option<String>,
}

#[derive(Serialize, Debug, PartialEq, TS)]
pub struct JsCodeCell {
    pub x: i64,
    pub y: i64,
    pub code_string: String,
    pub language: CodeCellLanguage,
    pub std_out: Option<String>,
    pub std_err: Option<String>,
    pub evaluation_result: Option<String>,
    pub spill_error: Option<Vec<Pos>>,
    pub return_info: Option<JsReturnInfo>,
    pub cells_accessed: Option<Vec<JsCellsAccessed>>,
    pub last_modified: i64,
}

#[derive(Serialize, Debug, PartialEq, TS)]
pub struct JsRenderCodeCell {
    pub x: i32,
    pub y: i32,
    pub w: u32,
    pub h: u32,
    pub language: CodeCellLanguage,
    pub state: JsRenderCodeCellState,
    pub spill_error: Option<Vec<Pos>>,
    pub name: String,
    pub columns: Vec<JsDataTableColumnHeader>,
    pub first_row_header: bool,
    pub sort: Option<Vec<DataTableSort>>,
    pub sort_dirty: bool,
    pub alternating_colors: bool,
    pub is_code: bool,
    pub is_html: bool,
    pub is_html_image: bool,
    pub show_name: bool,
    pub show_columns: bool,
    pub last_modified: i64,
}

#[derive(Serialize, Deserialize, Debug, Clone, PartialEq, TS)]
pub struct JsHtmlOutput {
    pub sheet_id: String,
    pub x: i32,
    pub y: i32,
    pub w: i32,
    pub h: i32,
    pub html: Option<String>,
    pub name: String,
    pub show_name: bool,
}

#[derive(Serialize, Deserialize, Debug, Copy, Clone, PartialEq, Eq, Hash, TS)]
pub enum JsRenderCodeCellState {
    NotYetRun,
    RunError,
    SpillError,
    Success,
    HTML,
    Image,
}

#[derive(Serialize, Deserialize, Debug, Clone, TS)]
#[serde(rename_all = "camelCase")]
pub struct JsClipboard {
    pub plain_text: String,
    pub html: String,
}

#[derive(Serialize, Deserialize, Debug, Clone, PartialEq, TS)]
#[serde(rename_all = "camelCase")]
pub struct JsDataTableColumnHeader {
    pub name: String,
    pub display: bool,
    pub value_index: u32,
}

impl From<DataTableColumnHeader> for JsDataTableColumnHeader {
    fn from(column: DataTableColumnHeader) -> Self {
        JsDataTableColumnHeader {
            name: column.name.to_string(),
            display: column.display,
            value_index: column.value_index,
        }
    }
}

impl From<JsDataTableColumnHeader> for DataTableColumnHeader {
    fn from(column: JsDataTableColumnHeader) -> Self {
        DataTableColumnHeader {
            name: column.name.into(),
            display: column.display,
            value_index: column.value_index,
        }
    }
}

#[derive(Serialize, Deserialize, Debug, Copy, Clone, PartialEq, TS)]
pub struct JsColumnWidth {
    pub column: i64,
    pub width: f64,
}

#[derive(Serialize, Deserialize, Debug, Copy, Clone, PartialEq, TS)]
pub struct JsRowHeight {
    pub row: i64,
    pub height: f64,
}

impl fmt::Display for JsRowHeight {
    fn fmt(&self, f: &mut fmt::Formatter<'_>) -> fmt::Result {
        write!(f, "JsRowHeight(row: {}, height: {})", self.row, self.height)
    }
}

#[derive(Default, Serialize, Deserialize, Debug, Copy, Clone, PartialEq, TS)]
#[serde(rename_all = "camelCase")]
pub struct JsOffset {
    pub column: Option<i32>,
    pub row: Option<i32>,
    pub size: f64,
}

impl fmt::Display for JsOffset {
    fn fmt(&self, f: &mut fmt::Formatter<'_>) -> fmt::Result {
        write!(
            f,
            "JsOffset(column: {:?}, row: {:?}, size: {})",
            self.column, self.row, self.size
        )
    }
}

#[derive(Serialize, Deserialize, Debug, Clone, PartialEq, TS)]
pub struct JsValidationWarning {
    pub pos: Pos,
    pub validation: Option<Uuid>,
    pub style: Option<ValidationStyle>,
}

#[derive(Serialize, Debug, PartialEq, TS)]
pub struct JsHashValidationWarnings {
    pub sheet_id: SheetId,
    pub hash: Option<Pos>,
    pub warnings: Vec<JsValidationWarning>,
}

#[derive(Serialize, Deserialize, Debug, Clone, PartialEq, TS)]
pub struct JsSummarizeSelectionResult {
    pub count: i64,
    pub sum: Option<f64>,
    pub average: Option<f64>,
}

#[derive(Serialize, Deserialize, Debug, Clone, PartialEq, TS)]
#[serde(rename_all = "lowercase")]
pub enum JsSnackbarSeverity {
    Error,
    Warning,
    Success,
}

impl fmt::Display for JsSnackbarSeverity {
    fn fmt(&self, f: &mut fmt::Formatter<'_>) -> fmt::Result {
        write!(f, "{}", format!("{self:?}").to_lowercase())
    }
}

#[cfg(test)]
mod test {

    use super::JsNumber;
    use crate::grid::NumericFormat;
    use crate::grid::formats::Format;

    #[test]
    fn to_js_number() {
        let format = Format {
            numeric_decimals: Some(2),
            numeric_commas: Some(true),
            numeric_format: Some(NumericFormat {
                kind: crate::grid::NumericFormatKind::Currency,
                symbol: Some("€".to_string()),
            }),
            ..Default::default()
        };

        let js_number: JsNumber = (&format).into();
        assert_eq!(js_number.decimals, Some(2));
        assert_eq!(js_number.commas, Some(true));
        assert_eq!(
            js_number.format,
            Some(NumericFormat {
                kind: crate::grid::NumericFormatKind::Currency,
                symbol: Some("€".to_string()),
            })
        );

        let js_number: JsNumber = (&Format::default()).into();
        assert_eq!(js_number, JsNumber::default());
    }
}

#[derive(Serialize, Deserialize, Debug, Clone, PartialEq, Eq, TS)]
pub struct JsResponse {
    pub result: bool,
    pub error: Option<String>,
}
impl From<JsResponse> for wasm_bindgen::JsValue {
    fn from(response: JsResponse) -> Self {
        serde_wasm_bindgen::to_value(&response).unwrap_or(JsValue::UNDEFINED)
    }
}

#[derive(Serialize, Debug, PartialEq, TS)]
pub struct JsUpdateCodeCell {
    pub sheet_id: SheetId,
    pub pos: Pos,
    pub render_code_cell: Option<JsRenderCodeCell>,
}

#[derive(Debug, Clone, TS)]
#[cfg_attr(feature = "js", wasm_bindgen)]
pub struct JsCoordinate {
    pub x: u32,
    pub y: u32,
}

#[derive(Debug, Clone, Copy, Serialize, Deserialize)]
#[cfg_attr(feature = "js", wasm_bindgen)]
pub enum Direction {
    Up,
    Down,
    Left,
    Right,
}

#[derive(Debug, Serialize, Deserialize, TS)]
pub struct JsSheetNameToColor {
    pub sheet_name: String,
    pub color: String,
}

#[derive(Debug, Clone, Serialize, Deserialize, TS, PartialEq)]
pub struct JsSheetPosText {
    pub sheet_id: String,
    pub x: i64,
    pub y: i64,
    pub text: Option<String>,
}

#[derive(Serialize, Debug, PartialEq, Eq, TS)]
pub struct JsCellValueCode {
    pub value: String,
    pub kind: JsCellValueKind,
    pub language: Option<CodeCellLanguage>,
}

#[derive(Serialize, Debug, PartialEq, Eq, TS)]
pub struct JsCellValueSummary {
    pub total_range: String,

    pub start_range: Option<String>,
    pub end_range: Option<String>,

    pub start_values: Option<Vec<Vec<JsCellValueCode>>>,
    pub end_values: Option<Vec<Vec<JsCellValueCode>>>,
}

#[derive(Serialize, Debug, PartialEq, Eq, TS)]
pub struct JsCellValueRanges {
    pub total_range: String,
    pub range: String,
    pub values: Option<Vec<Vec<JsCellValueCode>>>,
}

#[derive(Serialize, Debug, PartialEq, Eq, TS)]
pub struct JsGetAICellResult {
    pub selection: String,
    pub page: i32,
    pub total_pages: i32,

    pub values: Vec<JsCellValueRanges>,
}<|MERGE_RESOLUTION|>--- conflicted
+++ resolved
@@ -113,42 +113,10 @@
     pub sheet_name: String,
     pub data_rects: Vec<JsCellValueSummary>,
     pub errored_code_cells: Option<Vec<JsCodeCell>>,
-<<<<<<< HEAD
     pub data_tables: Option<Vec<JsDataTableContext>>,
     pub code_tables: Option<Vec<JsCodeTableContext>>,
     pub connections: Option<Vec<JsCodeTableContext>>,
     pub charts: Option<Vec<JsChartContext>>,
-=======
-    pub tables_summary: Option<Vec<JsTableSummaryContext>>,
-    pub charts_summary: Option<Vec<JsChartSummaryContext>>,
-}
-
-#[derive(Serialize, Debug, PartialEq, Eq, TS)]
-pub struct JsTableSummaryContext {
-    pub sheet_name: String,
-    pub table_name: String,
-    pub table_type: JsTableType,
-    pub bounds: String,
-    pub connection_name: Option<String>,
-    pub connection_id: Option<String>,
-}
-
-#[derive(Serialize, Debug, PartialEq, Eq, TS)]
-#[serde(rename_all = "camelCase")]
-pub enum JsTableType {
-    DataTable,
-    Formula,
-    Python,
-    Javascript,
-    Connection,
-}
-
-#[derive(Serialize, Debug, PartialEq, Eq, TS)]
-pub struct JsChartSummaryContext {
-    pub sheet_name: String,
-    pub chart_name: String,
-    pub bounds: String,
->>>>>>> efc056bb
 }
 
 #[derive(Serialize, Debug, PartialEq, Eq, TS)]
