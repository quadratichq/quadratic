--- conflicted
+++ resolved
@@ -13,13 +13,9 @@
 use super::formatting::{CellAlign, CellVerticalAlign, CellWrap};
 use super::sheet::validations::validation::ValidationStyle;
 use super::{CodeCellLanguage, NumericFormat, SheetId};
-<<<<<<< HEAD
-use crate::Pos;
 use crate::controller::execution::TransactionSource;
 use crate::controller::operations::ai_operation::AIOperation;
-=======
 use crate::{CellValue, Pos};
->>>>>>> 57d68c7f
 
 #[derive(Serialize, Deserialize, Debug, Clone, PartialEq, Eq, TS)]
 pub enum JsRenderCellSpecial {
@@ -620,12 +616,6 @@
     pub text: Option<String>,
 }
 
-<<<<<<< HEAD
-#[derive(Debug, Serialize, TS, PartialEq)]
-pub struct JsAITransactions {
-    pub ops: Vec<AIOperation>,
-    pub source: TransactionSource,
-=======
 #[derive(Serialize, Debug, PartialEq, Eq, TS)]
 pub struct JsCellValueCode {
     pub value: String,
@@ -646,5 +636,10 @@
     pub page: i32,
     pub total_pages: i32,
     pub values: Vec<JsCellValueDescription>,
->>>>>>> 57d68c7f
+}
+
+#[derive(Debug, Serialize, TS, PartialEq)]
+pub struct JsAITransactions {
+    pub ops: Vec<AIOperation>,
+    pub source: TransactionSource,
 }