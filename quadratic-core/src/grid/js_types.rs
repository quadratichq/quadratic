--- conflicted
+++ resolved
@@ -2,14 +2,9 @@
 
 use serde::{Deserialize, Serialize};
 
-<<<<<<< HEAD
-use super::formatting::{CellAlign, CellVerticalAlign, CellWrap};
-use super::CodeCellLanguage;
-=======
 use super::formats::format::Format;
 use super::formatting::{CellAlign, CellVerticalAlign, CellWrap};
 use super::{CodeCellLanguage, NumericFormat};
->>>>>>> abf127c4
 use crate::grid::BorderStyle;
 use crate::{Pos, SheetRect};
 
@@ -96,17 +91,8 @@
             value: value.to_string(),
             language,
             align: Some(CellAlign::Right),
-<<<<<<< HEAD
-            vertical_align: None,
-            wrap: None,
-            bold: None,
-            italic: None,
-            text_color: None,
-            special: None,
-=======
             number: Some(JsNumber::default()),
             ..Default::default()
->>>>>>> abf127c4
         }
     }
 }
@@ -116,19 +102,7 @@
         Self {
             x: pos.x,
             y: pos.y,
-<<<<<<< HEAD
-            value: "".to_string(),
-            language: None,
-            align: None,
-            vertical_align: None,
-            wrap: None,
-            bold: None,
-            italic: None,
-            text_color: None,
-            special: None,
-=======
-            ..Default::default()
->>>>>>> abf127c4
+            ..Default::default()
         }
     }
 }
@@ -270,8 +244,6 @@
     fn fmt(&self, f: &mut fmt::Formatter<'_>) -> fmt::Result {
         write!(f, "JsRowHeight(row: {}, height: {})", self.row, self.height)
     }
-<<<<<<< HEAD
-=======
 }
 
 #[cfg(test)]
@@ -305,5 +277,4 @@
         let js_number: JsNumber = (&Format::default()).into();
         assert_eq!(js_number, JsNumber::default());
     }
->>>>>>> abf127c4
 }