#[cfg(feature = "js")]
use wasm_bindgen::prelude::*;

use core::fmt;

use serde::{Deserialize, Serialize};
use uuid::Uuid;

use super::cells_accessed::JsCellsAccessed;
use super::data_table::{column_header::DataTableColumnHeader, sort::DataTableSort};
use super::formats::Format;
use super::formatting::{CellAlign, CellVerticalAlign, CellWrap};
use super::sheet::validations::validation::ValidationStyle;
use super::{CodeCellLanguage, NumericFormat, SheetId};
use crate::controller::execution::TransactionSource;
use crate::controller::operations::ai_operation::AIOperation;
use crate::{CellValue, Pos};

#[derive(Serialize, Deserialize, Debug, Clone, PartialEq, Eq)]
#[cfg_attr(feature = "js", derive(ts_rs::TS))]
pub enum JsRenderCellSpecial {
    Chart,
    SpillError,
    RunError,
    Logical,
    Checkbox,
    List,
}

#[derive(Default, Serialize, Deserialize, Debug, Clone, PartialEq, Eq)]
#[cfg_attr(feature = "js", derive(ts_rs::TS))]
pub struct JsNumber {
    pub decimals: Option<i16>,
    pub commas: Option<bool>,
    pub format: Option<NumericFormat>,
}

impl JsNumber {
    /// Create a JsNumber for dollars with 2 decimal places.
    #[cfg(test)]
    pub fn dollars() -> Self {
        JsNumber {
            format: Some(NumericFormat {
                kind: crate::grid::NumericFormatKind::Currency,
                symbol: Some("$".to_string()),
            }),
            ..Default::default()
        }
    }
}

impl From<&Format> for JsNumber {
    fn from(format: &Format) -> Self {
        JsNumber {
            decimals: format.numeric_decimals,
            commas: format.numeric_commas,
            format: format.numeric_format.clone(),
        }
    }
}

<<<<<<< HEAD
#[derive(Default, Serialize, Deserialize, Debug, Clone, PartialEq, Eq)]
#[cfg_attr(feature = "js", derive(ts_rs::TS))]
=======
#[derive(Default, Serialize, Deserialize, Debug, Clone, PartialEq, Eq, TS)]
pub enum JsCellValueKind {
    #[default]
    Blank,
    Text,
    Number,
    Logical,
    DateTime,
    Date,
    Time,
    Duration,
    Error,
    Html,
    Code,
    Image,
    Import,
}

impl From<CellValue> for JsCellValueKind {
    fn from(value: CellValue) -> Self {
        match value {
            CellValue::Blank => JsCellValueKind::Blank,
            CellValue::Instant(_) => JsCellValueKind::DateTime, // deprecated
            CellValue::Number(_) => JsCellValueKind::Number,
            CellValue::Text(_) => JsCellValueKind::Text,
            CellValue::Logical(_) => JsCellValueKind::Logical,
            CellValue::DateTime(_) => JsCellValueKind::DateTime,
            CellValue::Date(_) => JsCellValueKind::Date,
            CellValue::Time(_) => JsCellValueKind::Time,
            CellValue::Duration(_) => JsCellValueKind::Duration,
            CellValue::Error(_) => JsCellValueKind::Error,
            CellValue::Html(_) => JsCellValueKind::Html,
            CellValue::Code(_) => JsCellValueKind::Code,
            CellValue::Image(_) => JsCellValueKind::Image,
            CellValue::Import(_) => JsCellValueKind::Import,
        }
    }
}

#[derive(Default, Serialize, Deserialize, Debug, Clone, PartialEq, Eq, TS)]
>>>>>>> 868ea02f
pub struct JsCellValue {
    pub value: String,
    pub kind: JsCellValueKind,
}

#[derive(Default, Serialize, Deserialize, Debug, Clone, PartialEq, Eq)]
#[cfg_attr(feature = "js", derive(ts_rs::TS))]
pub struct JsCellValuePos {
    pub value: String,
    pub kind: JsCellValueKind,
    pub pos: String,
}

#[derive(Serialize, Debug, PartialEq)]
#[cfg_attr(feature = "js", derive(ts_rs::TS))]
pub struct JsSelectionContext {
    pub sheet_name: String,
    pub data_rects: Vec<JsCellValueDescription>,
    pub errored_code_cells: Option<Vec<JsCodeCell>>,
    pub tables_summary: Option<Vec<JsTableSummaryContext>>,
    pub charts_summary: Option<Vec<JsChartSummaryContext>>,
}

<<<<<<< HEAD
#[derive(Serialize, Debug, PartialEq, Eq)]
#[cfg_attr(feature = "js", derive(ts_rs::TS))]
pub struct JsCellValuePosContext {
    pub sheet_name: String,
    pub rect_origin: String,
    pub rect_width: u32,
    pub rect_height: u32,
    pub starting_rect_values: Vec<Vec<JsCellValuePos>>,
}
=======
// #[derive(Serialize, Debug, PartialEq, Eq, TS)]
// pub struct JsCellValuePosContext {
//     pub sheet_name: String,
//     pub rect_origin: String,
//     pub rect_width: u32,
//     pub rect_height: u32,
//     pub starting_rect_values: Option<>,
// }
>>>>>>> 868ea02f

#[derive(Serialize, Debug, PartialEq, Eq)]
#[cfg_attr(feature = "js", derive(ts_rs::TS))]
pub struct JsTableSummaryContext {
    pub sheet_name: String,
    pub table_name: String,
    pub table_type: JsTableType,
    pub bounds: String,
    pub connection_name: Option<String>,
    pub connection_id: Option<String>,
}

#[derive(Serialize, Debug, PartialEq, Eq)]
#[cfg_attr(feature = "js", derive(ts_rs::TS))]
#[serde(rename_all = "camelCase")]
pub enum JsTableType {
    DataTable,
    Formula,
    Python,
    Javascript,
    Connection,
}

#[derive(Serialize, Debug, PartialEq, Eq)]
#[cfg_attr(feature = "js", derive(ts_rs::TS))]
pub struct JsChartSummaryContext {
    pub sheet_name: String,
    pub chart_name: String,
    pub bounds: String,
}

<<<<<<< HEAD
#[derive(Serialize, Debug, PartialEq, Eq)]
#[cfg_attr(feature = "js", derive(ts_rs::TS))]
=======
#[derive(Serialize, Debug, PartialEq, Eq, TS)]
pub struct JsCodeErrorContext {
    pub sheet_name: String,
    pub pos: String,
    pub name: String,
    pub language: CodeCellLanguage,
    pub error: Option<String>,
    pub is_spill: bool,
    pub expected_bounds: Option<String>,
}

#[derive(Serialize, Debug, PartialEq, Eq, TS)]
>>>>>>> 868ea02f
pub struct JsTablesContext {
    pub sheet_name: String,
    pub data_tables: Vec<JsDataTableContext>,
    pub code_tables: Vec<JsCodeTableContext>,
    pub charts: Vec<JsChartContext>,
}

#[derive(Serialize, Debug, PartialEq, Eq)]
#[cfg_attr(feature = "js", derive(ts_rs::TS))]
pub struct JsDataTableContext {
    pub sheet_name: String,
    pub data_table_name: String,
    pub all_columns: Vec<String>,
    pub visible_columns: Vec<String>,
    pub first_rows_visible_values: JsCellValueDescription,
    pub last_rows_visible_values: Option<JsCellValueDescription>,
    pub bounds: String,
    pub intended_bounds: String,
    pub show_name: bool,
    pub show_columns: bool,
    pub spill: bool,
}

#[derive(Serialize, Debug, PartialEq, Eq)]
#[cfg_attr(feature = "js", derive(ts_rs::TS))]
pub struct JsCodeTableContext {
    pub sheet_name: String,
    pub code_table_name: String,
    pub all_columns: Vec<String>,
    pub visible_columns: Vec<String>,
    pub first_rows_visible_values: JsCellValueDescription,
    pub last_rows_visible_values: Option<JsCellValueDescription>,
    pub bounds: String,
    pub intended_bounds: String,
    pub show_name: bool,
    pub show_columns: bool,
    pub language: CodeCellLanguage,
    pub code_string: String,
    pub std_err: Option<String>,
    pub error: bool,
    pub spill: bool,
}

#[derive(Serialize, Debug, PartialEq, Eq)]
#[cfg_attr(feature = "js", derive(ts_rs::TS))]
pub struct JsChartContext {
    pub sheet_name: String,
    pub chart_name: String,
    pub bounds: String,
    pub intended_bounds: String,
    pub language: CodeCellLanguage,
    pub code_string: String,
    pub spill: bool,
}

#[derive(Default, Serialize, Deserialize, Debug, Clone, PartialEq, Eq)]
#[cfg_attr(feature = "js", derive(ts_rs::TS))]
#[serde(rename_all = "camelCase")]
pub struct JsRenderCell {
    pub x: i64,
    pub y: i64,

    pub value: String,

    /// Code language, set only for the top left cell of a code output.
    #[serde(skip_serializing_if = "Option::is_none")]
    pub language: Option<CodeCellLanguage>,
    #[serde(skip_serializing_if = "Option::is_none")]
    pub align: Option<CellAlign>,
    #[serde(skip_serializing_if = "Option::is_none")]
    pub vertical_align: Option<CellVerticalAlign>,
    #[serde(skip_serializing_if = "Option::is_none")]
    pub wrap: Option<CellWrap>,
    #[serde(skip_serializing_if = "Option::is_none")]
    pub bold: Option<bool>,
    #[serde(skip_serializing_if = "Option::is_none")]
    pub italic: Option<bool>,
    #[serde(skip_serializing_if = "Option::is_none")]
    pub text_color: Option<String>,
    #[serde(skip_serializing_if = "Option::is_none")]
    pub special: Option<JsRenderCellSpecial>,
    #[serde(skip_serializing_if = "Option::is_none")]
    pub number: Option<JsNumber>,
    #[serde(skip_serializing_if = "Option::is_none")]
    pub underline: Option<bool>,
    #[serde(skip_serializing_if = "Option::is_none")]
    pub strike_through: Option<bool>,
    #[serde(skip_serializing_if = "Option::is_none")]
    pub table_name: Option<bool>,
    #[serde(skip_serializing_if = "Option::is_none")]
    pub column_header: Option<bool>,
}

#[cfg(test)]
impl JsRenderCell {
    pub fn new_number(
        x: i64,
        y: i64,
        value: isize,
        language: Option<CodeCellLanguage>,
        special: Option<JsRenderCellSpecial>,
        table: bool,
    ) -> Self {
        Self {
            x,
            y,
            value: value.to_string(),
            language,
            align: Some(CellAlign::Right),
            number: Some(JsNumber::default()),
            special,
            wrap: if table { Some(CellWrap::Clip) } else { None },
            ..Default::default()
        }
    }
}

impl From<Pos> for JsRenderCell {
    fn from(pos: Pos) -> Self {
        Self {
            x: pos.x,
            y: pos.y,
            ..Default::default()
        }
    }
}

#[derive(Serialize, Debug, PartialEq)]
#[cfg_attr(feature = "js", derive(ts_rs::TS))]
pub struct JsHashRenderCells {
    pub sheet_id: SheetId,
    pub hash: Pos,
    pub cells: Vec<JsRenderCell>,
}

#[derive(Serialize, Debug, PartialEq)]
#[cfg_attr(feature = "js", derive(ts_rs::TS))]
pub struct JsHashesDirty {
    pub sheet_id: SheetId,
    pub hashes: Vec<Pos>,
}

#[derive(Serialize, Deserialize, Debug, Clone, PartialEq)]
#[cfg_attr(feature = "js", derive(ts_rs::TS))]
pub struct JsRenderFill {
    pub x: i64,
    pub y: i64,
    pub w: u32,
    pub h: u32,

    pub color: String,
}

#[derive(Default, Serialize, Deserialize, Debug, Clone, PartialEq)]
#[cfg_attr(feature = "js", derive(ts_rs::TS))]
pub struct JsSheetFill {
    pub x: u32,
    pub y: u32,
    pub w: Option<u32>,
    pub h: Option<u32>,
    pub color: String,
}

#[derive(Serialize, Deserialize, Debug, Clone, PartialEq, Eq, Hash)]
#[cfg_attr(feature = "js", derive(ts_rs::TS))]
pub enum CellType {
    Date,
    DateTime,
}

#[derive(Serialize, Deserialize, Debug, Default, Clone, PartialEq, Eq, Hash)]
#[cfg_attr(feature = "js", derive(ts_rs::TS))]
#[serde(rename_all = "camelCase")]
pub struct CellFormatSummary {
    pub bold: Option<bool>,
    pub italic: Option<bool>,
    pub commas: Option<bool>,

    pub text_color: Option<String>,
    pub fill_color: Option<String>,

    pub align: Option<CellAlign>,
    pub vertical_align: Option<CellVerticalAlign>,
    pub wrap: Option<CellWrap>,

    pub date_time: Option<String>,
    pub cell_type: Option<CellType>,

    pub underline: Option<bool>,
    pub strike_through: Option<bool>,

    pub numeric_format: Option<NumericFormat>,
}

#[derive(Serialize, Debug, PartialEq, Eq)]
#[cfg_attr(feature = "js", derive(ts_rs::TS))]
pub struct JsReturnInfo {
    pub line_number: Option<u32>,
    pub output_type: Option<String>,
}

#[derive(Serialize, Debug, PartialEq)]
#[cfg_attr(feature = "js", derive(ts_rs::TS))]
pub struct JsCodeCell {
    pub x: i64,
    pub y: i64,
    pub code_string: String,
    pub language: CodeCellLanguage,
    pub std_out: Option<String>,
    pub std_err: Option<String>,
    pub evaluation_result: Option<String>,
    pub spill_error: Option<Vec<Pos>>,
    pub return_info: Option<JsReturnInfo>,
    pub cells_accessed: Option<Vec<JsCellsAccessed>>,
    pub last_modified: i64,
}

#[derive(Serialize, Debug, Clone, PartialEq)]
#[cfg_attr(feature = "js", derive(ts_rs::TS))]
pub struct JsRenderCodeCell {
    pub x: i32,
    pub y: i32,
    pub w: u32,
    pub h: u32,
    pub language: CodeCellLanguage,
    pub state: JsRenderCodeCellState,
    pub spill_error: Option<Vec<Pos>>,
    pub name: String,
    pub columns: Vec<JsDataTableColumnHeader>,
    pub first_row_header: bool,
    pub sort: Option<Vec<DataTableSort>>,
    pub sort_dirty: bool,
    pub alternating_colors: bool,
    pub is_code: bool,
    pub is_html: bool,
    pub is_html_image: bool,
    pub show_name: bool,
    pub show_columns: bool,
    pub last_modified: i64,
}

#[derive(Serialize, Deserialize, Debug, Clone, PartialEq)]
#[cfg_attr(feature = "js", derive(ts_rs::TS))]
pub struct JsHtmlOutput {
    pub sheet_id: String,
    pub x: i32,
    pub y: i32,
    pub w: i32,
    pub h: i32,
    pub html: Option<String>,
    pub name: String,
    pub show_name: bool,
}

#[derive(Serialize, Deserialize, Debug, Copy, Clone, PartialEq, Eq, Hash)]
#[cfg_attr(feature = "js", derive(ts_rs::TS))]
pub enum JsRenderCodeCellState {
    NotYetRun,
    RunError,
    SpillError,
    Success,
    HTML,
    Image,
}

#[derive(Serialize, Deserialize, Debug, Clone)]
#[cfg_attr(feature = "js", derive(ts_rs::TS))]
#[serde(rename_all = "camelCase")]
pub struct JsClipboard {
    pub plain_text: String,
    pub html: String,
}

// Used to serialize the checkboxes contained within a sheet.
#[derive(Serialize, Deserialize, Debug, Clone)]
#[cfg_attr(feature = "js", derive(ts_rs::TS))]
pub struct JsValidationSheet {
    // checkboxes that need to be rendered
    checkboxes: Vec<(Pos, bool)>,

    // validation errors that will be displayed
    errors: Vec<(Pos, String)>,
}

#[derive(Serialize, Deserialize, Debug, Clone, PartialEq)]
#[cfg_attr(feature = "js", derive(ts_rs::TS))]
#[serde(rename_all = "camelCase")]
pub struct JsDataTableColumnHeader {
    pub name: String,
    pub display: bool,
    pub value_index: u32,
}

impl From<DataTableColumnHeader> for JsDataTableColumnHeader {
    fn from(column: DataTableColumnHeader) -> Self {
        JsDataTableColumnHeader {
            name: column.name.to_string(),
            display: column.display,
            value_index: column.value_index,
        }
    }
}

impl From<JsDataTableColumnHeader> for DataTableColumnHeader {
    fn from(column: JsDataTableColumnHeader) -> Self {
        DataTableColumnHeader {
            name: column.name.into(),
            display: column.display,
            value_index: column.value_index,
        }
    }
}

#[derive(Serialize, Deserialize, Debug, Copy, Clone, PartialEq)]
#[cfg_attr(feature = "js", derive(ts_rs::TS))]
pub struct JsColumnWidth {
    pub column: i64,
    pub width: f64,
}

#[derive(Serialize, Deserialize, Debug, Copy, Clone, PartialEq)]
#[cfg_attr(feature = "js", derive(ts_rs::TS))]
pub struct JsRowHeight {
    pub row: i64,
    pub height: f64,
}

impl fmt::Display for JsRowHeight {
    fn fmt(&self, f: &mut fmt::Formatter<'_>) -> fmt::Result {
        write!(f, "JsRowHeight(row: {}, height: {})", self.row, self.height)
    }
}

#[derive(Default, Serialize, Deserialize, Debug, Copy, Clone, PartialEq)]
#[cfg_attr(feature = "js", derive(ts_rs::TS))]
#[serde(rename_all = "camelCase")]
pub struct JsOffset {
    pub column: Option<i32>,
    pub row: Option<i32>,
    pub size: f64,
}

impl fmt::Display for JsOffset {
    fn fmt(&self, f: &mut fmt::Formatter<'_>) -> fmt::Result {
        write!(
            f,
            "JsOffset(column: {:?}, row: {:?}, size: {})",
            self.column, self.row, self.size
        )
    }
}

#[derive(Serialize, Deserialize, Debug, Clone, PartialEq)]
#[cfg_attr(feature = "js", derive(ts_rs::TS))]
pub struct JsValidationWarning {
    pub pos: Pos,
    pub validation: Option<Uuid>,
    pub style: Option<ValidationStyle>,
}

#[derive(Serialize, Debug, PartialEq)]
#[cfg_attr(feature = "js", derive(ts_rs::TS))]
pub struct JsHashValidationWarnings {
    pub sheet_id: SheetId,
    pub hash: Option<Pos>,
    pub warnings: Vec<JsValidationWarning>,
}

#[derive(Serialize, Deserialize, Debug, Clone, PartialEq)]
#[cfg_attr(feature = "js", derive(ts_rs::TS))]
pub struct JsSummarizeSelectionResult {
    pub count: i64,
    pub sum: Option<f64>,
    pub average: Option<f64>,
}

#[derive(Serialize, Deserialize, Debug, Clone, PartialEq)]
#[cfg_attr(feature = "js", derive(ts_rs::TS))]
#[serde(rename_all = "lowercase")]
pub enum JsSnackbarSeverity {
    Error,
    Warning,
    Success,
}

impl fmt::Display for JsSnackbarSeverity {
    fn fmt(&self, f: &mut fmt::Formatter<'_>) -> fmt::Result {
        write!(f, "{}", format!("{self:?}").to_lowercase())
    }
}

#[cfg(test)]
mod test {

    use super::JsNumber;
    use crate::grid::NumericFormat;
    use crate::grid::formats::Format;

    #[test]
    fn to_js_number() {
        let format = Format {
            numeric_decimals: Some(2),
            numeric_commas: Some(true),
            numeric_format: Some(NumericFormat {
                kind: crate::grid::NumericFormatKind::Currency,
                symbol: Some("€".to_string()),
            }),
            ..Default::default()
        };

        let js_number: JsNumber = (&format).into();
        assert_eq!(js_number.decimals, Some(2));
        assert_eq!(js_number.commas, Some(true));
        assert_eq!(
            js_number.format,
            Some(NumericFormat {
                kind: crate::grid::NumericFormatKind::Currency,
                symbol: Some("€".to_string()),
            })
        );

        let js_number: JsNumber = (&Format::default()).into();
        assert_eq!(js_number, JsNumber::default());
    }
}

#[derive(Serialize, Deserialize, Debug, Clone, PartialEq, Eq)]
#[cfg_attr(feature = "js", derive(ts_rs::TS))]
pub struct JsResponse {
    pub result: bool,
    pub error: Option<String>,
}
impl From<JsResponse> for wasm_bindgen::JsValue {
    fn from(response: JsResponse) -> Self {
        serde_wasm_bindgen::to_value(&response).unwrap_or(JsValue::UNDEFINED)
    }
}

#[derive(Serialize, Debug, PartialEq)]
#[cfg_attr(feature = "js", derive(ts_rs::TS))]
pub struct JsUpdateCodeCell {
    pub sheet_id: SheetId,
    pub pos: Pos,
    pub render_code_cell: Option<JsRenderCodeCell>,
}

#[derive(Debug, Clone)]
#[cfg_attr(feature = "js", derive(ts_rs::TS), wasm_bindgen)]
pub struct JsCoordinate {
    pub x: u32,
    pub y: u32,
}

#[derive(Debug, Clone, Copy, Serialize, Deserialize)]
#[cfg_attr(feature = "js", derive(ts_rs::TS), wasm_bindgen)]
pub enum Direction {
    Up,
    Down,
    Left,
    Right,
}

#[derive(Debug, Serialize, Deserialize)]
#[cfg_attr(feature = "js", derive(ts_rs::TS))]
pub struct JsSheetNameToColor {
    pub sheet_name: String,
    pub color: String,
}

#[derive(Debug, Clone, Serialize, Deserialize, PartialEq)]
#[cfg_attr(feature = "js", derive(ts_rs::TS))]
pub struct JsSheetPosText {
    pub sheet_id: String,
    pub x: i64,
    pub y: i64,
    pub text: Option<String>,
}

<<<<<<< HEAD
#[derive(Debug, Serialize, PartialEq)]
#[cfg_attr(feature = "js", derive(ts_rs::TS))]
=======
#[derive(Serialize, Debug, PartialEq, Eq, TS)]
pub struct JsCellValueCode {
    pub value: String,
    pub kind: JsCellValueKind,
    pub language: Option<CodeCellLanguage>,
}

#[derive(Serialize, Debug, PartialEq, Eq, TS)]
pub struct JsCellValueDescription {
    pub total_range: String,
    pub range: String,
    pub values: Vec<Vec<JsCellValueCode>>,
}

#[derive(Serialize, Debug, PartialEq, Eq, TS)]
pub struct JsGetAICellResult {
    pub selection: String,
    pub page: i32,
    pub total_pages: i32,
    pub values: Vec<JsCellValueDescription>,
}

#[derive(Debug, Serialize, TS, PartialEq)]
>>>>>>> 868ea02f
pub struct JsAITransactions {
    pub ops: Vec<AIOperation>,
    pub source: TransactionSource,
}<|MERGE_RESOLUTION|>--- conflicted
+++ resolved
@@ -59,11 +59,8 @@
     }
 }
 
-<<<<<<< HEAD
 #[derive(Default, Serialize, Deserialize, Debug, Clone, PartialEq, Eq)]
 #[cfg_attr(feature = "js", derive(ts_rs::TS))]
-=======
-#[derive(Default, Serialize, Deserialize, Debug, Clone, PartialEq, Eq, TS)]
 pub enum JsCellValueKind {
     #[default]
     Blank,
@@ -102,8 +99,8 @@
     }
 }
 
-#[derive(Default, Serialize, Deserialize, Debug, Clone, PartialEq, Eq, TS)]
->>>>>>> 868ea02f
+#[derive(Default, Serialize, Deserialize, Debug, Clone, PartialEq, Eq)]
+#[cfg_attr(feature = "js", derive(ts_rs::TS))]
 pub struct JsCellValue {
     pub value: String,
     pub kind: JsCellValueKind,
@@ -126,27 +123,6 @@
     pub tables_summary: Option<Vec<JsTableSummaryContext>>,
     pub charts_summary: Option<Vec<JsChartSummaryContext>>,
 }
-
-<<<<<<< HEAD
-#[derive(Serialize, Debug, PartialEq, Eq)]
-#[cfg_attr(feature = "js", derive(ts_rs::TS))]
-pub struct JsCellValuePosContext {
-    pub sheet_name: String,
-    pub rect_origin: String,
-    pub rect_width: u32,
-    pub rect_height: u32,
-    pub starting_rect_values: Vec<Vec<JsCellValuePos>>,
-}
-=======
-// #[derive(Serialize, Debug, PartialEq, Eq, TS)]
-// pub struct JsCellValuePosContext {
-//     pub sheet_name: String,
-//     pub rect_origin: String,
-//     pub rect_width: u32,
-//     pub rect_height: u32,
-//     pub starting_rect_values: Option<>,
-// }
->>>>>>> 868ea02f
 
 #[derive(Serialize, Debug, PartialEq, Eq)]
 #[cfg_attr(feature = "js", derive(ts_rs::TS))]
@@ -178,11 +154,8 @@
     pub bounds: String,
 }
 
-<<<<<<< HEAD
-#[derive(Serialize, Debug, PartialEq, Eq)]
-#[cfg_attr(feature = "js", derive(ts_rs::TS))]
-=======
-#[derive(Serialize, Debug, PartialEq, Eq, TS)]
+#[derive(Serialize, Debug, PartialEq, Eq)]
+#[cfg_attr(feature = "js", derive(ts_rs::TS))]
 pub struct JsCodeErrorContext {
     pub sheet_name: String,
     pub pos: String,
@@ -193,8 +166,8 @@
     pub expected_bounds: Option<String>,
 }
 
-#[derive(Serialize, Debug, PartialEq, Eq, TS)]
->>>>>>> 868ea02f
+#[derive(Serialize, Debug, PartialEq, Eq)]
+#[cfg_attr(feature = "js", derive(ts_rs::TS))]
 pub struct JsTablesContext {
     pub sheet_name: String,
     pub data_tables: Vec<JsDataTableContext>,
@@ -673,25 +646,24 @@
     pub text: Option<String>,
 }
 
-<<<<<<< HEAD
-#[derive(Debug, Serialize, PartialEq)]
-#[cfg_attr(feature = "js", derive(ts_rs::TS))]
-=======
-#[derive(Serialize, Debug, PartialEq, Eq, TS)]
+#[derive(Serialize, Debug, PartialEq, Eq)]
+#[cfg_attr(feature = "js", derive(ts_rs::TS))]
 pub struct JsCellValueCode {
     pub value: String,
     pub kind: JsCellValueKind,
     pub language: Option<CodeCellLanguage>,
 }
 
-#[derive(Serialize, Debug, PartialEq, Eq, TS)]
+#[derive(Serialize, Debug, PartialEq, Eq)]
+#[cfg_attr(feature = "js", derive(ts_rs::TS))]
 pub struct JsCellValueDescription {
     pub total_range: String,
     pub range: String,
     pub values: Vec<Vec<JsCellValueCode>>,
 }
 
-#[derive(Serialize, Debug, PartialEq, Eq, TS)]
+#[derive(Serialize, Debug, PartialEq, Eq)]
+#[cfg_attr(feature = "js", derive(ts_rs::TS))]
 pub struct JsGetAICellResult {
     pub selection: String,
     pub page: i32,
@@ -699,8 +671,8 @@
     pub values: Vec<JsCellValueDescription>,
 }
 
-#[derive(Debug, Serialize, TS, PartialEq)]
->>>>>>> 868ea02f
+#[derive(Debug, Serialize, PartialEq)]
+#[cfg_attr(feature = "js", derive(ts_rs::TS))]
 pub struct JsAITransactions {
     pub ops: Vec<AIOperation>,
     pub source: TransactionSource,
