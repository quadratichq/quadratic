--- conflicted
+++ resolved
@@ -541,17 +541,16 @@
     Right,
 }
 
-<<<<<<< HEAD
+#[derive(Debug, Serialize, Deserialize, TS)]
+pub struct JsSheetNameToColor {
+    pub sheet_name: String,
+    pub color: String,
+}
+
 #[derive(Debug, Clone, Serialize, Deserialize, TS, PartialEq)]
 pub struct JsSheetPosText {
     pub sheet_id: String,
     pub x: i64,
     pub y: i64,
     pub text: Option<String>,
-=======
-#[derive(Debug, Serialize, Deserialize, TS)]
-pub struct JsSheetNameToColor {
-    pub sheet_name: String,
-    pub color: String,
->>>>>>> ac7d6540
 }