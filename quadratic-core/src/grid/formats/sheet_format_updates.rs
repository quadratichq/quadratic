//! Used to store formatting changes to apply to an entire sheet.

use serde::{Deserialize, Serialize};
use std::fmt::Debug;

use crate::{
    CopyFormats, Pos, Rect,
    a1::A1Selection,
    clear_option::ClearOption,
    grid::{
<<<<<<< HEAD
        CellAlign, CellVerticalAlign, CellWrap, Contiguous2D, GridBounds, NumericFormat,
        SheetFormatting,
=======
        CellAlign, CellVerticalAlign, CellWrap, Contiguous2D, NumericFormat, SheetFormatting,
        sheet_formatting::SheetFormattingType,
>>>>>>> 6e2df78e
    },
};

use super::FormatUpdate;

pub type SheetFormatUpdatesType<T> = Option<Contiguous2D<Option<ClearOption<T>>>>;

#[derive(Deserialize, Serialize, Default, Debug, Clone, Eq, PartialEq)]
pub struct SheetFormatUpdates {
    pub align: SheetFormatUpdatesType<CellAlign>,
    pub vertical_align: SheetFormatUpdatesType<CellVerticalAlign>,
    pub wrap: SheetFormatUpdatesType<CellWrap>,
    pub numeric_format: SheetFormatUpdatesType<NumericFormat>,
    pub numeric_decimals: SheetFormatUpdatesType<i16>,
    pub numeric_commas: SheetFormatUpdatesType<bool>,
    pub bold: SheetFormatUpdatesType<bool>,
    pub italic: SheetFormatUpdatesType<bool>,
    pub text_color: SheetFormatUpdatesType<String>,
    pub fill_color: SheetFormatUpdatesType<String>,
    pub date_time: SheetFormatUpdatesType<String>,
    pub underline: SheetFormatUpdatesType<bool>,
    pub strike_through: SheetFormatUpdatesType<bool>,
}

impl SheetFormatUpdates {
    fn apply_selection<T>(
        selection: &A1Selection,
        value: Option<Option<T>>,
    ) -> SheetFormatUpdatesType<T>
    where
        T: Clone + Debug + PartialEq,
    {
        Contiguous2D::new_from_opt_selection(selection, value)
            .map(|c| c.map_ref(|c| c.as_ref().map(Into::into)))
    }

    /// Constructs a format update that applies the same formatting to every
    /// affected cell.
    ///
    /// The mapping is used to turn Option<Option<T>> into
    /// Option<ClearOption<T>> so it properly serializes.
    pub fn from_selection(selection: &A1Selection, update: FormatUpdate) -> Self {
        Self {
            align: Self::apply_selection(selection, update.align),
            vertical_align: Self::apply_selection(selection, update.vertical_align),
            wrap: Self::apply_selection(selection, update.wrap),
            numeric_format: Self::apply_selection(selection, update.numeric_format),
            numeric_decimals: Self::apply_selection(selection, update.numeric_decimals),
            numeric_commas: Self::apply_selection(selection, update.numeric_commas),
            bold: Self::apply_selection(selection, update.bold),
            italic: Self::apply_selection(selection, update.italic),
            text_color: Self::apply_selection(selection, update.text_color),
            fill_color: Self::apply_selection(selection, update.fill_color),
            date_time: Self::apply_selection(selection, update.date_time),
            underline: Self::apply_selection(selection, update.underline),
            strike_through: Self::apply_selection(selection, update.strike_through),
        }
    }

    fn from_sheet_formatting_selection_item<T>(
        item: &SheetFormattingType<T>,
        selection: &A1Selection,
    ) -> SheetFormatUpdatesType<T>
    where
        T: Clone + Debug + PartialEq,
    {
        let update = item.get_update_for_selection(selection);
        if update.is_all_default() {
            None
        } else {
            Some(update)
        }
    }

    /// Constructs a format update that uses formats from every cell in the selection.
    pub fn from_sheet_formatting_selection(
        selection: &A1Selection,
        formats: &SheetFormatting,
    ) -> Self {
        SheetFormatUpdates {
            align: Self::from_sheet_formatting_selection_item(&formats.align, selection),
            vertical_align: Self::from_sheet_formatting_selection_item(
                &formats.vertical_align,
                selection,
            ),
            wrap: Self::from_sheet_formatting_selection_item(&formats.wrap, selection),
            numeric_format: Self::from_sheet_formatting_selection_item(
                &formats.numeric_format,
                selection,
            ),
            numeric_decimals: Self::from_sheet_formatting_selection_item(
                &formats.numeric_decimals,
                selection,
            ),
            numeric_commas: Self::from_sheet_formatting_selection_item(
                &formats.numeric_commas,
                selection,
            ),
            bold: Self::from_sheet_formatting_selection_item(&formats.bold, selection),
            italic: Self::from_sheet_formatting_selection_item(&formats.italic, selection),
            text_color: Self::from_sheet_formatting_selection_item(&formats.text_color, selection),
            fill_color: Self::from_sheet_formatting_selection_item(&formats.fill_color, selection),
            date_time: Self::from_sheet_formatting_selection_item(&formats.date_time, selection),
            underline: Self::from_sheet_formatting_selection_item(&formats.underline, selection),
            strike_through: Self::from_sheet_formatting_selection_item(
                &formats.strike_through,
                selection,
            ),
        }
    }

    fn from_sheet_formatting_rect_item<T>(
        item: &SheetFormattingType<T>,
        rect: Rect,
        clear_on_none: bool,
    ) -> SheetFormatUpdatesType<T>
    where
        T: Clone + Debug + PartialEq,
    {
        let update = item.get_update_for_rect(rect, clear_on_none);
        if update.is_all_default() {
            None
        } else {
            Some(update)
        }
    }

    /// Constructs a format update that uses formats from every cell in the rect.
    pub fn from_sheet_formatting_rect(
        rect: Rect,
        formats: &SheetFormatting,
        clear_on_none: bool,
    ) -> Self {
        SheetFormatUpdates {
            align: Self::from_sheet_formatting_rect_item(&formats.align, rect, clear_on_none),
            vertical_align: Self::from_sheet_formatting_rect_item(
                &formats.vertical_align,
                rect,
                clear_on_none,
            ),
            wrap: Self::from_sheet_formatting_rect_item(&formats.wrap, rect, clear_on_none),
            numeric_format: Self::from_sheet_formatting_rect_item(
                &formats.numeric_format,
                rect,
                clear_on_none,
            ),
            numeric_decimals: Self::from_sheet_formatting_rect_item(
                &formats.numeric_decimals,
                rect,
                clear_on_none,
            ),
            numeric_commas: Self::from_sheet_formatting_rect_item(
                &formats.numeric_commas,
                rect,
                clear_on_none,
            ),
            bold: Self::from_sheet_formatting_rect_item(&formats.bold, rect, clear_on_none),
            italic: Self::from_sheet_formatting_rect_item(&formats.italic, rect, clear_on_none),
            text_color: Self::from_sheet_formatting_rect_item(
                &formats.text_color,
                rect,
                clear_on_none,
            ),
            fill_color: Self::from_sheet_formatting_rect_item(
                &formats.fill_color,
                rect,
                clear_on_none,
            ),
            date_time: Self::from_sheet_formatting_rect_item(
                &formats.date_time,
                rect,
                clear_on_none,
            ),
            underline: Self::from_sheet_formatting_rect_item(
                &formats.underline,
                rect,
                clear_on_none,
            ),
            strike_through: Self::from_sheet_formatting_rect_item(
                &formats.strike_through,
                rect,
                clear_on_none,
            ),
        }
    }

    /// Returns whether the format update intersects with the given rect.
    fn item_intersects<T>(item: &SheetFormatUpdatesType<T>, rect: Rect) -> bool
    where
        T: Clone + Debug + PartialEq,
    {
        item.as_ref().is_some_and(|item| item.intersects(rect))
    }

    /// Returns whether the format update intersects with the given rect.
    pub fn intersects(&self, rect: Rect) -> bool {
        Self::item_intersects(&self.align, rect)
            || Self::item_intersects(&self.vertical_align, rect)
            || Self::item_intersects(&self.wrap, rect)
            || Self::item_intersects(&self.numeric_format, rect)
            || Self::item_intersects(&self.numeric_decimals, rect)
            || Self::item_intersects(&self.numeric_commas, rect)
            || Self::item_intersects(&self.bold, rect)
            || Self::item_intersects(&self.italic, rect)
            || Self::item_intersects(&self.text_color, rect)
            || Self::item_intersects(&self.fill_color, rect)
            || Self::item_intersects(&self.date_time, rect)
            || Self::item_intersects(&self.underline, rect)
            || Self::item_intersects(&self.strike_through, rect)
    }

    /// Returns whether the format update is empty.
    pub fn is_default(&self) -> bool {
        self.align.as_ref().is_none_or(|a| a.is_all_default())
            && self
                .vertical_align
                .as_ref()
                .is_none_or(|a| a.is_all_default())
            && self.wrap.as_ref().is_none_or(|a| a.is_all_default())
            && self
                .numeric_format
                .as_ref()
                .is_none_or(|a| a.is_all_default())
            && self
                .numeric_decimals
                .as_ref()
                .is_none_or(|a| a.is_all_default())
            && self
                .numeric_commas
                .as_ref()
                .is_none_or(|a| a.is_all_default())
            && self.bold.as_ref().is_none_or(|a| a.is_all_default())
            && self.italic.as_ref().is_none_or(|a| a.is_all_default())
            && self.text_color.as_ref().is_none_or(|a| a.is_all_default())
            && self.fill_color.as_ref().is_none_or(|a| a.is_all_default())
            && self.date_time.as_ref().is_none_or(|a| a.is_all_default())
            && self.underline.as_ref().is_none_or(|a| a.is_all_default())
            && self
                .strike_through
                .as_ref()
                .is_none_or(|a| a.is_all_default())
    }

    /// Sets a single format for a cell
    fn set_format_cell_item<T>(
        pos: Pos,
        item: &mut SheetFormatUpdatesType<T>,
        value: Option<Option<T>>,
    ) where
        T: Clone + Debug + PartialEq,
    {
        value.map(|value| {
            item.get_or_insert_with(Default::default)
                .set(pos, Some(value.into()))
        });
    }

    /// Sets all formats for a cell
    pub fn set_format_cell(&mut self, pos: Pos, update: FormatUpdate) {
        Self::set_format_cell_item(pos, &mut self.align, update.align);
        Self::set_format_cell_item(pos, &mut self.vertical_align, update.vertical_align);
        Self::set_format_cell_item(pos, &mut self.wrap, update.wrap);
        Self::set_format_cell_item(pos, &mut self.numeric_format, update.numeric_format);
        Self::set_format_cell_item(pos, &mut self.numeric_decimals, update.numeric_decimals);
        Self::set_format_cell_item(pos, &mut self.numeric_commas, update.numeric_commas);
        Self::set_format_cell_item(pos, &mut self.bold, update.bold);
        Self::set_format_cell_item(pos, &mut self.italic, update.italic);
        Self::set_format_cell_item(pos, &mut self.text_color, update.text_color);
        Self::set_format_cell_item(pos, &mut self.fill_color, update.fill_color);
        Self::set_format_cell_item(pos, &mut self.date_time, update.date_time);
        Self::set_format_cell_item(pos, &mut self.underline, update.underline);
        Self::set_format_cell_item(pos, &mut self.strike_through, update.strike_through);
    }

    /// Returns the format for a cell within the SheetFormatUpdates.
    fn format_update_item<T>(item: &SheetFormatUpdatesType<T>, pos: Pos) -> Option<Option<T>>
    where
        T: Clone + Debug + PartialEq,
    {
        item.as_ref()
            .and_then(|item| item.get(pos).map(|c| c.into()))
    }

    /// Returns the format for a cell within the SheetFormatUpdates.
    pub fn format_update(&self, pos: Pos) -> FormatUpdate {
        FormatUpdate {
            align: Self::format_update_item(&self.align, pos),
            vertical_align: Self::format_update_item(&self.vertical_align, pos),
            wrap: Self::format_update_item(&self.wrap, pos),
            numeric_format: Self::format_update_item(&self.numeric_format, pos),
            numeric_decimals: Self::format_update_item(&self.numeric_decimals, pos),
            numeric_commas: Self::format_update_item(&self.numeric_commas, pos),
            bold: Self::format_update_item(&self.bold, pos),
            italic: Self::format_update_item(&self.italic, pos),
            text_color: Self::format_update_item(&self.text_color, pos),
            fill_color: Self::format_update_item(&self.fill_color, pos),
            date_time: Self::format_update_item(&self.date_time, pos),
            underline: Self::format_update_item(&self.underline, pos),
            strike_through: Self::format_update_item(&self.strike_through, pos),
            render_size: None,
        }
    }

    /// Sets a single format for a rect within the SheetFormatUpdates to a single value.
    fn set_format_rect_item<T>(
        item: &mut SheetFormatUpdatesType<T>,
        rect: Rect,
        value: Option<Option<T>>,
    ) where
        T: Clone + Debug + PartialEq,
    {
        item.get_or_insert_with(Default::default).set_rect(
            rect.min.x,
            rect.min.y,
            if rect.max.x == i64::MAX {
                None
            } else {
                Some(rect.max.x)
            },
            if rect.max.y == i64::MAX {
                None
            } else {
                Some(rect.max.y)
            },
            value.map(|value| value.into()),
        );
    }

    /// Sets all formats for a rect within the SheetFormatUpdates
    pub fn set_format_rect(&mut self, rect: Rect, update: FormatUpdate) {
        Self::set_format_rect_item(&mut self.align, rect, update.align);
        Self::set_format_rect_item(&mut self.vertical_align, rect, update.vertical_align);
        Self::set_format_rect_item(&mut self.wrap, rect, update.wrap);
        Self::set_format_rect_item(&mut self.numeric_format, rect, update.numeric_format);
        Self::set_format_rect_item(&mut self.numeric_decimals, rect, update.numeric_decimals);
        Self::set_format_rect_item(&mut self.numeric_commas, rect, update.numeric_commas);
        Self::set_format_rect_item(&mut self.bold, rect, update.bold);
        Self::set_format_rect_item(&mut self.italic, rect, update.italic);
        Self::set_format_rect_item(&mut self.text_color, rect, update.text_color);
        Self::set_format_rect_item(&mut self.fill_color, rect, update.fill_color);
        Self::set_format_rect_item(&mut self.date_time, rect, update.date_time);
        Self::set_format_rect_item(&mut self.underline, rect, update.underline);
        Self::set_format_rect_item(&mut self.strike_through, rect, update.strike_through);
    }

    fn transfer_format_rect_item<T>(
        item: &mut SheetFormatUpdatesType<T>,
        rect: Rect,
        other_item: &mut SheetFormatUpdatesType<T>,
    ) where
        T: Clone + Debug + PartialEq,
    {
        item.get_or_insert_with(Default::default).set_from(
            &other_item.get_or_insert_with(Default::default).set_rect(
                rect.min.x,
                rect.min.y,
                Some(rect.max.x),
                Some(rect.max.y),
                None,
            ),
        );
    }

    /// Transfers a rect from another SheetFormatUpdates into this one, clearing the other.
    pub fn transfer_format_rect_from_other(&mut self, rect: Rect, other: &mut SheetFormatUpdates) {
        Self::transfer_format_rect_item(&mut self.align, rect, &mut other.align);
        Self::transfer_format_rect_item(&mut self.vertical_align, rect, &mut other.vertical_align);
        Self::transfer_format_rect_item(&mut self.wrap, rect, &mut other.wrap);
        Self::transfer_format_rect_item(&mut self.numeric_format, rect, &mut other.numeric_format);
        Self::transfer_format_rect_item(
            &mut self.numeric_decimals,
            rect,
            &mut other.numeric_decimals,
        );
        Self::transfer_format_rect_item(&mut self.numeric_commas, rect, &mut other.numeric_commas);
        Self::transfer_format_rect_item(&mut self.bold, rect, &mut other.bold);
        Self::transfer_format_rect_item(&mut self.italic, rect, &mut other.italic);
        Self::transfer_format_rect_item(&mut self.text_color, rect, &mut other.text_color);
        Self::transfer_format_rect_item(&mut self.fill_color, rect, &mut other.fill_color);
        Self::transfer_format_rect_item(&mut self.date_time, rect, &mut other.date_time);
        Self::transfer_format_rect_item(&mut self.underline, rect, &mut other.underline);
        Self::transfer_format_rect_item(&mut self.strike_through, rect, &mut other.strike_through);
    }

    fn translate_rect_item<T>(item: &mut SheetFormatUpdatesType<T>, x: i64, y: i64)
    where
        T: Clone + Debug + PartialEq,
    {
        item.get_or_insert_with(Default::default)
            .translate_in_place(x, y);
    }

    pub fn translate_in_place(&mut self, x: i64, y: i64) {
        Self::translate_rect_item(&mut self.align, x, y);
        Self::translate_rect_item(&mut self.vertical_align, x, y);
        Self::translate_rect_item(&mut self.wrap, x, y);
        Self::translate_rect_item(&mut self.numeric_format, x, y);
        Self::translate_rect_item(&mut self.numeric_decimals, x, y);
        Self::translate_rect_item(&mut self.numeric_commas, x, y);
        Self::translate_rect_item(&mut self.bold, x, y);
        Self::translate_rect_item(&mut self.italic, x, y);
        Self::translate_rect_item(&mut self.text_color, x, y);
        Self::translate_rect_item(&mut self.fill_color, x, y);
        Self::translate_rect_item(&mut self.date_time, x, y);
        Self::translate_rect_item(&mut self.underline, x, y);
        Self::translate_rect_item(&mut self.strike_through, x, y);
    }

    /// Merges another SheetFormatUpdates into this one.
    fn merge_item<T>(item: &mut SheetFormatUpdatesType<T>, other: &SheetFormatUpdatesType<T>)
    where
        T: Clone + Debug + PartialEq,
    {
        match (item.as_mut(), other.as_ref()) {
            (Some(item), Some(other)) => {
                item.update_from(other, |value, new_value| value.replace(new_value.clone()));
            }
            (None, Some(other)) => {
                *item = Some(other.clone());
            }
            _ => {}
        }
    }

    /// Merges another SheetFormatUpdates into this one.
    pub fn merge(&mut self, other: &SheetFormatUpdates) {
        Self::merge_item(&mut self.align, &other.align);
        Self::merge_item(&mut self.vertical_align, &other.vertical_align);
        Self::merge_item(&mut self.wrap, &other.wrap);
        Self::merge_item(&mut self.numeric_format, &other.numeric_format);
        Self::merge_item(&mut self.numeric_decimals, &other.numeric_decimals);
        Self::merge_item(&mut self.numeric_commas, &other.numeric_commas);
        Self::merge_item(&mut self.bold, &other.bold);
        Self::merge_item(&mut self.italic, &other.italic);
        Self::merge_item(&mut self.text_color, &other.text_color);
        Self::merge_item(&mut self.fill_color, &other.fill_color);
        Self::merge_item(&mut self.date_time, &other.date_time);
        Self::merge_item(&mut self.underline, &other.underline);
        Self::merge_item(&mut self.strike_through, &other.strike_through);
    }

    /// Whether the update includes any fill color changes
    pub fn has_fills(&self) -> bool {
        self.fill_color
            .as_ref()
            .is_some_and(|fills| !fills.is_all_default())
    }

    /// Inserts a column into the SheetFormatUpdates
    fn insert_column_item<T>(
        item: &mut SheetFormatUpdatesType<T>,
        column: i64,
        copy_formats: CopyFormats,
    ) where
        T: Clone + Debug + PartialEq,
    {
        if let Some(item) = item.as_mut() {
            item.insert_column(column, copy_formats);
        }
    }

    pub fn insert_column(&mut self, column: i64, copy_formats: CopyFormats) {
        Self::insert_column_item(&mut self.align, column, copy_formats);
        Self::insert_column_item(&mut self.vertical_align, column, copy_formats);
        Self::insert_column_item(&mut self.wrap, column, copy_formats);
        Self::insert_column_item(&mut self.numeric_format, column, copy_formats);
        Self::insert_column_item(&mut self.numeric_decimals, column, copy_formats);
        Self::insert_column_item(&mut self.numeric_commas, column, copy_formats);
        Self::insert_column_item(&mut self.bold, column, copy_formats);
        Self::insert_column_item(&mut self.italic, column, copy_formats);
        Self::insert_column_item(&mut self.text_color, column, copy_formats);
        Self::insert_column_item(&mut self.fill_color, column, copy_formats);
        Self::insert_column_item(&mut self.date_time, column, copy_formats);
        Self::insert_column_item(&mut self.underline, column, copy_formats);
        Self::insert_column_item(&mut self.strike_through, column, copy_formats);
    }

    fn remove_column_item<T>(item: &mut SheetFormatUpdatesType<T>, column: i64)
    where
        T: Clone + Debug + PartialEq,
    {
        if let Some(item) = item.as_mut() {
            item.remove_column(column);
        }
    }

    pub fn remove_column(&mut self, column: i64) {
        Self::remove_column_item(&mut self.align, column);
        Self::remove_column_item(&mut self.vertical_align, column);
        Self::remove_column_item(&mut self.wrap, column);
        Self::remove_column_item(&mut self.numeric_format, column);
        Self::remove_column_item(&mut self.numeric_decimals, column);
        Self::remove_column_item(&mut self.numeric_commas, column);
        Self::remove_column_item(&mut self.bold, column);
        Self::remove_column_item(&mut self.italic, column);
        Self::remove_column_item(&mut self.text_color, column);
        Self::remove_column_item(&mut self.fill_color, column);
        Self::remove_column_item(&mut self.date_time, column);
        Self::remove_column_item(&mut self.underline, column);
        Self::remove_column_item(&mut self.strike_through, column);
    }

    fn copy_row_item<T>(item: &SheetFormatUpdatesType<T>, row: i64) -> SheetFormatUpdatesType<T>
    where
        T: Clone + Debug + PartialEq,
    {
        item.as_ref()
            .and_then(|item| item.copy_row(row))
            .map(|c| c.map_ref(|opt| opt.clone().and_then(|x| x)))
    }

    pub fn copy_row(&self, row: i64) -> Option<SheetFormatUpdates> {
        let updates = SheetFormatUpdates {
            align: Self::copy_row_item(&self.align, row),
            vertical_align: Self::copy_row_item(&self.vertical_align, row),
            wrap: Self::copy_row_item(&self.wrap, row),
            numeric_format: Self::copy_row_item(&self.numeric_format, row),
            numeric_decimals: Self::copy_row_item(&self.numeric_decimals, row),
            numeric_commas: Self::copy_row_item(&self.numeric_commas, row),
            bold: Self::copy_row_item(&self.bold, row),
            italic: Self::copy_row_item(&self.italic, row),
            text_color: Self::copy_row_item(&self.text_color, row),
            fill_color: Self::copy_row_item(&self.fill_color, row),
            date_time: Self::copy_row_item(&self.date_time, row),
            underline: Self::copy_row_item(&self.underline, row),
            strike_through: Self::copy_row_item(&self.strike_through, row),
        };

        if updates.is_default() {
            None
        } else {
            Some(updates)
        }
    }

    /// Returns the bounding rect of the format updates.
    pub fn to_bounding_rect(&self) -> Option<Rect> {
        let mut bounds = GridBounds::default();
        self.align
            .as_ref()
            .and_then(|align| align.bounding_rect().map(|rect| bounds.add_rect(rect)));
        self.vertical_align.as_ref().and_then(|vertical_align| {
            vertical_align
                .bounding_rect()
                .map(|rect| bounds.add_rect(rect))
        });
        self.wrap
            .as_ref()
            .and_then(|wrap| wrap.bounding_rect().map(|rect| bounds.add_rect(rect)));
        self.numeric_format.as_ref().and_then(|numeric_format| {
            numeric_format
                .bounding_rect()
                .map(|rect| bounds.add_rect(rect))
        });
        self.numeric_decimals.as_ref().and_then(|numeric_decimals| {
            numeric_decimals
                .bounding_rect()
                .map(|rect| bounds.add_rect(rect))
        });
        self.numeric_commas.as_ref().and_then(|numeric_commas| {
            numeric_commas
                .bounding_rect()
                .map(|rect| bounds.add_rect(rect))
        });
        self.bold
            .as_ref()
            .and_then(|bold| bold.bounding_rect().map(|rect| bounds.add_rect(rect)));
        self.italic
            .as_ref()
            .and_then(|italic| italic.bounding_rect().map(|rect| bounds.add_rect(rect)));
        self.text_color
            .as_ref()
            .and_then(|text_color| text_color.bounding_rect().map(|rect| bounds.add_rect(rect)));
        self.fill_color
            .as_ref()
            .and_then(|fill_color| fill_color.bounding_rect().map(|rect| bounds.add_rect(rect)));
        self.date_time
            .as_ref()
            .and_then(|date_time| date_time.bounding_rect().map(|rect| bounds.add_rect(rect)));
        self.underline
            .as_ref()
            .and_then(|underline| underline.bounding_rect().map(|rect| bounds.add_rect(rect)));
        self.strike_through.as_ref().and_then(|strike_through| {
            strike_through
                .bounding_rect()
                .map(|rect| bounds.add_rect(rect))
        });

        bounds.into()
    }
}

#[cfg(test)]
mod tests {
    use super::*;

    #[test]
    fn test_is_default() {
        let mut s = SheetFormatUpdates::default();
        assert!(s.is_default());

        s.align = Contiguous2D::new_from_opt_selection(
            &A1Selection::test_a1("A1:B2"),
            Some(ClearOption::Some(CellAlign::Center)),
        );
        assert!(!s.is_default());
    }

    #[test]
    fn test_set_format_cell() {
        let mut updates = SheetFormatUpdates::default();
        let pos = pos![B3];

        let format_update = FormatUpdate {
            align: Some(Some(CellAlign::Center)),
            bold: Some(Some(true)),
            text_color: Some(Some("red".to_string())),
            ..Default::default()
        };

        updates.set_format_cell(pos, format_update);

        // Verify the updated fields
        let format = updates.format_update(pos);
        assert_eq!(format.bold, Some(Some(true)));
        assert_eq!(format.align, Some(Some(CellAlign::Center)));
        assert_eq!(format.text_color, Some(Some("red".to_string())));

        // Verify other fields remained None
        assert!(updates.vertical_align.is_none());
        assert!(updates.wrap.is_none());
        assert!(updates.numeric_format.is_none());
    }

    #[test]
    fn test_has_fills() {
        let updates = SheetFormatUpdates::default();
        assert!(!updates.has_fills());

        let updates = SheetFormatUpdates::from_selection(
            &A1Selection::test_a1("A1:B2"),
            FormatUpdate {
                fill_color: Some(Some("red".to_string())),
                ..Default::default()
            },
        );
        assert!(updates.has_fills());
    }
}<|MERGE_RESOLUTION|>--- conflicted
+++ resolved
@@ -8,13 +8,8 @@
     a1::A1Selection,
     clear_option::ClearOption,
     grid::{
-<<<<<<< HEAD
-        CellAlign, CellVerticalAlign, CellWrap, Contiguous2D, GridBounds, NumericFormat,
-        SheetFormatting,
-=======
         CellAlign, CellVerticalAlign, CellWrap, Contiguous2D, NumericFormat, SheetFormatting,
         sheet_formatting::SheetFormattingType,
->>>>>>> 6e2df78e
     },
 };
 
@@ -463,93 +458,6 @@
             .is_some_and(|fills| !fills.is_all_default())
     }
 
-    /// Inserts a column into the SheetFormatUpdates
-    fn insert_column_item<T>(
-        item: &mut SheetFormatUpdatesType<T>,
-        column: i64,
-        copy_formats: CopyFormats,
-    ) where
-        T: Clone + Debug + PartialEq,
-    {
-        if let Some(item) = item.as_mut() {
-            item.insert_column(column, copy_formats);
-        }
-    }
-
-    pub fn insert_column(&mut self, column: i64, copy_formats: CopyFormats) {
-        Self::insert_column_item(&mut self.align, column, copy_formats);
-        Self::insert_column_item(&mut self.vertical_align, column, copy_formats);
-        Self::insert_column_item(&mut self.wrap, column, copy_formats);
-        Self::insert_column_item(&mut self.numeric_format, column, copy_formats);
-        Self::insert_column_item(&mut self.numeric_decimals, column, copy_formats);
-        Self::insert_column_item(&mut self.numeric_commas, column, copy_formats);
-        Self::insert_column_item(&mut self.bold, column, copy_formats);
-        Self::insert_column_item(&mut self.italic, column, copy_formats);
-        Self::insert_column_item(&mut self.text_color, column, copy_formats);
-        Self::insert_column_item(&mut self.fill_color, column, copy_formats);
-        Self::insert_column_item(&mut self.date_time, column, copy_formats);
-        Self::insert_column_item(&mut self.underline, column, copy_formats);
-        Self::insert_column_item(&mut self.strike_through, column, copy_formats);
-    }
-
-    fn remove_column_item<T>(item: &mut SheetFormatUpdatesType<T>, column: i64)
-    where
-        T: Clone + Debug + PartialEq,
-    {
-        if let Some(item) = item.as_mut() {
-            item.remove_column(column);
-        }
-    }
-
-    pub fn remove_column(&mut self, column: i64) {
-        Self::remove_column_item(&mut self.align, column);
-        Self::remove_column_item(&mut self.vertical_align, column);
-        Self::remove_column_item(&mut self.wrap, column);
-        Self::remove_column_item(&mut self.numeric_format, column);
-        Self::remove_column_item(&mut self.numeric_decimals, column);
-        Self::remove_column_item(&mut self.numeric_commas, column);
-        Self::remove_column_item(&mut self.bold, column);
-        Self::remove_column_item(&mut self.italic, column);
-        Self::remove_column_item(&mut self.text_color, column);
-        Self::remove_column_item(&mut self.fill_color, column);
-        Self::remove_column_item(&mut self.date_time, column);
-        Self::remove_column_item(&mut self.underline, column);
-        Self::remove_column_item(&mut self.strike_through, column);
-    }
-
-    fn copy_row_item<T>(item: &SheetFormatUpdatesType<T>, row: i64) -> SheetFormatUpdatesType<T>
-    where
-        T: Clone + Debug + PartialEq,
-    {
-        item.as_ref()
-            .and_then(|item| item.copy_row(row))
-            .map(|c| c.map_ref(|opt| opt.clone().and_then(|x| x)))
-    }
-
-    pub fn copy_row(&self, row: i64) -> Option<SheetFormatUpdates> {
-        let updates = SheetFormatUpdates {
-            align: Self::copy_row_item(&self.align, row),
-            vertical_align: Self::copy_row_item(&self.vertical_align, row),
-            wrap: Self::copy_row_item(&self.wrap, row),
-            numeric_format: Self::copy_row_item(&self.numeric_format, row),
-            numeric_decimals: Self::copy_row_item(&self.numeric_decimals, row),
-            numeric_commas: Self::copy_row_item(&self.numeric_commas, row),
-            bold: Self::copy_row_item(&self.bold, row),
-            italic: Self::copy_row_item(&self.italic, row),
-            text_color: Self::copy_row_item(&self.text_color, row),
-            fill_color: Self::copy_row_item(&self.fill_color, row),
-            date_time: Self::copy_row_item(&self.date_time, row),
-            underline: Self::copy_row_item(&self.underline, row),
-            strike_through: Self::copy_row_item(&self.strike_through, row),
-        };
-
-        if updates.is_default() {
-            None
-        } else {
-            Some(updates)
-        }
-    }
-
     /// Returns the bounding rect of the format updates.
     pub fn to_bounding_rect(&self) -> Option<Rect> {
         let mut bounds = GridBounds::default();
@@ -605,6 +513,93 @@
 
         bounds.into()
     }
+
+    /// Inserts a column into the SheetFormatUpdates
+    fn insert_column_item<T>(
+        item: &mut SheetFormatUpdatesType<T>,
+        column: i64,
+        copy_formats: CopyFormats,
+    ) where
+        T: Clone + Debug + PartialEq,
+    {
+        if let Some(item) = item.as_mut() {
+            item.insert_column(column, copy_formats);
+        }
+    }
+
+    pub fn insert_column(&mut self, column: i64, copy_formats: CopyFormats) {
+        Self::insert_column_item(&mut self.align, column, copy_formats);
+        Self::insert_column_item(&mut self.vertical_align, column, copy_formats);
+        Self::insert_column_item(&mut self.wrap, column, copy_formats);
+        Self::insert_column_item(&mut self.numeric_format, column, copy_formats);
+        Self::insert_column_item(&mut self.numeric_decimals, column, copy_formats);
+        Self::insert_column_item(&mut self.numeric_commas, column, copy_formats);
+        Self::insert_column_item(&mut self.bold, column, copy_formats);
+        Self::insert_column_item(&mut self.italic, column, copy_formats);
+        Self::insert_column_item(&mut self.text_color, column, copy_formats);
+        Self::insert_column_item(&mut self.fill_color, column, copy_formats);
+        Self::insert_column_item(&mut self.date_time, column, copy_formats);
+        Self::insert_column_item(&mut self.underline, column, copy_formats);
+        Self::insert_column_item(&mut self.strike_through, column, copy_formats);
+    }
+
+    fn remove_column_item<T>(item: &mut SheetFormatUpdatesType<T>, column: i64)
+    where
+        T: Clone + Debug + PartialEq,
+    {
+        if let Some(item) = item.as_mut() {
+            item.remove_column(column);
+        }
+    }
+
+    pub fn remove_column(&mut self, column: i64) {
+        Self::remove_column_item(&mut self.align, column);
+        Self::remove_column_item(&mut self.vertical_align, column);
+        Self::remove_column_item(&mut self.wrap, column);
+        Self::remove_column_item(&mut self.numeric_format, column);
+        Self::remove_column_item(&mut self.numeric_decimals, column);
+        Self::remove_column_item(&mut self.numeric_commas, column);
+        Self::remove_column_item(&mut self.bold, column);
+        Self::remove_column_item(&mut self.italic, column);
+        Self::remove_column_item(&mut self.text_color, column);
+        Self::remove_column_item(&mut self.fill_color, column);
+        Self::remove_column_item(&mut self.date_time, column);
+        Self::remove_column_item(&mut self.underline, column);
+        Self::remove_column_item(&mut self.strike_through, column);
+    }
+
+    fn copy_row_item<T>(item: &SheetFormatUpdatesType<T>, row: i64) -> SheetFormatUpdatesType<T>
+    where
+        T: Clone + Debug + PartialEq,
+    {
+        item.as_ref()
+            .and_then(|item| item.copy_row(row))
+            .map(|c| c.map_ref(|opt| opt.clone().and_then(|x| x)))
+    }
+
+    pub fn copy_row(&self, row: i64) -> Option<SheetFormatUpdates> {
+        let updates = SheetFormatUpdates {
+            align: Self::copy_row_item(&self.align, row),
+            vertical_align: Self::copy_row_item(&self.vertical_align, row),
+            wrap: Self::copy_row_item(&self.wrap, row),
+            numeric_format: Self::copy_row_item(&self.numeric_format, row),
+            numeric_decimals: Self::copy_row_item(&self.numeric_decimals, row),
+            numeric_commas: Self::copy_row_item(&self.numeric_commas, row),
+            bold: Self::copy_row_item(&self.bold, row),
+            italic: Self::copy_row_item(&self.italic, row),
+            text_color: Self::copy_row_item(&self.text_color, row),
+            fill_color: Self::copy_row_item(&self.fill_color, row),
+            date_time: Self::copy_row_item(&self.date_time, row),
+            underline: Self::copy_row_item(&self.underline, row),
+            strike_through: Self::copy_row_item(&self.strike_through, row),
+        };
+
+        if updates.is_default() {
+            None
+        } else {
+            Some(updates)
+        }
+    }
 }
 
 #[cfg(test)]
