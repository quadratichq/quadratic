--- conflicted
+++ resolved
@@ -20,12 +20,9 @@
     pub text_color: Option<String>,
     pub fill_color: Option<String>,
     pub render_size: Option<RenderSize>,
-<<<<<<< HEAD
+    pub date_time: Option<String>,
     pub underline: Option<bool>,
     pub strike_through: Option<bool>,
-=======
-    pub date_time: Option<String>,
->>>>>>> cafae399
 }
 
 impl Format {
@@ -41,12 +38,9 @@
             && self.text_color.is_none()
             && self.fill_color.is_none()
             && self.render_size.is_none()
-<<<<<<< HEAD
+            && self.date_time.is_none()
             && self.underline.is_none()
             && self.strike_through.is_none()
-=======
-            && self.date_time.is_none()
->>>>>>> cafae399
     }
 
     /// Clears all formatting.
@@ -62,12 +56,9 @@
         self.text_color = None;
         self.fill_color = None;
         self.render_size = None;
-<<<<<<< HEAD
+        self.date_time = None;
         self.underline = None;
         self.strike_through = None;
-=======
-        self.date_time = None;
->>>>>>> cafae399
     }
 
     /// Merges a FormatUpdate into this Format, returning a FormatUpdate to undo the change.
@@ -117,7 +108,10 @@
             old.render_size = Some(self.render_size.clone());
             self.render_size.clone_from(render_size);
         }
-<<<<<<< HEAD
+        if let Some(date_time) = update.date_time.as_ref() {
+            old.date_time = Some(self.date_time.clone());
+            self.date_time.clone_from(date_time);
+        }
         if let Some(underline) = update.underline {
             old.underline = Some(self.underline);
             self.underline = underline;
@@ -125,11 +119,6 @@
         if let Some(strike_through) = update.strike_through {
             old.strike_through = Some(self.strike_through);
             self.strike_through = strike_through;
-=======
-        if let Some(date_time) = update.date_time.as_ref() {
-            old.date_time = Some(self.date_time.clone());
-            self.date_time.clone_from(date_time);
->>>>>>> cafae399
         }
         old
     }
@@ -179,16 +168,14 @@
         if self.render_size.is_some() && update.render_size.is_some() {
             old.render_size = Some(None);
         }
-<<<<<<< HEAD
+        if self.date_time.is_some() && update.date_time.is_some() {
+            old.date_time = Some(None);
+        }
         if self.underline.is_some() && update.underline.is_some() {
             old.underline = Some(None);
         }
         if self.strike_through.is_some() && update.strike_through.is_some() {
             old.strike_through = Some(None);
-=======
-        if self.date_time.is_some() && update.date_time.is_some() {
-            old.date_time = Some(None);
->>>>>>> cafae399
         }
         if old.is_default() {
             None
@@ -247,12 +234,9 @@
                 .render_size
                 .clone()
                 .map_or(Some(None), |r| Some(Some(r))),
-<<<<<<< HEAD
+            date_time: self.date_time.clone().map_or(Some(None), |d| Some(Some(d))),
             underline: self.underline.map_or(Some(None), |u| Some(Some(u))),
             strike_through: self.strike_through.map_or(Some(None), |s| Some(Some(s))),
-=======
-            date_time: self.date_time.clone().map_or(Some(None), |d| Some(Some(d))),
->>>>>>> cafae399
         }
     }
 }
@@ -290,16 +274,14 @@
         if let Some(render_size) = &self.render_size {
             s.push_str(&format!("render_size: {:?}, ", render_size));
         }
-<<<<<<< HEAD
+        if let Some(date_time) = &self.date_time {
+            s.push_str(&format!("date_time: {:?}, ", date_time));
+        }
         if let Some(underline) = self.underline {
             s.push_str(&format!("underline: {:?}, ", underline));
         }
         if let Some(strike_through) = self.strike_through {
             s.push_str(&format!("strike_through: {:?}, ", strike_through));
-=======
-        if let Some(date_time) = &self.date_time {
-            s.push_str(&format!("date_time: {:?}, ", date_time));
->>>>>>> cafae399
         }
         write!(f, "{}", s)
     }
@@ -320,12 +302,9 @@
             text_color: format.text_color.clone().map(Some),
             fill_color: format.fill_color.clone().map(Some),
             render_size: format.render_size.clone().map(Some),
-<<<<<<< HEAD
+            date_time: format.date_time.clone().map(Some),
             underline: format.underline.map(Some),
             strike_through: format.strike_through.map(Some),
-=======
-            date_time: format.date_time.clone().map(Some),
->>>>>>> cafae399
         }
     }
 }
@@ -345,12 +324,9 @@
             text_color: format.text_color.clone().map(Some),
             fill_color: format.fill_color.clone().map(Some),
             render_size: format.render_size.clone().map(Some),
-<<<<<<< HEAD
+            date_time: format.date_time.clone().map(Some),
             underline: format.underline.map(Some),
             strike_through: format.strike_through.map(Some),
-=======
-            date_time: format.date_time.clone().map(Some),
->>>>>>> cafae399
         }
     }
 }
@@ -390,12 +366,9 @@
                 w: "1".to_string(),
                 h: "2".to_string(),
             }),
-<<<<<<< HEAD
+            date_time: Some("%H".to_string()),
             underline: Some(true),
             strike_through: Some(true),
-=======
-            date_time: Some("%H".to_string()),
->>>>>>> cafae399
         };
 
         format.clear();
@@ -411,12 +384,9 @@
         assert_eq!(format.text_color, None);
         assert_eq!(format.fill_color, None);
         assert_eq!(format.render_size, None);
-<<<<<<< HEAD
+        assert_eq!(format.date_time, None);
         assert_eq!(format.underline, None);
         assert_eq!(format.strike_through, None);
-=======
-        assert_eq!(format.date_time, None);
->>>>>>> cafae399
     }
 
     #[test]
@@ -440,12 +410,9 @@
                 w: "1".to_string(),
                 h: "2".to_string(),
             }),
-<<<<<<< HEAD
+            date_time: Some("%H".to_string()),
             underline: Some(true),
             strike_through: Some(true),
-=======
-            date_time: Some("%H".to_string()),
->>>>>>> cafae399
         };
 
         let update = FormatUpdate {
@@ -466,12 +433,9 @@
                 w: "3".to_string(),
                 h: "4".to_string(),
             })),
-<<<<<<< HEAD
+            date_time: Some(Some("%M".to_string())),
             underline: Some(Some(true)),
             strike_through: Some(Some(true)),
-=======
-            date_time: Some(Some("%M".to_string())),
->>>>>>> cafae399
         };
 
         let clear_update = format
@@ -491,12 +455,9 @@
                 text_color: Some(None),
                 fill_color: Some(None),
                 render_size: Some(None),
-<<<<<<< HEAD
+                date_time: Some(None),
                 underline: Some(None),
                 strike_through: Some(None),
-=======
-                date_time: Some(None),
->>>>>>> cafae399
             }
         );
     }
@@ -523,12 +484,9 @@
                 w: "1".to_string(),
                 h: "2".to_string(),
             })),
-<<<<<<< HEAD
+            date_time: Some(Some("%H".to_string())),
             underline: Some(Some(true)),
             strike_through: Some(Some(true)),
-=======
-            date_time: Some(Some("%H".to_string())),
->>>>>>> cafae399
         };
 
         let old = format.merge_update_into(&update);
@@ -556,12 +514,9 @@
                 h: "2".to_string()
             })
         );
-<<<<<<< HEAD
+        assert_eq!(format.date_time, Some("%H".to_string()));
         assert_eq!(format.underline, Some(true));
         assert_eq!(format.strike_through, Some(true));
-=======
-        assert_eq!(format.date_time, Some("%H".to_string()));
->>>>>>> cafae399
 
         let undo = format.merge_update_into(&old);
         assert!(format.is_default());
@@ -642,12 +597,9 @@
                 w: "1".to_string(),
                 h: "2".to_string(),
             }),
-<<<<<<< HEAD
+            date_time: Some("%H".to_string()),
             underline: Some(true),
             strike_through: Some(true),
-=======
-            date_time: Some("%H".to_string()),
->>>>>>> cafae399
         };
 
         let update: FormatUpdate = (&format).into();
@@ -675,12 +627,9 @@
                 h: "2".to_string()
             }))
         );
-<<<<<<< HEAD
+        assert_eq!(update.date_time, Some(Some("%H".to_string())));
         assert_eq!(update.underline, Some(Some(true)));
         assert_eq!(update.strike_through, Some(Some(true)));
-=======
-        assert_eq!(update.date_time, Some(Some("%H".to_string())));
->>>>>>> cafae399
     }
 
     #[test]
@@ -704,12 +653,9 @@
                 w: "1".to_string(),
                 h: "2".to_string(),
             }),
-<<<<<<< HEAD
+            date_time: Some("%H".to_string()),
             underline: Some(true),
             strike_through: Some(true),
-=======
-            date_time: Some("%H".to_string()),
->>>>>>> cafae399
         };
 
         let update: FormatUpdate = format.into();
@@ -737,12 +683,9 @@
                 h: "2".to_string()
             }))
         );
-<<<<<<< HEAD
+        assert_eq!(update.date_time, Some(Some("%H".to_string())));
         assert_eq!(update.underline, Some(Some(true)));
         assert_eq!(update.strike_through, Some(Some(true)));
-=======
-        assert_eq!(update.date_time, Some(Some("%H".to_string())));
->>>>>>> cafae399
     }
 
     #[test]
@@ -763,12 +706,9 @@
                 text_color: Some(None),
                 fill_color: Some(None),
                 render_size: Some(None),
-<<<<<<< HEAD
+                date_time: Some(None),
                 underline: Some(None),
                 strike_through: Some(None),
-=======
-                date_time: Some(None),
->>>>>>> cafae399
             }
         );
     }
