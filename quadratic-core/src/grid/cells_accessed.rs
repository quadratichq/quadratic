use serde::{Deserialize, Serialize};
use std::collections::{HashMap, HashSet};
use ts_rs::TS;

use super::SheetId;
use crate::{CellRefRange, Rect, SheetPos, SheetRect};

#[derive(Default, Serialize, Deserialize, Debug, Clone, PartialEq, TS)]
pub struct JsCellsAccessed {
<<<<<<< HEAD
    pub cells: HashMap<String, Vec<String>>,
}

#[derive(Default, Serialize, Deserialize, Debug, Clone, PartialEq)]
=======
    /// Map from sheet ID to list of cell ranges accessed
    pub cells: HashMap<String, Vec<CellRefRange>>, // TODO: change `CellRefRange` to `A1Selection`
}

// TODO: replace with `A1Selection`
#[derive(Default, Debug, Clone, PartialEq)]
>>>>>>> 9d2c51a0
pub struct CellsAccessed {
    pub cells: HashMap<SheetId, HashSet<CellRefRange>>, // TODO: change `CellRefRange` to `A1Selection`
}

impl From<CellsAccessed> for JsCellsAccessed {
    fn from(cells: CellsAccessed) -> Self {
        let mut js_cells = JsCellsAccessed::default();
        for (sheet_id, ranges) in cells.cells {
            js_cells.cells.insert(
                sheet_id.to_string(),
                ranges.into_iter().map(|r| r.to_string()).collect(),
            );
        }
        js_cells
    }
}

impl CellsAccessed {
    /// Add a range to the set of cells accessed for a given sheet.
    pub fn add(&mut self, sheet_id: SheetId, range: CellRefRange) {
        self.cells.entry(sheet_id).or_default().insert(range);
    }

    /// Add a SheetPos to the set of cells accessed. This is a helper function
    /// that adds a relative Pos to teh set of cells accessed. This should be
    /// replaced with an A1Type and deprecated.
    pub fn add_sheet_pos(&mut self, sheet_pos: SheetPos) {
        let range = CellRefRange::new_relative_pos(sheet_pos.into());
        self.add(sheet_pos.sheet_id, range);
    }

    /// Add a SheetRect to the set of cells accessed. This is a helper function
    /// that adds a relative Rect to the set of cells accessed. This should be
    /// replaced with an A1Type and deprecated (except for tests)
    pub fn add_sheet_rect(&mut self, sheet_rect: SheetRect) {
        let range = CellRefRange::new_relative_rect(sheet_rect.into());
        self.add(sheet_rect.sheet_id, range);
    }

    /// Whether the CellsAccessed intersects the SheetRect.
    pub fn intersects(&self, sheet_rect: &SheetRect) -> bool {
        let rect: Rect = (*sheet_rect).into();
        self.cells
            .iter()
            .filter_map(|(sheet_id, ranges)| {
                if sheet_id == &sheet_rect.sheet_id {
                    Some(ranges)
                } else {
                    None
                }
            })
            .any(|ranges| ranges.iter().any(|range| range.might_intersect_rect(rect)))
    }

    /// Whether this CellsAccessed contains the SheetPos.
    pub fn contains(&self, pos: SheetPos) -> bool {
        self.cells
            .iter()
            .filter_map(|(sheet_id, ranges)| {
                if sheet_id == &pos.sheet_id {
                    Some(ranges)
                } else {
                    None
                }
            })
            .any(|ranges| {
                ranges
                    .iter()
                    .any(|range| range.might_contain_pos(pos.into()))
            })
    }

    /// Clears the CellsAccessed.
    pub fn clear(&mut self) {
        self.cells.clear();
    }

    /// Returns the number of sheets that have been accessed.
    pub fn len(&self, sheet_id: SheetId) -> Option<usize> {
        self.cells.get(&sheet_id).map(|ranges| ranges.len())
    }

    pub fn sheet_iter(&self, sheet_id: SheetId) -> impl Iterator<Item = &CellRefRange> {
        self.cells.get(&sheet_id).into_iter().flatten()
    }
}

#[cfg(test)]
#[serial_test::parallel]
mod tests {

    use super::*;

    #[test]
    fn test_add() {
        let mut cells = CellsAccessed::default();
        let sheet_id = SheetId::new();
        cells.add(sheet_id, CellRefRange::ALL);
        assert_eq!(cells.cells.len(), 1);
        assert_eq!(cells.cells[&sheet_id].len(), 1);
        assert!(cells.cells[&sheet_id].contains(&CellRefRange::ALL));
    }

    #[test]
    fn test_add_sheet_rect() {
        let mut cells = CellsAccessed::default();
        let sheet_id = SheetId::new();
        cells.add_sheet_rect(SheetRect::new(1, 2, 3, 4, sheet_id));
        assert_eq!(cells.cells.len(), 1);
        assert_eq!(cells.cells[&sheet_id].len(), 1);
        assert!(cells.cells[&sheet_id]
            .contains(&CellRefRange::new_relative_rect(Rect::new(1, 2, 3, 4))));
    }

    #[test]
    fn test_intersects() {
        let mut cells = CellsAccessed::default();
        let sheet_id = SheetId::new();
        cells.add(
            sheet_id,
            CellRefRange::new_relative_rect(Rect::new(1, 1, 3, 3)),
        );
        assert!(cells.intersects(&SheetRect::new(1, 1, 3, 3, sheet_id)));
        assert!(!cells.intersects(&SheetRect::new(4, 4, 5, 5, sheet_id)));
    }

    #[test]
    fn test_is_dependent_on() {
        let mut cells = CellsAccessed::default();
        let sheet_id = SheetId::new();
        cells.add(sheet_id, CellRefRange::new_relative_xy(1, 1));
        assert!(cells.contains(SheetPos::new(sheet_id, 1, 1)));
        assert!(!cells.contains(SheetPos::new(sheet_id, 2, 2)));
    }

    #[test]
    fn test_clear() {
        let mut cells = CellsAccessed::default();
        let sheet_id = SheetId::new();
        cells.add(sheet_id, CellRefRange::ALL);
        cells.clear();
        assert_eq!(cells.cells.len(), 0);
    }

    #[test]
    fn test_add_sheet_pos() {
        let mut cells = CellsAccessed::default();
        let sheet_id = SheetId::new();
        cells.add_sheet_pos(SheetPos::new(sheet_id, 1, 1));
        assert!(cells.contains(SheetPos::new(sheet_id, 1, 1)));
    }

    #[test]
    fn test_len() {
        let mut cells = CellsAccessed::default();
        let sheet_id = SheetId::new();
        cells.add_sheet_pos(SheetPos::new(sheet_id, 1, 1));
        cells.add_sheet_pos(SheetPos::new(sheet_id, 1, 2));
        assert_eq!(cells.len(sheet_id), Some(2));
        assert_eq!(cells.len(SheetId::new()), None);
    }

    #[test]
    fn test_sheet_iter() {
        let mut cells = CellsAccessed::default();
        let sheet_id = SheetId::new();
        cells.add_sheet_pos(SheetPos::new(sheet_id, 1, 1));
        cells.add_sheet_pos(SheetPos::new(sheet_id, 1, 2));
        assert_eq!(cells.sheet_iter(sheet_id).count(), 2);
    }

    #[test]
    fn test_to_js() {
        let mut cells = CellsAccessed::default();
        let sheet_id = SheetId::new();
        cells.add(sheet_id, CellRefRange::ALL);
        let js_cells: JsCellsAccessed = cells.into();
        assert_eq!(js_cells.cells.len(), 1);
        assert_eq!(js_cells.cells[&sheet_id.to_string()], vec!["*".to_string()]);
    }
}<|MERGE_RESOLUTION|>--- conflicted
+++ resolved
@@ -7,19 +7,10 @@
 
 #[derive(Default, Serialize, Deserialize, Debug, Clone, PartialEq, TS)]
 pub struct JsCellsAccessed {
-<<<<<<< HEAD
     pub cells: HashMap<String, Vec<String>>,
 }
 
 #[derive(Default, Serialize, Deserialize, Debug, Clone, PartialEq)]
-=======
-    /// Map from sheet ID to list of cell ranges accessed
-    pub cells: HashMap<String, Vec<CellRefRange>>, // TODO: change `CellRefRange` to `A1Selection`
-}
-
-// TODO: replace with `A1Selection`
-#[derive(Default, Debug, Clone, PartialEq)]
->>>>>>> 9d2c51a0
 pub struct CellsAccessed {
     pub cells: HashMap<SheetId, HashSet<CellRefRange>>, // TODO: change `CellRefRange` to `A1Selection`
 }
