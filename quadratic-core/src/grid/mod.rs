--- conflicted
+++ resolved
@@ -32,11 +32,7 @@
 pub use ids::*;
 pub use sheet::Sheet;
 
-<<<<<<< HEAD
-use crate::{CellValue, Pos, SheetPos, SheetRect, Value};
-=======
 use crate::{Array, CellValue, Pos, SheetPos, SheetRect, Value};
->>>>>>> bb77c78c
 
 #[derive(Serialize, Deserialize, Debug, Clone, PartialEq)]
 #[cfg_attr(feature = "js", wasm_bindgen)]
