--- conflicted
+++ resolved
@@ -1,10 +1,6 @@
 pub use bounds::GridBounds;
 pub use cells_accessed::*;
-<<<<<<< HEAD
-pub use column::{Column, ColumnData};
-=======
 pub use column::Column;
->>>>>>> 010222b6
 pub use contiguous::{Block, Contiguous2D, ContiguousBlocks};
 pub use data_table::*;
 pub use formats::Format;
