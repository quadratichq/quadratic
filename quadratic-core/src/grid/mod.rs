--- conflicted
+++ resolved
@@ -13,13 +13,8 @@
 pub use code_run::*;
 pub use column::{Column, ColumnData};
 pub use formatting::{
-<<<<<<< HEAD
-    Bold, BoolSummary, CellAlign, CellFmtAttr, CellVerticalAlign, CellWrap, FillColor, Italic,
-    NumericCommas, NumericDecimals, NumericFormat, NumericFormatKind, RenderSize, TextColor,
-=======
-    Bold, CellAlign, CellFmtAttr, CellWrap, FillColor, Italic, NumericCommas, NumericDecimals,
-    NumericFormat, NumericFormatKind, RenderSize, TextColor,
->>>>>>> 191e60c4
+    Bold, CellAlign, CellFmtAttr, CellVerticalAlign, CellWrap, FillColor, Italic, NumericCommas,
+    NumericDecimals, NumericFormat, NumericFormatKind, RenderSize, TextColor,
 };
 pub use ids::*;
 use serde::{Deserialize, Serialize};
