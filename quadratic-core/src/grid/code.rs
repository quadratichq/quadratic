use serde::{Deserialize, Serialize};
use strum_macros::{Display, EnumString};
use wasm_bindgen::prelude::wasm_bindgen;

use super::CellRef;
use crate::{ArraySize, CellValue, Error, Rect, Value};

#[derive(Serialize, Deserialize, Debug, Clone, PartialEq)]
pub struct CodeCellValue {
    pub language: CodeCellLanguage,
    pub code_string: String,
    #[serde(skip_serializing_if = "Option::is_none")]
    pub formatted_code_string: Option<String>,
    // TODO(ddimaria): This should be a timestamp
    pub last_modified: String,
    #[serde(skip_serializing_if = "Option::is_none")]
    pub output: Option<CodeCellRunOutput>,
}
impl CodeCellValue {
    pub fn get_output_value(&self, x: u32, y: u32) -> Option<CellValue> {
        match &self.output.as_ref()?.output_value()? {
            Value::Single(v) => Some(v.clone()),
            Value::Array(a) => Some(a.get(x, y).ok()?.clone()),
        }
    }

    // todo: output_size outputs a 1x1 for output == None. That seems wrong
    pub fn output_size(&self) -> ArraySize {
        match self.output.as_ref().and_then(|out| out.output_value()) {
            Some(Value::Array(a)) => a.size(),
            Some(Value::Single(_)) | None => ArraySize::_1X1,
        }
    }

<<<<<<< HEAD
    pub fn is_html(&self) -> bool {
        if let Some(code_cell_value) = self.get_output_value(0, 0) {
            code_cell_value.is_html()
        } else {
            false
        }
=======
    /// returns a Rect for the output of the code cell if it is an array
    pub fn output_rect(&self) -> Option<Rect> {
        self.output
            .is_some()
            .then(|| Rect::from_pos_and_size((0, 0).into(), self.output_size()))
    }

    pub fn has_spill_error(&self) -> bool {
        self.output.as_ref().map(|out| out.spill).unwrap_or(false)
>>>>>>> ac060ab8
    }

    pub fn cells_accessed_copy(&self) -> Option<Vec<CellRef>> {
        self.output.as_ref()?.cells_accessed().cloned()
    }

    pub fn get_error(&self) -> Option<Error> {
        let error = &self.output.as_ref()?.result;
        if let CodeCellRunResult::Err { error } = error {
            Some(error.clone())
        } else {
            None
        }
    }
}

#[derive(Serialize, Deserialize, Display, Debug, Copy, Clone, PartialEq, Eq, Hash, EnumString)]
#[wasm_bindgen]
#[cfg_attr(feature = "js", derive(ts_rs::TS))]
pub enum CodeCellLanguage {
    Python,
    Formula,
    JavaScript,
    Sql,
}

#[derive(Serialize, Deserialize, Debug, Clone, PartialEq)]
pub struct CodeCellRunOutput {
    #[serde(skip_serializing_if = "Option::is_none")]
    pub std_out: Option<String>,
    #[serde(skip_serializing_if = "Option::is_none")]
    pub std_err: Option<String>,
    pub result: CodeCellRunResult,
    #[serde(default)]
    pub spill: bool,
}
impl CodeCellRunOutput {
    /// Returns the value (single cell or array) outputted by the code run if it
    /// succeeded, or `None` if it failed or has never been run.
    pub fn output_value(&self) -> Option<&Value> {
        self.result.output_value()
    }

    pub fn cells_accessed(&self) -> Option<&Vec<CellRef>> {
        match &self.result {
            CodeCellRunResult::Ok { cells_accessed, .. } => Some(cells_accessed),
            CodeCellRunResult::Err { .. } => None,
        }
    }
}

#[derive(Serialize, Deserialize, Debug, Clone, PartialEq)]
#[serde(untagged)]
pub enum CodeCellRunResult {
    Ok {
        output_value: Value,
        cells_accessed: Vec<CellRef>,
    },
    Err {
        error: Error,
    },
}
impl CodeCellRunResult {
    /// Returns the value (single cell or array) outputted by the code run if it
    /// succeeded, or `None` if it failed.
    pub fn output_value(&self) -> Option<&Value> {
        match self {
            Self::Ok { output_value, .. } => Some(output_value),
            Self::Err { .. } => None,
        }
    }
    /// Returns whether the code cell run succeeded.
    pub fn is_ok(&self) -> bool {
        match self {
            CodeCellRunResult::Ok { .. } => true,
            CodeCellRunResult::Err { .. } => false,
        }
    }
}

#[cfg(test)]
mod test {
    use crate::{
        grid::{CodeCellRunOutput, CodeCellValue},
        Array, ArraySize, Pos, Rect,
    };

    #[test]
    fn test_output_size() {
        let code_cell = CodeCellValue {
            language: super::CodeCellLanguage::Python,
            code_string: "1".to_string(),
            formatted_code_string: None,
            last_modified: "1".to_string(),
            output: None,
        };
        assert_eq!(code_cell.output_size(), super::ArraySize::_1X1);
        assert_eq!(code_cell.output_rect(), None);

        let code_cell = CodeCellValue {
            language: super::CodeCellLanguage::Python,
            code_string: "1".to_string(),
            formatted_code_string: None,
            last_modified: "1".to_string(),
            output: Some(CodeCellRunOutput {
                std_out: None,
                std_err: None,
                result: super::CodeCellRunResult::Ok {
                    output_value: crate::Value::Array(Array::new_empty(
                        ArraySize::new(10, 11).unwrap(),
                    )),
                    cells_accessed: vec![],
                },
                spill: false,
            }),
        };
        assert_eq!(code_cell.output_size().w.get(), 10);
        assert_eq!(code_cell.output_size().h.get(), 11);
        assert_eq!(
            code_cell.output_rect(),
            Some(Rect::new_span(Pos { x: 0, y: 0 }, Pos { x: 9, y: 10 }))
        );
    }
}<|MERGE_RESOLUTION|>--- conflicted
+++ resolved
@@ -32,14 +32,14 @@
         }
     }
 
-<<<<<<< HEAD
     pub fn is_html(&self) -> bool {
         if let Some(code_cell_value) = self.get_output_value(0, 0) {
             code_cell_value.is_html()
         } else {
             false
         }
-=======
+    }
+
     /// returns a Rect for the output of the code cell if it is an array
     pub fn output_rect(&self) -> Option<Rect> {
         self.output
@@ -49,7 +49,6 @@
 
     pub fn has_spill_error(&self) -> bool {
         self.output.as_ref().map(|out| out.spill).unwrap_or(false)
->>>>>>> ac060ab8
     }
 
     pub fn cells_accessed_copy(&self) -> Option<Vec<CellRef>> {
