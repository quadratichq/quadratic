//! CodeRun is the output of a CellValue::Code type
//!
//! This lives in sheet.data_tables. CodeRun is optional within sheet.data_tables for
//! any given CellValue::Code type (ie, if it doesn't exist then a run hasn't been
//! performed yet).

use crate::{RunError, SheetPos, SheetRect, Value};
use chrono::{DateTime, Utc};
use serde::{Deserialize, Serialize};
use strum_macros::Display;
use wasm_bindgen::{convert::IntoWasmAbi, JsValue};

use super::cells_accessed::CellsAccessed;

// This is a deprecated version of CodeRun that is only used for file v1.7 and below.
#[derive(Serialize, Deserialize, Debug, Clone, PartialEq)]
pub struct CodeRunOld {
<<<<<<< HEAD
    #[serde(skip_serializing_if = "Option::is_none")]
    pub formatted_code_string: Option<String>,
=======
>>>>>>> d11d56df
    pub std_out: Option<String>,
    pub std_err: Option<String>,
    pub cells_accessed: Vec<SheetRect>,
    pub result: CodeRunResult,
    pub return_type: Option<String>,
    pub spill_error: bool,
    pub line_number: Option<u32>,
    pub output_type: Option<String>,
    pub last_modified: DateTime<Utc>,
}

impl From<Vec<SheetRect>> for CellsAccessed {
    fn from(old: Vec<SheetRect>) -> Self {
        let mut cells = CellsAccessed::default();
        for rect in old {
            cells.add_sheet_pos(SheetPos::new(rect.sheet_id, rect.min.x, rect.min.y));
        }
        cells
    }
}

impl From<CodeRunOld> for CodeRun {
    fn from(old: CodeRunOld) -> Self {
        let error = match old.result {
            CodeRunResult::Ok(_) => None,
            CodeRunResult::Err(e) => Some(e),
        };
        Self {
            std_out: old.std_out,
            std_err: old.std_err,
            cells_accessed: old.cells_accessed.into(),
            // result: old.result,
            return_type: old.return_type,
            // spill_error: old.spill_error,
            line_number: old.line_number,
            output_type: old.output_type,
            error,
            // last_modified: old.last_modified,
        }
    }
}

/// Custom version of [`std::result::Result`] that serializes the way we want.
#[derive(Serialize, Deserialize, Debug, Clone, PartialEq)]
#[serde(untagged)]
pub enum CodeRunResult {
    Ok(Value),
    Err(RunError),
}
impl CodeRunResult {
    /// Converts into a [`std::result::Result`] by value.
    pub fn into_std(self) -> Result<Value, RunError> {
        match self {
            CodeRunResult::Ok(v) => Ok(v),
            CodeRunResult::Err(e) => Err(e),
        }
    }
    /// Converts into a [`std::result::Result`] by reference.
    pub fn as_std_ref(&self) -> Result<&Value, &RunError> {
        match self {
            CodeRunResult::Ok(v) => Ok(v),
            CodeRunResult::Err(e) => Err(e),
        }
    }
}
<<<<<<< HEAD

#[derive(Serialize, Deserialize, Debug, Clone, PartialEq, Default)]
pub struct CodeRun {
    #[serde(skip_serializing_if = "Option::is_none")]
    pub formatted_code_string: Option<String>,
=======
>>>>>>> d11d56df

#[derive(Serialize, Deserialize, Debug, Clone, PartialEq, Default)]
pub struct CodeRun {
    #[serde(skip_serializing_if = "Option::is_none")]
    pub std_out: Option<String>,

    #[serde(skip_serializing_if = "Option::is_none")]
    pub std_err: Option<String>,

    pub cells_accessed: CellsAccessed,
    pub error: Option<RunError>,

    #[serde(skip_serializing_if = "Option::is_none")]
    pub return_type: Option<String>,

    #[serde(skip_serializing_if = "Option::is_none")]
    pub line_number: Option<u32>,

    #[serde(skip_serializing_if = "Option::is_none")]
    pub output_type: Option<String>,
}

impl CodeRun {
    /// Returns any error in a code run.
    pub fn get_error(&self) -> Option<RunError> {
        self.error.clone()
    }
}

#[derive(Serialize, Deserialize, Debug, Clone, PartialEq, Eq, Hash)]
#[cfg_attr(feature = "js", derive(ts_rs::TS))]
pub enum CodeCellLanguage {
    Python,
    Formula,
    Connection { kind: ConnectionKind, id: String },
    Javascript,
    Import,
}

#[derive(Serialize, Deserialize, Display, Copy, Debug, Clone, PartialEq, Eq, Hash)]
#[cfg_attr(feature = "js", derive(ts_rs::TS))]
#[serde(rename_all = "UPPERCASE")]
pub enum ConnectionKind {
    Postgres,
    Mysql,
    Mssql,
    Snowflake,
}

impl wasm_bindgen::describe::WasmDescribe for ConnectionKind {
    fn describe() {
        JsValue::describe();
    }
}

impl wasm_bindgen::convert::IntoWasmAbi for ConnectionKind {
    type Abi = <JsValue as IntoWasmAbi>::Abi;

    fn into_abi(self) -> Self::Abi {
        serde_wasm_bindgen::to_value(&self)
            .unwrap_or("Formula".into())
            .into_abi()
    }
}

// /// Custom version of [`std::result::Result`] that serializes the way we want.
// #[derive(Serialize, Deserialize, Debug, Clone, PartialEq)]
// #[serde(untagged)]
// pub enum CodeRunResult {
//     Ok(Value),
//     Err(RunError),
// }
// impl CodeRunResult {
//     /// Converts into a [`std::result::Result`] by value.
//     pub fn into_std(self) -> Result<Value, RunError> {
//         match self {
//             CodeRunResult::Ok(v) => Ok(v),
//             CodeRunResult::Err(e) => Err(e),
//         }
//     }
//     /// Converts into a [`std::result::Result`] by reference.
//     pub fn as_std_ref(&self) -> Result<&Value, &RunError> {
//         match self {
//             CodeRunResult::Ok(v) => Ok(v),
//             CodeRunResult::Err(e) => Err(e),
//         }
//     }
// }

#[cfg(test)]
mod test {}<|MERGE_RESOLUTION|>--- conflicted
+++ resolved
@@ -15,11 +15,6 @@
 // This is a deprecated version of CodeRun that is only used for file v1.7 and below.
 #[derive(Serialize, Deserialize, Debug, Clone, PartialEq)]
 pub struct CodeRunOld {
-<<<<<<< HEAD
-    #[serde(skip_serializing_if = "Option::is_none")]
-    pub formatted_code_string: Option<String>,
-=======
->>>>>>> d11d56df
     pub std_out: Option<String>,
     pub std_err: Option<String>,
     pub cells_accessed: Vec<SheetRect>,
@@ -85,14 +80,6 @@
         }
     }
 }
-<<<<<<< HEAD
-
-#[derive(Serialize, Deserialize, Debug, Clone, PartialEq, Default)]
-pub struct CodeRun {
-    #[serde(skip_serializing_if = "Option::is_none")]
-    pub formatted_code_string: Option<String>,
-=======
->>>>>>> d11d56df
 
 #[derive(Serialize, Deserialize, Debug, Clone, PartialEq, Default)]
 pub struct CodeRun {
