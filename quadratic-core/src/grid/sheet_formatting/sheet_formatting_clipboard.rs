--- conflicted
+++ resolved
@@ -1,12 +1,4 @@
-<<<<<<< HEAD
-use crate::{
-    Pos,
-    a1::{A1Context, A1Selection},
-    grid::{Sheet, formats::SheetFormatUpdates},
-};
-=======
 use crate::{a1::A1Selection, grid::formats::SheetFormatUpdates};
->>>>>>> 347f0b5f
 
 use super::SheetFormatting;
 
@@ -14,31 +6,6 @@
 // them off at the bounds of the sheet)
 
 impl SheetFormatting {
-<<<<<<< HEAD
-    /// Returns a format update that applies the formatting to the cells in the
-    /// selection.
-    pub fn to_clipboard(
-        &self,
-        sheet: &Sheet,
-        selection: &A1Selection,
-        a1_context: &A1Context,
-    ) -> Option<SheetFormatUpdates> {
-        let mut updates = SheetFormatUpdates::default();
-
-        for rect in sheet.selection_to_rects(selection, false, false, a1_context) {
-            for x in rect.x_range() {
-                for y in rect.y_range() {
-                    updates.set_format_cell(Pos { x, y }, self.format(Pos { x, y }).into());
-                }
-            }
-        }
-
-        if updates.is_default() {
-            None
-        } else {
-            Some(updates)
-        }
-=======
     /// Returns a format update that applies the formatting from the cells in
     /// the selection.
     pub fn to_clipboard(&self, selection: &A1Selection) -> Option<SheetFormatUpdates> {
@@ -57,15 +24,14 @@
             underline: Some(self.underline.get_update_for_selection(selection)),
             strike_through: Some(self.strike_through.get_update_for_selection(selection)),
         })
->>>>>>> 347f0b5f
     }
 }
 
 #[cfg(test)]
 mod tests {
     use super::*;
+    use crate::controller::GridController;
     use crate::{ClearOption, Pos};
-    use crate::controller::GridController;
 
     #[test]
     fn test_to_clipboard() {
@@ -77,11 +43,7 @@
         let sheet = gc.sheet(sheet_id);
         let clipboard = sheet
             .formats
-<<<<<<< HEAD
-            .to_clipboard(sheet, &A1Selection::test_a1("A1:C3"), gc.a1_context())
-=======
             .to_clipboard(&A1Selection::test_a1("A1:C3"))
->>>>>>> 347f0b5f
             .unwrap();
 
         assert_eq!(
