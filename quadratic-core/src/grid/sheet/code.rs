use std::ops::Range;

use super::Sheet;
use crate::{
    CellValue, Pos, Rect, Value,
    a1::A1Context,
    cell_values::CellValues,
    formulas::convert_rc_to_a1,
    grid::{
        CodeCellLanguage, DataTableKind,
        data_table::DataTable,
        js_types::{JsCodeCell, JsReturnInfo},
    },
};

impl Sheet {
    /// Gets column bounds (ie, a range of rows) for data_tables that output to the columns
    pub fn code_columns_bounds(&self, column_start: i64, column_end: i64) -> Option<Range<i64>> {
        let mut min: Option<i64> = None;
        let mut max: Option<i64> = None;
        for col in column_start..=column_end {
            let (bound_start, bound_end) = self.data_tables.column_bounds(col);
            if bound_start > 0 && bound_end > 0 {
                min = min
                    .map(|min| Some(min.min(bound_start)))
                    .unwrap_or(Some(bound_start));
                max = max
                    .map(|max| Some(max.max(bound_end)))
                    .unwrap_or(Some(bound_end));
            }
        }
        if let (Some(min), Some(max)) = (min, max) {
            Some(min..max + 1)
        } else {
            None
        }
    }

    /// Gets the row bounds for data_tables that output to the rows
    pub fn code_rows_bounds(&self, row_start: i64, row_end: i64) -> Option<Range<i64>> {
        let mut min: Option<i64> = None;
        let mut max: Option<i64> = None;
        for row in row_start..=row_end {
            let (bound_start, bound_end) = self.data_tables.row_bounds(row);
            if bound_start > 0 && bound_end > 0 {
                min = min
                    .map(|min| Some(min.min(bound_start)))
                    .unwrap_or(Some(bound_start));
                max = max
                    .map(|max| Some(max.max(bound_end)))
                    .unwrap_or(Some(bound_end));
            }
        }
        if let (Some(min), Some(max)) = (min, max) {
            Some(min..max + 1)
        } else {
            None
        }
    }

    // TODO(ddimaria): move to DataTable code
    /// Returns the DataTable that overlaps the Pos if it is an HTML or image chart.
    pub fn chart_at(&self, pos: Pos) -> Option<(Pos, &DataTable)> {
        let (data_table_pos, data_table) = self.data_table_that_contains(&pos)?;
        if data_table.is_html_or_image() {
            Some((data_table_pos, data_table))
        } else {
            None
        }
    }

    /// Returns the DataTable if the pos intersects with the table header.
    pub fn table_header_at(&self, pos: Pos) -> Option<(Pos, Rect)> {
<<<<<<< HEAD
        let (data_table_pos, data_table) = self.data_table_that_contains(&pos)?;
        let output_rect = data_table.output_rect(data_table_pos, false);
        if data_table.show_ui && data_table.show_name && pos.y == output_rect.min.y {
            Some((data_table_pos, output_rect))
        } else {
            None
=======
        for (code_cell_pos, data_table) in &self.data_tables {
            let output_rect = data_table.output_rect(*code_cell_pos, false);
            if data_table.get_show_name()
                && pos.y == output_rect.min.y
                && pos.x >= output_rect.min.x
                && pos.x <= output_rect.max.x
            {
                return Some((*code_cell_pos, output_rect));
            }
>>>>>>> f3dc62e6
        }
    }

    /// Returns true if the tables contain any cell at Pos (ie, not blank). Uses
    /// the DataTable's output_rect for the check to ensure that charts are
    /// included.
    /// If ignore_readonly is true, it will ignore readonly tables.
    pub fn has_table_content(&self, pos: Pos, ignore_readonly: bool) -> bool {
<<<<<<< HEAD
        self.data_table_that_contains(&pos)
            .is_some_and(|(_, data_table)| !ignore_readonly || !data_table.readonly)
=======
        self.data_tables.iter().any(|(code_cell_pos, data_table)| {
            if ignore_readonly && data_table.is_code() {
                return false;
            }

            data_table.output_rect(*code_cell_pos, false).contains(pos)
        })
>>>>>>> f3dc62e6
    }

    /// Returns true if the tables contain any cell at Pos (ie, not blank). Uses
    /// the DataTable's output_rect for the check to ensure that charts are
    /// included. Ignores Blanks.
    pub fn has_table_content_ignore_blanks(&self, pos: Pos) -> bool {
<<<<<<< HEAD
        self.data_table_that_contains(&pos)
            .is_some_and(|(code_cell_pos, data_table)| {
                data_table
                        .cell_value_ref_at(
                            (pos.x - code_cell_pos.x) as u32,
                            (pos.y - code_cell_pos.y) as u32,
                        )
                        .is_some_and(|cell_value| {
                            !cell_value.is_blank_or_empty_string()
                        })
                        || data_table.is_html_or_image()
                        // also check if its the table name (the entire width of the table is valid for content)
                        || (data_table.show_ui && data_table.show_name && pos.y == code_cell_pos.y)
            })
=======
        self.data_tables.iter().any(|(code_cell_pos, data_table)| {
            data_table.output_rect(*code_cell_pos, false).contains(pos)
                && (data_table
                    .cell_value_ref_at(
                        (pos.x - code_cell_pos.x) as u32,
                        (pos.y - code_cell_pos.y) as u32,
                    )
                    .is_some_and(|cell_value| {
                        !cell_value.is_blank_or_empty_string() && cell_value != &CellValue::Blank
                    })
                    || data_table.is_html_or_image()
                    // also check if its the table name (the entire width of the table is valid for content)
                    || (data_table.get_show_name() && pos.y == code_cell_pos.y))
        })
>>>>>>> f3dc62e6
    }

    /// Returns the CellValue for a CodeRun (if it exists) at the Pos.
    ///
    /// Note: spill error will return a CellValue::Blank to ensure calculations can continue.
    /// TODO(ddimaria): move to DataTable code
    pub fn get_code_cell_value(&self, pos: Pos) -> Option<CellValue> {
        let (data_table_pos, data_table) = self.data_table_that_contains(&pos)?;
        data_table.cell_value_at(
            (pos.x - data_table_pos.x) as u32,
            (pos.y - data_table_pos.y) as u32,
        )
    }

    /// TODO(ddimaria): move to DataTable code
    pub fn get_code_cell_values(&self, rect: Rect) -> CellValues {
        self.iter_code_output_in_rect(rect)
            .flat_map(|(data_table_rect, data_table)| match &data_table.value {
                Value::Single(v) => vec![vec![v.to_owned()]],
                Value::Array(_) => rect
                    .y_range()
                    .map(|y| {
                        rect.x_range()
                            .map(|x| {
                                data_table
                                    .cell_value_at(
                                        (x - data_table_rect.min.x) as u32,
                                        (y - data_table_rect.min.y) as u32,
                                    )
                                    .unwrap_or(CellValue::Blank)
                            })
                            .collect::<Vec<CellValue>>()
                    })
                    .collect::<Vec<Vec<CellValue>>>(),
                Value::Tuple(_) => vec![vec![]],
            })
            .collect::<Vec<Vec<CellValue>>>()
            .into()
    }

    /// Sets the CellValue for a DataTable at the Pos.
    /// Returns true if the value was set.
    /// TODO(ddimaria): move to DataTable code
    pub fn set_code_cell_value(&mut self, pos: Pos, value: CellValue) -> bool {
        self.data_table_mut_that_contains(&pos)
            .map(|(code_cell_pos, data_table)| {
                let x = (pos.x - code_cell_pos.x) as u32;
                let y = (pos.y - code_cell_pos.y) as u32;
                data_table.set_cell_value_at(x, y, value).then_some(|| true)
            })
            .is_some()
    }

    /// TODO(ddimaria): move to DataTable code
    pub fn set_code_cell_values(&mut self, pos: Pos, mut values: CellValues) {
        if let Some((code_cell_pos, data_table)) = self.data_table_mut_that_contains(&pos) {
            let rect = Rect::from(&values);
            for y in rect.y_range() {
                for x in rect.x_range() {
                    let new_x = u32::try_from(pos.x - code_cell_pos.x + x).unwrap_or(0);
                    let new_y = u32::try_from(pos.y - code_cell_pos.y + y).unwrap_or(0);
                    if let Some(value) = values.remove(x as u32, y as u32) {
                        data_table.set_cell_value_at(new_x, new_y, value);
                    }
                }
            }
        }
    }

    pub fn iter_code_output_in_rect(&self, rect: Rect) -> impl Iterator<Item = (Rect, &DataTable)> {
        self.data_tables_intersect_rect(rect)
            .map(|(pos, data_table)| {
                let output_rect = data_table.output_rect(pos, false);
                (output_rect, data_table)
            })
    }

    pub fn iter_code_output_intersects_rect(
        &self,
        rect: Rect,
    ) -> impl Iterator<Item = (Rect, Rect, &DataTable)> {
        self.data_tables_intersect_rect(rect)
            .filter_map(move |(pos, data_table)| {
                let output_rect = data_table.output_rect(pos, false);
                output_rect
                    .intersection(&rect)
                    .map(|intersection_rect| (output_rect, intersection_rect, data_table))
            })
    }

    /// Returns the code cell at a Pos; also returns the code cell if the Pos is part of a code run.
    /// Used for double clicking a cell on the grid.
    pub fn edit_code_value(&self, pos: Pos, a1_context: &A1Context) -> Option<JsCodeCell> {
        let mut code_pos = pos;
        let cell_value = if let Some(cell_value) = self.cell_value(pos) {
            Some(cell_value)
        } else {
            match self.data_table_pos_that_contains(&pos) {
                Ok(data_table_pos) => {
                    if let Some(code_value) = self.cell_value(data_table_pos) {
                        code_pos = data_table_pos;
                        Some(code_value)
                    } else {
                        None
                    }
                }
                Err(_) => None,
            }
        };

        match cell_value?.code_cell_value() {
            Some(mut code_cell_value) => {
                // replace internal cell references with a1 notation
                if matches!(code_cell_value.language, CodeCellLanguage::Formula) {
                    let replaced = convert_rc_to_a1(
                        &code_cell_value.code,
                        a1_context,
                        code_pos.to_sheet_pos(self.id),
                    );
                    code_cell_value.code = replaced;
                }

                if let Some(data_table) = self.data_table_at(&code_pos) {
                    let evaluation_result =
                        serde_json::to_string(&data_table.value).unwrap_or("".into());
                    let spill_error = if data_table.spill_error {
                        Some(self.find_spill_error_reasons(
                            &data_table.output_rect(code_pos, true),
                            code_pos,
                        ))
                    } else {
                        None
                    };

                    match &data_table.kind {
                        DataTableKind::CodeRun(code_run) => {
                            let evaluation_result = if let Some(error) = &code_run.error {
                                Some(serde_json::to_string(error).unwrap_or("".into()))
                            } else {
                                Some(evaluation_result)
                            };

                            Some(JsCodeCell {
                                x: code_pos.x,
                                y: code_pos.y,
                                code_string: code_cell_value.code,
                                language: code_cell_value.language,
                                std_err: code_run.std_err.clone(),
                                std_out: code_run.std_out.clone(),
                                evaluation_result,
                                spill_error,
                                return_info: Some(JsReturnInfo {
                                    line_number: code_run.line_number,
                                    output_type: code_run.output_type.clone(),
                                }),
                                cells_accessed: Some(code_run.cells_accessed.clone().into()),
                            })
                        }
                        DataTableKind::Import(_) => Some(JsCodeCell {
                            x: code_pos.x,
                            y: code_pos.y,
                            code_string: code_cell_value.code,
                            language: code_cell_value.language,
                            std_err: None,
                            std_out: None,
                            evaluation_result: Some(evaluation_result),
                            spill_error,
                            return_info: None,
                            cells_accessed: None,
                        }),
                    }
                } else {
                    Some(JsCodeCell {
                        x: code_pos.x,
                        y: code_pos.y,
                        code_string: code_cell_value.code,
                        language: code_cell_value.language,
                        std_err: None,
                        std_out: None,
                        evaluation_result: None,
                        spill_error: None,
                        return_info: None,
                        cells_accessed: None,
                    })
                }
            }
            _ => None,
        }
    }
}

#[cfg(test)]
mod test {
    use super::*;
    use crate::{
        Array, SheetPos, Value,
        controller::GridController,
        grid::{CodeCellLanguage, CodeCellValue, CodeRun, js_types::JsRenderCellSpecial},
    };
    use std::vec;

    #[test]
    fn test_edit_code_value() {
        let mut gc = GridController::test();
        let sheet_id = gc.sheet_ids()[0];
        let sheet = gc.sheet_mut(sheet_id);
        sheet.set_cell_value(
            Pos { x: 1, y: 1 },
            CellValue::Code(CodeCellValue {
                code: "=".to_string(),
                language: CodeCellLanguage::Formula,
            }),
        );
        let code_run = CodeRun {
            language: CodeCellLanguage::Formula,
            code: "=".to_string(),
            std_err: None,
            std_out: None,
            cells_accessed: Default::default(),
            error: None,
            return_type: Some("number".into()),
            line_number: None,
            output_type: None,
        };
        let data_table = DataTable::new(
            DataTableKind::CodeRun(code_run),
            "Table 1",
            Value::Array(Array::from(vec![vec!["1", "2", "3"]])),
            false,
            false,
            Some(false),
            Some(false),
            None,
        );
        sheet.set_data_table(Pos { x: 1, y: 1 }, Some(data_table.clone()));
        let sheet = gc.sheet(sheet_id);
        assert_eq!(
            sheet.edit_code_value(Pos { x: 1, y: 1 },gc.a1_context()),
            Some(JsCodeCell {
                x: 1,
                y: 1,
                code_string: "=".to_string(),
                language: CodeCellLanguage::Formula,
                std_err: None,
                std_out: None,
                evaluation_result: Some("{\"size\":{\"w\":3,\"h\":1},\"values\":[{\"type\":\"text\",\"value\":\"1\"},{\"type\":\"text\",\"value\":\"2\"},{\"type\":\"text\",\"value\":\"3\"}]}".to_string()),
                spill_error: None,
                return_info: Some(JsReturnInfo { line_number: None, output_type: None }),
                cells_accessed: Some(Default::default())
            })
        );
        assert_eq!(
            sheet.edit_code_value(Pos { x: 2, y: 1 },gc.a1_context()),
            Some(JsCodeCell {
                x: 1,
                y: 1,
                code_string: "=".to_string(),
                language: CodeCellLanguage::Formula,
                std_err: None,
                std_out: None,
                evaluation_result: Some("{\"size\":{\"w\":3,\"h\":1},\"values\":[{\"type\":\"text\",\"value\":\"1\"},{\"type\":\"text\",\"value\":\"2\"},{\"type\":\"text\",\"value\":\"3\"}]}".to_string()),
                spill_error: None,
                return_info: Some(JsReturnInfo { line_number: None, output_type: None }),
                cells_accessed: Some(Default::default())
            })
        );
        assert_eq!(
            sheet.edit_code_value(Pos { x: 3, y: 3 }, gc.a1_context()),
            None
        );
    }

    #[test]
    fn edit_code_value_spill() {
        let mut gc = GridController::test();
        let sheet_id = gc.sheet_ids()[0];
        gc.set_cell_value(
            SheetPos {
                x: 1,
                y: 0,
                sheet_id,
            },
            "should cause spill".into(),
            None,
        );
        gc.set_code_cell(
            SheetPos {
                x: 0,
                y: 0,
                sheet_id,
            },
            CodeCellLanguage::Formula,
            "{1, 2, 3}".to_string(),
            None,
        );
        let sheet = gc.sheet(sheet_id);
        assert_eq!(
            sheet.cell_value(Pos { x: 1, y: 0 }),
            Some("should cause spill".into())
        );
        let render = sheet.get_render_cells(Rect::from_numbers(0, 0, 1, 1), gc.a1_context());
        assert_eq!(render[0].special, Some(JsRenderCellSpecial::SpillError));
        let code = sheet
            .edit_code_value(Pos { x: 0, y: 0 }, gc.a1_context())
            .unwrap();
        assert_eq!(code.spill_error, Some(vec![Pos { x: 1, y: 0 }]));
    }

    #[test]
    fn code_columns_bounds() {
        let mut gc = GridController::test();
        let sheet_id = gc.sheet_ids()[0];
        let sheet = gc.sheet_mut(sheet_id);
        let code_run = CodeRun {
            language: CodeCellLanguage::Formula,
            code: "".to_string(),
            std_err: None,
            std_out: None,
            cells_accessed: Default::default(),
            error: None,
            return_type: Some("number".into()),
            line_number: None,
            output_type: None,
        };
        let data_table = DataTable::new(
            DataTableKind::CodeRun(code_run),
            "Table 1",
            Value::Array(Array::from(vec![vec!["1"], vec!["2"], vec!["3"]])),
            false,
            false,
            Some(false),
            Some(false),
            None,
        );
        sheet.set_data_table(Pos { x: 0, y: 0 }, Some(data_table.clone()));
        sheet.set_data_table(Pos { x: 1, y: 1 }, Some(data_table.clone()));
        sheet.set_data_table(Pos { x: 2, y: 3 }, Some(data_table.clone()));

        assert_eq!(sheet.code_columns_bounds(0, 0), Some(0..3));
        assert_eq!(sheet.code_columns_bounds(1, 1), Some(1..4));
        assert_eq!(sheet.code_columns_bounds(1, 2), Some(1..6));
        assert_eq!(sheet.code_columns_bounds(0, 2), Some(0..6));
        assert_eq!(sheet.code_columns_bounds(-10, 0), Some(0..3));
        assert_eq!(sheet.code_columns_bounds(2, 5), Some(3..6));
        assert_eq!(sheet.code_columns_bounds(10, 10), None);
    }

    #[test]
    fn code_row_bounds() {
        let mut gc = GridController::test();
        let sheet_id = gc.sheet_ids()[0];
        let sheet = gc.sheet_mut(sheet_id);
        let code_run = CodeRun {
            language: CodeCellLanguage::Formula,
            code: "".to_string(),
            std_err: None,
            std_out: None,
            cells_accessed: Default::default(),
            error: None,
            return_type: Some("number".into()),
            line_number: None,
            output_type: None,
        };
        let data_table = DataTable::new(
            DataTableKind::CodeRun(code_run),
            "Table 1",
            Value::Array(Array::from(vec![vec!["1", "2", "3'"]])),
            false,
            false,
            Some(false),
            Some(false),
            None,
        );
        sheet.set_data_table(Pos { x: 0, y: 0 }, Some(data_table.clone()));
        sheet.set_data_table(Pos { x: 1, y: 1 }, Some(data_table.clone()));
        sheet.set_data_table(Pos { x: 3, y: 2 }, Some(data_table.clone()));

        assert_eq!(sheet.code_rows_bounds(0, 0), Some(0..3));
        assert_eq!(sheet.code_rows_bounds(1, 1), Some(1..4));
        assert_eq!(sheet.code_rows_bounds(1, 2), Some(1..6));
        assert_eq!(sheet.code_rows_bounds(0, 2), Some(0..6));
        assert_eq!(sheet.code_rows_bounds(-10, 0), Some(0..3));
        assert_eq!(sheet.code_rows_bounds(2, 5), Some(3..6));
        assert_eq!(sheet.code_rows_bounds(10, 10), None);
    }

    #[test]
    fn chart_at() {
        let mut sheet = Sheet::test();
        assert_eq!(sheet.chart_at(Pos { x: 1, y: 1 }), None);

        let mut dt = DataTable::new(
            DataTableKind::CodeRun(CodeRun::default()),
            "Table 1",
            CellValue::Html("<html></html>".to_string()).into(),
            false,
            false,
            Some(false),
            Some(false),
            None,
        );
        dt.chart_output = Some((2, 2));

        let pos = Pos { x: 1, y: 1 };
        sheet.set_cell_value(
            pos,
            CellValue::Code(CodeCellValue {
                code: "".to_string(),
                language: CodeCellLanguage::Javascript,
            }),
        );
        sheet.set_data_table(pos, Some(dt.clone()));

        assert_eq!(sheet.chart_at(pos), Some((pos, &dt)));
        assert_eq!(sheet.chart_at(Pos { x: 2, y: 2 }), Some((pos, &dt)));
    }
}<|MERGE_RESOLUTION|>--- conflicted
+++ resolved
@@ -71,24 +71,12 @@
 
     /// Returns the DataTable if the pos intersects with the table header.
     pub fn table_header_at(&self, pos: Pos) -> Option<(Pos, Rect)> {
-<<<<<<< HEAD
         let (data_table_pos, data_table) = self.data_table_that_contains(&pos)?;
         let output_rect = data_table.output_rect(data_table_pos, false);
-        if data_table.show_ui && data_table.show_name && pos.y == output_rect.min.y {
+        if data_table.get_show_name() && pos.y == output_rect.min.y {
             Some((data_table_pos, output_rect))
         } else {
             None
-=======
-        for (code_cell_pos, data_table) in &self.data_tables {
-            let output_rect = data_table.output_rect(*code_cell_pos, false);
-            if data_table.get_show_name()
-                && pos.y == output_rect.min.y
-                && pos.x >= output_rect.min.x
-                && pos.x <= output_rect.max.x
-            {
-                return Some((*code_cell_pos, output_rect));
-            }
->>>>>>> f3dc62e6
         }
     }
 
@@ -97,25 +85,14 @@
     /// included.
     /// If ignore_readonly is true, it will ignore readonly tables.
     pub fn has_table_content(&self, pos: Pos, ignore_readonly: bool) -> bool {
-<<<<<<< HEAD
         self.data_table_that_contains(&pos)
-            .is_some_and(|(_, data_table)| !ignore_readonly || !data_table.readonly)
-=======
-        self.data_tables.iter().any(|(code_cell_pos, data_table)| {
-            if ignore_readonly && data_table.is_code() {
-                return false;
-            }
-
-            data_table.output_rect(*code_cell_pos, false).contains(pos)
-        })
->>>>>>> f3dc62e6
+            .is_some_and(|(_, data_table)| !ignore_readonly || !data_table.is_code())
     }
 
     /// Returns true if the tables contain any cell at Pos (ie, not blank). Uses
     /// the DataTable's output_rect for the check to ensure that charts are
     /// included. Ignores Blanks.
     pub fn has_table_content_ignore_blanks(&self, pos: Pos) -> bool {
-<<<<<<< HEAD
         self.data_table_that_contains(&pos)
             .is_some_and(|(code_cell_pos, data_table)| {
                 data_table
@@ -128,24 +105,8 @@
                         })
                         || data_table.is_html_or_image()
                         // also check if its the table name (the entire width of the table is valid for content)
-                        || (data_table.show_ui && data_table.show_name && pos.y == code_cell_pos.y)
-            })
-=======
-        self.data_tables.iter().any(|(code_cell_pos, data_table)| {
-            data_table.output_rect(*code_cell_pos, false).contains(pos)
-                && (data_table
-                    .cell_value_ref_at(
-                        (pos.x - code_cell_pos.x) as u32,
-                        (pos.y - code_cell_pos.y) as u32,
-                    )
-                    .is_some_and(|cell_value| {
-                        !cell_value.is_blank_or_empty_string() && cell_value != &CellValue::Blank
-                    })
-                    || data_table.is_html_or_image()
-                    // also check if its the table name (the entire width of the table is valid for content)
-                    || (data_table.get_show_name() && pos.y == code_cell_pos.y))
-        })
->>>>>>> f3dc62e6
+                        || (data_table.get_show_name() && pos.y == code_cell_pos.y)
+            })
     }
 
     /// Returns the CellValue for a CodeRun (if it exists) at the Pos.
