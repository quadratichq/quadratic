use super::Sheet;
use crate::{CellValue, Pos, SheetPos, Value};

use serde::{Deserialize, Serialize};

const MAX_NEIGHBOR_TEXT: usize = 1000;

#[derive(Default, Debug, Serialize, Deserialize, PartialEq, Clone, Eq)]
#[cfg_attr(feature = "js", derive(ts_rs::TS))]
pub struct SearchOptions {
    #[serde(skip_serializing_if = "Option::is_none")]
    pub case_sensitive: Option<bool>,
    #[serde(skip_serializing_if = "Option::is_none")]
    pub whole_cell: Option<bool>,
    #[serde(skip_serializing_if = "Option::is_none")]
    pub search_code: Option<bool>,
    #[serde(skip_serializing_if = "Option::is_none")]
    pub sheet_id: Option<String>,
}

impl Sheet {
    /// Compares a CellValue to a query.
    /// Note: Column and y are necessary to compare display value for CellValue::Number (regrettably).
    ///
    /// Returns true if the cell value matches the query.
    #[allow(clippy::too_many_arguments)]
    fn compare_cell_value(
        &self,
        cell_value: &CellValue,
        query: &String,
        pos: Pos,
        case_sensitive: bool,
        whole_cell: bool,
        search_code: bool,
    ) -> bool {
        match cell_value {
            CellValue::Text(text) => {
                if (case_sensitive && text == query)
                    || (!case_sensitive && text.to_lowercase() == *query)
                {
                    true
                } else if !whole_cell {
                    (!case_sensitive && text.to_lowercase().contains(&query.to_lowercase()))
                        || (case_sensitive && text.contains(query))
                } else {
                    false
                }
            }
            CellValue::Number(n) => {
                if n.to_string() == *query || (!whole_cell && n.to_string().contains(query)) {
                    true
                } else {
                    let numeric_format = self.formats.numeric_format.get(pos);
                    let numeric_decimals = self.formats.numeric_decimals.get(pos);
                    let numeric_commas = self.formats.numeric_commas.get(pos);
                    let display = cell_value.to_number_display(
                        numeric_format,
                        numeric_decimals,
                        numeric_commas,
                    );
                    display == *query || (!whole_cell && display.contains(query))
                }
            }
            CellValue::Logical(b) => {
                let query = query.to_lowercase();
                (*b && query == "true") || (!(*b) && query == "false")
            }
            CellValue::Code(code) => {
                if search_code {
                    let code = &code.code;
                    (case_sensitive && code.contains(query))
                        || (!case_sensitive && code.to_lowercase().contains(query))
                } else {
                    false
                }
            }
            _ => false,
        }
    }

    /// Searches the column.values for a match to the query string.
    fn search_cell_values(
        &self,
        query: &String,
        case_sensitive: bool,
        whole_cell: bool,
        search_code: bool,
    ) -> Vec<SheetPos> {
        self.columns
            .iter()
            .flat_map(|(x, column)| {
                column.values.iter().flat_map(|(y, cell_value)| {
                    if self.compare_cell_value(
                        cell_value,
                        query,
                        Pos { x: *x, y: *y },
                        case_sensitive,
                        whole_cell,
                        search_code,
                    ) {
                        Some(SheetPos {
                            x: *x,
                            y: *y,
                            sheet_id: self.id,
                        })
                    } else {
                        None
                    }
                })
            })
            .collect::<Vec<_>>()
    }

    fn search_data_tables(
        &self,
        query: &String,
        case_sensitive: bool,
        whole_cell: bool,
    ) -> Vec<SheetPos> {
        let mut results = vec![];
        self.data_tables
            .iter()
            .for_each(|(pos, data_table)| match &data_table.value {
                Value::Single(v) => {
                    if self.compare_cell_value(
                        v,
                        query,
                        *pos,
                        case_sensitive,
                        whole_cell,
                        false, // data_tables can never have code within them (although that would be cool if they did ;)
                    ) {
                        results.push(pos.to_sheet_pos(self.id));
                    }
                }
                Value::Array(array) => {
                    for y in 0..array.size().h.get() {
                        for x in 0..array.size().w.get() {
                            let cell_value = array.get(x, y).unwrap();
                            if self.compare_cell_value(
                                cell_value,
                                query,
                                Pos {
                                    x: pos.x + x as i64,
                                    y: pos.y + y as i64,
                                },
                                case_sensitive,
                                whole_cell,
                                false, // data_tables can never have code within them (although that would be cool if they did ;)
                            ) {
                                results.push(SheetPos {
                                    x: pos.x + x as i64,
                                    y: pos.y + y as i64,
                                    sheet_id: self.id,
                                });
                            }
                        }
                    }
                }
                Value::Tuple(_) => {} // Tuples are not spilled onto the grid);
            });
        results
    }

    /// Searches the Sheet for a match to the query string.
    /// Returns the resulting SheetPos sorted by x and then y.
    ///
    /// Returns `Vec<SheetPos>` for all cells that match.
    pub fn search(&self, query: &String, options: &SearchOptions) -> Vec<SheetPos> {
        let case_sensitive = options.case_sensitive.unwrap_or(false);
        let query = if case_sensitive {
            query.to_owned()
        } else {
            query.to_lowercase()
        };
        let whole_cell = options.whole_cell.unwrap_or(false);
        let search_code = options.search_code.unwrap_or(false);
        let mut results = self.search_cell_values(&query, case_sensitive, whole_cell, search_code);
        results.extend(self.search_data_tables(&query, case_sensitive, whole_cell));
        results.sort_by(|a, b| {
            let order = a.x.cmp(&b.x);
            if order == std::cmp::Ordering::Equal {
                a.y.cmp(&b.y)
            } else {
                order
            }
        });
        results
    }

    /// Returns a Vec<String> of all the neighboring text in the column. Search
    /// results limited to MAX_NEIGHBOR_TEXT.
    ///
    /// This is called only one time to return all neighboring values. If we
    /// move to readers, rust can handle the comparisons by passing in the
    /// current input value.
    pub fn neighbor_text(&self, pos: Pos) -> Vec<String> {
        let mut text = vec![];
        if let Some(column) = self.columns.get(&pos.x) {
            // walk forwards
            let mut y = pos.y + 1;
            while let Some(CellValue::Text(t)) = column.values.get(&y) {
                if text.len() + 1 > MAX_NEIGHBOR_TEXT {
                    break;
                }
                text.push(t.clone());
                y += 1;
            }

            // walk backwards
            let mut y = pos.y - 1;
            while y >= 0 {
                if let Some(CellValue::Text(t)) = column.values.get(&y) {
                    if text.len() + 1 > MAX_NEIGHBOR_TEXT {
                        break;
                    }
                    text.push(t.clone());
                    y -= 1;
                } else {
                    break;
                }
            }
        }
        text.sort();
        text.dedup();
        text
    }
}

#[cfg(test)]
mod test {
    use super::*;
    use crate::{
        controller::GridController,
        grid::{CodeCellLanguage, CodeCellValue, CodeRun, DataTable, DataTableKind},
        Array,
    };
    use serial_test::parallel;

    #[test]
    #[parallel]
    fn simple_search() {
        let mut sheet = Sheet::test();
        sheet.set_cell_value(Pos { x: 4, y: 5 }, CellValue::Text("hello".into()));
        sheet.set_cell_value(Pos { x: -10, y: -10 }, CellValue::Text("hello".into()));
        let results = sheet.search(&"hello".into(), &SearchOptions::default());
        assert_eq!(results.len(), 2);
        assert_eq!(results[0], SheetPos::new(sheet.id, -10, -10),);
        assert_eq!(results[1], SheetPos::new(sheet.id, 4, 5));

        let results = sheet.search(&"goodbye".into(), &SearchOptions::default());
        assert_eq!(results.len(), 0);
    }

    #[test]
    #[parallel]
    fn case_sensitive_search() {
        let mut sheet = Sheet::test();
        sheet.set_cell_value(Pos { x: 4, y: 5 }, CellValue::Text("hello".into()));
        sheet.set_cell_value(Pos { x: -10, y: -11 }, CellValue::Text("HELLO".into()));
        let results = sheet.search(
            &"hello".into(),
            &SearchOptions {
                case_sensitive: Some(true),
                ..Default::default()
            },
        );
        assert_eq!(results.len(), 1);
        assert_eq!(results[0], SheetPos::new(sheet.id, 4, 5));

        let results = sheet.search(
            &"HELLO".into(),
            &SearchOptions {
                case_sensitive: Some(true),
                ..Default::default()
            },
        );
        assert_eq!(results.len(), 1);
        assert_eq!(results[0], SheetPos::new(sheet.id, -10, -11));

        let results = sheet.search(&"HELLO".into(), &SearchOptions::default());
        assert_eq!(results.len(), 2);
        assert_eq!(results[0], SheetPos::new(sheet.id, -10, -11));
        assert_eq!(results[1], SheetPos::new(sheet.id, 4, 5));
    }

    #[test]
    #[parallel]
    fn whole_cell_search() {
        let mut sheet = Sheet::test();
        sheet.set_cell_value(Pos { x: 4, y: 5 }, CellValue::Text("hello".into()));
        sheet.set_cell_value(
            Pos { x: -10, y: -11 },
            CellValue::Text("hello world".into()),
        );
        let results = sheet.search(
            &"hello".into(),
            &SearchOptions {
                whole_cell: Some(true),
                ..Default::default()
            },
        );
        assert_eq!(results.len(), 1);
        assert_eq!(results[0], SheetPos::new(sheet.id, 4, 5));

        let results = sheet.search(
            &"hello".into(),
            &SearchOptions {
                whole_cell: Some(true),
                ..Default::default()
            },
        );
        assert_eq!(results.len(), 1);
        assert_eq!(results[0], SheetPos::new(sheet.id, 4, 5));

        let results = sheet.search(
            &"hello".into(),
            &SearchOptions {
                whole_cell: Some(true),
                ..Default::default()
            },
        );
        assert_eq!(results.len(), 1);
        assert_eq!(results[0], SheetPos::new(sheet.id, 4, 5));

        let results = sheet.search(
            &"hello".into(),
            &SearchOptions {
                whole_cell: Some(true),
                ..Default::default()
            },
        );
        assert_eq!(results.len(), 1);
        assert_eq!(results[0], SheetPos::new(sheet.id, 4, 5));
    }

    #[test]
    #[parallel]
    fn whole_cell_search_case_sensitive() {
        let mut sheet = Sheet::test();
        sheet.set_cell_value(Pos { x: 4, y: 5 }, CellValue::Text("hello world".into()));
        sheet.set_cell_value(
            Pos { x: -10, y: -11 },
            CellValue::Text("HELLO world".into()),
        );
        let results = sheet.search(
            &"hello".into(),
            &SearchOptions {
                whole_cell: Some(true),
                case_sensitive: Some(true),
                ..Default::default()
            },
        );
        assert_eq!(results.len(), 0);

        let results = sheet.search(
            &"HELLO".into(),
            &SearchOptions {
                whole_cell: Some(true),
                case_sensitive: Some(true),
                ..Default::default()
            },
        );
        assert_eq!(results.len(), 0);

        let results = sheet.search(
            &"hello world".into(),
            &SearchOptions {
                whole_cell: Some(true),
                case_sensitive: Some(true),
                ..Default::default()
            },
        );
        assert_eq!(results.len(), 1);
        assert_eq!(results[0], SheetPos::new(sheet.id, 4, 5));

        let results = sheet.search(
            &"HELLO WORLD".into(),
            &SearchOptions {
                whole_cell: Some(true),
                case_sensitive: Some(true),
                ..Default::default()
            },
        );
        assert_eq!(results.len(), 0);
    }

    #[test]
    #[parallel]
    fn search_numbers() {
        let mut sheet = Sheet::test();
        sheet.set_cell_value(Pos { x: 4, y: 5 }, CellValue::Number(123.into()));
        sheet.set_cell_value(Pos { x: -10, y: -11 }, CellValue::Number(1234.into()));
        let results = sheet.search(&"123".into(), &SearchOptions::default());
        assert_eq!(results.len(), 2);
        assert_eq!(results[0], SheetPos::new(sheet.id, -10, -11));
        assert_eq!(results[1], SheetPos::new(sheet.id, 4, 5));

        let results = sheet.search(&"1234".into(), &SearchOptions::default());
        assert_eq!(results.len(), 1);
        assert_eq!(results[0], SheetPos::new(sheet.id, -10, -11));

        let results = sheet.search(&"1234".into(), &SearchOptions::default());
        assert_eq!(results.len(), 1);
        assert_eq!(results[0], SheetPos::new(sheet.id, -10, -11));

        let results = sheet.search(&"1234".into(), &SearchOptions::default());
        assert_eq!(results.len(), 1);
        assert_eq!(results[0], SheetPos::new(sheet.id, -10, -11));
    }

    #[test]
    #[parallel]
    fn search_display_numbers() {
        let mut gc = GridController::test();
        let sheet_id = gc.sheet_ids()[0];
        gc.set_cell_value(
            SheetPos {
                x: 4,
                y: 5,
                sheet_id,
            },
            "$5,123".to_string(),
            None,
        );
        gc.set_cell_value(
            SheetPos {
                x: 1,
                y: 1,
                sheet_id,
            },
            "10.123%".to_string(),
            None,
        );

        let sheet = gc.sheet(sheet_id);
        let results = sheet.search(&"123".into(), &SearchOptions::default());
        assert_eq!(results.len(), 2);
        assert_eq!(results[0], SheetPos::new(sheet.id, 1, 1));
        assert_eq!(results[1], SheetPos::new(sheet.id, 4, 5));

        let results = sheet.search(&"$5,123".into(), &SearchOptions::default());
        assert_eq!(results.len(), 1);
        assert_eq!(results[0], SheetPos::new(sheet.id, 4, 5));

        let results = sheet.search(
            &"5123".into(),
            &SearchOptions {
                whole_cell: Some(true),
                ..Default::default()
            },
        );
        assert_eq!(results.len(), 1);
        assert_eq!(results[0], SheetPos::new(sheet.id, 4, 5));

        let results = sheet.search(
            &"123".into(),
            &SearchOptions {
                whole_cell: Some(true),
                ..Default::default()
            },
        );
        assert_eq!(results.len(), 0);

        let results = sheet.search(
            &"10.123%".into(),
            &SearchOptions {
                whole_cell: Some(true),
                ..Default::default()
            },
        );
        assert_eq!(results.len(), 1);
        assert_eq!(results[0], SheetPos::new(sheet.id, 1, 1));

        let results = sheet.search(
            &"0.10123".into(),
            &SearchOptions {
                whole_cell: Some(true),
                case_sensitive: Some(true),
                ..Default::default()
            },
        );
        assert_eq!(results.len(), 1);
        assert_eq!(results[0], SheetPos::new(sheet.id, 1, 1));
    }

    #[test]
    #[parallel]
    fn search_code_runs() {
        let mut sheet = Sheet::test();
        sheet.set_cell_value(
            Pos { x: 1, y: 2 },
            CellValue::Code(CodeCellValue {
                code: "hello".into(),
                language: CodeCellLanguage::Python,
            }),
        );
        let code_run = CodeRun {
<<<<<<< HEAD
            formatted_code_string: None,
=======
>>>>>>> d11d56df
            error: None,
            std_out: None,
            std_err: None,
            cells_accessed: Default::default(),
            return_type: None,
            line_number: None,
            output_type: None,
        };
        let data_table = DataTable::new(
            DataTableKind::CodeRun(code_run),
            "Table 1",
            Value::Single("world".into()),
            false,
            false,
            false,
            None,
        );
        sheet.set_data_table(Pos { x: 1, y: 2 }, Some(data_table));

        let results = sheet.search(
            &"hello".into(),
            &SearchOptions {
                search_code: Some(true),
                ..Default::default()
            },
        );
        assert_eq!(results.len(), 1);
        assert_eq!(results[0], SheetPos::new(sheet.id, 1, 2));

        let results = sheet.search(
            &"world".into(),
            &SearchOptions {
                search_code: Some(true),
                ..Default::default()
            },
        );
        assert_eq!(results.len(), 1);
        assert_eq!(results[0], SheetPos::new(sheet.id, 1, 2));
    }

    #[test]
    #[parallel]
    fn search_within_code_runs() {
        let mut sheet = Sheet::test();
        let code_run = CodeRun {
<<<<<<< HEAD
            formatted_code_string: None,
=======
>>>>>>> d11d56df
            error: None,
            std_out: None,
            std_err: None,
            cells_accessed: Default::default(),
            return_type: None,
            line_number: None,
            output_type: None,
        };
        let data_table = DataTable::new(
            DataTableKind::CodeRun(code_run),
            "Table 1",
            Value::Array(Array::from(vec![
                vec!["abc", "def", "ghi"],
                vec!["jkl", "mno", "pqr"],
            ])),
            false,
            false,
            false,
            None,
        );
        sheet.set_data_table(Pos { x: 1, y: 2 }, Some(data_table));

        let results = sheet.search(
            &"abc".into(),
            &SearchOptions {
                search_code: Some(true),
                ..Default::default()
            },
        );
        assert_eq!(results.len(), 1);
        assert_eq!(results[0], SheetPos::new(sheet.id, 1, 2));

        let results = sheet.search(
            &"def".into(),
            &SearchOptions {
                search_code: Some(true),
                ..Default::default()
            },
        );
        assert_eq!(results.len(), 1);
        assert_eq!(results[0], SheetPos::new(sheet.id, 2, 2));

        let results = sheet.search(
            &"pqr".into(),
            &SearchOptions {
                search_code: Some(true),
                ..Default::default()
            },
        );
        assert_eq!(results.len(), 1);
        assert_eq!(results[0], SheetPos::new(sheet.id, 3, 3));
    }

    #[test]
    #[parallel]
    fn neighbor_text_single_column() {
        let mut sheet = Sheet::test();
        sheet.set_cell_value(Pos { x: 1, y: 1 }, CellValue::Text("A".into()));
        sheet.set_cell_value(Pos { x: 1, y: 2 }, CellValue::Text("B".into()));
        sheet.set_cell_value(Pos { x: 1, y: 3 }, CellValue::Text("C".into()));

        let neighbors = sheet.neighbor_text(Pos { x: 1, y: 2 });
        assert_eq!(neighbors, vec!["A".to_string(), "C".to_string()]);
    }

    #[test]
    #[parallel]
    fn neighbor_text_with_gaps() {
        let mut sheet = Sheet::test();
        sheet.set_cell_value(Pos { x: 1, y: 1 }, CellValue::Text("A".into()));
        sheet.set_cell_value(Pos { x: 1, y: 2 }, CellValue::Text("B".into()));
        sheet.set_cell_value(Pos { x: 1, y: 5 }, CellValue::Text("C".into()));

        let neighbors = sheet.neighbor_text(Pos { x: 1, y: 3 });
        assert!(neighbors.iter().any(|t| t == &"A".to_string()));
        assert!(neighbors.iter().any(|t| t == &"B".to_string()));
    }

    #[test]
    #[parallel]
    fn neighbor_text_no_neighbors() {
        let mut sheet = Sheet::test();
        sheet.set_cell_value(Pos { x: 1, y: 1 }, CellValue::Text("A".into()));

        let neighbors = sheet.neighbor_text(Pos { x: 1, y: 1 });
        assert!(neighbors.is_empty());
    }

    #[test]
    #[parallel]
    fn neighbor_text_deduplication() {
        let mut sheet = Sheet::test();
        sheet.set_cell_value(Pos { x: 1, y: 0 }, CellValue::Text("B".into()));
        sheet.set_cell_value(Pos { x: 1, y: 1 }, CellValue::Text("A".into()));
        sheet.set_cell_value(Pos { x: 1, y: 2 }, CellValue::Text("B".into()));
        sheet.set_cell_value(Pos { x: 1, y: 4 }, CellValue::Text("B".into()));

        let neighbors = sheet.neighbor_text(Pos { x: 1, y: 3 });
        assert_eq!(neighbors, vec!["A".to_string(), "B".to_string()]);
    }

    #[test]
    #[parallel]
    fn neighbor_text_multiple_columns() {
        let mut sheet = Sheet::test();
        sheet.set_cell_value(Pos { x: 1, y: 1 }, CellValue::Text("A".into()));
        sheet.set_cell_value(Pos { x: 1, y: 2 }, CellValue::Text("B".into()));
        sheet.set_cell_value(Pos { x: 2, y: 2 }, CellValue::Text("C".into()));
        sheet.set_cell_value(Pos { x: 1, y: 3 }, CellValue::Text("D".into()));

        let neighbors = sheet.neighbor_text(Pos { x: 1, y: 2 });
        assert_eq!(neighbors, vec!["A".to_string(), "D".to_string()]);
    }

    #[test]
    #[parallel]
    fn neighbor_text_empty_column() {
        let sheet = Sheet::test();
        let neighbors = sheet.neighbor_text(Pos { x: 1, y: 1 });
        assert!(neighbors.is_empty());
    }

    #[test]
    #[parallel]
    fn max_neighbor_text() {
        let mut sheet = Sheet::test();
        for y in 0..MAX_NEIGHBOR_TEXT + 10 {
            sheet.set_cell_value(Pos { x: 1, y: y as i64 }, CellValue::Text(y.to_string()));
        }
        let neighbors = sheet.neighbor_text(Pos {
            x: 1,
            y: MAX_NEIGHBOR_TEXT as i64 / 2,
        });
        assert_eq!(neighbors.len(), MAX_NEIGHBOR_TEXT);
    }
}<|MERGE_RESOLUTION|>--- conflicted
+++ resolved
@@ -496,10 +496,6 @@
             }),
         );
         let code_run = CodeRun {
-<<<<<<< HEAD
-            formatted_code_string: None,
-=======
->>>>>>> d11d56df
             error: None,
             std_out: None,
             std_err: None,
@@ -545,10 +541,6 @@
     fn search_within_code_runs() {
         let mut sheet = Sheet::test();
         let code_run = CodeRun {
-<<<<<<< HEAD
-            formatted_code_string: None,
-=======
->>>>>>> d11d56df
             error: None,
             std_out: None,
             std_err: None,
