--- conflicted
+++ resolved
@@ -40,12 +40,9 @@
             text_color: column.text_color.get(y),
             fill_color: column.fill_color.get(y),
             render_size: column.render_size.get(y),
-<<<<<<< HEAD
+            date_time: column.date_time.get(y),
             underline: column.underline.get(y),
             strike_through: column.strike_through.get(y),
-=======
-            date_time: column.date_time.get(y),
->>>>>>> cafae399
         });
         if include_sheet {
             let column = self.try_format_column(x);
@@ -115,19 +112,20 @@
             old_format.render_size = Some(column.render_size.get(y));
             column.render_size.set(y, render_size.clone());
         }
-<<<<<<< HEAD
+
+        if let Some(dt) = update.date_time.as_ref() {
+            old_format.date_time = Some(column.date_time.get(y));
+            column.date_time.set(y, dt.clone());
+        }
+
         if let Some(underline) = update.underline {
             old_format.underline = Some(column.underline.get(y));
             column.underline.set(y, underline);
         }
+
         if let Some(strike_through) = update.strike_through {
             old_format.strike_through = Some(column.strike_through.get(y));
             column.strike_through.set(y, strike_through);
-=======
-        if let Some(dt) = update.date_time.as_ref() {
-            old_format.date_time = Some(column.date_time.get(y));
-            column.date_time.set(y, dt.clone());
->>>>>>> cafae399
         }
 
         if send_client {
