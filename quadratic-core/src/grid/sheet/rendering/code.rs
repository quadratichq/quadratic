//! Code and html/image output for client rendering.

use crate::{
    CellValue, MultiPos, Pos, Value,
    grid::{
        CodeCellLanguage, Sheet,
        js_types::{JsHtmlOutput, JsRenderCodeCell, JsRenderCodeCellState},
    },
};

impl Sheet {
    pub fn get_single_html_output(&self, pos: Pos) -> Option<JsHtmlOutput> {
        let dt = self.data_table_at(&pos)?;
        if !dt.is_html() {
            return None;
        }
        let output = dt.display_value_at((0, 0).into())?;

        Some(JsHtmlOutput {
            sheet_id: self.id.to_string(),
            x: pos.x as i32,
            y: pos.y as i32,
            w: dt.chart_output.map(|(w, _)| w as i32).unwrap_or_default(),
            h: dt
                .chart_output
                .map(|(_, h)| h as i32 + 1)
                .unwrap_or_default(),
            html: Some(output.to_display()),
            name: dt.name().to_string(),
            show_name: dt.get_show_name(),
        })
    }

    pub fn get_html_output(&self) -> Vec<JsHtmlOutput> {
        self.data_tables
            .expensive_iter()
            .filter_map(|(pos, dt)| {
                let output = dt.display_value_at((0, 0).into())?;
                if !matches!(output, CellValue::Html(_)) {
                    return None;
                }
                Some(JsHtmlOutput {
                    sheet_id: self.id.to_string(),
                    x: pos.x as i32,
                    y: pos.y as i32,
                    w: dt.chart_output.map(|(w, _)| w as i32).unwrap_or_default(),
                    h: dt
                        .chart_output
                        .map(|(_, h)| h as i32 + 1)
                        .unwrap_or_default(),
                    html: Some(output.to_display()),
                    name: dt.name().to_string(),
                    show_name: dt.get_show_name(),
                })
            })
            .collect()
    }

    // Returns a single code cell for rendering.
    pub fn get_render_code_cell(&self, multi_pos: MultiPos) -> Option<JsRenderCodeCell> {
        let pos = multi_pos.to_sheet_pos(self)?.into();
        let code = self.cell_value_multi_pos(multi_pos)?;
        let data_table = self.data_table_multi_pos(&multi_pos)?;
        let output_size = data_table.output_size();

        let (state, w, h, spill_error) = if data_table.has_spill() {
            let reasons = self.find_spill_error_reasons(&data_table.output_rect(pos, true), pos);
            (
                JsRenderCodeCellState::SpillError,
                output_size.w.get(),
                output_size.h.get(),
                Some(reasons),
            )
        } else if data_table.has_error()
            || matches!(data_table.value, Value::Single(CellValue::Error(_)))
        {
            (JsRenderCodeCellState::RunError, 1, 1, None)
        } else {
            let state = if data_table.is_image() {
                JsRenderCodeCellState::Image
            } else if data_table.is_html() {
                JsRenderCodeCellState::HTML
            } else {
                JsRenderCodeCellState::Success
            };
            (state, output_size.w.get(), output_size.h.get(), None)
        };

        let alternating_colors = !data_table.has_spill()
            && !data_table.has_error()
            && !data_table.is_image()
            && !data_table.is_html()
            && data_table.alternating_colors;

        let language = match code {
            CellValue::Code(code) => code.language.to_owned(),
            CellValue::Import(_) => CodeCellLanguage::Import,
            _ => return None,
        };

        Some(JsRenderCodeCell {
            x: pos.x as i32,
            y: pos.y as i32,
            w,
            h,
            language,
            state,
            spill_error,
            name: data_table.name().to_string(),
            columns: data_table.send_columns(),
            first_row_header: data_table.header_is_first_row,
            show_name: data_table.get_show_name(),
            show_columns: data_table.get_show_columns(),
            sort: data_table.sort.clone(),
            sort_dirty: data_table.sort_dirty,
            alternating_colors,
            is_code: data_table.is_code(),
            is_html: data_table.is_html(),
            is_html_image: data_table.is_html() || data_table.is_image(),
            last_modified: data_table.last_modified.timestamp_millis(),
        })
    }

    /// Returns all code cells for rendering.
    fn all_render_code_cells(&self) -> Vec<JsRenderCodeCell> {
        self.data_tables
            .expensive_iter()
            .flat_map(|(data_table_pos, data_table)| {
                let mut render_code_cells = vec![];

                if let Some(code_cell) =
                    self.get_render_code_cell(MultiPos::new_sheet_pos(self.id, *data_table_pos))
                {
                    render_code_cells.push(code_cell);
                }

                if data_table.is_data_table() {
                    if let Some(tables) = &data_table.tables {
                        tables.expensive_iter().for_each(|(sub_table_pos, _)| {
                            if let Some(code_cell) = self.get_render_code_cell(
                                MultiPos::new_table_pos(self.id, data_table_pos, *sub_table_pos),
                            ) {
                                render_code_cells.push(code_cell);
                            }
                        });
                    }
                }

                render_code_cells
            })
            .collect::<Vec<_>>()
    }

    /// Sends all sheet code cells for rendering to client
    pub fn send_all_render_code_cells(&self) {
        if !cfg!(target_family = "wasm") && !cfg!(test) {
            return;
        }

        let code_cells = self.all_render_code_cells();

<<<<<<< HEAD
        if !code_cells.is_empty() {
            if let Ok(render_code_cells) = serde_json::to_vec(&code_cells) {
=======
        if !code.is_empty()
            && let Ok(render_code_cells) = serde_json::to_vec(&code) {
>>>>>>> be93e8e8
                crate::wasm_bindings::js::jsSheetCodeCells(self.id.to_string(), render_code_cells);
            }
    }

    /// Send images in this sheet to the client. Note: we only have images
    /// inside CodeRuns. We may open this up in the future to allow images to be
    /// placed directly on the grid without a CodeRun. In that case, we'll need
    /// to search the columns for images as well.
    pub fn send_all_images(&self) {
        if !cfg!(target_family = "wasm") && !cfg!(test) {
            return;
        }

        self.data_tables
            .expensive_iter()
            .for_each(|(pos, data_table)| {
                if let Some(CellValue::Image(image)) = data_table.display_value_at((0, 0).into()) {
                    let cell_size = data_table.chart_output;
                    crate::wasm_bindings::js::jsSendImage(
                        self.id.to_string(),
                        pos.x as i32,
                        pos.y as i32,
                        cell_size.map(|(w, _)| w as i32).unwrap_or(0),
                        cell_size.map(|(_, h)| h as i32 + 1).unwrap_or(0),
                        Some(image),
                    );
                }
            });
    }

    /// Sends an image to the client.
    pub fn send_image(&self, pos: Pos) {
        if !cfg!(target_family = "wasm") && !cfg!(test) {
            return;
        }

        let mut sent = false;
<<<<<<< HEAD
        if let Some(table) = self.data_table_at(&pos) {
            if let Some(CellValue::Image(image)) = table.display_value_at((0, 0).into()) {
=======
        if let Some(table) = self.data_table_at(&pos)
            && let Some(CellValue::Image(image)) = table.cell_value_at(0, 0) {
>>>>>>> be93e8e8
                let output_size = table.chart_output;
                crate::wasm_bindings::js::jsSendImage(
                    self.id.to_string(),
                    pos.x as i32,
                    pos.y as i32,
                    output_size.map(|(w, _)| w as i32).unwrap_or(0),
                    output_size.map(|(_, h)| h as i32 + 1).unwrap_or(0),
                    Some(image),
                );
                sent = true;
            }
        if !sent {
            crate::wasm_bindings::js::jsSendImage(
                self.id.to_string(),
                pos.x as i32,
                pos.y as i32,
                0,
                0,
                None,
            );
        }
    }
}

#[cfg(test)]
mod tests {
    use crate::{
        Rect, SheetPos,
        a1::A1Context,
        controller::{
            GridController,
            transaction_types::{JsCellValueResult, JsCodeResult},
        },
        grid::{CodeCellValue, CodeRun, DataTable, DataTableKind, js_types::JsNumber},
        test_util::*,
        wasm_bindings::js::{clear_js_calls, expect_js_call, expect_js_call_count},
    };

    use super::*;

    #[test]
    fn test_get_html_output() {
        let mut gc = GridController::test();
        let sheet_id = gc.sheet_ids()[0];
        gc.set_code_cell(
            SheetPos::new(sheet_id, 1, 2),
            CodeCellLanguage::Python,
            "<html></html>".to_string(),
            None,
            None,
            false,
        );
        let transaction_id = gc.async_transactions()[0].id;
        gc.calculation_complete(JsCodeResult {
            transaction_id: transaction_id.to_string(),
            success: true,
            output_value: Some(JsCellValueResult("<html></html>".into(), 1)),
            ..Default::default()
        })
        .ok();
        let sheet = gc.sheet(sheet_id);
        let render_cells = sheet.get_html_output();
        assert_eq!(render_cells.len(), 1);
        assert_eq!(
            render_cells[0],
            JsHtmlOutput {
                sheet_id: sheet.id.to_string(),
                x: 1,
                y: 2,
                w: 7,
                h: 23,
                html: Some("<html></html>".to_string()),
                show_name: true,
                name: "Python1".to_string(),
            }
        );
        gc.set_chart_size(
            SheetPos {
                x: 1,
                y: 2,
                sheet_id,
            },
            1,
            2,
            None,
            false,
        );
        let sheet = gc.sheet(sheet_id);
        let render_cells = sheet.get_html_output();
        assert_eq!(render_cells.len(), 1);
        assert_eq!(
            render_cells[0],
            JsHtmlOutput {
                sheet_id: sheet.id.to_string(),
                x: 1,
                y: 2,
                w: 1,
                h: 3,
                html: Some("<html></html>".to_string()),
                show_name: true,
                name: "Python1".to_string(),
            }
        );
    }

    #[test]
    fn test_get_render_code_cells() {
        let sheet = Sheet::test();
        let code_cell = CellValue::Code(CodeCellValue {
            language: CodeCellLanguage::Python,
            code: "".to_string(),
        });
        let code_run = CodeRun {
            language: CodeCellLanguage::Python,
            code: "".to_string(),
            std_out: None,
            std_err: None,
            cells_accessed: Default::default(),
            error: None,
            return_type: Some("text".into()),
            line_number: None,
            output_type: None,
        };

        // data_table is always 3x2
        let data_table = DataTable::new(
            DataTableKind::CodeRun(code_run),
            "Table 1",
            Value::Array(vec![vec!["1", "2", "3"], vec!["4", "5", "6"]].into()),
            false,
            Some(false),
            Some(false),
            None,
        );

        let context = A1Context::default();

        // render rect is larger than code rect
        let code_cells = sheet.get_render_code_cells(
            &code_cell,
            &data_table,
            &Rect::from_numbers(0, 0, 10, 10),
            &Rect::from_numbers(5, 5, 3, 2),
            &context,
        );
        assert_eq!(code_cells.len(), 6);
        assert_eq!(code_cells[0].value, "1".to_string());
        assert_eq!(code_cells[0].language, Some(CodeCellLanguage::Python));
        assert_eq!(code_cells[0].number, None);
        assert_eq!(code_cells[5].value, "6".to_string());
        assert_eq!(code_cells[5].language, None);

        // code rect overlaps render rect to the top-left
        let code_cells = sheet.get_render_code_cells(
            &code_cell,
            &data_table,
            &Rect::from_numbers(2, 1, 10, 10),
            &Rect::from_numbers(0, 0, 3, 2),
            &context,
        );
        assert_eq!(code_cells.len(), 1);
        assert_eq!(code_cells[0].value, "6".to_string());
        assert_eq!(code_cells[0].language, None);

        // code rect overlaps render rect to the bottom-right
        let code_cells = sheet.get_render_code_cells(
            &code_cell,
            &data_table,
            &Rect::from_numbers(0, 0, 3, 2),
            &Rect::from_numbers(2, 1, 10, 10),
            &context,
        );
        assert_eq!(code_cells.len(), 1);
        assert_eq!(code_cells[0].value, "1".to_string());
        assert_eq!(code_cells[0].language, Some(CodeCellLanguage::Python));

        let code_run = CodeRun {
            language: CodeCellLanguage::Python,
            code: "".to_string(),
            std_out: None,
            std_err: None,
            cells_accessed: Default::default(),
            error: None,
            return_type: Some("number".into()),
            line_number: None,
            output_type: None,
        };

        let code_run = DataTable::new(
            DataTableKind::CodeRun(code_run),
            "Table 1",
            Value::Single(CellValue::Number(1.into())),
            false,
            Some(false),
            Some(false),
            None,
        );
        let code_cells = sheet.get_render_code_cells(
            &code_cell,
            &code_run,
            &Rect::from_numbers(0, 0, 10, 10),
            &Rect::from_numbers(5, 5, 1, 1),
            &context,
        );
        assert_eq!(code_cells[0].value, "1".to_string());
        assert_eq!(code_cells[0].language, Some(CodeCellLanguage::Python));
        assert_eq!(
            code_cells[0].number,
            Some(JsNumber {
                decimals: None,
                commas: None,
                format: None
            })
        );
    }

    #[test]
    fn test_render_code_cell() {
        let mut gc = GridController::test();
        let sheet_id = gc.sheet_ids()[0];
        let sheet = gc.sheet_mut(sheet_id);
        let pos = (0, 0).into();
        let code = CellValue::Code(CodeCellValue {
            language: CodeCellLanguage::Python,
            code: "1 + 1".to_string(),
        });
        let code_run = CodeRun {
            language: CodeCellLanguage::Python,
            code: "1 + 1".to_string(),
            std_out: None,
            std_err: None,
            cells_accessed: Default::default(),
            error: None,
            return_type: Some("number".into()),
            line_number: None,
            output_type: None,
        };
        let data_table = DataTable::new(
            DataTableKind::CodeRun(code_run),
            "Table 1",
            Value::Single(CellValue::Number(2.into())),
            false,
            None,
            None,
            None,
        );

        sheet.set_data_table(pos, Some(data_table));
        sheet.set_cell_value(pos, code);
        let rendering = sheet.get_render_code_cell(MultiPos::new_sheet_pos(sheet_id, pos));
        let last_modified = rendering.as_ref().unwrap().last_modified;
        assert_eq!(
            rendering,
            Some(JsRenderCodeCell {
                x: 0,
                y: 0,
                w: 1,
                h: 1,
                language: CodeCellLanguage::Python,
                state: crate::grid::js_types::JsRenderCodeCellState::Success,
                spill_error: None,
                name: "Table 1".to_string(),
                columns: vec![], // single values don't have column headers
                first_row_header: false,
                show_name: false,
                show_columns: false,
                sort: None,
                sort_dirty: false,
                alternating_colors: true,
                is_code: true,
                is_html: false,
                is_html_image: false,
                last_modified,
            })
        );
    }

    #[test]
    fn test_render_images() {
        clear_js_calls();
        let mut gc = GridController::test();
        let sheet_id = gc.sheet_ids()[0];

        // ensure nothing is sent when no images are in the sheet
        let sheet = gc.sheet(sheet_id);
        sheet.send_all_images();
        expect_js_call_count("jsSendImage", 0, false);

        // add an image to a code run and then send it to the client
        let sheet = gc.sheet_mut(sheet_id);
        let pos = (0, 0).into();
        let image = "image".to_string();
        let code = CellValue::Image(image.clone());
        let code_run = CodeRun {
            language: CodeCellLanguage::Javascript,
            code: "".to_string(),
            std_out: None,
            std_err: None,
            cells_accessed: Default::default(),
            error: None,
            return_type: Some("image".into()),
            line_number: None,
            output_type: None,
        };
        let data_table = DataTable::new(
            DataTableKind::CodeRun(code_run),
            "Table 1",
            Value::Single(CellValue::Image(image.clone())),
            false,
            Some(false),
            Some(false),
            None,
        );
        sheet.set_data_table(pos, Some(data_table));
        sheet.set_cell_value(pos, code);
        sheet.send_all_images();
        expect_js_call(
            "jsSendImage",
            format!(
                "{},{},{},{:?},{},{}",
                sheet_id, pos.x as u32, pos.y as u32, true, 0, 0
            ),
            true,
        );
    }

    #[test]
    fn test_send_image() {
        let mut sheet = Sheet::test();
        let sheet_id = sheet.id;
        let pos = pos![A1];
        let code_run = CodeRun {
            language: CodeCellLanguage::Javascript,
            code: "".to_string(),
            std_out: None,
            std_err: None,
            cells_accessed: Default::default(),
            error: None,
            return_type: Some("image".into()),
            line_number: None,
            output_type: None,
        };
        sheet.set_data_table(
            pos,
            Some(DataTable::new(
                DataTableKind::CodeRun(code_run),
                "Table 1",
                Value::Single(CellValue::Image("image".to_string())),
                false,
                Some(true),
                Some(true),
                None,
            )),
        );
        sheet.send_image(pos);
        expect_js_call(
            "jsSendImage",
            format!(
                "{},{},{},{},{},{:?}",
                sheet_id, pos.x as u32, pos.y as u32, true, 0, 0
            ),
            true,
        );
    }

    #[test]
    fn test_send_inner_code_cells() {
        let (mut gc, sheet_id) = test_grid();

        test_create_data_table(&mut gc, sheet_id, pos![A1], 2, 2);
        gc.set_code_cell(
            pos![sheet_id!A3],
            CodeCellLanguage::Formula,
            "\"FORMULA RESULT\"".to_string(),
            None,
            None,
            false,
        );

        let sheet = gc.sheet(sheet_id);
        let code_cells = sheet.all_render_code_cells();
        assert_eq!(code_cells.len(), 2);

        let inner_code = code_cells[1].clone();
        assert_eq!(inner_code.x, 1);
        assert_eq!(inner_code.y, 3);
        assert_eq!(inner_code.w, 1);
        assert_eq!(inner_code.h, 1);
        assert_eq!(inner_code.language, CodeCellLanguage::Formula);
        assert_eq!(inner_code.state, JsRenderCodeCellState::Success);
        assert_eq!(inner_code.name, "Formula1".to_string());
        assert!(!inner_code.show_name);
    }
}<|MERGE_RESOLUTION|>--- conflicted
+++ resolved
@@ -159,15 +159,11 @@
 
         let code_cells = self.all_render_code_cells();
 
-<<<<<<< HEAD
-        if !code_cells.is_empty() {
-            if let Ok(render_code_cells) = serde_json::to_vec(&code_cells) {
-=======
-        if !code.is_empty()
-            && let Ok(render_code_cells) = serde_json::to_vec(&code) {
->>>>>>> be93e8e8
-                crate::wasm_bindings::js::jsSheetCodeCells(self.id.to_string(), render_code_cells);
-            }
+        if !code_cells.is_empty()
+            && let Ok(render_code_cells) = serde_json::to_vec(&code_cells)
+        {
+            crate::wasm_bindings::js::jsSheetCodeCells(self.id.to_string(), render_code_cells);
+        }
     }
 
     /// Send images in this sheet to the client. Note: we only have images
@@ -203,24 +199,20 @@
         }
 
         let mut sent = false;
-<<<<<<< HEAD
-        if let Some(table) = self.data_table_at(&pos) {
-            if let Some(CellValue::Image(image)) = table.display_value_at((0, 0).into()) {
-=======
         if let Some(table) = self.data_table_at(&pos)
-            && let Some(CellValue::Image(image)) = table.cell_value_at(0, 0) {
->>>>>>> be93e8e8
-                let output_size = table.chart_output;
-                crate::wasm_bindings::js::jsSendImage(
-                    self.id.to_string(),
-                    pos.x as i32,
-                    pos.y as i32,
-                    output_size.map(|(w, _)| w as i32).unwrap_or(0),
-                    output_size.map(|(_, h)| h as i32 + 1).unwrap_or(0),
-                    Some(image),
-                );
-                sent = true;
-            }
+            && let Some(CellValue::Image(image)) = table.display_value_at((0, 0).into())
+        {
+            let output_size = table.chart_output;
+            crate::wasm_bindings::js::jsSendImage(
+                self.id.to_string(),
+                pos.x as i32,
+                pos.y as i32,
+                output_size.map(|(w, _)| w as i32).unwrap_or(0),
+                output_size.map(|(_, h)| h as i32 + 1).unwrap_or(0),
+                Some(image),
+            );
+            sent = true;
+        }
         if !sent {
             crate::wasm_bindings::js::jsSendImage(
                 self.id.to_string(),
