--- conflicted
+++ resolved
@@ -132,30 +132,15 @@
                 ));
             } else if let Some(intersection) = code_rect.intersection(render_rect) {
                 let code_rect_start_y = code_rect.min.y + data_table.y_adjustment(false);
-<<<<<<< HEAD
-=======
-                if let Some(intersection) = code_rect.intersection(render_rect) {
-                    for x in intersection.x_range() {
-                        for y in intersection.y_range() {
-                            let is_header =
-                                data_table.get_show_columns() && y == code_rect_start_y - 1;
-
-                            // We skip rendering the header rows because we render it separately.
-                            if y < code_rect_start_y && !is_header {
-                                continue;
-                            }
->>>>>>> f3dc62e6
 
                 for y in intersection.y_range() {
-                    let is_header =
-                        data_table.show_ui && data_table.show_columns && y == code_rect_start_y - 1;
+                    let is_header = data_table.get_show_columns() && y == code_rect_start_y - 1;
 
                     // We skip rendering the header rows because we render it separately.
                     if y < code_rect_start_y && !is_header {
                         continue;
                     }
 
-<<<<<<< HEAD
                     for x in intersection.x_range() {
                         let pos = Pos {
                             x: x - code_rect.min.x,
@@ -165,7 +150,7 @@
                         let value = data_table.cell_value_at(pos.x as u32, pos.y as u32);
 
                         if let Some(value) = value {
-                            let format = if is_header {
+                            let mut format = if is_header {
                                 // column headers are always clipped and bold
                                 Format {
                                     wrap: Some(CellWrap::Clip),
@@ -185,42 +170,15 @@
                                 None
                             };
 
-                            let special = match value {
-                                CellValue::Logical(_) => Some(JsRenderCellSpecial::Logical),
-                                _ => None,
-                            };
-=======
-                            if let Some(value) = value {
-                                let mut format = if is_header {
-                                    // column headers are always clipped and bold
-                                    Format {
-                                        wrap: Some(CellWrap::Clip),
-                                        bold: Some(true),
-                                        ..Default::default()
-                                    }
-                                } else {
-                                    let table_format = data_table.get_format(pos);
-                                    let sheet_format =
-                                        self.formats.try_format(Pos { x, y }).unwrap_or_default();
-                                    table_format.combine(&sheet_format)
-                                };
-
-                                let language = if x == code_rect.min.x && y == code_rect.min.y {
-                                    Some(code_cell_value.language.to_owned())
-                                } else {
-                                    None
-                                };
-
-                                let special = self
-                                    .validations
-                                    .render_special_pos(Pos { x, y }, context)
-                                    .or(match value {
-                                        CellValue::Logical(_) => Some(JsRenderCellSpecial::Logical),
-                                        _ => None,
-                                    });
-
-                                Self::ensure_lists_are_clipped(&mut format, &special);
->>>>>>> f3dc62e6
+                            let special = self
+                                .validations
+                                .render_special_pos(Pos { x, y }, context)
+                                .or(match value {
+                                    CellValue::Logical(_) => Some(JsRenderCellSpecial::Logical),
+                                    _ => None,
+                                });
+
+                            Self::ensure_lists_are_clipped(&mut format, &special);
 
                             let mut render_cell =
                                 Self::get_render_cell(x, y, &value, format, language, special);
