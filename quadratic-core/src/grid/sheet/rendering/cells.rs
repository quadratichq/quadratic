--- conflicted
+++ resolved
@@ -319,13 +319,8 @@
 mod tests {
     use crate::grid::js_types::JsHashRenderCells;
     use crate::grid::sheet::validations::rules::ValidationRule;
-<<<<<<< HEAD
-    use crate::grid::sheet::validations::validation::Validation;
+    use crate::grid::sheet::validations::validation::ValidationUpdate;
     use crate::{SheetPos, test_util::*};
-=======
-    use crate::grid::sheet::validations::validation::ValidationUpdate;
-    use crate::test_util::*;
->>>>>>> ef5483c4
     use crate::{
         Value,
         a1::A1Selection,
@@ -754,6 +749,7 @@
             "5 + 5".to_string(),
             None,
             None,
+            false,
         );
 
         print_first_sheet(&gc);
