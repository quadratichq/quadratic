use super::Sheet;
use crate::grid::js_types::{
    JsHtmlOutput, JsNumber, JsRenderCell, JsRenderCellSpecial, JsRenderCodeCell,
    JsRenderCodeCellState, JsRenderFill, JsSheetFill, JsValidationWarning,
};
use crate::grid::{CellAlign, CellWrap, CodeCellLanguage, DataTable};
use crate::renderer_constants::{CELL_SHEET_HEIGHT, CELL_SHEET_WIDTH};
use crate::{CellValue, Pos, Rect, RunError, RunErrorMsg, Value};

impl Sheet {
    /// checks columns for any column that has data that might render
    pub fn has_render_cells(&self, rect: Rect) -> bool {
        self.columns.range(rect.x_range()).any(|(_, column)| {
            column
                .values
                .iter()
                .any(|(y, _)| rect.y_range().contains(y))
        }) || self.iter_code_output_in_rect(rect).count() > 0
    }

    /// creates a render for a single cell
    #[allow(clippy::too_many_arguments)]
    fn get_render_cell(
        &self,
        x: i64,
        y: i64,
        value: &CellValue,
        language: Option<CodeCellLanguage>,
        special: Option<JsRenderCellSpecial>,
        from_table: bool,
    ) -> JsRenderCell {
        if let CellValue::Html(_) = value {
            return JsRenderCell {
                x,
                y,
                language,
                special: Some(JsRenderCellSpecial::Chart),
                ..Default::default()
            };
        } else if let CellValue::Error(error) = value {
            let spill_error = matches!(error.msg, RunErrorMsg::Spill);
            return JsRenderCell {
                x,
                y,
                language,
                special: Some(if spill_error {
                    JsRenderCellSpecial::SpillError
                } else {
                    JsRenderCellSpecial::RunError
                }),
                ..Default::default()
            };
        } else if let CellValue::Image(_) = value {
            return JsRenderCell {
                x,
                y,
                language,
                special: Some(JsRenderCellSpecial::Chart),
                ..Default::default()
            };
        }

        let align = if matches!(value, CellValue::Number(_))
            || matches!(value, CellValue::DateTime(_))
            || matches!(value, CellValue::Date(_))
            || matches!(value, CellValue::Time(_))
        {
            Some(CellAlign::Right)
        } else {
            None
        };
        let context = self.a1_context();
        let special = special.or_else(|| {
            self.validations
                .render_special_pos(Pos { x, y }, &context)
                .or({
                    if matches!(value, CellValue::Logical(_)) {
                        Some(JsRenderCellSpecial::Logical)
                    } else {
                        None
                    }
                })
        });

        let mut format = self.formats.try_format(Pos { x, y }).unwrap_or_default();
        let mut number: Option<JsNumber> = None;
        let value = match &value {
            CellValue::Number(_) => {
                // get numeric_format and numeric_decimal to turn number into a string
                // if align is not set, set it to right only for numbers
                format.align = format.align.or(Some(CellAlign::Right));
                number = Some((&format).into());
                value.to_display()
            }
            CellValue::Date(_) | CellValue::DateTime(_) | CellValue::Time(_) => {
                Self::value_date_time(value, format.date_time)
            }
            _ => value.to_display(),
        };
        let wrap = if from_table {
            Some(CellWrap::Clip)
        } else {
            format.wrap
        };
        JsRenderCell {
            x,
            y,
            value,
            language,
            align: format.align.or(align),
            wrap,
            bold: format.bold,
            italic: format.italic,
            text_color: format.text_color,
            vertical_align: format.vertical_align,
            special,
            number,
            underline: format.underline,
            strike_through: format.strike_through,
        }
    }

    // Converts a CodeValue::Code and CodeRun into a vector of JsRenderCell.
    fn get_code_cells(
        &self,
        code: &CellValue,
        data_table: &DataTable,
        output_rect: &Rect,
        code_rect: &Rect,
    ) -> Vec<JsRenderCell> {
        let mut cells = vec![];

        if let Some(code_cell_value) = code.code_cell_value() {
            if data_table.spill_error {
                cells.push(self.get_render_cell(
                    code_rect.min.x,
                    code_rect.min.y,
                    &CellValue::Error(Box::new(RunError {
                        span: None,
                        msg: RunErrorMsg::Spill,
                    })),
                    Some(code_cell_value.language),
                    None,
                    false,
                ));
            } else if let Some(error) = data_table.get_error() {
                cells.push(self.get_render_cell(
                    code_rect.min.x,
                    code_rect.min.y,
                    &CellValue::Error(Box::new(error)),
                    Some(code_cell_value.language),
                    None,
                    false,
                ));
            } else {
                // find overlap of code_rect into rect
                let x_start = if code_rect.min.x > output_rect.min.x {
                    code_rect.min.x
                } else {
                    output_rect.min.x
                };
                let x_end = if code_rect.max.x > output_rect.max.x {
                    output_rect.max.x
                } else {
                    code_rect.max.x
                };
                let y_start = if code_rect.min.y > output_rect.min.y {
                    code_rect.min.y
                } else {
                    output_rect.min.y
                };
                let y_end = if code_rect.max.y > output_rect.max.y {
                    output_rect.max.y
                } else {
                    code_rect.max.y
                };
                for x in x_start..=x_end {
                    for y in y_start..=y_end {
                        // We skip rendering the heading row because we render it separately.
                        if y == code_rect.min.y
                            && data_table.show_header
                            && data_table.header_is_first_row
                        {
                            continue;
                        }
                        let value = data_table.cell_value_at(
                            (x - code_rect.min.x) as u32,
                            (y - code_rect.min.y) as u32,
                        );

                        if let Some(value) = value {
                            let language = if x == code_rect.min.x && y == code_rect.min.y {
                                Some(code_cell_value.language.to_owned())
                            } else {
                                None
                            };
                            let special = if y == code_rect.min.y && data_table.show_header {
                                Some(JsRenderCellSpecial::TableColumnHeader)
                            } else {
                                None
                            };
                            cells.push(self.get_render_cell(x, y, &value, language, special, true));
                        }
                    }
                }
            }
        }

        cells
    }

    /// Returns cell data in a format useful for rendering. This includes only
    /// the data necessary to render raw text values.
    pub fn get_render_cells(&self, rect: Rect) -> Vec<JsRenderCell> {
        let mut render_cells = vec![];

        // Fetch ordinary value cells.
        rect.x_range()
            .filter_map(|x| Some((x, self.get_column(x)?)))
            .for_each(|(x, column)| {
                column.values.range(rect.y_range()).for_each(|(y, value)| {
                    // ignore code cells when rendering since they will be taken care in the next part
                    if !matches!(value, CellValue::Code(_))
                        && !matches!(value, CellValue::Import(_))
                    {
                        render_cells.push(self.get_render_cell(x, *y, value, None, None, false));
                    }
                });
            });

        // Fetch values from code cells
        self.iter_code_output_in_rect(rect)
            .for_each(|(data_table_rect, data_table)| {
                // sanity check that there is a CellValue::Code for this CodeRun
                if let Some(cell_value) = self.cell_value(Pos {
                    x: data_table_rect.min.x,
                    y: data_table_rect.min.y,
                }) {
                    render_cells.extend(self.get_code_cells(
                        &cell_value,
                        data_table,
                        &rect,
                        &data_table_rect,
                    ));
                }
            });

        // need a sheet-specific table map to get validations (since
        // validation.selection may have a reference to table w/in the sheet)
        let context = self.a1_context();

        // Populate validations for cells that are not yet in the render_cells
        self.validations
            .in_rect(rect, &context)
            .iter()
            .rev() // we need to reverse to ensure that later rules overwrite earlier ones
            .for_each(|validation| {
                if let Some(special) = validation.render_special() {
                    validation
                        .selection
                        .ranges
                        .iter()
                        .for_each(|validations_range| {
                            if let Some(validation_rect) = validations_range.to_rect() {
                                validation_rect
                                    .iter()
                                    .filter(|pos| rect.contains(*pos))
                                    .for_each(|pos| {
                                        if !render_cells
                                            .iter()
                                            .any(|cell| cell.x == pos.x && cell.y == pos.y)
                                        {
                                            render_cells.push(JsRenderCell {
                                                x: pos.x,
                                                y: pos.y,
                                                special: Some(special.clone()),
                                                ..Default::default()
                                            });
                                        }
                                    });
                            }
                        });
                }
            });
        render_cells
    }

    pub fn get_single_html_output(&self, pos: Pos) -> Option<JsHtmlOutput> {
        let run = self.data_tables.get(&pos)?;
        if !run.is_html() {
            return None;
        }
        let size = run.chart_pixel_output;
        let output = run.cell_value_at(0, 0)?;
        Some(JsHtmlOutput {
            sheet_id: self.id.to_string(),
            x: pos.x,
            y: pos.y,
            html: Some(output.to_display()),
            w: size.map(|(w, _)| w),
            h: size.map(|(_, h)| h),
        })
    }

    pub fn get_html_output(&self) -> Vec<JsHtmlOutput> {
        self.data_tables
            .iter()
            .filter_map(|(pos, run)| {
                let output = run.cell_value_at(0, 0)?;
                if !matches!(output, CellValue::Html(_)) {
                    return None;
                }
                let size = run.chart_pixel_output;
                Some(JsHtmlOutput {
                    sheet_id: self.id.to_string(),
                    x: pos.x,
                    y: pos.y,
                    html: Some(output.to_display()),
                    w: size.map(|(w, _)| w),
                    h: size.map(|(_, h)| h),
                })
            })
            .collect()
    }

    /// Returns all data for rendering cell fill color.
    pub fn get_all_render_fills(&self) -> Vec<JsRenderFill> {
        self.formats
            .fill_color
            .to_rects()
            .filter_map(|(x0, y0, x1, y1, color)| {
                if let (Some(x1), Some(y1)) = (x1, y1) {
                    Some(JsRenderFill {
                        x: x0,
                        y: y0,
                        w: (x1 - x0 + 1) as u32,
                        h: (y1 - y0 + 1) as u32,
                        color,
                    })
                } else {
                    None
                }
            })
            .collect()
    }

    /// Returns all fills for the rows, columns, and sheet. This does not return
    /// individual cell formats.
    pub fn get_all_sheet_fills(&self) -> Vec<JsSheetFill> {
        self.formats
            .fill_color
            .to_rects()
            .filter_map(|(x0, y0, x1, y1, color)| {
                if x1.is_some() && y1.is_some() {
                    None
                } else {
                    Some(JsSheetFill {
                        x: x0 as u32,
                        y: y0 as u32,
                        w: x1.map(|x1| (x1 - x0 + 1) as u32),
                        h: y1.map(|y1| (y1 - y0 + 1) as u32),
                        color,
                    })
                }
            })
            .collect()
    }

    // Returns data for rendering a code cell.
    fn render_code_cell(&self, pos: Pos, data_table: &DataTable) -> Option<JsRenderCodeCell> {
        let code = self.cell_value(pos)?;
        let output_size = data_table.output_size();
        let (state, w, h, spill_error) = if data_table.spill_error {
            let reasons = self.find_spill_error_reasons(&data_table.output_rect(pos, true), pos);
            (
                JsRenderCodeCellState::SpillError,
                output_size.w.get(),
                output_size.h.get(),
                Some(reasons),
            )
        } else if data_table.has_error()
            || matches!(data_table.value, Value::Single(CellValue::Error(_)))
        {
            (JsRenderCodeCellState::RunError, 1, 1, None)
        } else {
            let state = if data_table.is_image() {
                JsRenderCodeCellState::Image
            } else if data_table.is_html() {
                JsRenderCodeCellState::HTML
            } else {
                JsRenderCodeCellState::Success
            };
            (state, output_size.w.get(), output_size.h.get(), None)
        };
        let alternating_colors = !data_table.spill_error
            && !data_table.has_error()
            && !data_table.is_image()
            && !data_table.is_html()
            && data_table.alternating_colors;

        Some(JsRenderCodeCell {
            x: pos.x as i32,
            y: pos.y as i32,
            w,
            h,
            language: match code {
                CellValue::Code(code) => code.language,
                CellValue::Import(_) => CodeCellLanguage::Import,
                _ => return None,
            },
            state,
            spill_error,
            name: data_table.name.clone(),
            columns: data_table.send_columns(),
            first_row_header: data_table.header_is_first_row,
            show_header: data_table.show_header,
            sort: data_table.sort.clone(),
            alternating_colors,
<<<<<<< HEAD
            readonly: data_table.readonly,
=======
            is_html_image: data_table.is_html() || data_table.is_image(),
>>>>>>> 8ac31d91
        })
    }

    // Returns a single code cell for rendering.
    pub fn get_render_code_cell(&self, pos: Pos) -> Option<JsRenderCodeCell> {
        let data_table = self.data_tables.get(&pos)?;
        self.render_code_cell(pos, data_table)
    }

    /// Returns data for all rendering code cells
    pub fn get_all_render_code_cells(&self) -> Vec<JsRenderCodeCell> {
        self.data_tables
            .iter()
            .filter_map(|(pos, data_table)| self.render_code_cell(*pos, data_table))
            .collect()
    }

    /// Send images in this sheet to the client. Note: we only have images
    /// inside CodeRuns. We may open this up in the future to allow images to be
    /// placed directly on the grid without a CodeRun. In that case, we'll need
    /// to search the columns for images as well.
    pub fn send_all_images(&self) {
        if !cfg!(target_family = "wasm") && !cfg!(test) {
            return;
        }

        self.data_tables.iter().for_each(|(pos, run)| {
            if let Some(CellValue::Image(image)) = run.cell_value_at(0, 0) {
                let size = run.chart_pixel_output;
                crate::wasm_bindings::js::jsSendImage(
                    self.id.to_string(),
                    pos.x as i32,
                    pos.y as i32,
                    Some(image),
                    size.map(|(w, _)| w),
                    size.map(|(_, h)| h),
                );
            }
        });
    }

    /// Sends an image to the client.
    pub fn send_image(&self, pos: Pos) {
        let mut sent = false;
        if let Some(table) = self.data_table(pos) {
            if let Some(CellValue::Image(image)) = table.cell_value_at(0, 0) {
                let chart_size = table.chart_pixel_output;
                crate::wasm_bindings::js::jsSendImage(
                    self.id.to_string(),
                    pos.x as i32,
                    pos.y as i32,
                    Some(image),
                    chart_size.map(|(w, _)| w),
                    chart_size.map(|(_, h)| h),
                );
                sent = true;
            }
        }
        if !sent {
            crate::wasm_bindings::js::jsSendImage(
                self.id.to_string(),
                pos.x as i32,
                pos.y as i32,
                None,
                None,
                None,
            );
        }
    }

    /// Sends all validations for this sheet to the client.
    pub fn send_all_validations(&self) {
        if let Ok(validations) = self.validations.to_string() {
            crate::wasm_bindings::js::jsSheetValidations(self.id.to_string(), validations);
        }
    }

    // Sends an update to a code cell. Sends a message regardless of whether the
    // code cell is still present.
    pub fn send_code_cell(&self, pos: Pos) {
        if let (Some(code_cell), Some(render_code_cell)) =
            (self.edit_code_value(pos), self.get_render_code_cell(pos))
        {
            if let (Ok(code_cell), Ok(render_code_cell)) = (
                serde_json::to_string(&code_cell),
                serde_json::to_string(&render_code_cell),
            ) {
                crate::wasm_bindings::js::jsUpdateCodeCell(
                    self.id.to_string(),
                    pos.x,
                    pos.y,
                    Some(code_cell),
                    Some(render_code_cell),
                );
            }
        } else {
            crate::wasm_bindings::js::jsUpdateCodeCell(
                self.id.to_string(),
                pos.x,
                pos.y,
                None,
                None,
            );
        }
    }

    /// Sends validation warnings to the client.
    pub fn send_validation_warnings(&self, warnings: Vec<JsValidationWarning>) {
        if warnings.is_empty() {
            return;
        }

        if let Ok(warnings) = serde_json::to_string(&warnings) {
            crate::wasm_bindings::js::jsValidationWarning(self.id.to_string(), warnings);
        }
    }

    /// Sends all validation warnings for this sheet to the client.
    pub fn send_all_validation_warnings(&self) {
        let warnings = self
            .validations
            .warnings
            .iter()
            .map(|(pos, validation_id)| JsValidationWarning {
                x: pos.x,
                y: pos.y,
                validation: Some(*validation_id),
                style: self
                    .validations
                    .validation(*validation_id)
                    .map(|v| v.error.style.clone()),
            })
            .collect::<Vec<_>>();

        self.send_validation_warnings(warnings);
    }

    /// Sends validation warnings for a hashed region to the client.
    pub fn send_validation_warnings_from_hash(&self, hash_x: i64, hash_y: i64, rect: Rect) {
        let warnings = self
            .validations
            .warnings
            .iter()
            .filter_map(|(pos, validation_id)| {
                if rect.contains(*pos) {
                    let validation = self.validations.validation(*validation_id)?;
                    Some(JsValidationWarning {
                        x: pos.x,
                        y: pos.y,
                        validation: Some(*validation_id),
                        style: Some(validation.error.style.clone()),
                    })
                } else {
                    None
                }
            })
            .collect::<Vec<_>>();

        if let Ok(warnings) = serde_json::to_string(&warnings) {
            crate::wasm_bindings::js::jsRenderValidationWarnings(
                self.id.to_string(),
                hash_x,
                hash_y,
                warnings,
            );
        }
    }

    /// Sends validation warnings as a response from the request from the
    /// client. Note, the client always requests hash-sized rects.
    pub fn send_validation_warnings_rect(&self, rect: Rect) {
        let hash_x = rect.min.x / CELL_SHEET_WIDTH as i64;
        let hash_y = rect.min.y / CELL_SHEET_HEIGHT as i64;
        self.send_validation_warnings_from_hash(hash_x, hash_y, rect);
    }
}

#[cfg(test)]
mod tests {
    use super::*;

    use serial_test::{parallel, serial};
    use uuid::Uuid;

    use crate::{
        a1::A1Selection,
        controller::{transaction_types::JsCodeResult, GridController},
        grid::{
            js_types::{
                JsHtmlOutput, JsNumber, JsRenderCell, JsRenderCellSpecial, JsRenderCodeCell,
                JsValidationWarning,
            },
            sheet::validations::{
                validation::{Validation, ValidationStyle},
                validation_rules::{validation_logical::ValidationLogical, ValidationRule},
            },
            CellVerticalAlign, CellWrap, CodeCellValue, CodeRun, DataTableKind,
        },
        wasm_bindings::js::{clear_js_calls, expect_js_call, expect_js_call_count, hash_test},
        CellValue, Pos, Rect, RunError, RunErrorMsg, SheetPos, Value,
    };

    #[test]
    #[parallel]
    fn test_has_render_cells() {
        let mut gc = GridController::test();
        let sheet_id = gc.sheet_ids()[0];
        let sheet = gc.sheet_mut(sheet_id);

        let rect = Rect {
            min: Pos { x: 0, y: 0 },
            max: Pos { x: 100, y: 100 },
        };
        assert!(!sheet.has_render_cells(rect));

        let _ = sheet.set_cell_value(Pos { x: 1, y: 2 }, CellValue::Text("test".to_string()));
        assert!(sheet.has_render_cells(rect));

        sheet.delete_cell_values(Rect::single_pos(Pos { x: 1, y: 2 }));
        assert!(!sheet.has_render_cells(rect));

        sheet.set_cell_value(
            Pos { x: 2, y: 3 },
            CellValue::Code(CodeCellValue {
                language: CodeCellLanguage::Python,
                code: "1 + 1".to_string(),
            }),
        );
        let code_run = CodeRun {
            std_err: None,
            std_out: None,
            cells_accessed: Default::default(),
            error: None,
            return_type: Some("text".into()),
            line_number: None,
            output_type: None,
        };
        sheet.set_data_table(
            Pos { x: 2, y: 3 },
            Some(DataTable::new(
                DataTableKind::CodeRun(code_run),
                "Table 1",
                Value::Single(CellValue::Text("hello".to_string())),
                false,
                false,
                true,
                None,
            )),
        );
        assert!(sheet.has_render_cells(rect));

        let selection = A1Selection::from_xy(2, 3, sheet_id);
        gc.delete_cells(&selection, None);
        let sheet = gc.sheet(sheet_id);
        assert!(!sheet.has_render_cells(rect));
    }

    #[test]
    #[parallel]
    fn test_get_render_cells() {
        let mut gc = GridController::test();
        let sheet_id = gc.sheet_ids()[0];

        let sheet = gc.sheet_mut(sheet_id);
        sheet.set_cell_value(Pos { x: 1, y: 2 }, CellValue::Text("test".to_string()));
        sheet.formats.bold.set(Pos { x: 1, y: 2 }, Some(true));
        sheet
            .formats
            .align
            .set(Pos { x: 1, y: 2 }, Some(CellAlign::Center));
        sheet
            .formats
            .vertical_align
            .set(Pos { x: 1, y: 2 }, Some(CellVerticalAlign::Middle));
        sheet
            .formats
            .wrap
            .set(Pos { x: 1, y: 2 }, Some(CellWrap::Wrap));
        sheet.set_cell_value(Pos { x: 1, y: 3 }, CellValue::Number(123.into()));
        sheet.formats.italic.set(Pos { x: 1, y: 3 }, Some(true));
        sheet.set_cell_value(Pos { x: 2, y: 4 }, CellValue::Html("html".to_string()));
        sheet.set_cell_value(Pos { x: 2, y: 5 }, CellValue::Logical(true));
        sheet.set_cell_value(
            Pos { x: 2, y: 6 },
            CellValue::Error(Box::new(RunError {
                span: None,
                msg: RunErrorMsg::Spill,
            })),
        );
        let _ = sheet.set_cell_value(
            Pos { x: 3, y: 3 },
            CellValue::Error(Box::new(RunError {
                span: None,
                msg: crate::RunErrorMsg::ArrayTooBig,
            })),
        );

        let render = sheet.get_render_cells(Rect {
            min: Pos { x: 0, y: 0 },
            max: Pos { x: 10, y: 10 },
        });
        assert_eq!(render.len(), 6);

        let get = |x: i64, y: i64| -> Option<&JsRenderCell> {
            render.iter().find(|r| r.x == x && r.y == y)
        };

        assert_eq!(get(0, 0), None);

        assert_eq!(
            *get(1, 2).unwrap(),
            JsRenderCell {
                x: 1,
                y: 2,
                value: "test".to_string(),
                align: Some(CellAlign::Center),
                vertical_align: Some(CellVerticalAlign::Middle),
                wrap: Some(CellWrap::Wrap),
                bold: Some(true),
                ..Default::default()
            },
        );
        assert_eq!(
            *get(1, 3).unwrap(),
            JsRenderCell {
                x: 1,
                y: 3,
                value: "123".to_string(),
                align: Some(CellAlign::Right),
                italic: Some(true),
                number: Some(JsNumber::default()),
                ..Default::default()
            },
        );
        assert_eq!(
            *get(2, 4).unwrap(),
            JsRenderCell {
                x: 2,
                y: 4,
                special: Some(JsRenderCellSpecial::Chart),
                ..Default::default()
            },
        );
        assert_eq!(
            *get(2, 5).unwrap(),
            JsRenderCell {
                x: 2,
                y: 5,
                value: "true".to_string(),
                special: Some(JsRenderCellSpecial::Logical),
                ..Default::default()
            },
        );
        assert_eq!(
            *get(2, 6).unwrap(),
            JsRenderCell {
                x: 2,
                y: 6,
                special: Some(JsRenderCellSpecial::SpillError),
                ..Default::default()
            },
        );
        assert_eq!(
            *get(3, 3).unwrap(),
            JsRenderCell {
                x: 3,
                y: 3,
                special: Some(JsRenderCellSpecial::RunError),
                ..Default::default()
            },
        );
    }

    #[test]
    #[parallel]
    fn test_get_html_output() {
        let mut gc = GridController::test();
        let sheet_id = gc.sheet_ids()[0];
        gc.set_code_cell(
            SheetPos {
                x: 1,
                y: 2,
                sheet_id,
            },
            CodeCellLanguage::Python,
            "<html></html>".to_string(),
            None,
        );
        let transaction_id = gc.async_transactions()[0].id;
        gc.calculation_complete(JsCodeResult {
            transaction_id: transaction_id.to_string(),
            success: true,
            output_value: Some(vec!["<html></html>".into(), "text".into()]),
            ..Default::default()
        })
        .ok();
        let sheet = gc.sheet(sheet_id);
        let render_cells = sheet.get_html_output();
        assert_eq!(render_cells.len(), 1);
        assert_eq!(
            render_cells[0],
            JsHtmlOutput {
                sheet_id: sheet.id.to_string(),
                x: 1,
                y: 2,
                html: Some("<html></html>".to_string()),
                w: None,
                h: None,
            }
        );
        gc.set_chart_size(
            SheetPos {
                x: 1,
                y: 2,
                sheet_id,
            },
            1.0,
            2.0,
            None,
        );
        let sheet = gc.sheet(sheet_id);
        let render_cells = sheet.get_html_output();
        assert_eq!(render_cells.len(), 1);
        assert_eq!(
            render_cells[0],
            JsHtmlOutput {
                sheet_id: sheet.id.to_string(),
                x: 1,
                y: 2,
                html: Some("<html></html>".to_string()),
                w: Some(1.0),
                h: Some(2.0),
            }
        );
    }

    #[test]
    #[parallel]
    fn test_get_code_cells() {
        let sheet = Sheet::test();
        let code_cell = CellValue::Code(CodeCellValue {
            language: CodeCellLanguage::Python,
            code: "".to_string(),
        });
        let code_run = CodeRun {
            std_out: None,
            std_err: None,
            cells_accessed: Default::default(),
            error: None,
            return_type: Some("text".into()),
            line_number: None,
            output_type: None,
        };

        // data_table is always 3x2
        let data_table = DataTable::new(
            DataTableKind::CodeRun(code_run),
            "Table 1",
            Value::Array(vec![vec!["1", "2", "3"], vec!["4", "5", "6"]].into()),
            false,
            false,
            false,
            None,
        );

        // render rect is larger than code rect
        let code_cells = sheet.get_code_cells(
            &code_cell,
            &data_table,
            &Rect::from_numbers(0, 0, 10, 10),
            &Rect::from_numbers(5, 5, 3, 2),
        );
        assert_eq!(code_cells.len(), 6);
        assert_eq!(code_cells[0].value, "1".to_string());
        assert_eq!(code_cells[0].language, Some(CodeCellLanguage::Python));
        assert_eq!(code_cells[0].number, None);
        assert_eq!(code_cells[5].value, "6".to_string());
        assert_eq!(code_cells[5].language, None);

        // code rect overlaps render rect to the top-left
        let code_cells = sheet.get_code_cells(
            &code_cell,
            &data_table,
            &Rect::from_numbers(2, 1, 10, 10),
            &Rect::from_numbers(0, 0, 3, 2),
        );
        assert_eq!(code_cells.len(), 1);
        assert_eq!(code_cells[0].value, "6".to_string());
        assert_eq!(code_cells[0].language, None);

        // code rect overlaps render rect to the bottom-right
        let code_cells = sheet.get_code_cells(
            &code_cell,
            &data_table,
            &Rect::from_numbers(0, 0, 3, 2),
            &Rect::from_numbers(2, 1, 10, 10),
        );
        assert_eq!(code_cells.len(), 1);
        assert_eq!(code_cells[0].value, "1".to_string());
        assert_eq!(code_cells[0].language, Some(CodeCellLanguage::Python));

        let code_run = CodeRun {
            std_out: None,
            std_err: None,
            cells_accessed: Default::default(),
            error: None,
            return_type: Some("number".into()),
            line_number: None,
            output_type: None,
        };

        let code_run = DataTable::new(
            DataTableKind::CodeRun(code_run),
            "Table 1",
            Value::Single(CellValue::Number(1.into())),
            false,
            false,
            false,
            None,
        );
        let code_cells = sheet.get_code_cells(
            &code_cell,
            &code_run,
            &Rect::from_numbers(0, 0, 10, 10),
            &Rect::from_numbers(5, 5, 1, 1),
        );
        assert_eq!(code_cells[0].value, "1".to_string());
        assert_eq!(code_cells[0].language, Some(CodeCellLanguage::Python));
        assert_eq!(
            code_cells[0].number,
            Some(JsNumber {
                decimals: None,
                commas: None,
                format: None
            })
        );
    }

    #[test]
    #[parallel]
    fn test_get_render_cells_code() {
        let mut gc = GridController::test();
        let sheet_id = gc.sheet_ids()[0];

        gc.set_code_cell(
            SheetPos {
                x: 1,
                y: 2,
                sheet_id,
            },
            CodeCellLanguage::Formula,
            "1 + 1".to_string(),
            None,
        );
        assert_eq!(
            gc.sheet(sheet_id)
                .get_render_cells(Rect::from_numbers(1, 2, 1, 1)),
            vec![JsRenderCell {
                x: 1,
                y: 2,
                value: "2".to_string(),
                language: Some(CodeCellLanguage::Formula),
                align: Some(CellAlign::Right),
                number: Some(JsNumber::default()),
                // TODO(ddimaria): this is returning `wrap: None` instead of `wrap: Some(Clip)`
                wrap: Some(CellWrap::Clip),
                ..Default::default()
            }]
        );
    }

    #[test]
    #[parallel]
    fn render_cells_boolean() {
        let mut gc = GridController::test();
        let sheet_id = gc.sheet_ids()[0];
        gc.set_cell_value((0, 0, sheet_id).into(), "true".to_string(), None);
        gc.set_cell_value((1, 1, sheet_id).into(), "false".to_string(), None);
        gc.set_cell_value((2, 2, sheet_id).into(), "TRUE".to_string(), None);
        gc.set_cell_value((3, 3, sheet_id).into(), "FALSE".to_string(), None);
        gc.set_cell_value((4, 4, sheet_id).into(), "tRUE".to_string(), None);
        gc.set_cell_value((5, 5, sheet_id).into(), "fALSE".to_string(), None);

        let sheet = gc.sheet(sheet_id);
        let rendering = sheet.get_render_cells(Rect {
            min: (0, 0).into(),
            max: (5, 5).into(),
        });
        for (i, rendering) in rendering.iter().enumerate().take(5 + 1) {
            if i % 2 == 0 {
                assert_eq!(rendering.value, "true".to_string());
            } else {
                assert_eq!(rendering.value, "false".to_string());
            }
            assert_eq!(rendering.special, Some(JsRenderCellSpecial::Logical));
        }
    }

    #[test]
    #[parallel]
    fn render_cells_duration() {
        let mut gc = GridController::test();
        let sheet_id = gc.sheet_ids()[0];
        gc.set_cell_value((0, 0, sheet_id).into(), "1 week, 3 days".to_string(), None);
        gc.set_cell_value((0, 1, sheet_id).into(), "36 mo 500 ms".to_string(), None);
        gc.set_cell_value((0, 2, sheet_id).into(), "1 min, 10 ms".to_string(), None);
        gc.set_cell_value((0, 3, sheet_id).into(), "0.2 millisecond".to_string(), None);

        let sheet = gc.sheet(sheet_id);
        let rendering = sheet.get_render_cells(Rect {
            min: (0, 0).into(),
            max: (0, 3).into(),
        });
        assert_eq!(rendering[0].value, "10d");
        assert_eq!(rendering[1].value, "3y 0d 0h 0m 0.5s");
        assert_eq!(rendering[2].value, "1m 0.01s");
        assert_eq!(rendering[3].value, "200µs");
    }

    #[test]
    #[parallel]
    fn render_code_cell() {
        let mut gc = GridController::test();
        let sheet_id = gc.sheet_ids()[0];
        let sheet = gc.sheet_mut(sheet_id);
        let pos = (0, 0).into();
        let code = CellValue::Code(CodeCellValue {
            language: CodeCellLanguage::Python,
            code: "1 + 1".to_string(),
        });
        let code_run = CodeRun {
            std_out: None,
            std_err: None,
            cells_accessed: Default::default(),
            error: None,
            return_type: Some("number".into()),
            line_number: None,
            output_type: None,
        };
        let data_table = DataTable::new(
            DataTableKind::CodeRun(code_run),
            "Table 1",
            Value::Single(CellValue::Number(2.into())),
            false,
            false,
            true,
            None,
        );

        sheet.set_data_table(pos, Some(data_table));
        sheet.set_cell_value(pos, code);
        let rendering = sheet.get_render_code_cell(pos);
        assert_eq!(
            rendering,
            Some(JsRenderCodeCell {
                x: 0,
                y: 0,
                w: 1,
                h: 1,
                language: CodeCellLanguage::Python,
                state: crate::grid::js_types::JsRenderCodeCellState::Success,
                spill_error: None,
                name: "Table 1".to_string(),
                columns: vec![], // single values don't have column headers
                first_row_header: false,
                show_header: true,
                sort: None,
                alternating_colors: true,
<<<<<<< HEAD
                readonly: true,
=======
                is_html_image: false,
>>>>>>> 8ac31d91
            })
        );
    }

    #[test]
    #[serial]
    fn test_render_images() {
        clear_js_calls();
        let mut gc = GridController::test();
        let sheet_id = gc.sheet_ids()[0];

        // ensure nothing is sent when no images are in the sheet
        let sheet = gc.sheet(sheet_id);
        sheet.send_all_images();
        expect_js_call_count("jsSendImage", 0, false);

        // add an image to a code run and then send it to the client
        let sheet = gc.sheet_mut(sheet_id);
        let pos = (0, 0).into();
        let image = "image".to_string();
        let code = CellValue::Image(image.clone());
        let code_run = CodeRun {
            std_out: None,
            std_err: None,
            cells_accessed: Default::default(),
            error: None,
            return_type: Some("image".into()),
            line_number: None,
            output_type: None,
        };
        let data_table = DataTable::new(
            DataTableKind::CodeRun(code_run),
            "Table 1",
            Value::Single(CellValue::Image(image.clone())),
            false,
            false,
            false,
            None,
        );
        sheet.set_data_table(pos, Some(data_table));
        sheet.set_cell_value(pos, code);
        sheet.send_all_images();
        expect_js_call(
            "jsSendImage",
            format!(
                "{},{},{},{:?},{:?},{:?}",
                sheet_id, pos.x as u32, pos.y as u32, true, None::<String>, None::<String>
            ),
            true,
        );
    }

    #[test]
    #[serial]
    fn render_bool_on_code_run() {
        clear_js_calls();

        let mut gc = GridController::test_with_viewport_buffer();
        let sheet_id = gc.sheet_ids()[0];

        gc.set_code_cell(
            (1, 1, sheet_id).into(),
            CodeCellLanguage::Formula,
            "{TRUE(), FALSE(), TRUE()}".into(),
            None,
        );
        let cells = vec![
            JsRenderCell {
                x: 1,
                y: 1,
                value: "true".to_string(),
                language: Some(CodeCellLanguage::Formula),
                wrap: Some(CellWrap::Clip),
                special: Some(JsRenderCellSpecial::Logical),
                ..Default::default()
            },
            JsRenderCell {
                x: 2,
                y: 1,
                value: "false".to_string(),
                wrap: Some(CellWrap::Clip),
                special: Some(JsRenderCellSpecial::Logical),
                ..Default::default()
            },
            JsRenderCell {
                x: 3,
                y: 1,
                value: "true".to_string(),
                wrap: Some(CellWrap::Clip),
                special: Some(JsRenderCellSpecial::Logical),
                ..Default::default()
            },
        ];
        let sheet = gc.sheet(sheet_id);
        let expected = sheet.get_render_cells(Rect::new(1, 1, 3, 1));

        println!("{:?}", expected);
        println!("{:?}", cells);

        assert_eq!(expected.len(), cells.len());
        assert!(expected.iter().all(|cell| cells.contains(cell)));

        let cells_string = serde_json::to_string(&cells).unwrap();
        expect_js_call(
            "jsRenderCellSheets",
            format!("{},{},{},{}", sheet_id, 0, 0, hash_test(&cells_string)),
            true,
        );
    }

    #[test]
    #[parallel]
    fn test_get_sheet_fills() {
        let mut gc = GridController::test();
        let sheet_id = gc.sheet_ids()[0];

        let sheet = gc.sheet(sheet_id);
        assert_eq!(sheet.get_all_sheet_fills(), vec![]);

        gc.set_fill_color(&A1Selection::test_a1("B:D"), Some("red".to_string()), None)
            .unwrap();
        gc.set_fill_color(&A1Selection::test_a1("2"), Some("blue".to_string()), None)
            .unwrap();

        let sheet = gc.sheet(sheet_id);
        assert_eq!(
            sheet.get_all_sheet_fills(),
            vec![
                JsSheetFill {
                    x: 2,
                    y: 3,
                    w: Some(3),
                    h: None,
                    color: "red".to_string(),
                },
                JsSheetFill {
                    x: 5,
                    y: 2,
                    w: None,
                    h: Some(1),
                    color: "blue".to_string(),
                }
            ]
        );

        gc.set_fill_color(&A1Selection::test_a1("*"), Some("green".to_string()), None)
            .unwrap();
        let sheet = gc.sheet(sheet_id);
        assert_eq!(
            sheet.get_all_sheet_fills(),
            vec![JsSheetFill {
                x: 1,
                y: 1,
                w: None,
                h: None,
                color: "green".to_string()
            }]
        );
    }

    #[test]
    #[parallel]
    fn validation_list() {
        let mut sheet = Sheet::test();
        sheet.validations.set(Validation {
            id: Uuid::new_v4(),
            selection: A1Selection::test_a1("A1:B2"),
            rule: ValidationRule::Logical(ValidationLogical {
                show_checkbox: true,
                ignore_blank: true,
            }),
            message: Default::default(),
            error: Default::default(),
        });
        let render = sheet.get_render_cells(Rect::single_pos((1, 1).into()));
        assert_eq!(render.len(), 1);
    }

    #[test]
    #[serial]
    fn send_all_validations() {
        let mut gc = GridController::test();
        let sheet_id = gc.sheet_ids()[0];
        let sheet = gc.sheet_mut(sheet_id);
        sheet.validations.set(Validation {
            id: Uuid::new_v4(),
            selection: A1Selection::test_a1("A1:B2"),
            rule: ValidationRule::Logical(ValidationLogical {
                show_checkbox: true,
                ignore_blank: true,
            }),
            message: Default::default(),
            error: Default::default(),
        });
        sheet.send_all_validations();
        let validations = serde_json::to_string(&sheet.validations.validations).unwrap();
        expect_js_call(
            "jsSheetValidations",
            format!("{},{}", sheet.id, validations),
            true,
        );
    }

    #[test]
    #[serial]
    fn send_all_validation_warnings() {
        let mut sheet = Sheet::test();
        let validation_id = Uuid::new_v4();
        sheet.validations.set(Validation {
            id: validation_id,
            selection: A1Selection::test_a1("A1:B2"),
            rule: ValidationRule::Logical(ValidationLogical {
                ignore_blank: false,
                ..Default::default()
            }),
            message: Default::default(),
            error: Default::default(),
        });
        sheet
            .validations
            .warnings
            .insert((0, 0).into(), validation_id);
        sheet.send_all_validation_warnings();
        let warnings = serde_json::to_string(&vec![JsValidationWarning {
            x: 0,
            y: 0,
            validation: Some(validation_id),
            style: Some(ValidationStyle::Stop),
        }])
        .unwrap();
        expect_js_call(
            "jsValidationWarning",
            format!("{},{}", sheet.id, warnings),
            true,
        );
    }

    #[test]
    #[serial]
    fn test_send_image() {
        let mut sheet = Sheet::test();
        let sheet_id = sheet.id;
        let pos = (0, 0).into();
        let code_run = CodeRun {
            std_out: None,
            std_err: None,
            cells_accessed: Default::default(),
            error: None,
            return_type: Some("image".into()),
            line_number: None,
            output_type: None,
        };
        sheet.set_data_table(
            pos,
            Some(DataTable::new(
                DataTableKind::CodeRun(code_run),
                "Table 1",
                Value::Single(CellValue::Image("image".to_string())),
                false,
                false,
                true,
                None,
            )),
        );
        sheet.send_image(pos);
        expect_js_call(
            "jsSendImage",
            format!(
                "{},{},{},{:?},{:?},{:?}",
                sheet_id, pos.x as u32, pos.y as u32, true, None::<f32>, None::<f32>
            ),
            true,
        );
    }
}<|MERGE_RESOLUTION|>--- conflicted
+++ resolved
@@ -416,11 +416,8 @@
             show_header: data_table.show_header,
             sort: data_table.sort.clone(),
             alternating_colors,
-<<<<<<< HEAD
             readonly: data_table.readonly,
-=======
             is_html_image: data_table.is_html() || data_table.is_image(),
->>>>>>> 8ac31d91
         })
     }
 
@@ -1089,11 +1086,8 @@
                 show_header: true,
                 sort: None,
                 alternating_colors: true,
-<<<<<<< HEAD
                 readonly: true,
-=======
                 is_html_image: false,
->>>>>>> 8ac31d91
             })
         );
     }
