use code_run::CodeRunResult;

use crate::{
    grid::{
        borders::{get_render_horizontal_borders, get_render_vertical_borders},
        code_run,
        formats::format::Format,
        js_types::{
            JsHtmlOutput, JsNumber, JsRenderBorders, JsRenderCell, JsRenderCellSpecial,
            JsRenderCodeCell, JsRenderCodeCellState, JsRenderFill, JsSheetFill,
        },
        CellAlign, CodeCellLanguage, CodeRun, Column,
    },
    CellValue, Pos, Rect, RunError, RunErrorMsg,
};

use super::Sheet;

impl Sheet {
    /// checks columns for any column that has data that might render
    pub fn has_render_cells(&self, rect: Rect) -> bool {
        self.columns.range(rect.x_range()).any(|(_, column)| {
            column
                .values
                .iter()
                .any(|(y, _)| rect.y_range().contains(y))
        }) || self.iter_code_output_in_rect(rect).count() > 0
    }

    /// creates a render for a single cell
    fn get_render_cell(
        &self,
        x: i64,
        y: i64,
        column: Option<&Column>,
        value: &CellValue,
        language: Option<CodeCellLanguage>,
    ) -> JsRenderCell {
        if let CellValue::Html(_) = value {
            return JsRenderCell {
                x,
                y,
                language,
                special: Some(JsRenderCellSpecial::Chart),
                ..Default::default()
            };
        } else if let CellValue::Error(error) = value {
            let spill_error = matches!(error.msg, RunErrorMsg::Spill);
            return JsRenderCell {
                x,
                y,
                language,
                special: Some(if spill_error {
                    JsRenderCellSpecial::SpillError
                } else {
                    JsRenderCellSpecial::RunError
                }),
                ..Default::default()
            };
        } else if let CellValue::Logical(logical) = value {
            let special = self
                .validations
                .render_special_pos(Pos { x, y })
                .unwrap_or(JsRenderCellSpecial::Logical);
            return JsRenderCell {
                x,
                y,
<<<<<<< HEAD
                value: logical.to_string(),
                language,
                align: None,
                wrap: None,
                bold: None,
                italic: None,
                text_color: None,
                special: Some(special),
=======
                language,
                special: Some(if *logical {
                    JsRenderCellSpecial::True
                } else {
                    JsRenderCellSpecial::False
                }),
                ..Default::default()
>>>>>>> 2f4af34c
            };
        } else if let CellValue::Image(_) = value {
            return JsRenderCell {
                x,
                y,
                language,
                special: Some(JsRenderCellSpecial::Chart),
                ..Default::default()
            };
        }

        let special = self.validations.render_special_pos(Pos { x, y });

        match column {
            None => {
                let align = if matches!(value, CellValue::Number(_)) {
                    Some(CellAlign::Right)
                } else {
                    None
                };
                let format = Format::combine(
                    None,
                    self.try_format_column(x).as_ref(),
                    self.try_format_row(y).as_ref(),
                    self.format_all.as_ref(),
                );
                let align = format.align.or(align);
                let number: JsNumber = (&format).into();
                JsRenderCell {
                    x,
                    y,
                    value: value.to_display(),
                    language,
                    align,
                    vertical_align: format.vertical_align,
                    wrap: format.wrap,
                    bold: format.bold,
                    italic: format.italic,
                    text_color: format.text_color,
<<<<<<< HEAD
                    special,
=======
                    number: Some(number),
                    ..Default::default()
>>>>>>> 2f4af34c
                }
            }
            Some(column) => {
                let format_cell = column.format(y);
                let mut format = Format::combine(
                    format_cell.as_ref(),
                    self.try_format_column(x).as_ref(),
                    self.try_format_row(y).as_ref(),
                    self.format_all.as_ref(),
                );
                let mut number: Option<JsNumber> = None;
                let value = match &value {
                    CellValue::Number(_) => {
                        // get numeric_format and numeric_decimal to turn number into a string
                        // if align is not set, set it to right only for numbers
                        format.align = format.align.or(Some(CellAlign::Right));
                        number = Some((&format).into());
                        value.to_display()
                    }
                    _ => value.to_display(),
                };
                JsRenderCell {
                    x,
                    y,
                    value,
                    language,
<<<<<<< HEAD
                    align,
                    wrap,
                    bold,
                    italic,
                    text_color,
                    special,
=======
                    align: format.align,
                    vertical_align: format.vertical_align,
                    wrap: format.wrap,
                    bold: format.bold,
                    italic: format.italic,
                    text_color: format.text_color,
                    number,
                    ..Default::default()
>>>>>>> 2f4af34c
                }
            }
        }
    }

    // Converts a CodeValue::Code and CodeRun into a vector of JsRenderCell.
    fn get_code_cells(
        &self,
        code: &CellValue,
        run: &CodeRun,
        output_rect: &Rect,
        code_rect: &Rect,
    ) -> Vec<JsRenderCell> {
        let mut cells = vec![];
        if let CellValue::Code(code) = code {
            if run.spill_error {
                cells.push(self.get_render_cell(
                    code_rect.min.x,
                    code_rect.min.y,
                    None,
                    &CellValue::Error(Box::new(RunError {
                        span: None,
                        msg: RunErrorMsg::Spill,
                    })),
                    Some(code.language.to_owned()),
                ));
            } else if let Some(error) = run.get_error() {
                cells.push(self.get_render_cell(
                    code_rect.min.x,
                    code_rect.min.y,
                    None,
                    &CellValue::Error(Box::new(error)),
                    Some(code.language.to_owned()),
                ));
            } else {
                // find overlap of code_rect into rect
                let x_start = if code_rect.min.x > output_rect.min.x {
                    code_rect.min.x
                } else {
                    output_rect.min.x
                };
                let x_end = if code_rect.max.x > output_rect.max.x {
                    output_rect.max.x
                } else {
                    code_rect.max.x
                };
                let y_start = if code_rect.min.y > output_rect.min.y {
                    code_rect.min.y
                } else {
                    output_rect.min.y
                };
                let y_end = if code_rect.max.y > output_rect.max.y {
                    output_rect.max.y
                } else {
                    code_rect.max.y
                };
                for x in x_start..=x_end {
                    let column = self.get_column(x);
                    for y in y_start..=y_end {
                        let value = run.cell_value_at(
                            (x - code_rect.min.x) as u32,
                            (y - code_rect.min.y) as u32,
                        );
                        if let Some(value) = value {
                            let language = if x == code_rect.min.x && y == code_rect.min.y {
                                Some(code.language.to_owned())
                            } else {
                                None
                            };
                            cells.push(self.get_render_cell(x, y, column, &value, language));
                        }
                    }
                }
            }
        }
        cells
    }

    /// Returns cell data in a format useful for rendering. This includes only
    /// the data necessary to render raw text values.
    pub fn get_render_cells(&self, rect: Rect) -> Vec<JsRenderCell> {
        let mut render_cells = vec![];

        // Fetch ordinary value cells.
        rect.x_range()
            .filter_map(|x| Some((x, self.get_column(x)?)))
            .for_each(|(x, column)| {
                column.values.range(rect.y_range()).for_each(|(y, value)| {
                    // ignore code cells when rendering since they will be taken care in the next part
                    if !matches!(value, CellValue::Code(_)) {
                        render_cells.push(self.get_render_cell(x, *y, Some(column), value, None));
                    }
                });
            });

        // Fetch values from code cells
        self.iter_code_output_in_rect(rect)
            .for_each(|(code_rect, code_run)| {
                // sanity check that there is a CellValue::Code for this CodeRun
                if let Some(code) = self.cell_value(Pos {
                    x: code_rect.min.x,
                    y: code_rect.min.y,
                }) {
                    render_cells.extend(self.get_code_cells(&code, code_run, &rect, &code_rect));
                }
            });

        // Populate validations for cells that are not yet in the render_cells
        self.validations
            .in_rect(rect)
            .iter()
            .rev() // we need to reverse to ensure that later rules overwrite earlier ones
            .for_each(|validation| {
                if let Some(special) = validation.render_special() {
                    if let Some(rects) = validation.selection.rects.as_ref() {
                        rects.iter().for_each(|r| {
                            r.iter().filter(|pos| rect.contains(*pos)).for_each(|pos| {
                                if !render_cells
                                    .iter()
                                    .any(|cell| cell.x == pos.x && cell.y == pos.y)
                                {
                                    render_cells.push(JsRenderCell {
                                        x: pos.x,
                                        y: pos.y,
                                        special: Some(special.clone()),
                                        ..Default::default()
                                    });
                                }
                            });
                        });
                    }
                }
            });
        render_cells
    }

    pub fn get_single_html_output(&self, pos: Pos) -> Option<JsHtmlOutput> {
        let run = self.code_runs.get(&pos)?;
        if !run.is_html() {
            return None;
        }
        let (w, h) = if let Some(render_size) = self.render_size(pos) {
            (Some(render_size.w), Some(render_size.h))
        } else {
            (None, None)
        };
        let output = run.cell_value_at(0, 0)?;
        Some(JsHtmlOutput {
            sheet_id: self.id.to_string(),
            x: pos.x,
            y: pos.y,
            html: Some(output.to_display()),
            w,
            h,
        })
    }

    pub fn get_html_output(&self) -> Vec<JsHtmlOutput> {
        self.code_runs
            .iter()
            .filter_map(|(pos, run)| {
                let output = run.cell_value_at(0, 0)?;
                if !matches!(output, CellValue::Html(_)) {
                    return None;
                }
                let (w, h) = if let Some(render_size) = self.render_size(*pos) {
                    (Some(render_size.w), Some(render_size.h))
                } else {
                    (None, None)
                };
                Some(JsHtmlOutput {
                    sheet_id: self.id.to_string(),
                    x: pos.x,
                    y: pos.y,
                    html: Some(output.to_display()),
                    w,
                    h,
                })
            })
            .collect()
    }

    /// Returns all data for rendering cell fill color.
    pub fn get_all_render_fills(&self) -> Vec<JsRenderFill> {
        let mut ret = vec![];
        for (&x, column) in self.columns.iter() {
            for block in column.fill_color.blocks() {
                ret.push(JsRenderFill {
                    x,
                    y: block.y,
                    w: 1,
                    h: block.len() as u32,
                    color: block.content().value.clone(),
                });
            }
        }
        ret
    }

    /// Returns all fills for the rows, columns, and sheet. This does not return
    /// individual cell formats.
    pub fn get_sheet_fills(&self) -> JsSheetFill {
        let columns = self
            .formats_columns
            .iter()
            .filter_map(|(x, (format, timestamp))| {
                format
                    .fill_color
                    .as_ref()
                    .map(|color| (*x, (color.clone(), *timestamp)))
            })
            .collect();
        let rows = self
            .formats_rows
            .iter()
            .filter_map(|(y, (format, timestamp))| {
                format
                    .fill_color
                    .as_ref()
                    .map(|color| (*y, (color.clone(), *timestamp)))
            })
            .collect();
        let all = self.format_all().fill_color.clone();
        JsSheetFill { columns, rows, all }
    }

    pub fn get_render_code_cell(&self, pos: Pos) -> Option<JsRenderCodeCell> {
        let run = self.code_runs.get(&pos)?;
        let code = self.cell_value(pos)?;
        let output_size = run.output_size();
        let (state, w, h, spill_error) = if run.spill_error {
            let reasons = self.find_spill_error_reasons(&run.output_rect(pos, true), pos);
            (
                JsRenderCodeCellState::SpillError,
                output_size.w.get(),
                output_size.h.get(),
                Some(reasons),
            )
        } else {
            match run.result {
                CodeRunResult::Ok(_) => (
                    JsRenderCodeCellState::Success,
                    output_size.w.get(),
                    output_size.h.get(),
                    None,
                ),
                CodeRunResult::Err(_) => (JsRenderCodeCellState::RunError, 1, 1, None),
            }
        };
        Some(JsRenderCodeCell {
            x: pos.x as i32,
            y: pos.y as i32,
            w,
            h,
            language: match code {
                CellValue::Code(code) => code.language,
                _ => return None,
            },
            state,
            spill_error,
        })
    }

    /// Returns data for all rendering code cells
    pub fn get_all_render_code_cells(&self) -> Vec<JsRenderCodeCell> {
        self.code_runs
            .iter()
            .filter_map(|(pos, run)| {
                if let Some(code) = self.cell_value(*pos) {
                    match &code {
                        CellValue::Code(code) => {
                            let output_size = run.output_size();
                            let (state, w, h, spill_error) = if run.spill_error {
                                let reasons = self
                                    .find_spill_error_reasons(&run.output_rect(*pos, true), *pos);
                                (
                                    JsRenderCodeCellState::SpillError,
                                    output_size.w.get(),
                                    output_size.h.get(),
                                    Some(reasons),
                                )
                            } else {
                                match run.result {
                                    CodeRunResult::Ok(_) => (
                                        JsRenderCodeCellState::Success,
                                        output_size.w.get(),
                                        output_size.h.get(),
                                        None,
                                    ),
                                    CodeRunResult::Err(_) => {
                                        (JsRenderCodeCellState::RunError, 1, 1, None)
                                    }
                                }
                            };
                            Some(JsRenderCodeCell {
                                x: pos.x as i32,
                                y: pos.y as i32,
                                w,
                                h,
                                language: code.language.to_owned(),
                                state,
                                spill_error,
                            })
                        }
                        _ => None, // this should not happen. A CodeRun should always have a CellValue::Code.
                    }
                } else {
                    None // this should not happen. A CodeRun should always have a CellValue::Code.
                }
            })
            .collect()
    }

    /// Returns borders to render in a sheet.
    pub fn render_borders(&self) -> JsRenderBorders {
        JsRenderBorders {
            horizontal: get_render_horizontal_borders(self),
            vertical: get_render_vertical_borders(self),
        }
    }

    /// Send images in this sheet to the client. Note: we only have images
    /// inside CodeRuns. We may open this up in the future to allow images to be
    /// placed directly on the grid without a CodeRun. In that case, we'll need
    /// to search the columns for images as well.
    pub fn send_all_images(&self) {
        if !cfg!(target_family = "wasm") && !cfg!(test) {
            return;
        }

        self.code_runs.iter().for_each(|(pos, run)| {
            if let Some(CellValue::Image(image)) = run.cell_value_at(0, 0) {
                let (w, h) = if let Some(render_size) = self.render_size(*pos) {
                    (Some(render_size.w), Some(render_size.h))
                } else {
                    (None, None)
                };
                crate::wasm_bindings::js::jsSendImage(
                    self.id.to_string(),
                    pos.x as i32,
                    pos.y as i32,
                    Some(image),
                    w,
                    h,
                );
            }
        });
    }
}

#[cfg(test)]
mod tests {
    use std::collections::HashSet;

    use chrono::Utc;
<<<<<<< HEAD
    use serial_test::serial;
    use uuid::Uuid;
=======
    use serial_test::{parallel, serial};
>>>>>>> 2f4af34c

    use crate::{
        controller::{transaction_types::JsCodeResult, GridController},
        grid::{
            formats::{format::Format, format_update::FormatUpdate, Formats},
            js_types::{
                JsHtmlOutput, JsNumber, JsRenderCell, JsRenderCellSpecial, JsRenderCodeCell,
                JsSheetFill,
            },
<<<<<<< HEAD
            sheet::validations::{
                validation::Validation,
                validation_rules::{validation_logical::ValidationLogical, ValidationRule},
            },
            Bold, CellAlign, CodeCellLanguage, CodeRun, CodeRunResult, Italic, RenderSize, Sheet,
=======
            Bold, CellAlign, CellVerticalAlign, CellWrap, CodeCellLanguage, CodeRun, CodeRunResult,
            Italic, RenderSize, Sheet,
>>>>>>> 2f4af34c
        },
        selection::Selection,
        wasm_bindings::js::{expect_js_call, expect_js_call_count, hash_test},
        CellValue, CodeCellValue, Pos, Rect, RunError, RunErrorMsg, SheetPos, Value,
    };

    #[test]
    #[parallel]
    fn has_render_cells() {
        let mut gc = GridController::test();
        let sheet_id = gc.sheet_ids()[0];
        let sheet = gc.sheet_mut(sheet_id);

        let rect = Rect {
            min: Pos { x: 0, y: 0 },
            max: Pos { x: 100, y: 100 },
        };
        assert!(!sheet.has_render_cells(rect));

        let _ = sheet.set_cell_value(Pos { x: 1, y: 2 }, CellValue::Text("test".to_string()));
        assert!(sheet.has_render_cells(rect));

        sheet.delete_cell_values(Rect::single_pos(Pos { x: 1, y: 2 }));
        assert!(!sheet.has_render_cells(rect));

        sheet.set_cell_value(
            Pos { x: 2, y: 3 },
            CellValue::Code(CodeCellValue {
                language: CodeCellLanguage::Python,
                code: "1 + 1".to_string(),
            }),
        );
        sheet.set_code_run(
            Pos { x: 2, y: 3 },
            Some(CodeRun {
                formatted_code_string: None,
                std_err: None,
                std_out: None,
                spill_error: false,
                cells_accessed: HashSet::new(),
                result: CodeRunResult::Ok(Value::Single(CellValue::Text("hello".to_string()))),
                return_type: Some("text".into()),
                line_number: None,
                output_type: None,
                last_modified: Utc::now(),
            }),
        );
        assert!(sheet.has_render_cells(rect));

        let selection = Selection::pos(2, 3, sheet_id);
        gc.delete_cells(&selection, None);
        let sheet = gc.sheet(sheet_id);
        assert!(!sheet.has_render_cells(rect));
    }

    #[test]
    #[parallel]
    fn test_get_render_cells() {
        let mut gc = GridController::test();
        let sheet_id = gc.sheet_ids()[0];

        let sheet = gc.sheet_mut(sheet_id);
        let _ = sheet.set_cell_value(Pos { x: 1, y: 2 }, CellValue::Text("test".to_string()));
        let _ = sheet.set_formatting_value::<Bold>(Pos { x: 1, y: 2 }, Some(true));
        let _ =
            sheet.set_formatting_value::<CellAlign>(Pos { x: 1, y: 2 }, Some(CellAlign::Center));
        let _ = sheet.set_formatting_value::<CellVerticalAlign>(
            Pos { x: 1, y: 2 },
            Some(CellVerticalAlign::Middle),
        );
        let _ = sheet.set_formatting_value::<CellWrap>(Pos { x: 1, y: 2 }, Some(CellWrap::Wrap));
        let _ = sheet.set_cell_value(Pos { x: 1, y: 3 }, CellValue::Number(123.into()));
        let _ = sheet.set_formatting_value::<Italic>(Pos { x: 1, y: 3 }, Some(true));
        let _ = sheet.set_cell_value(Pos { x: 2, y: 4 }, CellValue::Html("html".to_string()));
        let _ = sheet.set_cell_value(Pos { x: 2, y: 5 }, CellValue::Logical(true));
        let _ = sheet.set_cell_value(
            Pos { x: 2, y: 6 },
            CellValue::Error(Box::new(RunError {
                span: None,
                msg: RunErrorMsg::Spill,
            })),
        );
        let _ = sheet.set_cell_value(
            Pos { x: 3, y: 3 },
            CellValue::Error(Box::new(RunError {
                span: None,
                msg: crate::RunErrorMsg::ArrayTooBig,
            })),
        );

        let render = sheet.get_render_cells(Rect {
            min: Pos { x: 0, y: 0 },
            max: Pos { x: 10, y: 10 },
        });
        assert_eq!(render.len(), 6);

        let get = |x: i64, y: i64| -> Option<&JsRenderCell> {
            render.iter().find(|r| r.x == x && r.y == y)
        };

        assert_eq!(get(0, 0), None);

        assert_eq!(
            *get(1, 2).unwrap(),
            JsRenderCell {
                x: 1,
                y: 2,
                value: "test".to_string(),
                align: Some(CellAlign::Center),
                vertical_align: Some(CellVerticalAlign::Middle),
                wrap: Some(CellWrap::Wrap),
                bold: Some(true),
                ..Default::default()
            },
        );
        assert_eq!(
            *get(1, 3).unwrap(),
            JsRenderCell {
                x: 1,
                y: 3,
                value: "123".to_string(),
                align: Some(CellAlign::Right),
                italic: Some(true),
                number: Some(JsNumber::default()),
                ..Default::default()
            },
        );
        assert_eq!(
            *get(2, 4).unwrap(),
            JsRenderCell {
                x: 2,
                y: 4,
                special: Some(JsRenderCellSpecial::Chart),
                ..Default::default()
            },
        );
        assert_eq!(
            *get(2, 5).unwrap(),
            JsRenderCell {
                x: 2,
                y: 5,
<<<<<<< HEAD
                value: "true".to_string(),
                language: None,
                align: None,
                wrap: None,
                bold: None,
                italic: None,
                text_color: None,
                special: Some(JsRenderCellSpecial::Logical),
=======
                special: Some(JsRenderCellSpecial::True),
                ..Default::default()
>>>>>>> 2f4af34c
            },
        );
        assert_eq!(
            *get(2, 6).unwrap(),
            JsRenderCell {
                x: 2,
                y: 6,
                special: Some(JsRenderCellSpecial::SpillError),
                ..Default::default()
            },
        );
        assert_eq!(
            *get(3, 3).unwrap(),
            JsRenderCell {
                x: 3,
                y: 3,
                special: Some(JsRenderCellSpecial::RunError),
                ..Default::default()
            },
        );
    }

    #[test]
    #[parallel]
    fn test_get_html_output() {
        let mut gc = GridController::test();
        let sheet_id = gc.sheet_ids()[0];
        gc.set_code_cell(
            SheetPos {
                x: 1,
                y: 2,
                sheet_id,
            },
            CodeCellLanguage::Python,
            "<html></html>".to_string(),
            None,
        );
        let transaction_id = gc.async_transactions()[0].id;
        gc.calculation_complete(JsCodeResult::new(
            transaction_id.to_string(),
            true,
            None,
            None,
            Some(vec!["<html></html>".into(), "text".into()]),
            None,
            None,
            None,
            None,
        ))
        .ok();
        let sheet = gc.sheet(sheet_id);
        let render_cells = sheet.get_html_output();
        assert_eq!(render_cells.len(), 1);
        assert_eq!(
            render_cells[0],
            JsHtmlOutput {
                sheet_id: sheet.id.to_string(),
                x: 1,
                y: 2,
                html: Some("<html></html>".to_string()),
                w: None,
                h: None,
            }
        );
        gc.set_cell_render_size(
            SheetPos {
                x: 1,
                y: 2,
                sheet_id,
            }
            .into(),
            Some(RenderSize {
                w: "1".into(),
                h: "2".into(),
            }),
            None,
        );
        let sheet = gc.sheet(sheet_id);
        let render_cells = sheet.get_html_output();
        assert_eq!(render_cells.len(), 1);
        assert_eq!(
            render_cells[0],
            JsHtmlOutput {
                sheet_id: sheet.id.to_string(),
                x: 1,
                y: 2,
                html: Some("<html></html>".to_string()),
                w: Some("1".into()),
                h: Some("2".into()),
            }
        );
    }

    #[test]
    #[parallel]
    fn test_get_code_cells() {
        let sheet = Sheet::test();
        let code_cell = CellValue::Code(CodeCellValue {
            language: CodeCellLanguage::Python,
            code: "".to_string(),
        });

        // code_run is always 3x2
        let code_run = CodeRun {
            std_out: None,
            std_err: None,
            formatted_code_string: None,
            last_modified: Utc::now(),
            cells_accessed: HashSet::new(),
            result: CodeRunResult::Ok(Value::Array(
                vec![vec!["1", "2", "3"], vec!["4", "5", "6"]].into(),
            )),
            return_type: Some("number".into()),
            spill_error: false,
            line_number: None,
            output_type: None,
        };

        // render rect is larger than code rect
        let code_cells = sheet.get_code_cells(
            &code_cell,
            &code_run,
            &Rect::from_numbers(0, 0, 10, 10),
            &Rect::from_numbers(5, 5, 3, 2),
        );
        assert_eq!(code_cells.len(), 6);
        assert_eq!(code_cells[0].value, "1".to_string());
        assert_eq!(code_cells[0].language, Some(CodeCellLanguage::Python));
        assert_eq!(code_cells[5].value, "6".to_string());
        assert_eq!(code_cells[5].language, None);

        // code rect overlaps render rect to the top-left
        let code_cells = sheet.get_code_cells(
            &code_cell,
            &code_run,
            &Rect::from_numbers(2, 1, 10, 10),
            &Rect::from_numbers(0, 0, 3, 2),
        );
        assert_eq!(code_cells.len(), 1);
        assert_eq!(code_cells[0].value, "6".to_string());
        assert_eq!(code_cells[0].language, None);

        // code rect overlaps render rect to the bottom-right
        let code_cells = sheet.get_code_cells(
            &code_cell,
            &code_run,
            &Rect::from_numbers(0, 0, 3, 2),
            &Rect::from_numbers(2, 1, 10, 10),
        );
        assert_eq!(code_cells.len(), 1);
        assert_eq!(code_cells[0].value, "1".to_string());
        assert_eq!(code_cells[0].language, Some(CodeCellLanguage::Python));
    }

    #[test]
    #[parallel]
    fn test_get_render_cells_code() {
        let mut gc = GridController::test();
        let sheet_id = gc.sheet_ids()[0];

        gc.set_code_cell(
            SheetPos {
                x: 1,
                y: 2,
                sheet_id,
            },
            CodeCellLanguage::Formula,
            "1 + 1".to_string(),
            None,
        );
        assert_eq!(
            gc.sheet(sheet_id)
                .get_render_cells(Rect::from_numbers(1, 2, 1, 1)),
            vec![JsRenderCell {
                x: 1,
                y: 2,
                value: "2".to_string(),
                language: Some(CodeCellLanguage::Formula),
                align: Some(CellAlign::Right),
                number: Some(JsNumber::default()),
                ..Default::default()
            }]
        );
    }

    #[test]
    #[parallel]
    fn render_cells_boolean() {
        let mut gc = GridController::test();
        let sheet_id = gc.sheet_ids()[0];
        gc.set_cell_value((0, 0, sheet_id).into(), "true".to_string(), None);
        gc.set_cell_value((1, 1, sheet_id).into(), "false".to_string(), None);
        gc.set_cell_value((2, 2, sheet_id).into(), "TRUE".to_string(), None);
        gc.set_cell_value((3, 3, sheet_id).into(), "FALSE".to_string(), None);
        gc.set_cell_value((4, 4, sheet_id).into(), "tRUE".to_string(), None);
        gc.set_cell_value((5, 5, sheet_id).into(), "fALSE".to_string(), None);

        let sheet = gc.sheet(sheet_id);
        let rendering = sheet.get_render_cells(Rect {
            min: (0, 0).into(),
            max: (5, 5).into(),
        });
        for (i, rendering) in rendering.iter().enumerate().take(5 + 1) {
            if i % 2 == 0 {
                assert_eq!(rendering.value, "true".to_string());
            } else {
                assert_eq!(rendering.value, "false".to_string());
            }
            assert_eq!(rendering.special, Some(JsRenderCellSpecial::Logical));
        }
    }

    #[test]
    #[parallel]
    fn render_code_cell() {
        let mut gc = GridController::test();
        let sheet_id = gc.sheet_ids()[0];
        let sheet = gc.sheet_mut(sheet_id);
        let pos = (0, 0).into();
        let code = CellValue::Code(CodeCellValue {
            language: CodeCellLanguage::Python,
            code: "1 + 1".to_string(),
        });
        let run = CodeRun {
            std_out: None,
            std_err: None,
            formatted_code_string: None,
            last_modified: Utc::now(),
            cells_accessed: HashSet::new(),
            result: CodeRunResult::Ok(Value::Single(CellValue::Number(2.into()))),
            return_type: Some("number".into()),
            spill_error: false,
            line_number: None,
            output_type: None,
        };
        sheet.set_code_run(pos, Some(run));
        sheet.set_cell_value(pos, code);
        let rendering = sheet.get_render_code_cell(pos);
        assert_eq!(
            rendering,
            Some(JsRenderCodeCell {
                x: 0,
                y: 0,
                w: 1,
                h: 1,
                language: CodeCellLanguage::Python,
                state: crate::grid::js_types::JsRenderCodeCellState::Success,
                spill_error: None,
            })
        );
    }

    #[test]
    #[serial]
    fn render_images() {
        let mut gc = GridController::test();
        let sheet_id = gc.sheet_ids()[0];

        // ensure nothing is sent when no images are in the sheet
        let sheet = gc.sheet(sheet_id);
        sheet.send_all_images();
        expect_js_call_count("jsSendImage", 0, false);

        // add an image to a code run and then send it to the client
        let sheet = gc.sheet_mut(sheet_id);
        let pos = (0, 0).into();
        let image = "image".to_string();
        let code = CellValue::Image(image.clone());
        let run = CodeRun {
            std_out: None,
            std_err: None,
            formatted_code_string: None,
            last_modified: Utc::now(),
            cells_accessed: HashSet::new(),
            result: CodeRunResult::Ok(Value::Single(CellValue::Image(image.clone()))),
            return_type: Some("image".into()),
            spill_error: false,
            line_number: None,
            output_type: None,
        };
        sheet.set_code_run(pos, Some(run));
        sheet.set_cell_value(pos, code);
        sheet.send_all_images();
        expect_js_call(
            "jsSendImage",
            format!(
                "{},{},{},{:?},{:?},{:?}",
                sheet_id, pos.x as u32, pos.y as u32, true, None::<String>, None::<String>
            ),
            true,
        );
    }

    #[test]
    #[serial]
    fn render_bool_on_code_run() {
        let mut gc = GridController::test();
        let sheet_id = gc.sheet_ids()[0];

        gc.set_code_cell(
            (0, 0, sheet_id).into(),
            CodeCellLanguage::Formula,
            "{TRUE(), FALSE(), TRUE()}".into(),
            None,
        );
        let cells = vec![
            JsRenderCell {
                x: 0,
                y: 0,
<<<<<<< HEAD
                value: "true".to_string(),
                language: Some(CodeCellLanguage::Formula),
                align: None,
                wrap: None,
                bold: None,
                italic: None,
                text_color: None,
                special: Some(JsRenderCellSpecial::Logical),
=======
                language: Some(CodeCellLanguage::Formula),
                special: Some(JsRenderCellSpecial::True),
                ..Default::default()
>>>>>>> 2f4af34c
            },
            JsRenderCell {
                x: 1,
                y: 0,
<<<<<<< HEAD
                value: "false".to_string(),
                language: None,
                align: None,
                wrap: None,
                bold: None,
                italic: None,
                text_color: None,
                special: Some(JsRenderCellSpecial::Logical),
=======
                special: Some(JsRenderCellSpecial::False),
                ..Default::default()
>>>>>>> 2f4af34c
            },
            JsRenderCell {
                x: 2,
                y: 0,
<<<<<<< HEAD
                value: "true".to_string(),
                language: None,
                align: None,
                wrap: None,
                bold: None,
                italic: None,
                text_color: None,
                special: Some(JsRenderCellSpecial::Logical),
=======
                special: Some(JsRenderCellSpecial::True),
                ..Default::default()
>>>>>>> 2f4af34c
            },
        ];
        let cells_string = serde_json::to_string(&cells).unwrap();
        expect_js_call(
            "jsRenderCellSheets",
            format!("{},{},{},{}", sheet_id, 0, 0, hash_test(&cells_string)),
            true,
        );
    }

    #[test]
    #[parallel]
    fn get_sheet_fills() {
        let mut sheet = Sheet::test();
        assert_eq!(sheet.get_sheet_fills(), JsSheetFill::default());

        sheet.format_all = Some(Format {
            fill_color: Some("red".to_string()),
            ..Default::default()
        });
        assert_eq!(
            sheet.get_sheet_fills(),
            JsSheetFill {
                all: Some("red".to_string()),
                ..Default::default()
            }
        );

        let mut sheet = Sheet::test();
        sheet.set_formats_columns(
            &[1],
            &Formats::repeat(
                FormatUpdate {
                    fill_color: Some(Some("blue".to_string())),
                    ..Default::default()
                },
                1,
            ),
        );
        let fills = sheet.get_sheet_fills();
        assert_eq!(fills.columns.len(), 1);
        assert_eq!(fills.columns[0].1 .0, "blue".to_string());

        sheet.set_formats_rows(
            &[-5],
            &Formats::repeat(
                FormatUpdate {
                    fill_color: Some(Some("red".to_string())),
                    ..Default::default()
                },
                1,
            ),
        );

        let fills = sheet.get_sheet_fills();
        assert_eq!(fills.columns.len(), 1);
        assert_eq!(fills.columns[0].1 .0, "blue".to_string());
        assert_eq!(fills.rows.len(), 1);
        assert_eq!(fills.rows[0].1 .0, "red".to_string());
    }

    #[test]
    fn validation_list() {
        let mut sheet = Sheet::test();
        sheet.validations.set(Validation {
            id: Uuid::new_v4(),
            selection: Selection::rect(Rect::new(0, 0, 1, 1), sheet.id),
            rule: ValidationRule::Logical(ValidationLogical {
                show_checkbox: true,
                ignore_blank: true,
            }),
            message: Default::default(),
            error: Default::default(),
        });
        let render = sheet.get_render_cells(Rect::single_pos((0, 0).into()));
        assert_eq!(render.len(), 1);
    }
}<|MERGE_RESOLUTION|>--- conflicted
+++ resolved
@@ -57,33 +57,6 @@
                 }),
                 ..Default::default()
             };
-        } else if let CellValue::Logical(logical) = value {
-            let special = self
-                .validations
-                .render_special_pos(Pos { x, y })
-                .unwrap_or(JsRenderCellSpecial::Logical);
-            return JsRenderCell {
-                x,
-                y,
-<<<<<<< HEAD
-                value: logical.to_string(),
-                language,
-                align: None,
-                wrap: None,
-                bold: None,
-                italic: None,
-                text_color: None,
-                special: Some(special),
-=======
-                language,
-                special: Some(if *logical {
-                    JsRenderCellSpecial::True
-                } else {
-                    JsRenderCellSpecial::False
-                }),
-                ..Default::default()
->>>>>>> 2f4af34c
-            };
         } else if let CellValue::Image(_) = value {
             return JsRenderCell {
                 x,
@@ -94,7 +67,16 @@
             };
         }
 
-        let special = self.validations.render_special_pos(Pos { x, y });
+        let special = self
+            .validations
+            .render_special_pos(Pos { x, y })
+            .or_else(|| {
+                if matches!(value, CellValue::Logical(_)) {
+                    Some(JsRenderCellSpecial::Logical)
+                } else {
+                    None
+                }
+            });
 
         match column {
             None => {
@@ -122,12 +104,9 @@
                     bold: format.bold,
                     italic: format.italic,
                     text_color: format.text_color,
-<<<<<<< HEAD
                     special,
-=======
                     number: Some(number),
                     ..Default::default()
->>>>>>> 2f4af34c
                 }
             }
             Some(column) => {
@@ -154,23 +133,14 @@
                     y,
                     value,
                     language,
-<<<<<<< HEAD
-                    align,
-                    wrap,
-                    bold,
-                    italic,
-                    text_color,
-                    special,
-=======
                     align: format.align,
-                    vertical_align: format.vertical_align,
                     wrap: format.wrap,
                     bold: format.bold,
                     italic: format.italic,
                     text_color: format.text_color,
+                    vertical_align: format.vertical_align,
+                    special,
                     number,
-                    ..Default::default()
->>>>>>> 2f4af34c
                 }
             }
         }
@@ -526,12 +496,8 @@
     use std::collections::HashSet;
 
     use chrono::Utc;
-<<<<<<< HEAD
-    use serial_test::serial;
+    use serial_test::{parallel, serial};
     use uuid::Uuid;
-=======
-    use serial_test::{parallel, serial};
->>>>>>> 2f4af34c
 
     use crate::{
         controller::{transaction_types::JsCodeResult, GridController},
@@ -541,16 +507,12 @@
                 JsHtmlOutput, JsNumber, JsRenderCell, JsRenderCellSpecial, JsRenderCodeCell,
                 JsSheetFill,
             },
-<<<<<<< HEAD
             sheet::validations::{
                 validation::Validation,
                 validation_rules::{validation_logical::ValidationLogical, ValidationRule},
             },
-            Bold, CellAlign, CodeCellLanguage, CodeRun, CodeRunResult, Italic, RenderSize, Sheet,
-=======
             Bold, CellAlign, CellVerticalAlign, CellWrap, CodeCellLanguage, CodeRun, CodeRunResult,
             Italic, RenderSize, Sheet,
->>>>>>> 2f4af34c
         },
         selection::Selection,
         wasm_bindings::js::{expect_js_call, expect_js_call_count, hash_test},
@@ -692,19 +654,9 @@
             JsRenderCell {
                 x: 2,
                 y: 5,
-<<<<<<< HEAD
                 value: "true".to_string(),
-                language: None,
-                align: None,
-                wrap: None,
-                bold: None,
-                italic: None,
-                text_color: None,
                 special: Some(JsRenderCellSpecial::Logical),
-=======
-                special: Some(JsRenderCellSpecial::True),
-                ..Default::default()
->>>>>>> 2f4af34c
+                ..Default::default()
             },
         );
         assert_eq!(
@@ -1014,54 +966,24 @@
             JsRenderCell {
                 x: 0,
                 y: 0,
-<<<<<<< HEAD
                 value: "true".to_string(),
                 language: Some(CodeCellLanguage::Formula),
-                align: None,
-                wrap: None,
-                bold: None,
-                italic: None,
-                text_color: None,
                 special: Some(JsRenderCellSpecial::Logical),
-=======
-                language: Some(CodeCellLanguage::Formula),
-                special: Some(JsRenderCellSpecial::True),
-                ..Default::default()
->>>>>>> 2f4af34c
+                ..Default::default()
             },
             JsRenderCell {
                 x: 1,
                 y: 0,
-<<<<<<< HEAD
                 value: "false".to_string(),
-                language: None,
-                align: None,
-                wrap: None,
-                bold: None,
-                italic: None,
-                text_color: None,
                 special: Some(JsRenderCellSpecial::Logical),
-=======
-                special: Some(JsRenderCellSpecial::False),
-                ..Default::default()
->>>>>>> 2f4af34c
+                ..Default::default()
             },
             JsRenderCell {
                 x: 2,
                 y: 0,
-<<<<<<< HEAD
                 value: "true".to_string(),
-                language: None,
-                align: None,
-                wrap: None,
-                bold: None,
-                italic: None,
-                text_color: None,
                 special: Some(JsRenderCellSpecial::Logical),
-=======
-                special: Some(JsRenderCellSpecial::True),
-                ..Default::default()
->>>>>>> 2f4af34c
+                ..Default::default()
             },
         ];
         let cells_string = serde_json::to_string(&cells).unwrap();
