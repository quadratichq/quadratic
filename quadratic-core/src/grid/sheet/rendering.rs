--- conflicted
+++ resolved
@@ -69,7 +69,6 @@
             };
         }
 
-<<<<<<< HEAD
         let align = if matches!(value, CellValue::Number(_))
             || matches!(value, CellValue::DateTime(_))
             || matches!(value, CellValue::Date(_))
@@ -79,7 +78,6 @@
         } else {
             None
         };
-=======
         let special = self.validations.render_special_pos(Pos { x, y }).or({
             if matches!(value, CellValue::Logical(_)) {
                 Some(JsRenderCellSpecial::Logical)
@@ -87,7 +85,6 @@
                 None
             }
         });
->>>>>>> 50be75af
 
         match column {
             None => {
@@ -146,12 +143,7 @@
                     y,
                     value,
                     language,
-<<<<<<< HEAD
                     align: format.align.or(align),
-                    vertical_align: format.vertical_align,
-=======
-                    align: format.align,
->>>>>>> 50be75af
                     wrap: format.wrap,
                     bold: format.bold,
                     italic: format.italic,
