--- conflicted
+++ resolved
@@ -586,13 +586,8 @@
             Bold, CellVerticalAlign, CellWrap, Italic, RenderSize,
         },
         selection::Selection,
-<<<<<<< HEAD
-        wasm_bindings::js::{expect_js_call, expect_js_call_count, hash_test},
-        CodeCellValue, SheetPos,
-=======
         wasm_bindings::js::{clear_js_calls, expect_js_call, expect_js_call_count, hash_test},
         CellValue, CodeCellValue, Pos, Rect, RunError, RunErrorMsg, SheetPos, Value,
->>>>>>> 9009b2f8
     };
 
     #[test]
