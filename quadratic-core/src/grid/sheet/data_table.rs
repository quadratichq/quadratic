use std::collections::HashSet;

use super::Sheet;
use crate::{
    CellValue, Pos, Rect, SheetPos,
    a1::{A1Context, A1Selection},
    cell_values::CellValues,
    grid::{
        CodeCellLanguage, CodeRun, DataTableKind,
        data_table::DataTable,
        formats::{FormatUpdate, SheetFormatUpdates},
    },
};

use anyhow::{Result, anyhow, bail};
use indexmap::IndexMap;

impl Sheet {
    /// Returns a DataTable at a Pos
    pub fn data_table_at(&self, pos: &Pos) -> Option<&DataTable> {
        self.data_tables.get_at(pos)
    }

<<<<<<< HEAD
    pub fn code_run_at(&self, pos: &Pos) -> Option<&CodeRun> {
        self.data_tables.get_at(pos).and_then(|dt| dt.code_run())
    }

    pub fn code_run_at_mut(&mut self, pos: &Pos) -> Option<&mut CodeRun> {
        self.data_tables
            .get_at_mut(pos)
            .and_then(|dt| dt.code_run_mut())
    }

    /// Gets the index of the data table
    pub fn data_table_index(&self, pos: Pos) -> Option<usize> {
        self.data_tables.get_index_of(&pos)
=======
    pub fn data_table_full_at(&self, pos: &Pos) -> Option<(usize, &DataTable)> {
        self.data_tables.get_full_at(pos)
>>>>>>> 010222b6
    }

    pub fn code_run_at(&self, pos: &Pos) -> Option<&CodeRun> {
        self.data_tables.get_at(pos).and_then(|dt| dt.code_run())
    }

    /// Returns the (Pos, DataTable) that intersects a position
    pub fn data_table_that_contains(&self, pos: Pos) -> Option<(Pos, &DataTable)> {
        self.data_tables.get_contains(pos)
    }

    /// Returns the data table pos if the data table intersects a position
    pub fn data_table_pos_that_contains(&self, pos: Pos) -> Option<Pos> {
        self.data_tables.get_pos_contains(pos)
    }

    /// Returns the data table (import / editable) pos if the data table is an import
    pub fn data_table_import_pos_that_contains(&self, pos: Pos) -> Option<Pos> {
        self.data_tables
            .get_pos_contains(pos)
            .and_then(|data_table_pos| {
                self.data_tables.get_at(&data_table_pos).and_then(|dt| {
                    if matches!(dt.kind, DataTableKind::Import(_)) {
                        Some(data_table_pos)
                    } else {
                        None
                    }
                })
            })
    }

    /// Returns the data table pos of the data table that contains a position
    pub fn data_table_pos_that_contains_result(&self, pos: Pos) -> Result<Pos> {
        if let Some(data_table_pos) = self.data_tables.get_pos_contains(pos) {
            Ok(data_table_pos)
        } else {
            bail!(
                "No data tables found within {:?} in data_table_pos_that_contains_result()",
                pos
            )
        }
    }

    /// Returns the data table pos of the data table that contains a position
    pub fn is_in_non_single_code_cell_code_table(&self, pos: Pos) -> bool {
        if let Some(data_table_pos) = self.data_tables.get_pos_contains(pos) {
            if pos != data_table_pos {
                true
            } else if let Some(data_table) = self.data_tables.get_at(&data_table_pos) {
                if !matches!(data_table.kind, DataTableKind::CodeRun(_)) {
                    true
                } else {
                    !data_table.is_single_value()
                }
            } else {
                false
            }
        } else {
            false
        }
    }

    /// Returns anchor positions of data tables that intersect a rect
<<<<<<< HEAD
    pub fn data_table_anchors_in_rect(&self, rect: Rect) -> impl Iterator<Item = Pos> {
        self.data_tables.iter_anchor_pos_in_rect(rect)
=======
    pub fn data_tables_pos_intersect_rect(
        &self,
        rect: Rect,
        ignore_spill_error: bool,
    ) -> impl Iterator<Item = Pos> {
        self.data_tables.iter_pos_in_rect(rect, ignore_spill_error)
>>>>>>> 010222b6
    }

    /// Returns anchor positions of data tables that intersect a rect, sorted by index
    pub fn data_tables_pos_intersect_rect_sorted(&self, rect: Rect) -> impl Iterator<Item = Pos> {
        self.data_tables
            .get_in_rect_sorted(rect, false)
            .map(|(_, pos, _)| pos)
    }

    /// Returns data tables that intersect a rect, sorted by index
    pub fn data_tables_intersect_rect_sorted(
        &self,
        rect: Rect,
    ) -> impl Iterator<Item = (usize, Pos, &DataTable)> {
        self.data_tables.get_in_rect_sorted(rect, false)
    }

    /// Returns data tables that intersect a rect, sorted by index
    pub fn data_tables_output_rects_intersect_rect(
        &self,
        rect: Rect,
        filter: impl Fn(&Pos, &DataTable) -> bool,
    ) -> impl Iterator<Item = Rect> {
        self.data_tables
            .get_in_rect(rect, false)
            .filter(move |(_, pos, data_table)| filter(pos, data_table))
            .map(|(_, data_table_pos, data_table)| data_table.output_rect(data_table_pos, false))
    }

    /// Returns true if there is a data table intersecting a rect, excluding a specific position
    pub fn contains_data_table_within_rect(&self, rect: Rect, skip: Option<&Pos>) -> bool {
        self.data_tables_pos_intersect_rect(rect, false)
            .any(|pos| skip != Some(&pos))
    }

    /// Returns a DataTable at a Pos as a result
    pub fn data_table_result(&self, pos: &Pos) -> Result<&DataTable> {
        self.data_table_at(pos)
            .ok_or_else(|| anyhow!("Data table not found at {:?} in data_table_result()", pos))
    }

    /// Checks spill due to values on sheet
    ///
    /// spill due to other data tables is managed internally by SheetDataTables
    fn check_spills_due_to_column_values(&self, pos: Pos, data_table: &DataTable) -> bool {
        let output_rect = data_table.output_rect(pos, true);
        self.columns.has_content_in_rect(output_rect)
    }

    /// Returns a mutable DataTable at a Pos
    pub fn modify_data_table_at(
        &mut self,
        pos: &Pos,
        f: impl FnOnce(&mut DataTable) -> Result<()>,
    ) -> Result<(&DataTable, HashSet<Rect>)> {
        self.data_tables.modify_data_table_at(pos, f)
    }

    pub fn data_table_insert_full(
        &mut self,
        pos: Pos,
        mut data_table: DataTable,
    ) -> (Option<CellValue>, usize, Option<DataTable>, HashSet<Rect>) {
        let old_cell_value = match self.columns.has_content_in_rect(Rect::single_pos(pos)) {
            true => self.set_value(pos, CellValue::Blank),
            false => None,
        };
        data_table.spill_value = self.check_spills_due_to_column_values(pos, &data_table);
        let (index, old_data_table, dirty_rects) = self.data_tables.insert_full(pos, data_table);
        (old_cell_value, index, old_data_table, dirty_rects)
    }

    pub fn data_table_insert_before(
        &mut self,
        index: usize,
        pos: Pos,
        mut data_table: DataTable,
    ) -> (Option<CellValue>, usize, Option<DataTable>, HashSet<Rect>) {
        let old_cell_value = match self.columns.has_content_in_rect(Rect::single_pos(pos)) {
            true => self.set_value(pos, CellValue::Blank),
            false => None,
        };
        data_table.spill_value = self.check_spills_due_to_column_values(pos, &data_table);
        let (index, old_data_table, dirty_rects) =
            self.data_tables.insert_before(index, pos, data_table);
        (old_cell_value, index, old_data_table, dirty_rects)
    }

    pub fn data_table_shift_remove_full(
        &mut self,
        pos: &Pos,
    ) -> Option<(usize, Pos, DataTable, HashSet<Rect>)> {
        self.data_tables.shift_remove_full(pos)
    }

    pub fn data_table_shift_remove(
        &mut self,
        pos: Pos,
    ) -> Option<(usize, DataTable, HashSet<Rect>)> {
        self.data_tables.shift_remove(&pos)
    }

    pub fn delete_data_table(&mut self, pos: Pos) -> Result<(usize, DataTable, HashSet<Rect>)> {
        self.data_table_shift_remove(pos)
            .ok_or_else(|| anyhow!("Data table not found at {:?} in delete_data_table()", pos))
    }

    pub fn data_tables_update_spill(&mut self, rect: Rect) -> HashSet<Rect> {
        let mut data_tables_to_modify = Vec::new();

        for (_, pos, data_table) in self.data_tables.get_in_rect_sorted(rect, true) {
            let new_spill = self.check_spills_due_to_column_values(pos, data_table);
            if new_spill != data_table.spill_value {
                data_tables_to_modify.push((pos, new_spill));
            }
        }

        let mut dirty_rects = HashSet::new();

        for (pos, new_spill) in data_tables_to_modify {
            if let Ok((_, dirty_rect)) = self.data_tables.modify_data_table_at(&pos, |dt| {
                dt.spill_value = new_spill;
                Ok(())
            }) {
                dirty_rects.extend(dirty_rect);
            }
        }

        dirty_rects
    }

    /// Returns data tables that intersect a rect
    pub fn iter_data_tables_in_rect(&self, rect: Rect) -> impl Iterator<Item = (Rect, &DataTable)> {
        self.data_tables_intersect_rect_sorted(rect)
            .map(|(_, pos, data_table)| {
                let output_rect = data_table.output_rect(pos, false);
                (output_rect, data_table)
            })
    }

    /// Returns data tables that intersect a rect and their intersection with the rect
    pub fn iter_data_tables_intersects_rect(
        &self,
        rect: Rect,
    ) -> impl Iterator<Item = (Rect, Rect, &DataTable)> {
        self.data_tables_intersect_rect_sorted(rect)
            .filter_map(move |(_, pos, data_table)| {
                let output_rect = data_table.output_rect(pos, false);
                output_rect
                    .intersection(&rect)
                    .map(|intersection_rect| (output_rect, intersection_rect, data_table))
            })
    }

    /// Checks whether a chart intersects a position. We ignore the chart if it
    /// includes either exclude_x or exclude_y.
    pub fn chart_intersects(
        &self,
        x: i64,
        y: i64,
        exclude_x: Option<i64>,
        exclude_y: Option<i64>,
    ) -> bool {
        self.data_table_that_contains(Pos { x, y })
            .is_some_and(|(data_table_pos, data_table)| {
                // we only care about html or image tables
                if !data_table.is_html_or_image() {
                    return false;
                }
                let output_rect = data_table.output_rect(data_table_pos, false);
                if let Some(exclude_x) = exclude_x
                    && exclude_x >= output_rect.min.x
                    && exclude_x <= output_rect.max.x
                {
                    return false;
                }
                if let Some(exclude_y) = exclude_y
                    && exclude_y >= output_rect.min.y
                    && exclude_y <= output_rect.max.y
                {
                    return false;
                }
                true
            })
    }

<<<<<<< HEAD
    /// Calls a function to mutate all code cells.
    pub fn update_code_cells(&mut self, func: impl Fn(&mut CodeRun, SheetPos)) {
        let positions = self
            .data_tables
            .expensive_iter()
            .map(|(pos, _)| pos.to_owned())
            .collect::<Vec<_>>();
        let sheet_id = self.id;
        for pos in positions.into_iter() {
            if let Some(code_run) = self.code_run_at_mut(&pos) {
                func(code_run, pos.to_sheet_pos(sheet_id));
            }
        }
    }

    /// Replaces the table name in all code cells that reference the old name.
    pub fn replace_table_name_in_code_cells(
        &mut self,
        old_name: &str,
        new_name: &str,
        a1_context: &A1Context,
    ) {
        self.update_code_cells(|code_cell_value, pos| {
            code_cell_value
                .replace_table_name_in_cell_references(a1_context, pos, old_name, new_name);
        });
    }

    /// Replaces the column name in all code cells that reference the old name.
    pub fn replace_table_column_name_in_code_cells(
        &mut self,
        table_name: &str,
        old_name: &str,
        new_name: &str,
        a1_context: &A1Context,
    ) {
        self.update_code_cells(|code_cell_value, pos| {
            code_cell_value.replace_column_name_in_cell_references(
                a1_context, pos, table_name, old_name, new_name,
            );
        });
    }

=======
>>>>>>> 010222b6
    /// Returns data tables that intersect the selection and corresponding cells
    /// and values
    pub fn data_tables_and_cell_values_in_rect(
        &self,
        bounds: &Rect,
<<<<<<< HEAD
        cells: &mut CellValues,
        values: &mut Option<CellValues>,
        a1_context: &A1Context,
        selection: &A1Selection,

        // todo: remove this parameter if it's not useful elsewhere
        _include_code_table_values: bool,
    ) -> IndexMap<Pos, DataTable> {
        let mut data_tables = IndexMap::new();

        self.iter_data_tables_in_rect(bounds.to_owned())
            .for_each(|(output_rect, data_table)| {
                // only change the cells if the CellValue::Code is not in the selection box
                let data_table_pos = Pos {
                    x: output_rect.min.x,
                    y: output_rect.min.y,
                };

                let rect_contains_anchor_pos = bounds.contains(data_table_pos);

                // if the source cell is included in the rect, add the data_table to data_tables
                if rect_contains_anchor_pos {
                    data_tables.insert(data_table_pos, data_table.clone());
=======
        include_code_table_values: bool,
        a1_context: &A1Context,
        selection: Option<&A1Selection>,
        cells: &mut Option<CellValues>,
        values: &mut Option<CellValues>,
    ) -> IndexMap<Pos, DataTable> {
        let mut data_tables = IndexMap::new();

        for (output_rect, data_table) in self.iter_data_tables_in_rect(bounds.to_owned()) {
            // only change the cells if the CellValue::Code is not in the selection box
            let data_table_pos = Pos {
                x: output_rect.min.x,
                y: output_rect.min.y,
            };

            let rect_contains_anchor_pos = bounds.contains(data_table_pos);

            // if the source cell is included in the rect, add the data_table to data_tables
            if rect_contains_anchor_pos {
                // add the data_table to data_tables
                if include_code_table_values || matches!(data_table.kind, DataTableKind::Import(_))
                {
                    // include values for imports
                    data_tables.insert(data_table_pos, data_table.clone());
                } else {
                    // don't include values for code tables
                    data_tables.insert(data_table_pos, data_table.clone_without_values());
>>>>>>> 010222b6
                }
            }

            let Some(selection) = selection else {
                continue;
            };

            if (rect_contains_anchor_pos || cells.is_none()) && values.is_none() {
                continue;
            }

            let x_start = std::cmp::max(output_rect.min.x, bounds.min.x);
            let y_start = std::cmp::max(output_rect.min.y, bounds.min.y);
            let x_end = std::cmp::min(output_rect.max.x, bounds.max.x);
            let y_end = std::cmp::min(output_rect.max.y, bounds.max.y);

            // add the code_run output to cells and values
            for y in y_start..=y_end {
                for x in x_start..=x_end {
                    if let Some(value) = data_table.cell_value_ref_at(
                        (x - data_table_pos.x) as u32,
                        (y - data_table_pos.y) as u32,
                    ) {
                        let (Ok(new_x), Ok(new_y)) = (
                            u32::try_from(x - bounds.min.x),
                            u32::try_from(y - bounds.min.y),
                        ) else {
                            continue;
                        };

                        if selection.might_contain_pos(Pos { x, y }, a1_context) {
                            // add the CellValue to cells if the code is not included in the rect
                            if !rect_contains_anchor_pos && let Some(cells) = cells {
                                cells.set(new_x, new_y, value.clone());
                            }

                            // add the display value to values if values is Some
                            if let Some(values) = values {
                                values.set(new_x, new_y, value.clone());
                            }
                        }
                    }
                }
            }
        }

        data_tables
    }

    /// Converts a format update to a SheetFormatUpdates
    pub fn to_sheet_format_updates(
        &self,
        sheet_pos: SheetPos,
        data_table_pos: Pos,
        format_update: FormatUpdate,
    ) -> Result<SheetFormatUpdates> {
        let data_table = self.data_table_result(&data_table_pos)?;

        Ok(SheetFormatUpdates::from_selection(
            &A1Selection::from_xy(
                sheet_pos.x - data_table_pos.x + 1,
                sheet_pos.y - data_table_pos.y + 1 - data_table.y_adjustment(true),
                sheet_pos.sheet_id,
            ),
            format_update,
        ))
    }

    /// Returns true if the data table should expand to the right.
    /// Will return false if the rectangle touches the table heading.
    pub fn should_expand_data_table(data_tables: &[Rect], rect: Rect) -> bool {
        let rect_moved_left = Rect::new(rect.min.x - 1, rect.min.y, rect.max.x - 1, rect.max.y);

        let data_table_immediate_left = data_tables
            .iter()
            .find(|rect| rect.intersects(rect_moved_left));

        let should_not_expand = data_table_immediate_left
            .map(|rect| rect_moved_left.min.y <= rect.min.y)
            .unwrap_or(false);

        !should_not_expand
    }

    /// Returns columns and rows to data tables when the cells to add are touching the data table
    #[allow(clippy::type_complexity)]
    pub fn expand_columns_and_rows(
        &self,
        data_tables: &[Rect],
        sheet_pos: SheetPos,
        value_is_empty: bool,
    ) -> (Option<(SheetPos, u32)>, Option<(SheetPos, u32)>) {
        let mut columns = None;
        let mut rows = None;

        if !value_is_empty {
            columns = self.expand_columns(data_tables, sheet_pos);
            rows = self.expand_rows(data_tables, sheet_pos);
        }

        (columns, rows)
    }

    /// Returns columns to data tables when the cells to add are touching the data table
    pub fn expand_columns(
        &self,
        data_tables: &[Rect],
        sheet_pos: SheetPos,
    ) -> Option<(SheetPos, u32)> {
        let pos = Pos::from(sheet_pos);

        if pos.x > 1 {
            let pos_to_check = Pos::new(pos.x - 1, pos.y);
            let data_table_left = data_tables.iter().find(|rect| rect.contains(pos_to_check));

            // there is a data table to the immediate left
            if let Some(data_table_left) = data_table_left {
                // don't expand if we're not at the end of the data table
                if data_table_left.max.x != pos_to_check.x {
                    return None;
                }

                if let Ok(data_table) = self.data_table_result(&data_table_left.min) {
                    // don't expand if the position is at the data table's name
                    if data_table.get_show_name() && data_table_left.min.y == pos.y {
                        return None;
                    }

                    let is_code = data_table.is_code();
                    let next_is_not_blank = || {
                        for y in 0..data_table_left.height() {
                            let pos = Pos::new(pos.x, data_table_left.min.y + y as i64);

                            if self.has_content_at_pos(pos) {
                                return false;
                            }
                        }

                        true
                    };

                    if !is_code && next_is_not_blank() {
                        let sheet_pos = (data_table_left.min, sheet_pos.sheet_id).into();
                        let mut column_index = data_table_left.width();

                        // the column index is the display index, not the actual index, we need to convert it to the actual index
                        if let Ok(data_table) = self.data_table_result(&data_table_left.min) {
                            column_index =
                                data_table.get_column_index_from_display_index(column_index, true);
                        }

                        return Some((sheet_pos, column_index));
                    }
                }
            }
        }

        None
    }

    /// Returns rows to data tables when the cells to add are touching the data table
    pub fn expand_rows(
        &self,
        data_tables: &[Rect],
        sheet_pos: SheetPos,
    ) -> Option<(SheetPos, u32)> {
        let pos = Pos::from(sheet_pos);

        if pos.y > 1 {
            let pos_to_check = Pos::new(pos.x, pos.y - 1);
            let data_table_above = data_tables.iter().find(|rect| rect.contains(pos_to_check));

            if let Some(data_table_above) = data_table_above {
                // don't expand if we're not at the bottom of the data table
                if data_table_above.max.y != pos_to_check.y {
                    return None;
                }

                if let Ok(data_table) = self.data_table_result(&data_table_above.min) {
                    let is_code = data_table.is_code();
                    let next_is_not_blank = || {
                        for x in 0..data_table_above.width() {
                            let pos = Pos::new(data_table_above.min.x + x as i64, pos.y);
                            if self.has_content_at_pos(pos) {
                                return false;
                            }
                        }

                        true
                    };

                    if !is_code && next_is_not_blank() {
                        let sheet_pos = (data_table_above.min, sheet_pos.sheet_id).into();
                        let row_index = data_table_above.height();

                        return Some((sheet_pos, row_index));
                    }
                }
            }
        }

        None
    }

    /// Returns the code language at a pos
    pub fn code_language_at(&self, pos: Pos) -> Option<CodeCellLanguage> {
        self.data_table_at(&pos)
            .map(|data_table| data_table.get_language())
    }

    /// Returns true if the cell at pos is a formula cell
    pub fn is_formula_cell(&self, pos: Pos) -> bool {
        self.code_language_at(pos)
            .is_some_and(|lang| lang == CodeCellLanguage::Formula)
    }

    /// Returns true if the cell at pos is a source cell
    pub fn is_source_cell(&self, pos: Pos) -> bool {
        self.data_table_at(&pos).is_some()
    }

    /// Returns true if the cell at pos is a data table cell
    pub fn is_data_table_cell(&self, pos: Pos) -> bool {
        self.data_table_at(&pos)
            .is_some_and(|dt| matches!(dt.kind, DataTableKind::Import(_)))
    }

    /// You shouldn't be able to create a data table that includes a data table.
    /// Deny the action and give a popup explaining why it was blocked.
    /// Returns true if the data table is not within the rect
    pub fn enforce_no_data_table_within_rect(&self, rect: Rect) -> Result<bool> {
        let contains_data_table = self.contains_data_table_within_rect(rect, None);

        #[cfg(any(target_family = "wasm", test))]
        if contains_data_table {
            let message = "Tables cannot be created over tables, code, or formulas.";
            let severity = crate::grid::js_types::JsSnackbarSeverity::Error;
            crate::wasm_bindings::js::jsClientMessage(message.into(), severity.to_string());

            return Err(anyhow!(message));
        }

        Ok(!contains_data_table)
    }

    /// Sets or deletes a data table.
    ///
    /// Returns the old value if it was set.
    #[cfg(test)]
    pub fn set_data_table(&mut self, pos: Pos, data_table: Option<DataTable>) -> Option<DataTable> {
        if let Some(data_table) = data_table {
            self.data_table_insert_full(pos, data_table).2
        } else {
            self.data_table_shift_remove(pos)
                .map(|(_, data_table, _)| data_table)
        }
    }
}

#[cfg(test)]
mod test {
    use super::*;
    use crate::{
        CellValue, Value,
        a1::{A1Selection, RefRangeBounds},
        controller::{
            GridController,
            operations::clipboard::{ClipboardOperation, PasteSpecial},
            user_actions::import::tests::simple_csv,
        },
        first_sheet_id,
        grid::{CodeRun, DataTableKind, SheetId},
        test_create_code_table, test_create_data_table, test_create_html_chart,
        test_create_js_chart,
    };

    pub fn code_data_table(sheet: &mut Sheet, pos: Pos) -> (DataTable, Option<DataTable>) {
        let code_run = CodeRun {
            language: CodeCellLanguage::Formula,
            code: "=1".to_string(),
            std_err: None,
            std_out: None,
            cells_accessed: Default::default(),
            error: None,
            return_type: Some("number".into()),
            line_number: None,
            output_type: None,
        };

        let data_table = DataTable::new(
            DataTableKind::CodeRun(code_run),
            "Table 1",
            Value::Single(CellValue::Number(2.into())),
            false,
            None,
            None,
            None,
        );

        let old = sheet.set_data_table(pos, Some(data_table.clone()));

        (data_table, old)
    }

    // setup the grid controller, sheet, and data table at pos
    fn test_setup(pos: Pos) -> (GridController, SheetId, DataTable, Option<DataTable>) {
        let mut gc = GridController::test();
        let sheet_id = gc.sheet_ids()[0];
        let sheet = gc.sheet_mut(sheet_id);

        // insert the data table at pos
        let (data_table, old) = code_data_table(sheet, pos);

        (gc, sheet_id, data_table, old)
    }

    #[test]
    fn test_set_data_table() {
        let (mut gc, sheet_id, data_table, old) = test_setup(pos![A1]);
        let sheet = gc.sheet_mut(sheet_id);

        assert_eq!(old, None);
        assert_eq!(sheet.data_table_at(&pos![A1]), Some(&data_table));
        assert_eq!(sheet.data_table_at(&pos![B2]), None);
    }

    #[test]
    fn test_get_data_table() {
        let (mut gc, sheet_id, data_table, _) = test_setup(pos![A1]);
        let sheet = gc.sheet_mut(sheet_id);

        assert_eq!(
            sheet.get_code_cell_value(pos![A1]),
            Some(CellValue::Number(2.into()))
        );
        assert_eq!(sheet.data_table_at(&pos![A1]), Some(&data_table));
        assert_eq!(sheet.data_table_at(&pos![B2]), None);
    }

    #[test]
    fn test_copy_data_table_to_clipboard() {
        let (mut gc, sheet_id, pos, _) = simple_csv();
        gc.sheet_mut(sheet_id)
            .modify_data_table_at(&pos, |dt| {
                dt.chart_pixel_output = Some((100.0, 100.0));
                Ok(())
            })
            .unwrap();

        let selection =
            A1Selection::from_ref_range_bounds(sheet_id, RefRangeBounds::new_relative_pos(pos));

        let js_clipboard = gc
            .sheet(sheet_id)
            .copy_to_clipboard(&selection, gc.a1_context(), ClipboardOperation::Copy, true)
            .into();

        gc.paste_from_clipboard(
            &A1Selection::from_xy(10, 10, sheet_id),
            js_clipboard,
            PasteSpecial::None,
            None,
            false,
        );

        println!(
            "data_table : {:?}",
            gc.sheet_mut(sheet_id)
                .data_table_at(&Pos::new(10, 10))
                .unwrap()
                .chart_pixel_output
        );
        // assert_eq!(clipboard.html, data_table.html());
    }

    #[test]
    fn test_data_table_at() {
        let (mut gc, sheet_id, _, _) = test_setup(pos![A1]);
        let sheet = gc.sheet_mut(sheet_id);

        // Insert data table at A1
        let _ = code_data_table(sheet, pos![A1]);

        // Test position within the data table
        let result = sheet.data_table_that_contains(pos![A1]);
        assert!(result.is_some());

        let (pos, dt) = result.unwrap();
        assert_eq!(pos, pos![A1]);
        assert_eq!(dt.name().to_owned(), "Table 1");

        // Test position outside the data table
        assert!(sheet.data_table_that_contains(pos![D4]).is_none());
    }

    #[test]
    fn test_is_language_at() {
        let (mut gc, sheet_id, _, _) = test_setup(pos![A1]);
        let sheet = gc.sheet_mut(sheet_id);

        assert_eq!(
            sheet.code_language_at(pos![A1]),
            Some(CodeCellLanguage::Formula)
        );
    }

    #[test]
    fn test_is_formula_cell() {
        let (mut gc, sheet_id, _, _) = test_setup(pos![A1]);
        let sheet = gc.sheet_mut(sheet_id);

        assert!(sheet.is_formula_cell(pos![A1]));
    }

    #[test]
    fn test_is_source_cell() {
        let (mut gc, sheet_id, _, _) = test_setup(pos![A1]);
        let sheet = gc.sheet_mut(sheet_id);

        assert!(sheet.is_source_cell(pos![A1]));
    }

    #[test]
    fn test_is_data_table_cell() {
        let mut gc = GridController::test();
        let sheet_id = first_sheet_id(&gc);

        test_create_data_table(&mut gc, sheet_id, pos![A1], 2, 2);
        test_create_code_table(&mut gc, sheet_id, pos![E5], 2, 2);
        test_create_js_chart(&mut gc, sheet_id, pos![G7], 2, 2);
        test_create_html_chart(&mut gc, sheet_id, pos![J9], 2, 2);

        let sheet = gc.sheet(sheet_id);
        assert!(!sheet.is_data_table_cell(pos![E5]));
        assert!(!sheet.is_data_table_cell(pos![G7]));
        assert!(!sheet.is_data_table_cell(pos![J9]));
        assert!(!sheet.is_data_table_cell(pos![B1]));
        assert!(!sheet.is_data_table_cell(pos![A2]));

        assert!(sheet.is_data_table_cell(pos![A1]));
    }
}<|MERGE_RESOLUTION|>--- conflicted
+++ resolved
@@ -21,24 +21,8 @@
         self.data_tables.get_at(pos)
     }
 
-<<<<<<< HEAD
-    pub fn code_run_at(&self, pos: &Pos) -> Option<&CodeRun> {
-        self.data_tables.get_at(pos).and_then(|dt| dt.code_run())
-    }
-
-    pub fn code_run_at_mut(&mut self, pos: &Pos) -> Option<&mut CodeRun> {
-        self.data_tables
-            .get_at_mut(pos)
-            .and_then(|dt| dt.code_run_mut())
-    }
-
-    /// Gets the index of the data table
-    pub fn data_table_index(&self, pos: Pos) -> Option<usize> {
-        self.data_tables.get_index_of(&pos)
-=======
     pub fn data_table_full_at(&self, pos: &Pos) -> Option<(usize, &DataTable)> {
         self.data_tables.get_full_at(pos)
->>>>>>> 010222b6
     }
 
     pub fn code_run_at(&self, pos: &Pos) -> Option<&CodeRun> {
@@ -102,17 +86,12 @@
     }
 
     /// Returns anchor positions of data tables that intersect a rect
-<<<<<<< HEAD
-    pub fn data_table_anchors_in_rect(&self, rect: Rect) -> impl Iterator<Item = Pos> {
-        self.data_tables.iter_anchor_pos_in_rect(rect)
-=======
     pub fn data_tables_pos_intersect_rect(
         &self,
         rect: Rect,
         ignore_spill_error: bool,
     ) -> impl Iterator<Item = Pos> {
         self.data_tables.iter_pos_in_rect(rect, ignore_spill_error)
->>>>>>> 010222b6
     }
 
     /// Returns anchor positions of data tables that intersect a rect, sorted by index
@@ -299,82 +278,11 @@
             })
     }
 
-<<<<<<< HEAD
-    /// Calls a function to mutate all code cells.
-    pub fn update_code_cells(&mut self, func: impl Fn(&mut CodeRun, SheetPos)) {
-        let positions = self
-            .data_tables
-            .expensive_iter()
-            .map(|(pos, _)| pos.to_owned())
-            .collect::<Vec<_>>();
-        let sheet_id = self.id;
-        for pos in positions.into_iter() {
-            if let Some(code_run) = self.code_run_at_mut(&pos) {
-                func(code_run, pos.to_sheet_pos(sheet_id));
-            }
-        }
-    }
-
-    /// Replaces the table name in all code cells that reference the old name.
-    pub fn replace_table_name_in_code_cells(
-        &mut self,
-        old_name: &str,
-        new_name: &str,
-        a1_context: &A1Context,
-    ) {
-        self.update_code_cells(|code_cell_value, pos| {
-            code_cell_value
-                .replace_table_name_in_cell_references(a1_context, pos, old_name, new_name);
-        });
-    }
-
-    /// Replaces the column name in all code cells that reference the old name.
-    pub fn replace_table_column_name_in_code_cells(
-        &mut self,
-        table_name: &str,
-        old_name: &str,
-        new_name: &str,
-        a1_context: &A1Context,
-    ) {
-        self.update_code_cells(|code_cell_value, pos| {
-            code_cell_value.replace_column_name_in_cell_references(
-                a1_context, pos, table_name, old_name, new_name,
-            );
-        });
-    }
-
-=======
->>>>>>> 010222b6
     /// Returns data tables that intersect the selection and corresponding cells
     /// and values
     pub fn data_tables_and_cell_values_in_rect(
         &self,
         bounds: &Rect,
-<<<<<<< HEAD
-        cells: &mut CellValues,
-        values: &mut Option<CellValues>,
-        a1_context: &A1Context,
-        selection: &A1Selection,
-
-        // todo: remove this parameter if it's not useful elsewhere
-        _include_code_table_values: bool,
-    ) -> IndexMap<Pos, DataTable> {
-        let mut data_tables = IndexMap::new();
-
-        self.iter_data_tables_in_rect(bounds.to_owned())
-            .for_each(|(output_rect, data_table)| {
-                // only change the cells if the CellValue::Code is not in the selection box
-                let data_table_pos = Pos {
-                    x: output_rect.min.x,
-                    y: output_rect.min.y,
-                };
-
-                let rect_contains_anchor_pos = bounds.contains(data_table_pos);
-
-                // if the source cell is included in the rect, add the data_table to data_tables
-                if rect_contains_anchor_pos {
-                    data_tables.insert(data_table_pos, data_table.clone());
-=======
         include_code_table_values: bool,
         a1_context: &A1Context,
         selection: Option<&A1Selection>,
@@ -402,7 +310,6 @@
                 } else {
                     // don't include values for code tables
                     data_tables.insert(data_table_pos, data_table.clone_without_values());
->>>>>>> 010222b6
                 }
             }
 
