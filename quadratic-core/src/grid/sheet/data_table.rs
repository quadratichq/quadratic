use super::Sheet;
use crate::{
    Pos, Rect, SheetPos,
    a1::{A1Context, A1Selection},
    cell_values::CellValues,
    grid::{
        CodeCellLanguage, CodeCellValue, DataTableKind,
        data_table::DataTable,
        formats::{FormatUpdate, SheetFormatUpdates},
    },
};

use anyhow::{Result, anyhow, bail};
use indexmap::IndexMap;

impl Sheet {
    /// Sets or deletes a data table.
    ///
    /// Returns the old value if it was set.
    #[cfg(test)]
    pub fn set_data_table(&mut self, pos: Pos, data_table: Option<DataTable>) -> Option<DataTable> {
        if let Some(data_table) = data_table {
            self.data_tables.insert_full(&pos, data_table).1
        } else {
            self.data_tables.shift_remove(&pos)
        }
    }

    /// Returns a DataTable at a Pos
    pub fn data_table_at(&self, pos: &Pos) -> Option<&DataTable> {
        self.data_tables.get_at(pos)
    }

    /// Gets the index of the data table
    pub fn data_table_index(&self, pos: Pos) -> Option<usize> {
        self.data_tables.get_index_of(&pos)
    }

    /// Returns the index of the data table as a result.
    pub fn data_table_index_result(&self, pos: Pos) -> Result<usize> {
        self.data_table_index(pos).ok_or_else(|| {
            anyhow!(
                "Data table not found at {:?} in data_table_index_result()",
                pos
            )
        })
    }

    /// Returns a DataTable by name
    pub fn data_table_by_name(&self, name: String) -> Option<(&Pos, &DataTable)> {
        self.data_tables
            .iter()
            .find(|(_, data_table)| *data_table.name() == name)
    }

    /// Returns the (Pos, DataTable) that intersects a position
    pub fn data_table_that_contains(&self, pos: &Pos) -> Option<(Pos, &DataTable)> {
        self.data_tables.get_contains(pos)
    }

    /// Returns the (Pos, DataTable) that intersects a position
    pub fn data_table_mut_that_contains(&mut self, pos: &Pos) -> Option<(Pos, &mut DataTable)> {
        self.data_tables.get_mut_contains(pos)
    }

    /// Returns the data table pos of the data table that contains a position
    pub fn data_table_pos_that_contains(&self, pos: &Pos) -> Result<Pos> {
        if let Some(data_table_pos) = self.data_tables.get_pos_contains(pos) {
            Ok(data_table_pos)
        } else {
            bail!(
                "No data tables found within {:?} in data_table_pos_that_contains()",
                pos
            )
        }
    }

    /// Returns true if there is a data table within a rect
    pub fn data_tables_pos_intersect_rect(&self, rect: Rect) -> impl Iterator<Item = Pos> {
        self.data_tables.get_pos_in_rect(rect)
    }

    /// Returns true if there is a data table within a rect
    pub fn data_tables_intersect_rect(
        &self,
        rect: Rect,
    ) -> impl Iterator<Item = (Pos, &DataTable)> {
        self.data_tables.get_in_rect(rect)
    }

    /// Returns true if there is a data table within a rect
    pub fn contains_data_table_within_rect(&self, rect: Rect, skip: Option<&Pos>) -> bool {
        if let Some(skip) = skip {
            self.data_tables
                .get_pos_in_rect(rect)
                .filter(|pos| pos != skip)
                .count()
                > 0
        } else {
            self.data_tables.get_pos_in_rect(rect).count() > 0
        }
    }

<<<<<<< HEAD
    /// Returns a DataTable at a Pos as a result
    pub fn data_table_result(&self, pos: &Pos) -> Result<&DataTable> {
        self.data_table_at(pos)
            .ok_or_else(|| anyhow!("Data table not found at {:?} in data_table_result()", pos))
    }
=======
    // todo: (DF) not sure how there could be multiple tables in one position if
    // ignore_spills is false

    /// Returns the first data table within a position
    pub fn first_data_table_within(&self, pos: Pos) -> Result<Pos> {
        let data_tables = self.data_tables_within(pos)?;
>>>>>>> f3dc62e6

    /// Returns a mutable DataTable at a Pos
    pub fn data_table_mut_at(&mut self, pos: &Pos) -> Result<&mut DataTable> {
        self.data_tables
            .get_mut_at(pos)
            .ok_or_else(|| anyhow!("Data table not found at {:?} in data_table_mut()", pos))
    }

    pub fn delete_data_table(&mut self, pos: Pos) -> Result<DataTable> {
        self.data_tables
            .shift_remove(&pos)
            .ok_or_else(|| anyhow!("Data table not found at {:?} in delete_data_table()", pos))
    }

    /// Checks whether a chart intersects a position. We ignore the chart if it
    /// includes either exclude_x or exclude_y.
    pub fn chart_intersects(
        &self,
        x: i64,
        y: i64,
        exclude_x: Option<i64>,
        exclude_y: Option<i64>,
    ) -> bool {
        self.data_table_that_contains(&Pos { x, y })
            .is_some_and(|(data_table_pos, data_table)| {
                // we only care about html or image tables
                if !data_table.is_html_or_image() {
                    return false;
                }
                let output_rect = data_table.output_rect(data_table_pos, false);
                if let Some(exclude_x) = exclude_x {
                    if exclude_x >= output_rect.min.x && exclude_x <= output_rect.max.x {
                        return false;
                    }
                }
                if let Some(exclude_y) = exclude_y {
                    if exclude_y >= output_rect.min.y && exclude_y <= output_rect.max.y {
                        return false;
                    }
                }
                true
            })
    }

    /// Calls a function to mutate all code cells.
    pub fn update_code_cells(&mut self, func: impl Fn(&mut CodeCellValue, SheetPos)) {
        let positions = self
            .data_tables
            .iter()
            .map(|(pos, _)| pos.to_owned())
            .collect::<Vec<_>>();
        let sheet_id = self.id;
        for pos in positions.into_iter() {
            if let Some(cell_value) = self.cell_value_mut(pos) {
                if let Some(code_cell_value) = cell_value.code_cell_value_mut() {
                    func(code_cell_value, pos.to_sheet_pos(sheet_id));
                }
            }
        }
    }

    /// Replaces the table name in all code cells that reference the old name.
    pub fn replace_table_name_in_code_cells(
        &mut self,
        old_name: &str,
        new_name: &str,
        a1_context: &A1Context,
    ) {
        self.update_code_cells(|code_cell_value, pos| {
            code_cell_value
                .replace_table_name_in_cell_references(a1_context, pos, old_name, new_name);
        });
    }

    /// Replaces the column name in all code cells that reference the old name.
    pub fn replace_table_column_name_in_code_cells(
        &mut self,
        table_name: &str,
        old_name: &str,
        new_name: &str,
        a1_context: &A1Context,
    ) {
        self.update_code_cells(|code_cell_value, pos| {
            code_cell_value.replace_column_name_in_cell_references(
                a1_context, pos, table_name, old_name, new_name,
            );
        });
    }

    pub fn data_tables_and_cell_values_in_rect(
        &self,
        rect: &Rect,
        cells: &mut CellValues,
        values: &mut CellValues,
        a1_context: &A1Context,
        selection: &A1Selection,
        include_code_table_values: bool,
    ) -> IndexMap<Pos, DataTable> {
        let mut data_tables = IndexMap::new();

        self.iter_code_output_in_rect(rect.to_owned())
            .for_each(|(output_rect, data_table)| {
                // only change the cells if the CellValue::Code is not in the selection box
                let data_table_pos = Pos {
                    x: output_rect.min.x,
                    y: output_rect.min.y,
                };

                // add the CellValue to cells if the code is not included in the clipboard
                let include_in_cells = !rect.contains(data_table_pos);

                // if the source cell is included in the clipboard, add the data_table to the clipboard
                if !include_in_cells {
                    if matches!(data_table.kind, DataTableKind::Import(_))
                        || include_code_table_values
                    {
                        data_tables.insert(data_table_pos, data_table.clone());
                    } else {
                        data_tables.insert(data_table_pos, data_table.clone_without_values());
                    }
                }

                if data_table.spill_error {
                    return;
                }

                let x_start = std::cmp::max(output_rect.min.x, rect.min.x);
                let y_start = std::cmp::max(output_rect.min.y, rect.min.y);
                let x_end = std::cmp::min(output_rect.max.x, rect.max.x);
                let y_end = std::cmp::min(output_rect.max.y, rect.max.y);

                // add the code_run output to clipboard.values
                for y in y_start..=y_end {
                    for x in x_start..=x_end {
                        if let Some(value) = data_table.cell_value_at(
                            (x - data_table_pos.x) as u32,
                            (y - data_table_pos.y) as u32,
                        ) {
                            let pos = Pos {
                                x: x - rect.min.x,
                                y: y - rect.min.y,
                            };
                            if selection.might_contain_pos(Pos { x, y }, a1_context) {
                                if include_in_cells {
                                    cells.set(pos.x as u32, pos.y as u32, value.clone());
                                }

                                values.set(pos.x as u32, pos.y as u32, value);
                            }
                        }
                    }
                }
            });

        data_tables
    }

    /// Converts a format update to a SheetFormatUpdates
    pub fn to_sheet_format_updates(
        &self,
        sheet_pos: SheetPos,
        data_table_pos: Pos,
        format_update: FormatUpdate,
    ) -> Result<SheetFormatUpdates> {
        let data_table = self.data_table_result(&data_table_pos)?;

        Ok(SheetFormatUpdates::from_selection(
            &A1Selection::from_xy(
                sheet_pos.x - data_table_pos.x + 1,
                sheet_pos.y - data_table_pos.y + 1 - data_table.y_adjustment(true),
                sheet_pos.sheet_id,
            ),
            format_update,
        ))
    }

    /// Returns columns and rows to data tables when the cells to add are touching the data table
    #[allow(clippy::type_complexity)]
    pub fn expand_columns_and_rows(
        &self,
        data_tables: &[Rect],
        sheet_pos: SheetPos,
        value: String,
    ) -> (Option<(SheetPos, u32)>, Option<(SheetPos, u32)>) {
        let mut columns = None;
        let mut rows = None;

        if !value.is_empty() {
            columns = self.expand_columns(data_tables, sheet_pos);
            rows = self.expand_rows(data_tables, sheet_pos);
        }

        (columns, rows)
    }

    /// Returns columns to data tables when the cells to add are touching the data table
    pub fn expand_columns(
        &self,
        data_tables: &[Rect],
        sheet_pos: SheetPos,
    ) -> Option<(SheetPos, u32)> {
        let pos = Pos::from(sheet_pos);

        if pos.x > 1 {
            let pos_to_check = Pos::new(pos.x - 1, pos.y);
            let data_table_left = data_tables.iter().find(|rect| rect.contains(pos_to_check));

            if let Some(data_table_left) = data_table_left {
                // don't expand if we're not at the end of the data table
                if data_table_left.max.x != pos_to_check.x {
                    return None;
                }

                if self
                    .data_table_at(&data_table_left.min)
                    .filter(|data_table| {
                        // don't expand if the data table is readonly
                        if data_table.is_code() {
                            return false;
                        }

                        // don't expand if the position is at the data table's name
                        if data_table.get_show_name() && data_table_left.min.y == pos.y {
                            return false;
                        }

                        // don't expand if next column is not blank
                        for y in 0..data_table_left.height() {
                            let pos = Pos::new(pos.x, data_table_left.min.y + y as i64);

                            if self.has_content(pos) {
                                return false;
                            }
                        }

                        true
                    })
                    .is_some()
                {
                    let sheet_pos = (data_table_left.min, sheet_pos.sheet_id).into();
                    let mut column_index = data_table_left.width();

                    // the column index is the display index, not the actual index, we need to convert it to the actual index
                    if let Ok(data_table) = self.data_table_result(&data_table_left.min) {
                        column_index =
                            data_table.get_column_index_from_display_index(column_index, true);
                    }

                    return Some((sheet_pos, column_index));
                }
            }
        }

        None
    }

    /// Returns rows to data tables when the cells to add are touching the data table
    pub fn expand_rows(
        &self,
        data_tables: &[Rect],
        sheet_pos: SheetPos,
    ) -> Option<(SheetPos, u32)> {
        let pos = Pos::from(sheet_pos);

        if pos.y > 1 {
            let pos_to_check = Pos::new(pos.x, pos.y - 1);
            let data_table_above = data_tables.iter().find(|rect| rect.contains(pos_to_check));

            if let Some(data_table_above) = data_table_above {
                // don't expand if we're not at the bottom of the data table
                if data_table_above.max.y != pos_to_check.y {
                    return None;
                }

                if self
                    .data_table_at(&data_table_above.min)
                    .filter(|data_table| {
                        // don't expand if the data table is readonly
                        if data_table.is_code() {
                            return false;
                        }

                        // don't expand if next row is not blank
                        for x in 0..data_table_above.width() {
                            let pos = Pos::new(data_table_above.min.x + x as i64, pos.y);
                            if self.has_content(pos) {
                                return false;
                            }
                        }

                        true
                    })
                    .is_some()
                {
                    let sheet_pos = (data_table_above.min, sheet_pos.sheet_id).into();
                    let row_index = data_table_above.height();

                    return Some((sheet_pos, row_index));
                }
            }
        }

        None
    }

    /// Returns the code language at a pos
    pub fn code_language_at(&self, pos: Pos) -> Option<CodeCellLanguage> {
<<<<<<< HEAD
        self.data_table_at(&pos)
            .and_then(|data_table| self.get_table_language(pos, data_table))
=======
        self.data_table(pos)
            .map(|data_table| data_table.get_language())
>>>>>>> f3dc62e6
    }

    /// Returns true if the cell at pos is a formula cell
    pub fn is_formula_cell(&self, pos: Pos) -> bool {
        self.code_language_at(pos)
            .is_some_and(|lang| lang == CodeCellLanguage::Formula)
    }

    /// Returns true if the cell at pos is a source cell
    pub fn is_source_cell(&self, pos: Pos) -> bool {
<<<<<<< HEAD
        self.data_table_at(&pos)
            .is_some_and(|data_table| data_table.show_name || data_table.show_columns)
=======
        self.data_table(pos).is_some()
    }

    /// Returns true if the cell at pos is a data table cell
    pub fn is_data_table_cell(&self, pos: Pos) -> bool {
        self.data_table(pos)
            .is_some_and(|dt| matches!(dt.kind, DataTableKind::Import(_)))
>>>>>>> f3dc62e6
    }

    /// You shouldn't be able to create a data table that includes a data table.
    /// Deny the action and give a popup explaining why it was blocked.
    /// Returns true if the data table is not within the rect
    pub fn enforce_no_data_table_within_rect(&self, rect: Rect) -> bool {
        let contains_data_table = self.contains_data_table_within_rect(rect, None);

<<<<<<< HEAD
        if (cfg!(target_family = "wasm") || cfg!(test)) && contains_data_table {
            let message = "Tables cannot be created over tables, code, or formulas.";
            crate::wasm_bindings::js::jsClientMessage(
                message.to_owned(),
                JsSnackbarSeverity::Error.to_string(),
            );
=======
        #[cfg(any(target_family = "wasm", test))]
        if contains_data_table {
            let message = "Tables cannot be created over tables, code, or formulas.";
            let severity = crate::grid::js_types::JsSnackbarSeverity::Error;
            crate::wasm_bindings::js::jsClientMessage(message.into(), severity.to_string());
>>>>>>> f3dc62e6
        }

        !contains_data_table
    }
}

#[cfg(test)]
mod test {
    use super::*;
    use crate::{
        CellValue, Value,
        a1::{A1Selection, RefRangeBounds},
        controller::{
            GridController,
            operations::clipboard::{ClipboardOperation, PasteSpecial},
            user_actions::import::tests::simple_csv,
        },
        first_sheet_id,
        grid::{CodeRun, DataTableKind, SheetId, js_types::JsClipboard},
        test_create_code_table, test_create_data_table, test_create_html_chart,
        test_create_js_chart,
    };
    use bigdecimal::BigDecimal;

    pub fn code_data_table(sheet: &mut Sheet, pos: Pos) -> (DataTable, Option<DataTable>) {
        let code_run = CodeRun {
            language: CodeCellLanguage::Formula,
            code: "=1".to_string(),
            std_err: None,
            std_out: None,
            cells_accessed: Default::default(),
            error: None,
            return_type: Some("number".into()),
            line_number: None,
            output_type: None,
        };

        let data_table = DataTable::new(
            DataTableKind::CodeRun(code_run),
            "Table 1",
            Value::Single(CellValue::Number(BigDecimal::from(2))),
            false,
            false,
            None,
            None,
            None,
        );

        let old = sheet.set_data_table(pos, Some(data_table.clone()));
        sheet.set_cell_value(
            pos,
            CellValue::Code(CodeCellValue {
                language: CodeCellLanguage::Formula,
                code: "=1".to_string(),
            }),
        );

        (data_table, old)
    }

    // setup the grid controller, sheet, and data table at pos
    fn test_setup(pos: Pos) -> (GridController, SheetId, DataTable, Option<DataTable>) {
        let mut gc = GridController::test();
        let sheet_id = gc.sheet_ids()[0];
        let sheet = gc.sheet_mut(sheet_id);

        // insert the data table at pos
        let (data_table, old) = code_data_table(sheet, pos);

        (gc, sheet_id, data_table, old)
    }

    #[test]
    fn test_set_data_table() {
        let (mut gc, sheet_id, data_table, old) = test_setup(pos![A1]);
        let sheet = gc.sheet_mut(sheet_id);

        assert_eq!(old, None);
        assert_eq!(sheet.data_table_at(&pos![A1]), Some(&data_table));
        assert_eq!(sheet.data_table_at(&pos![B2]), None);
    }

    #[test]
    fn test_get_data_table() {
        let (mut gc, sheet_id, data_table, _) = test_setup(pos![A1]);
        let sheet = gc.sheet_mut(sheet_id);

        assert_eq!(
            sheet.get_code_cell_value(pos![A1]),
            Some(CellValue::Number(BigDecimal::from(2)))
        );
        assert_eq!(sheet.data_table_at(&pos![A1]), Some(&data_table));
        assert_eq!(sheet.data_table_at(&pos![B2]), None);
    }

    #[test]
    fn test_copy_data_table_to_clipboard() {
        let (mut gc, sheet_id, pos, _) = simple_csv();
        let data_table = gc.sheet_mut(sheet_id).data_table_mut_at(&pos).unwrap();

        data_table.chart_pixel_output = Some((100.0, 100.0));

        let selection =
            A1Selection::from_ref_range_bounds(sheet_id, RefRangeBounds::new_relative_pos(pos));

        let JsClipboard { html, .. } = gc
            .sheet(sheet_id)
            .copy_to_clipboard(&selection, gc.a1_context(), ClipboardOperation::Copy, false)
            .unwrap();

        gc.paste_from_clipboard(
            &A1Selection::from_xy(10, 10, sheet_id),
            None,
            Some(html),
            PasteSpecial::None,
            None,
        );

        println!(
            "data_table : {:?}",
            gc.sheet_mut(sheet_id)
                .data_table_at(&Pos::new(10, 10))
                .unwrap()
                .chart_pixel_output
        );
        // assert_eq!(clipboard.html, data_table.html());
    }

    #[test]
    fn test_data_table_at() {
        let (mut gc, sheet_id, _, _) = test_setup(pos![A1]);
        let sheet = gc.sheet_mut(sheet_id);

        // Insert data table at A1
        let _ = code_data_table(sheet, pos![A1]);

        // Test position within the data table
        let result = sheet.data_table_that_contains(&pos![A1]);
        assert!(result.is_some());

        let (pos, dt) = result.unwrap();
        assert_eq!(pos, pos![A1]);
        assert_eq!(dt.name().to_owned(), "Table 1");

        // Test position outside the data table
        assert!(sheet.data_table_that_contains(&pos![D4]).is_none());
    }

    #[test]
    fn test_is_language_at() {
        let (mut gc, sheet_id, _, _) = test_setup(pos![A1]);
        let sheet = gc.sheet_mut(sheet_id);

        assert_eq!(
            sheet.code_language_at(pos![A1]),
            Some(CodeCellLanguage::Formula)
        );
    }

    #[test]
    fn test_is_formula_cell() {
        let (mut gc, sheet_id, _, _) = test_setup(pos![A1]);
        let sheet = gc.sheet_mut(sheet_id);

        assert!(sheet.is_formula_cell(pos![A1]));
    }

    #[test]
    fn test_is_source_cell() {
        let (mut gc, sheet_id, _, _) = test_setup(pos![A1]);
        let sheet = gc.sheet_mut(sheet_id);

        assert!(sheet.is_source_cell(pos![A1]));
    }

    #[test]
    fn test_data_table_index() {
        let mut gc = GridController::test();
        let sheet_id = first_sheet_id(&gc);

        test_create_data_table(&mut gc, sheet_id, pos![A1], 3, 3);
        test_create_code_table(&mut gc, sheet_id, pos![E2], 3, 3);

        let sheet = gc.sheet(sheet_id);

        // Test that the data table index is 0 for the first data table
        assert_eq!(sheet.data_table_index(pos![A1]), Some(0));

        // Test that a non-existent data table returns None
        assert_eq!(sheet.data_table_index(pos![B2]), None);

        // The second data table should have index 1
        assert_eq!(sheet.data_table_index(pos![E2]), Some(1));
    }

    #[test]
    fn test_is_data_table_cell() {
        let mut gc = GridController::test();
        let sheet_id = first_sheet_id(&gc);

        test_create_data_table(&mut gc, sheet_id, pos![A1], 2, 2);
        test_create_code_table(&mut gc, sheet_id, pos![E5], 2, 2);
        test_create_js_chart(&mut gc, sheet_id, pos![G7], 2, 2);
        test_create_html_chart(&mut gc, sheet_id, pos![J9], 2, 2);

        let sheet = gc.sheet(sheet_id);
        assert!(!sheet.is_data_table_cell(pos![E5]));
        assert!(!sheet.is_data_table_cell(pos![G7]));
        assert!(!sheet.is_data_table_cell(pos![J9]));
        assert!(!sheet.is_data_table_cell(pos![B1]));
        assert!(!sheet.is_data_table_cell(pos![A2]));

        assert!(sheet.is_data_table_cell(pos![A1]));
    }
}<|MERGE_RESOLUTION|>--- conflicted
+++ resolved
@@ -101,20 +101,11 @@
         }
     }
 
-<<<<<<< HEAD
     /// Returns a DataTable at a Pos as a result
     pub fn data_table_result(&self, pos: &Pos) -> Result<&DataTable> {
         self.data_table_at(pos)
             .ok_or_else(|| anyhow!("Data table not found at {:?} in data_table_result()", pos))
     }
-=======
-    // todo: (DF) not sure how there could be multiple tables in one position if
-    // ignore_spills is false
-
-    /// Returns the first data table within a position
-    pub fn first_data_table_within(&self, pos: Pos) -> Result<Pos> {
-        let data_tables = self.data_tables_within(pos)?;
->>>>>>> f3dc62e6
 
     /// Returns a mutable DataTable at a Pos
     pub fn data_table_mut_at(&mut self, pos: &Pos) -> Result<&mut DataTable> {
@@ -422,13 +413,8 @@
 
     /// Returns the code language at a pos
     pub fn code_language_at(&self, pos: Pos) -> Option<CodeCellLanguage> {
-<<<<<<< HEAD
         self.data_table_at(&pos)
-            .and_then(|data_table| self.get_table_language(pos, data_table))
-=======
-        self.data_table(pos)
             .map(|data_table| data_table.get_language())
->>>>>>> f3dc62e6
     }
 
     /// Returns true if the cell at pos is a formula cell
@@ -439,18 +425,13 @@
 
     /// Returns true if the cell at pos is a source cell
     pub fn is_source_cell(&self, pos: Pos) -> bool {
-<<<<<<< HEAD
-        self.data_table_at(&pos)
-            .is_some_and(|data_table| data_table.show_name || data_table.show_columns)
-=======
-        self.data_table(pos).is_some()
+        self.data_table_at(&pos).is_some()
     }
 
     /// Returns true if the cell at pos is a data table cell
     pub fn is_data_table_cell(&self, pos: Pos) -> bool {
-        self.data_table(pos)
+        self.data_table_at(&pos)
             .is_some_and(|dt| matches!(dt.kind, DataTableKind::Import(_)))
->>>>>>> f3dc62e6
     }
 
     /// You shouldn't be able to create a data table that includes a data table.
@@ -459,20 +440,11 @@
     pub fn enforce_no_data_table_within_rect(&self, rect: Rect) -> bool {
         let contains_data_table = self.contains_data_table_within_rect(rect, None);
 
-<<<<<<< HEAD
-        if (cfg!(target_family = "wasm") || cfg!(test)) && contains_data_table {
-            let message = "Tables cannot be created over tables, code, or formulas.";
-            crate::wasm_bindings::js::jsClientMessage(
-                message.to_owned(),
-                JsSnackbarSeverity::Error.to_string(),
-            );
-=======
         #[cfg(any(target_family = "wasm", test))]
         if contains_data_table {
             let message = "Tables cannot be created over tables, code, or formulas.";
             let severity = crate::grid::js_types::JsSnackbarSeverity::Error;
             crate::wasm_bindings::js::jsClientMessage(message.into(), severity.to_string());
->>>>>>> f3dc62e6
         }
 
         !contains_data_table
