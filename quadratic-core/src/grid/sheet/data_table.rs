--- conflicted
+++ resolved
@@ -1,13 +1,9 @@
 use super::Sheet;
-<<<<<<< HEAD
 use crate::{
     a1::A1Context,
     grid::{data_table::DataTable, CodeCellValue, SheetId},
     Pos,
 };
-=======
-use crate::{grid::data_table::DataTable, Pos};
->>>>>>> 1f9a852d
 
 use anyhow::{anyhow, bail, Result};
 use indexmap::map::{Entry, OccupiedEntry};
