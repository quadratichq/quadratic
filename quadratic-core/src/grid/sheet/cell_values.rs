--- conflicted
+++ resolved
@@ -24,17 +24,7 @@
     /// Replace cell_values with CellValues.
     ///
     /// Returns the old CellValues.
-<<<<<<< HEAD
-    pub(crate) fn merge_cell_values(
-        &mut self,
-        transaction: &mut PendingTransaction,
-        pos: Pos,
-        cell_values: &CellValues,
-        a1_context: &A1Context,
-    ) -> CellValues {
-=======
-    pub fn merge_cell_values(&mut self, pos: Pos, cell_values: &CellValues) -> CellValues {
->>>>>>> de85dc18
+    pub(crate) fn merge_cell_values(&mut self, pos: Pos, cell_values: &CellValues) -> CellValues {
         let mut old = CellValues::new(cell_values.w, cell_values.h);
 
         for x in 0..cell_values.w {
