use crate::{
    grid::{bounds::BoundsRect, Column, GridBounds},
    selection::Selection,
    CellValue, Pos, Rect,
};

use super::Sheet;

impl Sheet {
    /// calculates all bounds
    pub fn calculate_bounds(&mut self) {
        for (&x, column) in &self.columns {
            if let Some(data_range) = column.range(true) {
                let y = data_range.start;
                self.data_bounds.add(Pos { x, y });
                let y = data_range.end - 1;
                self.data_bounds.add(Pos { x, y });
            }
            if let Some(format_range) = column.range(false) {
                let y = format_range.start;
                self.format_bounds.add(Pos { x, y });
                let y = format_range.end - 1;
                self.format_bounds.add(Pos { x, y });
            }
        }
    }

    /// Recalculates all bounds of the sheet.
    ///
    /// Returns whether any of the sheet's bounds has changed
    pub fn recalculate_bounds(&mut self) -> bool {
        let old_data_bounds = self.data_bounds.to_bounds_rect();
        let old_format_bounds = self.format_bounds.to_bounds_rect();
        self.data_bounds.clear();
        self.format_bounds.clear();

        self.calculate_bounds();

        self.code_runs.iter().for_each(|(pos, code_cell_value)| {
            let output_rect = code_cell_value.output_rect(*pos, false);
            self.data_bounds.add(output_rect.min);
            self.data_bounds.add(output_rect.max);
        });

        self.validations.validations.iter().for_each(|validation| {
            if validation.render_special().is_some() {
                if let Some(rect) = validation.selection.largest_rect() {
                    self.data_bounds.add(rect.min);
                    self.data_bounds.add(rect.max);
                }
            }
        });

        old_data_bounds != self.data_bounds.to_bounds_rect()
            || old_format_bounds != self.format_bounds.to_bounds_rect()
    }

    /// Adds a SheetRect to the bounds of the sheet.
    ///
    /// Returns whether any of the sheet's bounds has changed
    pub fn recalculate_add_bounds(&mut self, rect: Rect, format: bool) -> bool {
        if format {
            let old_format_bounds = self.format_bounds.to_bounds_rect();
            self.format_bounds.add(rect.min);
            self.format_bounds.add(rect.max);
            old_format_bounds != self.format_bounds.to_bounds_rect()
        } else {
            let old_data_bounds = self.format_bounds.to_bounds_rect();
            self.data_bounds.add(rect.min);
            self.data_bounds.add(rect.max);
            old_data_bounds != self.data_bounds.to_bounds_rect()
        }
    }

    /// Adds a Selection to the bounds of the sheet.
    ///
    /// Returns whether any of the sheet's bounds has changed
    pub fn recalculate_add_bounds_selection(
        &mut self,
        selection: &Selection,
        format: bool,
    ) -> bool {
        if selection.all || selection.columns.is_some() || selection.rows.is_some() {
            false
        } else if let Some(rects) = &selection.rects {
            let old_data_bounds = self.data_bounds.to_bounds_rect();
            let old_format_bounds = self.format_bounds.to_bounds_rect();
            for rect in rects {
                if format {
                    self.format_bounds.add(rect.min);
                    self.format_bounds.add(rect.max);
                } else {
                    self.data_bounds.add(rect.min);
                    self.data_bounds.add(rect.max);
                }
            }
            old_data_bounds != self.data_bounds.to_bounds_rect()
                || old_format_bounds != self.format_bounds.to_bounds_rect()
        } else {
            false
        }
    }

    /// Returns whether the sheet is completely empty.
    pub fn is_empty(&self) -> bool {
        self.data_bounds.is_empty() && self.format_bounds.is_empty()
    }

    /// Returns the bounds of the sheet.
    ///
    /// If `ignore_formatting` is `true`, only data is considered; if it is
    /// `false`, then data and formatting are both considered.
    ///
    /// Borders are not included in this bounds call.
    pub fn bounds(&self, ignore_formatting: bool) -> GridBounds {
        match ignore_formatting {
            true => self.data_bounds,
            false => GridBounds::merge(self.data_bounds, self.format_bounds),
        }
    }

    pub fn format_bounds(&self) -> Option<Rect> {
        match self.format_bounds {
            GridBounds::Empty => None,
            GridBounds::NonEmpty(rect) => Some(rect),
        }
    }

    /// Returns the lower and upper bounds of a column, or `None` if the column
    /// is empty.
    ///
    /// If `ignore_formatting` is `true`, only data is considered; if it is
    /// `false`, then data and formatting are both considered.
    pub fn column_bounds(&self, column: i64, ignore_formatting: bool) -> Option<(i64, i64)> {
        let range = if let Some(column_data) = self.columns.get(&column) {
            column_data.range(ignore_formatting)
        } else {
            None
        };
        let code_range = self.code_columns_bounds(column, column);
        if range.is_none() && code_range.is_none() {
            return None;
        }
        if let (Some(range), Some(code_range)) = (&range, &code_range) {
            Some((
                range.start.min(code_range.start),
                range.end.max(code_range.end) - 1,
            ))
        } else if let Some(range) = range {
            Some((range.start, range.end - 1))
        } else {
            code_range.map(|code_range| (code_range.start, code_range.end - 1))
        }
    }

    /// Returns the lower and upper bounds of a range of columns, or 'None' if the columns are empty
    ///
    /// If `ignore_formatting` is `true`, only data is considered; if it
    /// is `false`, then data and formatting are both considered.
    ///
    pub fn columns_bounds(
        &self,
        column_start: i64,
        column_end: i64,
        ignore_formatting: bool,
    ) -> Option<(i64, i64)> {
        let mut min: i64 = i64::MAX;
        let mut max: i64 = i64::MIN;
        let mut found = false;
        for x in column_start..=column_end {
            if let Some(bounds) = self.column_bounds(x, ignore_formatting) {
                min = min.min(bounds.0);
                max = max.max(bounds.1);
                found = true;
            }
        }
        if let Some(code_bounds) = self.code_columns_bounds(column_start, column_end) {
            min = min.min(code_bounds.start);
            max = max.max(code_bounds.end - 1);
            found = true;
        }
        if found {
            Some((min, max))
        } else {
            None
        }
    }

    /// Returns the lower and upper bounds of a row, or `None` if the column is
    /// empty.
    ///
    /// If `ignore_formatting` is `true`, only data is considered; if it
    /// is `false`, then data and formatting are both considered.
    ///
    pub fn row_bounds(&self, row: i64, ignore_formatting: bool) -> Option<(i64, i64)> {
        let column_has_row = |(_x, column): &(&i64, &Column)| match ignore_formatting {
            true => column.has_data_in_row(row),
            false => column.has_anything_in_row(row),
        };
        let min = if let Some((index, _)) = self.columns.iter().find(column_has_row) {
            Some(*index)
        } else {
            None
        };
        let max = if let Some((index, _)) = self.columns.iter().rfind(column_has_row) {
            Some(*index)
        } else {
            None
        };
        let code_range = self.code_rows_bounds(row, row);

        if min.is_none() && code_range.is_none() {
            return None;
        }
        if let (Some(min), Some(max), Some(code_range)) = (min, max, &code_range) {
            Some((min.min(code_range.start), max.max(code_range.end - 1)))
        } else if let (Some(min), Some(max)) = (min, max) {
            Some((min, max))
        } else {
            code_range.map(|code_range| (code_range.start, code_range.end - 1))
        }
    }

    /// Returns the lower and upper bounds of formatting in a row, or `None` if
    /// the row has no formatting.
    pub fn row_bounds_formats(&self, row: i64) -> Option<(i64, i64)> {
        let column_has_row = |(_x, column): &(&i64, &Column)| column.has_format_in_row(row);
        let min = if let Some((index, _)) = self.columns.iter().find(column_has_row) {
            Some(*index)
        } else {
            None
        };
        let max = if let Some((index, _)) = self.columns.iter().rfind(column_has_row) {
            Some(*index)
        } else {
            None
        };

        if let (Some(min), Some(max)) = (min, max) {
            Some((min.min(max), max.max(max)))
        } else {
            None
        }
    }

    /// Returns the lower and upper bounds of a range of rows, or 'None' if the rows are empty
    ///
    /// If `ignore_formatting` is `true`, only data is considered; if it
    /// is `false`, then data and formatting are both considered.
    ///
    pub fn rows_bounds(
        &self,
        row_start: i64,
        row_end: i64,
        ignore_formatting: bool,
    ) -> Option<(i64, i64)> {
        let mut min: i64 = i64::MAX;
        let mut max: i64 = i64::MIN;
        let mut found = false;
        for y in row_start..=row_end {
            if let Some(bounds) = self.row_bounds(y, ignore_formatting) {
                min = min.min(bounds.0);
                max = max.max(bounds.1);
                found = true;
            }
        }
        if let Some(code_bounds) = self.code_rows_bounds(row_start, row_end) {
            min = min.min(code_bounds.start);
            max = max.max(code_bounds.end - 1);
            found = true;
        }
        if found {
            Some((min, max))
        } else {
            None
        }
    }

    /// finds the nearest column with or without content
    /// if reverse is true it searches to the left of the start
    /// if with_content is true it searches for a column with content; otherwise it searches for a column without content
    ///
    /// Returns the found column matching the criteria of with_content
    pub fn find_next_column(
        &self,
        column_start: i64,
        row: i64,
        reverse: bool,
        with_content: bool,
    ) -> Option<i64> {
        let Some(bounds) = self.row_bounds(row, true) else {
            return if with_content {
                None
            } else {
                Some(column_start)
            };
        };
        let mut x = column_start;
        while (reverse && x >= bounds.0) || (!reverse && x <= bounds.1) {
            let has_content = self.display_value(Pos { x, y: row });
            if has_content.is_some_and(|cell_value| cell_value != CellValue::Blank) {
                if with_content {
                    return Some(x);
                }
            } else if !with_content {
                return Some(x);
            }
            x += if reverse { -1 } else { 1 };
        }
        let has_content = self.display_value(Pos { x, y: row });
        if with_content == has_content.is_some() {
            Some(x)
        } else {
            None
        }
    }

    /// finds the next column with or without content
    /// if reverse is true it searches to the left of the start
    /// if with_content is true it searches for a column with content; otherwise it searches for a column without content
    ///
    /// Returns the found row matching the criteria of with_content
    pub fn find_next_row(
        &self,
        row_start: i64,
        column: i64,
        reverse: bool,
        with_content: bool,
    ) -> Option<i64> {
        let Some(bounds) = self.column_bounds(column, true) else {
            return if with_content { None } else { Some(row_start) };
        };
        let mut y = row_start;
        while (reverse && y >= bounds.0) || (!reverse && y <= bounds.1) {
            let has_content = self.display_value(Pos { x: column, y });
            if has_content.is_some_and(|cell_value| cell_value != CellValue::Blank) {
                if with_content {
                    return Some(y);
                }
            } else if !with_content {
                return Some(y);
            }
            y += if reverse { -1 } else { 1 };
        }
        let has_content = self.display_value(Pos { x: column, y });
        if with_content == has_content.is_some() {
            Some(y)
        } else {
            None
        }
    }

    /// Finds the height of a rectangle that contains data given an (x, y, w).
    pub fn find_last_data_row(&self, x: i64, y: i64, w: i64) -> i64 {
        let bounds = self.bounds(true);
        match bounds {
            GridBounds::Empty => 0,
            GridBounds::NonEmpty(rect) => {
                let mut h = 0;
                for y in y..=rect.max.y {
                    let mut has_data = false;
                    for x in x..x + w {
                        if self.display_value(Pos { x, y }).is_some() {
                            has_data = true;
                            break;
                        }
                    }
                    if has_data {
                        h += 1;
                    } else {
                        // We've reached a column without any data, so we can stop
                        return h;
                    }
                }
                h
            }
        }
    }

    /// finds the nearest column that can be used to place a rect
    /// if reverse is true it searches to the left of the start
    ///
    pub fn find_next_column_for_rect(
        &self,
        column_start: i64,
        row: i64,
        reverse: bool,
        rect: Rect,
    ) -> i64 {
        let mut rect_start_x = column_start;
        let bounds = self.bounds(true);
        match bounds {
            GridBounds::Empty => rect_start_x,
            GridBounds::NonEmpty(sheet_rect) => {
                while (!reverse && rect_start_x <= sheet_rect.max.x)
                    || (reverse && (rect_start_x - 1 + rect.width() as i64) >= sheet_rect.min.x)
                {
                    let mut is_valid = true;
                    let rect_range = rect_start_x..(rect_start_x + rect.width() as i64);
                    for x in rect_range {
                        if let Some(next_row_with_content) = self.find_next_row(row, x, false, true)
                        {
                            if (next_row_with_content - row) < rect.height() as i64 {
                                rect_start_x = if !reverse {
                                    x + 1
                                } else {
                                    x - rect.width() as i64
                                };
                                is_valid = false;
                                break;
                            }
                        }
                    }
                    if is_valid {
                        return rect_start_x;
                    }
                }
                rect_start_x
            }
        }
    }

    /// finds the nearest column that can be used to place a rect
    /// if reverse is true it searches to the left of the start
    ///
    pub fn find_next_row_for_rect(
        &self,
        row_start: i64,
        column: i64,
        reverse: bool,
        rect: Rect,
    ) -> i64 {
        let mut rect_start_y = row_start;
        let bounds = self.bounds(true);
        match bounds {
            GridBounds::Empty => rect_start_y,
            GridBounds::NonEmpty(sheet_rect) => {
                while (!reverse && rect_start_y <= sheet_rect.max.y)
                    || (reverse && (rect_start_y - 1 + rect.height() as i64) >= sheet_rect.min.y)
                {
                    let mut is_valid = true;
                    let rect_range = rect_start_y..(rect_start_y + rect.height() as i64);
                    for y in rect_range {
                        if let Some(next_column_with_content) =
                            self.find_next_column(column, y, false, true)
                        {
                            if (next_column_with_content - column) < rect.width() as i64 {
                                rect_start_y = if !reverse {
                                    y + 1
                                } else {
                                    y - rect.height() as i64
                                };
                                is_valid = false;
                                break;
                            }
                        }
                    }
                    if is_valid {
                        return rect_start_y;
                    }
                }
                rect_start_y
            }
        }
    }

    /// Returns the bounds of the sheet.
    ///
    /// Returns `(data_bounds, format_bounds)`.
    pub fn to_bounds_rects(&self) -> (Option<BoundsRect>, Option<BoundsRect>) {
        (
            self.data_bounds.to_bounds_rect(),
            self.format_bounds.to_bounds_rect(),
        )
    }
}

#[cfg(test)]
mod test {
    use crate::{
        controller::GridController,
        grid::{
            formats::format_update::FormatUpdate,
            sheet::validations::{
                validation::Validation,
                validation_rules::{validation_logical::ValidationLogical, ValidationRule},
            },
            BorderSelection, BorderStyle, CellAlign, CellWrap, CodeCellLanguage, GridBounds, Sheet,
        },
        selection::Selection,
        CellValue, Pos, Rect, SheetPos, SheetRect,
    };
    use proptest::proptest;
    use serial_test::parallel;
    use std::collections::HashMap;
    use uuid::Uuid;

    #[test]
    #[parallel]
    fn test_is_empty() {
        let mut sheet = Sheet::test();
        assert!(!sheet.recalculate_bounds());
        assert!(sheet.is_empty());

        let _ = sheet.set_cell_value(Pos { x: 0, y: 0 }, CellValue::Text(String::from("test")));
        assert!(sheet.recalculate_bounds());
        assert!(!sheet.is_empty());

        let _ = sheet.set_cell_value(Pos { x: 0, y: 0 }, CellValue::Blank);
        sheet.recalculate_bounds();
        assert!(sheet.is_empty());
    }

    #[test]
    #[parallel]
    fn test_bounds() {
        let mut sheet = Sheet::test();
        assert_eq!(sheet.bounds(true), GridBounds::Empty);
        assert_eq!(sheet.bounds(false), GridBounds::Empty);

        let _ = sheet.set_cell_value(Pos { x: 0, y: 0 }, CellValue::Text(String::from("test")));
        let _ =
            sheet.set_formatting_value::<CellAlign>(Pos { x: 1, y: 1 }, Some(CellAlign::Center));
        assert!(sheet.recalculate_bounds());

        assert_eq!(
            sheet.bounds(true),
            GridBounds::from(Rect {
                min: Pos { x: 0, y: 0 },
                max: Pos { x: 0, y: 0 }
            })
        );

        assert_eq!(
            sheet.bounds(false),
            GridBounds::from(Rect {
                min: Pos { x: 0, y: 0 },
                max: Pos { x: 1, y: 1 }
            })
        );
    }

    #[test]
    #[parallel]
    fn column_bounds() {
        let mut sheet = Sheet::test();
        let _ = sheet.set_cell_value(
            Pos { x: 100, y: -50 },
            CellValue::Text(String::from("test")),
        );
        let _ = sheet.set_cell_value(Pos { x: 100, y: 80 }, CellValue::Text(String::from("test")));
        let _ =
            sheet.set_formatting_value::<CellWrap>(Pos { x: 100, y: 200 }, Some(CellWrap::Wrap));
        assert!(sheet.recalculate_bounds());

        assert_eq!(sheet.column_bounds(100, true), Some((-50, 80)));
        assert_eq!(sheet.column_bounds(100, false), Some((-50, 200)));
    }

    #[test]
    #[parallel]
    fn column_bounds_code() {
        let mut sheet = Sheet::test();
        sheet.test_set_code_run_array_2d(0, 0, 2, 2, vec!["1", "2", "3", "4"]);
        assert_eq!(sheet.column_bounds(0, true), Some((0, 1)));
        assert_eq!(sheet.column_bounds(1, true), Some((0, 1)));
    }

    #[test]
    #[parallel]
    fn test_row_bounds() {
        let mut sheet = Sheet::test();
        sheet.set_cell_value(
            Pos { y: 100, x: -50 },
            CellValue::Text(String::from("test")),
        );
        sheet.set_cell_value(Pos { y: 100, x: 80 }, CellValue::Text(String::from("test")));
        sheet.set_formatting_value::<CellAlign>(Pos { y: 100, x: 200 }, Some(CellAlign::Center));
        sheet.recalculate_bounds();

        assert_eq!(sheet.row_bounds(100, true), Some((-50, 80)));
        assert_eq!(sheet.row_bounds(100, false), Some((-50, 200)));
    }

    #[test]
    #[parallel]
    fn row_bounds_code() {
        let mut sheet = Sheet::test();
        sheet.test_set_code_run_array_2d(0, 0, 2, 2, vec!["1", "2", "3", "4"]);
        assert_eq!(sheet.row_bounds(0, true), Some((0, 1)));
        assert_eq!(sheet.row_bounds(1, true), Some((0, 1)));
    }

    #[test]
    #[parallel]
    fn test_columns_bounds() {
        let mut sheet = Sheet::test();

        let _ = sheet.set_cell_value(
            Pos { x: 100, y: -50 },
            CellValue::Text(String::from("test")),
        );
        let _ = sheet.set_cell_value(Pos { x: 100, y: 80 }, CellValue::Text(String::from("test")));
        let _ = sheet
            .set_formatting_value::<CellAlign>(Pos { x: 100, y: 200 }, Some(CellAlign::Center));

        // set negative values
        let _ = sheet.set_cell_value(
            Pos { x: -100, y: -50 },
            CellValue::Text(String::from("test")),
        );
        let _ = sheet.set_cell_value(
            Pos { x: -100, y: -80 },
            CellValue::Text(String::from("test")),
        );
        let _ = sheet
            .set_formatting_value::<CellAlign>(Pos { x: -100, y: -200 }, Some(CellAlign::Center));
        sheet.recalculate_bounds();

        assert_eq!(sheet.columns_bounds(0, 100, true), Some((-50, 80)));
        assert_eq!(sheet.columns_bounds(0, 100, false), Some((-50, 200)));

        assert_eq!(sheet.columns_bounds(-100, 100, true), Some((-80, 80)));
        assert_eq!(sheet.columns_bounds(-100, 100, false), Some((-200, 200)));

        assert_eq!(sheet.columns_bounds(1000, 2000, true), None);
        assert_eq!(sheet.columns_bounds(1000, 2000, false), None);

        assert_eq!(sheet.columns_bounds(1000, 1000, true), None);
        assert_eq!(sheet.columns_bounds(1000, 1000, false), None);
    }

    #[test]
    #[parallel]
    fn test_rows_bounds() {
        let mut sheet = Sheet::test();

        let _ = sheet.set_cell_value(
            Pos { y: 100, x: -50 },
            CellValue::Text(String::from("test")),
        );
        let _ = sheet.set_cell_value(Pos { y: 100, x: 80 }, CellValue::Text(String::from("test")));
        let _ = sheet
            .set_formatting_value::<CellAlign>(Pos { y: 100, x: 200 }, Some(CellAlign::Center));

        // set negative values
        let _ = sheet.set_cell_value(
            Pos { y: -100, x: -50 },
            CellValue::Text(String::from("test")),
        );
        let _ = sheet.set_cell_value(
            Pos { y: -100, x: -80 },
            CellValue::Text(String::from("test")),
        );
        let _ = sheet
            .set_formatting_value::<CellAlign>(Pos { y: -100, x: -200 }, Some(CellAlign::Center));
        sheet.recalculate_bounds();

        assert_eq!(sheet.rows_bounds(0, 100, true), Some((-50, 80)));
        assert_eq!(sheet.rows_bounds(0, 100, false), Some((-50, 200)));

        assert_eq!(sheet.rows_bounds(-100, 100, true), Some((-80, 80)));
        assert_eq!(sheet.rows_bounds(-100, 100, false), Some((-200, 200)));

        assert_eq!(sheet.rows_bounds(1000, 2000, true), None);
        assert_eq!(sheet.rows_bounds(1000, 2000, false), None);

        assert_eq!(sheet.rows_bounds(1000, 1000, true), None);
        assert_eq!(sheet.rows_bounds(1000, 1000, false), None);
    }

    #[test]
    #[parallel]
    fn test_find_next_column() {
        let mut sheet = Sheet::test();

        sheet.set_cell_value(Pos { x: 1, y: 2 }, CellValue::Text(String::from("test")));
        sheet.set_cell_value(Pos { x: 10, y: 10 }, CellValue::Text(String::from("test")));

        assert_eq!(sheet.find_next_column(0, 0, false, false), Some(0));
        assert_eq!(sheet.find_next_column(0, 0, false, true), None);
        assert_eq!(sheet.find_next_column(0, 0, true, false), Some(0));
        assert_eq!(sheet.find_next_column(0, 0, true, true), None);
        assert_eq!(sheet.find_next_column(-1, 2, false, true), Some(1));
        assert_eq!(sheet.find_next_column(-1, 2, true, true), None);
        assert_eq!(sheet.find_next_column(3, 2, false, true), None);
        assert_eq!(sheet.find_next_column(3, 2, true, true), Some(1));
        assert_eq!(sheet.find_next_column(2, 2, false, true), None);
        assert_eq!(sheet.find_next_column(2, 2, true, true), Some(1));
        assert_eq!(sheet.find_next_column(0, 2, false, true), Some(1));
        assert_eq!(sheet.find_next_column(0, 2, true, true), None);
        assert_eq!(sheet.find_next_column(1, 2, false, false), Some(2));
        assert_eq!(sheet.find_next_column(1, 2, true, false), Some(0));

        sheet.set_cell_value(Pos { x: 2, y: 2 }, CellValue::Text(String::from("test")));
        sheet.set_cell_value(Pos { x: 3, y: 2 }, CellValue::Text(String::from("test")));

        assert_eq!(sheet.find_next_column(1, 2, false, false), Some(4));
        assert_eq!(sheet.find_next_column(2, 2, false, false), Some(4));
        assert_eq!(sheet.find_next_column(2, 2, true, false), Some(0));
        assert_eq!(sheet.find_next_column(3, 2, true, false), Some(0));
    }

    #[test]
    #[parallel]
    fn test_find_next_column_code() {
        let mut sheet = Sheet::test();
        sheet.test_set_code_run_array(0, 0, vec!["1", "2", "3"], false);

        assert_eq!(sheet.find_next_column(-1, 0, false, true), Some(0));
        assert_eq!(sheet.find_next_column(0, 0, false, false), Some(3));
        assert_eq!(sheet.find_next_column(2, 0, false, false), Some(3));
        assert_eq!(sheet.find_next_column(4, 0, true, true), Some(2));
        assert_eq!(sheet.find_next_column(2, 0, true, false), Some(-1));
    }

    #[test]
    #[parallel]
    fn test_find_next_row() {
        let mut sheet = Sheet::test();

        let _ = sheet.set_cell_value(Pos { x: 2, y: 1 }, CellValue::Text(String::from("test")));
        sheet.set_cell_value(Pos { x: 10, y: 10 }, CellValue::Text(String::from("test")));

        assert_eq!(sheet.find_next_row(0, 0, false, false), Some(0));
        assert_eq!(sheet.find_next_row(0, 0, false, true), None);
        assert_eq!(sheet.find_next_row(0, 0, true, false), Some(0));
        assert_eq!(sheet.find_next_row(0, 0, true, true), None);
        assert_eq!(sheet.find_next_row(-1, 2, false, true), Some(1));
        assert_eq!(sheet.find_next_row(-1, 2, true, true), None);
        assert_eq!(sheet.find_next_row(3, 2, false, true), None);
        assert_eq!(sheet.find_next_row(3, 2, true, true), Some(1));
        assert_eq!(sheet.find_next_row(2, 2, false, true), None);
        assert_eq!(sheet.find_next_row(2, 2, true, true), Some(1));
        assert_eq!(sheet.find_next_row(0, 2, false, true), Some(1));
        assert_eq!(sheet.find_next_row(0, 2, true, true), None);
        assert_eq!(sheet.find_next_row(1, 2, false, false), Some(2));
        assert_eq!(sheet.find_next_row(1, 2, true, false), Some(0));

        sheet.set_cell_value(Pos { x: 2, y: 2 }, CellValue::Text(String::from("test")));
        sheet.set_cell_value(Pos { x: 2, y: 3 }, CellValue::Text(String::from("test")));

        assert_eq!(sheet.find_next_row(1, 2, false, false), Some(4));
        assert_eq!(sheet.find_next_row(2, 2, false, false), Some(4));
        assert_eq!(sheet.find_next_row(3, 2, true, false), Some(0));
    }

    #[test]
    #[parallel]
    fn test_find_next_row_code() {
        let mut sheet = Sheet::test();
        sheet.test_set_code_run_array(0, 0, vec!["1", "2", "3"], true);

        assert_eq!(sheet.find_next_row(-1, 0, false, true), Some(0));
        assert_eq!(sheet.find_next_row(0, 0, false, false), Some(3));
        assert_eq!(sheet.find_next_row(2, 0, false, false), Some(3));
        assert_eq!(sheet.find_next_row(4, 0, true, true), Some(2));
        assert_eq!(sheet.find_next_row(2, 0, true, false), Some(-1));
    }

    #[test]
    #[parallel]
    fn test_read_write() {
        let rect = Rect {
            min: Pos::ORIGIN,
            max: Pos { x: 49, y: 49 },
        };
        let mut sheet = Sheet::test();
        sheet.random_numbers(&rect);
        assert_eq!(GridBounds::NonEmpty(rect), sheet.bounds(true));
        assert_eq!(GridBounds::NonEmpty(rect), sheet.bounds(false));
    }

    proptest! {
        #[test]
        #[parallel]
        fn proptest_sheet_writes(writes: Vec<(Pos, CellValue)>) {
            proptest_sheet_writes_internal(writes);
        }
    }

    fn proptest_sheet_writes_internal(writes: Vec<(Pos, CellValue)>) {
        let mut sheet = Sheet::test();

        // We'll be testing against the  ~ HASHMAP OF TRUTH ~
        let mut hashmap_of_truth = HashMap::new();

        for (pos, cell_value) in &writes {
            let _ = sheet.set_cell_value(*pos, cell_value.clone());
            hashmap_of_truth.insert(*pos, cell_value);
        }

        let nonempty_positions = hashmap_of_truth
            .iter()
            .filter(|(_, value)| !value.is_blank_or_empty_string())
            .map(|(pos, _)| pos);
        let min_x = nonempty_positions.clone().map(|pos| pos.x).min();
        let min_y = nonempty_positions.clone().map(|pos| pos.y).min();
        let max_x = nonempty_positions.clone().map(|pos| pos.x).max();
        let max_y = nonempty_positions.clone().map(|pos| pos.y).max();
        let expected_bounds = match (min_x, min_y, max_x, max_y) {
            (Some(min_x), Some(min_y), Some(max_x), Some(max_y)) => GridBounds::NonEmpty(Rect {
                min: Pos { x: min_x, y: min_y },
                max: Pos { x: max_x, y: max_y },
            }),
            _ => GridBounds::Empty,
        };

        for (pos, expected) in hashmap_of_truth {
            let actual = sheet.display_value(pos);
            if expected.is_blank_or_empty_string() {
                assert_eq!(None, actual);
            } else {
                assert_eq!(Some(expected.clone()), actual);
            }
        }

        sheet.recalculate_bounds();
        assert_eq!(expected_bounds, sheet.bounds(false));
        assert_eq!(expected_bounds, sheet.bounds(true));
    }

    #[test]
    #[parallel]
    fn code_run_columns_bounds() {
        let mut gc = GridController::test();
        let sheet_id = gc.sheet_ids()[0];
        gc.set_code_cell(
            SheetPos {
                x: 1,
                y: 2,
                sheet_id,
            },
            CodeCellLanguage::Formula,
            "{1, 2, 3; 4, 5, 6}".to_string(),
            None,
        );
        let sheet = gc.sheet(sheet_id);
        assert_eq!(sheet.columns_bounds(1, 2, true), Some((2, 3)));
        assert_eq!(sheet.columns_bounds(1, 2, false), Some((2, 3)));
    }

    #[test]
    #[parallel]
    fn code_run_rows_bounds() {
        let mut gc = GridController::test();
        let sheet_id = gc.sheet_ids()[0];
        gc.set_code_cell(
            SheetPos {
                x: 1,
                y: 2,
                sheet_id,
            },
            CodeCellLanguage::Formula,
            "{1, 2, 3; 4, 5, 6}".to_string(),
            None,
        );
        let sheet = gc.sheet(sheet_id);
        assert_eq!(sheet.rows_bounds(0, 2, true), Some((1, 3)));
        assert_eq!(sheet.rows_bounds(0, 2, false), Some((1, 3)));
    }

    #[test]
    #[parallel]
    fn code_run_column_bounds() {
        let mut gc = GridController::test();
        let sheet_id = gc.sheet_ids()[0];
        gc.set_code_cell(
            SheetPos {
                x: 1,
                y: 2,
                sheet_id,
            },
            CodeCellLanguage::Formula,
            "{1, 2, 3; 4, 5, 6}".to_string(),
            None,
        );
        let sheet = gc.sheet(sheet_id);
        assert_eq!(sheet.column_bounds(1, true), Some((2, 3)));
        assert_eq!(sheet.column_bounds(1, false), Some((2, 3)));
    }

    #[test]
    #[parallel]
    fn code_run_row_bounds() {
        let mut gc = GridController::test();
        let sheet_id = gc.sheet_ids()[0];
        gc.set_code_cell(
            SheetPos {
                x: 1,
                y: 2,
                sheet_id,
            },
            CodeCellLanguage::Formula,
            "{1, 2, 3; 4, 5, 6}".to_string(),
            None,
        );
        let sheet = gc.sheet(sheet_id);
        assert_eq!(sheet.row_bounds(2, true), Some((1, 3)));
        assert_eq!(sheet.row_bounds(2, false), Some((1, 3)));
    }

    #[test]
    #[parallel]
    fn single_row_bounds() {
        let mut gc = GridController::test();
        let sheet_id = gc.sheet_ids()[0];
        gc.set_cell_value(
            SheetPos {
                x: 1,
                y: 2,
                sheet_id,
            },
            "test".to_string(),
            None,
        );
        let sheet = gc.sheet(sheet_id);
        assert_eq!(sheet.row_bounds(2, true), Some((1, 1)));
        assert_eq!(sheet.row_bounds(2, false), Some((1, 1)));
    }

    #[test]
    #[parallel]
    fn send_updated_bounds_rect() {
        let mut gc = GridController::test();
        let sheet_id = gc.sheet_ids()[0];
        gc.set_cell_value(
            SheetPos {
                x: 1,
                y: 2,
                sheet_id,
            },
            "test".to_string(),
            None,
        );
        let sheet = gc.sheet(sheet_id);
        assert_eq!(
            sheet.data_bounds,
            GridBounds::NonEmpty(Rect::from_numbers(1, 2, 1, 1))
        );
        gc.set_cell_bold(
            SheetRect::from_numbers(3, 5, 1, 1, sheet_id),
            Some(true),
            None,
        );

        let sheet = gc.sheet(sheet_id);
        assert_eq!(
            sheet.bounds(true),
            GridBounds::NonEmpty(Rect::from_numbers(1, 2, 1, 1))
        );
        assert_eq!(
            sheet.bounds(false),
            GridBounds::NonEmpty(Rect::from_numbers(1, 2, 3, 4))
        );
    }

    #[test]
    #[parallel]
    fn row_bounds() {
        let mut gc = GridController::test();
        let sheet_id = gc.sheet_ids()[0];
        gc.set_cell_value((0, 0, sheet_id).into(), "a".to_string(), None);
        gc.set_code_cell(
            (1, 0, sheet_id).into(),
            CodeCellLanguage::Formula,
            "[['c','d']]".into(),
            None,
        );
        gc.set_cell_value((3, 0, sheet_id).into(), "d".into(), None);

        let sheet = gc.sheet(sheet_id);
        assert_eq!(sheet.row_bounds(0, true), Some((0, 3)));
        assert_eq!(sheet.row_bounds(0, false), Some((0, 3)));
    }

    #[test]
    #[parallel]
    fn find_last_data_row() {
        let mut gc = GridController::test();
        let sheet_id = gc.sheet_ids()[0];
        gc.set_cell_value((0, 0, sheet_id).into(), "a".to_string(), None);
        gc.set_cell_value((0, 1, sheet_id).into(), "b".to_string(), None);
        gc.set_cell_value((0, 2, sheet_id).into(), "c".to_string(), None);
        gc.set_cell_value((0, 4, sheet_id).into(), "e".to_string(), None);

        let sheet = gc.sheet(sheet_id);

        // height should be 3 (0,0 - 0.2)
        assert_eq!(sheet.find_last_data_row(0, 0, 1), 3);

        // height should be 1 (0,4)
        assert_eq!(sheet.find_last_data_row(0, 4, 1), 1);

        // height should be 0 since there is no data
        assert_eq!(sheet.find_last_data_row(0, 10, 1), 0);
    }

    #[test]
    #[parallel]
    fn recalculate_bounds_validations() {
        let mut gc = GridController::test();
        let sheet_id = gc.sheet_ids()[0];
        gc.update_validation(
            Validation {
                id: Uuid::new_v4(),
                rule: ValidationRule::Logical(ValidationLogical {
                    show_checkbox: true,
                    ignore_blank: true,
                }),
                selection: Selection::pos(0, 0, sheet_id),
                message: Default::default(),
                error: Default::default(),
            },
            None,
        );

        let sheet = gc.sheet(sheet_id);
        assert_eq!(
            sheet.data_bounds,
            GridBounds::NonEmpty(Rect::new(0, 0, 0, 0))
        );
    }

    #[test]
    #[parallel]
<<<<<<< HEAD
    fn empty_bounds_with_borders() {
        let mut gc = GridController::test();
        let sheet_id = gc.sheet_ids()[0];

        gc.set_borders_selection(
            Selection::sheet_rect(SheetRect::new(1, 1, 1, 1, sheet_id)),
            BorderSelection::All,
            Some(BorderStyle::default()),
            None,
        );

        let sheet = gc.sheet(sheet_id);
        assert_eq!(sheet.bounds(false), GridBounds::Empty);
=======
    fn test_find_next_column_for_rect() {
        let mut gc = GridController::default();
        let sheet_id = gc.sheet_ids()[0];

        // Set up some cells
        gc.set_cell_value((1, 1, sheet_id).into(), "a".to_string(), None);
        gc.set_cell_value((3, 1, sheet_id).into(), "b".to_string(), None);
        gc.set_cell_value((5, 1, sheet_id).into(), "c".to_string(), None);

        let sheet = gc.sheet(sheet_id);

        // Find next column to the right
        let rect = Rect::from_numbers(0, 0, 1, 1);
        let result = sheet.find_next_column_for_rect(1, 1, false, rect);
        assert_eq!(result, 2);

        // Find next column to the left
        let result = sheet.find_next_column_for_rect(5, 1, true, rect);
        assert_eq!(result, 4);

        // Find next column with larger rect (right)
        let rect = Rect::from_numbers(0, 0, 2, 1);
        let result = sheet.find_next_column_for_rect(1, 1, false, rect);
        assert_eq!(result, 6);

        // Find next column with larger rect (left)
        let result = sheet.find_next_column_for_rect(5, 1, true, rect);
        assert_eq!(result, -1);

        // No available column
        let rect = Rect::from_numbers(0, 0, 10, 1);
        let result = sheet.find_next_column_for_rect(0, 1, false, rect);
        assert_eq!(result, 6);

        // With multiple obstacles
        gc.set_cell_value((7, 1, sheet_id).into(), "d".to_string(), None);
        gc.set_cell_value((9, 1, sheet_id).into(), "e".to_string(), None);
        let rect = Rect::from_numbers(0, 0, 1, 1);
        let sheet = gc.sheet(sheet_id);
        let result = sheet.find_next_column_for_rect(0, 1, false, rect);
        assert_eq!(result, 0);
        let result = sheet.find_next_column_for_rect(1, 1, false, rect);
        assert_eq!(result, 2);
        let result = sheet.find_next_column_for_rect(4, 1, false, rect);
        assert_eq!(result, 4);
        let result = sheet.find_next_column_for_rect(7, 1, false, rect);
        assert_eq!(result, 8);

        // Larger rect and multiple obstacles
        let rect = Rect::from_numbers(0, 0, 10, 1);
        let result = sheet.find_next_column_for_rect(0, 1, false, rect);
        assert_eq!(result, 10);
>>>>>>> 046e5e48
    }

    #[test]
    #[parallel]
<<<<<<< HEAD
    fn row_bounds_formats() {
        let mut sheet = Sheet::test();

        sheet.set_format_cell(
            Pos { x: 3, y: 1 },
            &FormatUpdate {
                fill_color: Some(Some("red".to_string())),
                ..Default::default()
            },
            false,
        );
        sheet.set_format_cell(
            Pos { x: 5, y: 1 },
            &FormatUpdate {
                fill_color: Some(Some("red".to_string())),
                ..Default::default()
            },
            false,
        );

        // Check that the bounds include the formatted row
        assert_eq!(sheet.row_bounds_formats(1), Some((3, 5)));

        // Check that the data bounds are still empty
        assert_eq!(sheet.data_bounds, GridBounds::Empty);
=======
    fn test_find_next_row_for_rect() {
        let mut gc = GridController::default();
        let sheet_id = gc.sheet_ids()[0];

        // Set up some cells
        gc.set_cell_value((1, 1, sheet_id).into(), "a".to_string(), None);
        gc.set_cell_value((1, 3, sheet_id).into(), "b".to_string(), None);
        gc.set_cell_value((1, 5, sheet_id).into(), "c".to_string(), None);

        let sheet = gc.sheet(sheet_id);

        // Find next row downwards
        let rect = Rect::from_numbers(0, 0, 1, 1);
        let result = sheet.find_next_row_for_rect(1, 1, false, rect);
        assert_eq!(result, 2);

        // Find next row upwards
        let result = sheet.find_next_row_for_rect(5, 1, true, rect);
        assert_eq!(result, 4);

        // Find next row with larger rect (down)
        let rect = Rect::from_numbers(0, 0, 1, 2);
        let result = sheet.find_next_row_for_rect(1, 1, false, rect);
        assert_eq!(result, 6);

        // Find next row with larger rect (up)
        let result = sheet.find_next_row_for_rect(5, 1, true, rect);
        assert_eq!(result, -1);

        // No available row
        let rect = Rect::from_numbers(0, 0, 1, 10);
        let result = sheet.find_next_row_for_rect(0, 1, false, rect);
        assert_eq!(result, 6);

        // With multiple obstacles
        gc.set_cell_value((1, 7, sheet_id).into(), "d".to_string(), None);
        gc.set_cell_value((1, 9, sheet_id).into(), "e".to_string(), None);
        let rect = Rect::from_numbers(0, 0, 1, 1);
        let sheet = gc.sheet(sheet_id);
        let result = sheet.find_next_row_for_rect(0, 1, false, rect);
        assert_eq!(result, 0);
        let result = sheet.find_next_row_for_rect(1, 1, false, rect);
        assert_eq!(result, 2);
        let result = sheet.find_next_row_for_rect(4, 1, false, rect);
        assert_eq!(result, 4);
        let result = sheet.find_next_row_for_rect(7, 1, false, rect);
        assert_eq!(result, 8);

        // Larger rect and multiple obstacles
        let rect = Rect::from_numbers(0, 0, 1, 10);
        let result = sheet.find_next_row_for_rect(0, 1, false, rect);
        assert_eq!(result, 10);
>>>>>>> 046e5e48
    }
}<|MERGE_RESOLUTION|>--- conflicted
+++ resolved
@@ -1024,7 +1024,6 @@
 
     #[test]
     #[parallel]
-<<<<<<< HEAD
     fn empty_bounds_with_borders() {
         let mut gc = GridController::test();
         let sheet_id = gc.sheet_ids()[0];
@@ -1038,7 +1037,39 @@
 
         let sheet = gc.sheet(sheet_id);
         assert_eq!(sheet.bounds(false), GridBounds::Empty);
-=======
+    }
+
+    #[test]
+    #[parallel]
+    fn row_bounds_formats() {
+        let mut sheet = Sheet::test();
+
+        sheet.set_format_cell(
+            Pos { x: 3, y: 1 },
+            &FormatUpdate {
+                fill_color: Some(Some("red".to_string())),
+                ..Default::default()
+            },
+            false,
+        );
+        sheet.set_format_cell(
+            Pos { x: 5, y: 1 },
+            &FormatUpdate {
+                fill_color: Some(Some("red".to_string())),
+                ..Default::default()
+            },
+            false,
+        );
+
+        // Check that the bounds include the formatted row
+        assert_eq!(sheet.row_bounds_formats(1), Some((3, 5)));
+
+        // Check that the data bounds are still empty
+        assert_eq!(sheet.data_bounds, GridBounds::Empty);
+    }
+
+    #[test]
+    #[parallel]
     fn test_find_next_column_for_rect() {
         let mut gc = GridController::default();
         let sheet_id = gc.sheet_ids()[0];
@@ -1091,38 +1122,10 @@
         let rect = Rect::from_numbers(0, 0, 10, 1);
         let result = sheet.find_next_column_for_rect(0, 1, false, rect);
         assert_eq!(result, 10);
->>>>>>> 046e5e48
-    }
-
-    #[test]
-    #[parallel]
-<<<<<<< HEAD
-    fn row_bounds_formats() {
-        let mut sheet = Sheet::test();
-
-        sheet.set_format_cell(
-            Pos { x: 3, y: 1 },
-            &FormatUpdate {
-                fill_color: Some(Some("red".to_string())),
-                ..Default::default()
-            },
-            false,
-        );
-        sheet.set_format_cell(
-            Pos { x: 5, y: 1 },
-            &FormatUpdate {
-                fill_color: Some(Some("red".to_string())),
-                ..Default::default()
-            },
-            false,
-        );
-
-        // Check that the bounds include the formatted row
-        assert_eq!(sheet.row_bounds_formats(1), Some((3, 5)));
-
-        // Check that the data bounds are still empty
-        assert_eq!(sheet.data_bounds, GridBounds::Empty);
-=======
+    }
+
+    #[test]
+    #[parallel]
     fn test_find_next_row_for_rect() {
         let mut gc = GridController::default();
         let sheet_id = gc.sheet_ids()[0];
@@ -1175,6 +1178,5 @@
         let rect = Rect::from_numbers(0, 0, 1, 10);
         let result = sheet.find_next_row_for_rect(0, 1, false, rect);
         assert_eq!(result, 10);
->>>>>>> 046e5e48
     }
 }