use crate::{
    grid::{bounds::BoundsRect, Column, GridBounds},
    selection::Selection,
    CellValue, Pos, Rect,
};

use super::Sheet;

impl Sheet {
    /// calculates all bounds
    pub fn calculate_bounds(&mut self) {
        for (&x, column) in &self.columns {
            if let Some(data_range) = column.range(true) {
                let y = data_range.start;
                self.data_bounds.add(Pos { x, y });
                let y = data_range.end - 1;
                self.data_bounds.add(Pos { x, y });
            }
            if let Some(format_range) = column.range(false) {
                let y = format_range.start;
                self.format_bounds.add(Pos { x, y });
                let y = format_range.end - 1;
                self.format_bounds.add(Pos { x, y });
            }
        }
    }

    /// Recalculates all bounds of the sheet.
    ///
    /// Returns whether any of the sheet's bounds has changed
    pub fn recalculate_bounds(&mut self) -> bool {
        let old_data_bounds = self.data_bounds.to_bounds_rect();
        let old_format_bounds = self.format_bounds.to_bounds_rect();
        self.data_bounds.clear();
        self.format_bounds.clear();

        self.calculate_bounds();

        self.code_runs.iter().for_each(|(pos, code_cell_value)| {
            let output_rect = code_cell_value.output_rect(*pos, false);
            self.data_bounds.add(output_rect.min);
            self.data_bounds.add(output_rect.max);
        });

        self.validations.validations.iter().for_each(|validation| {
            if validation.render_special().is_some() {
                if let Some(rect) = validation.selection.largest_rect() {
                    self.data_bounds.add(rect.min);
                    self.data_bounds.add(rect.max);
                }
            }
        });

        old_data_bounds != self.data_bounds.to_bounds_rect()
            || old_format_bounds != self.format_bounds.to_bounds_rect()
    }

    /// Adds a SheetRect to the bounds of the sheet.
    ///
    /// Returns whether any of the sheet's bounds has changed
    pub fn recalculate_add_bounds(&mut self, rect: Rect, format: bool) -> bool {
        if format {
            let old_format_bounds = self.format_bounds.to_bounds_rect();
            self.format_bounds.add(rect.min);
            self.format_bounds.add(rect.max);
            old_format_bounds != self.format_bounds.to_bounds_rect()
        } else {
            let old_data_bounds = self.format_bounds.to_bounds_rect();
            self.data_bounds.add(rect.min);
            self.data_bounds.add(rect.max);
            old_data_bounds != self.data_bounds.to_bounds_rect()
        }
    }

    /// Adds a Selection to the bounds of the sheet.
    ///
    /// Returns whether any of the sheet's bounds has changed
    pub fn recalculate_add_bounds_selection(
        &mut self,
        selection: &Selection,
        format: bool,
    ) -> bool {
        if selection.all || selection.columns.is_some() || selection.rows.is_some() {
            false
        } else if let Some(rects) = &selection.rects {
            let old_data_bounds = self.data_bounds.to_bounds_rect();
            let old_format_bounds = self.format_bounds.to_bounds_rect();
            for rect in rects {
                if format {
                    self.format_bounds.add(rect.min);
                    self.format_bounds.add(rect.max);
                } else {
                    self.data_bounds.add(rect.min);
                    self.data_bounds.add(rect.max);
                }
            }
            old_data_bounds != self.data_bounds.to_bounds_rect()
                || old_format_bounds != self.format_bounds.to_bounds_rect()
        } else {
            false
        }
    }

    /// Returns whether the sheet is completely empty.
    pub fn is_empty(&self) -> bool {
        self.data_bounds.is_empty() && self.format_bounds.is_empty()
    }

    /// Returns the bounds of the sheet.
    ///
    /// If `ignore_formatting` is `true`, only data is considered; if it is
    /// `false`, then data and formatting are both considered.
    pub fn bounds(&self, ignore_formatting: bool) -> GridBounds {
        match ignore_formatting {
            true => self.data_bounds,
            false => GridBounds::merge(self.data_bounds, self.format_bounds),
        }
    }

    pub fn format_bounds(&self) -> Option<Rect> {
        match self.format_bounds {
            GridBounds::Empty => None,
            GridBounds::NonEmpty(rect) => Some(rect),
        }
    }

    /// Returns the lower and upper bounds of a column, or `None` if the column
    /// is empty.
    ///
    /// If `ignore_formatting` is `true`, only data is considered; if it is
    /// `false`, then data and formatting are both considered.
    pub fn column_bounds(&self, column: i64, ignore_formatting: bool) -> Option<(i64, i64)> {
        let range = if let Some(column_data) = self.columns.get(&column) {
            column_data.range(ignore_formatting)
        } else {
            None
        };
        let code_range = self.code_columns_bounds(column, column);
        if range.is_none() && code_range.is_none() {
            return None;
        }
        if let (Some(range), Some(code_range)) = (&range, &code_range) {
            Some((
                range.start.min(code_range.start),
                range.end.max(code_range.end) - 1,
            ))
        } else if let Some(range) = range {
            Some((range.start, range.end - 1))
        } else {
            code_range.map(|code_range| (code_range.start, code_range.end - 1))
        }
    }

    /// Returns the lower and upper bounds of a range of columns, or 'None' if the columns are empty
    ///
    /// If `ignore_formatting` is `true`, only data is considered; if it
    /// is `false`, then data and formatting are both considered.
    ///
    pub fn columns_bounds(
        &self,
        column_start: i64,
        column_end: i64,
        ignore_formatting: bool,
    ) -> Option<(i64, i64)> {
        let mut min: i64 = i64::MAX;
        let mut max: i64 = i64::MIN;
        let mut found = false;
        for x in column_start..=column_end {
            if let Some(bounds) = self.column_bounds(x, ignore_formatting) {
                min = min.min(bounds.0);
                max = max.max(bounds.1);
                found = true;
            }
        }
        if let Some(code_bounds) = self.code_columns_bounds(column_start, column_end) {
            min = min.min(code_bounds.start);
            max = max.max(code_bounds.end - 1);
            found = true;
        }
        if found {
            Some((min, max))
        } else {
            None
        }
    }

    /// Returns the lower and upper bounds of a row, or `None` if the column is
    /// empty.
    ///
    /// If `ignore_formatting` is `true`, only data is considered; if it
    /// is `false`, then data and formatting are both considered.
    ///
    pub fn row_bounds(&self, row: i64, ignore_formatting: bool) -> Option<(i64, i64)> {
        let column_has_row = |(_x, column): &(&i64, &Column)| match ignore_formatting {
            true => column.has_data_in_row(row),
            false => column.has_anything_in_row(row),
        };
        let min = if let Some((index, _)) = self.columns.iter().find(column_has_row) {
            Some(*index)
        } else {
            None
        };
        let max = if let Some((index, _)) = self.columns.iter().rfind(column_has_row) {
            Some(*index)
        } else {
            None
        };
        let code_range = self.code_rows_bounds(row, row);

        if min.is_none() && code_range.is_none() {
            return None;
        }
        if let (Some(min), Some(max), Some(code_range)) = (min, max, &code_range) {
            Some((min.min(code_range.start), max.max(code_range.end - 1)))
        } else if let (Some(min), Some(max)) = (min, max) {
            Some((min, max))
        } else {
            code_range.map(|code_range| (code_range.start, code_range.end - 1))
        }
    }

    /// Returns the lower and upper bounds of a range of rows, or 'None' if the rows are empty
    ///
    /// If `ignore_formatting` is `true`, only data is considered; if it
    /// is `false`, then data and formatting are both considered.
    ///
    pub fn rows_bounds(
        &self,
        row_start: i64,
        row_end: i64,
        ignore_formatting: bool,
    ) -> Option<(i64, i64)> {
        let mut min: i64 = i64::MAX;
        let mut max: i64 = i64::MIN;
        let mut found = false;
        for y in row_start..=row_end {
            if let Some(bounds) = self.row_bounds(y, ignore_formatting) {
                min = min.min(bounds.0);
                max = max.max(bounds.1);
                found = true;
            }
        }
        if let Some(code_bounds) = self.code_rows_bounds(row_start, row_end) {
            min = min.min(code_bounds.start);
            max = max.max(code_bounds.end - 1);
            found = true;
        }
        if found {
            Some((min, max))
        } else {
            None
        }
    }

    /// finds the nearest column with or without content
    /// if reverse is true it searches to the left of the start
    /// if with_content is true it searches for a column with content; otherwise it searches for a column without content
    ///
    /// Returns the found column matching the criteria of with_content
    pub fn find_next_column(
        &self,
        column_start: i64,
        row: i64,
        reverse: bool,
        with_content: bool,
    ) -> Option<i64> {
        let Some(bounds) = self.row_bounds(row, true) else {
            return if with_content {
                None
            } else {
                Some(column_start)
            };
        };
        let mut x = column_start;
        while (reverse && x >= bounds.0) || (!reverse && x <= bounds.1) {
            let has_content = self.display_value(Pos { x, y: row });
            if has_content.is_some_and(|cell_value| cell_value != CellValue::Blank) {
                if with_content {
                    return Some(x);
                }
            } else if !with_content {
                return Some(x);
            }
            x += if reverse { -1 } else { 1 };
        }
        let has_content = self.display_value(Pos { x, y: row });
        if with_content == has_content.is_some() {
            Some(x)
        } else {
            None
        }
    }

    /// finds the next column with or without content
    /// if reverse is true it searches to the left of the start
    /// if with_content is true it searches for a column with content; otherwise it searches for a column without content
    ///
    /// Returns the found row matching the criteria of with_content
    pub fn find_next_row(
        &self,
        row_start: i64,
        column: i64,
        reverse: bool,
        with_content: bool,
    ) -> Option<i64> {
        let Some(bounds) = self.column_bounds(column, true) else {
            return if with_content { None } else { Some(row_start) };
        };
        let mut y = row_start;
        while (reverse && y >= bounds.0) || (!reverse && y <= bounds.1) {
            let has_content = self.display_value(Pos { x: column, y });
            if has_content.is_some_and(|cell_value| cell_value != CellValue::Blank) {
                if with_content {
                    return Some(y);
                }
            } else if !with_content {
                return Some(y);
            }
            y += if reverse { -1 } else { 1 };
        }
        let has_content = self.display_value(Pos { x: column, y });
        if with_content == has_content.is_some() {
            Some(y)
        } else {
            None
        }
    }

    /// Finds the height of a rectangle that contains data given an (x, y, w).
    pub fn find_last_data_row(&self, x: i64, y: i64, w: i64) -> i64 {
        let bounds = self.bounds(true);
        match bounds {
            GridBounds::Empty => 0,
            GridBounds::NonEmpty(rect) => {
                let mut h = 0;
                for y in y..=rect.max.y {
                    let mut has_data = false;
                    for x in x..x + w {
                        if self.display_value(Pos { x, y }).is_some() {
                            has_data = true;
                            break;
                        }
                    }
                    if has_data {
                        h += 1;
                    } else {
                        // We've reached a column without any data, so we can stop
                        return h;
                    }
                }
                h
            }
        }
    }

    /// Returns the bounds of the sheet.
    ///
    /// Returns `(data_bounds, format_bounds)`.
    pub fn to_bounds_rects(&self) -> (Option<BoundsRect>, Option<BoundsRect>) {
        (
            self.data_bounds.to_bounds_rect(),
            self.format_bounds.to_bounds_rect(),
        )
    }
}

#[cfg(test)]
mod test {
    use crate::{
        controller::GridController,
<<<<<<< HEAD
        grid::{
            sheet::validations::{
                validation::Validation,
                validation_rules::{validation_logical::ValidationLogical, ValidationRule},
            },
            CellAlign, CodeCellLanguage, GridBounds, Sheet,
        },
        selection::Selection,
=======
        grid::{CellAlign, CellWrap, CodeCellLanguage, GridBounds, Sheet},
>>>>>>> b08df4e0
        CellValue, Pos, Rect, SheetPos, SheetRect,
    };
    use proptest::proptest;
    use serial_test::parallel;
    use std::collections::HashMap;
    use uuid::Uuid;

    #[test]
    #[parallel]
    fn test_is_empty() {
        let mut sheet = Sheet::test();
        assert!(!sheet.recalculate_bounds());
        assert!(sheet.is_empty());

        let _ = sheet.set_cell_value(Pos { x: 0, y: 0 }, CellValue::Text(String::from("test")));
        assert!(sheet.recalculate_bounds());
        assert!(!sheet.is_empty());

        let _ = sheet.set_cell_value(Pos { x: 0, y: 0 }, CellValue::Blank);
        sheet.recalculate_bounds();
        assert!(sheet.is_empty());
    }

    #[test]
    #[parallel]
    fn test_bounds() {
        let mut sheet = Sheet::test();
        assert_eq!(sheet.bounds(true), GridBounds::Empty);
        assert_eq!(sheet.bounds(false), GridBounds::Empty);

        let _ = sheet.set_cell_value(Pos { x: 0, y: 0 }, CellValue::Text(String::from("test")));
        let _ =
            sheet.set_formatting_value::<CellAlign>(Pos { x: 1, y: 1 }, Some(CellAlign::Center));
        assert!(sheet.recalculate_bounds());

        assert_eq!(
            sheet.bounds(true),
            GridBounds::from(Rect {
                min: Pos { x: 0, y: 0 },
                max: Pos { x: 0, y: 0 }
            })
        );

        assert_eq!(
            sheet.bounds(false),
            GridBounds::from(Rect {
                min: Pos { x: 0, y: 0 },
                max: Pos { x: 1, y: 1 }
            })
        );
    }

    #[test]
    #[parallel]
    fn column_bounds() {
        let mut sheet = Sheet::test();
        let _ = sheet.set_cell_value(
            Pos { x: 100, y: -50 },
            CellValue::Text(String::from("test")),
        );
        let _ = sheet.set_cell_value(Pos { x: 100, y: 80 }, CellValue::Text(String::from("test")));
        let _ =
            sheet.set_formatting_value::<CellWrap>(Pos { x: 100, y: 200 }, Some(CellWrap::Wrap));
        assert!(sheet.recalculate_bounds());

        assert_eq!(sheet.column_bounds(100, true), Some((-50, 80)));
        assert_eq!(sheet.column_bounds(100, false), Some((-50, 200)));
    }

    #[test]
    #[parallel]
    fn column_bounds_code() {
        let mut sheet = Sheet::test();
        sheet.test_set_code_run_array_2d(0, 0, 2, 2, vec!["1", "2", "3", "4"]);
        assert_eq!(sheet.column_bounds(0, true), Some((0, 1)));
        assert_eq!(sheet.column_bounds(1, true), Some((0, 1)));
    }

    #[test]
    #[parallel]
    fn test_row_bounds() {
        let mut sheet = Sheet::test();
        sheet.set_cell_value(
            Pos { y: 100, x: -50 },
            CellValue::Text(String::from("test")),
        );
        sheet.set_cell_value(Pos { y: 100, x: 80 }, CellValue::Text(String::from("test")));
        sheet.set_formatting_value::<CellAlign>(Pos { y: 100, x: 200 }, Some(CellAlign::Center));
        sheet.recalculate_bounds();

        assert_eq!(sheet.row_bounds(100, true), Some((-50, 80)));
        assert_eq!(sheet.row_bounds(100, false), Some((-50, 200)));
    }

    #[test]
    #[parallel]
    fn row_bounds_code() {
        let mut sheet = Sheet::test();
        sheet.test_set_code_run_array_2d(0, 0, 2, 2, vec!["1", "2", "3", "4"]);
        assert_eq!(sheet.row_bounds(0, true), Some((0, 1)));
        assert_eq!(sheet.row_bounds(1, true), Some((0, 1)));
    }

    #[test]
    #[parallel]
    fn test_columns_bounds() {
        let mut sheet = Sheet::test();

        let _ = sheet.set_cell_value(
            Pos { x: 100, y: -50 },
            CellValue::Text(String::from("test")),
        );
        let _ = sheet.set_cell_value(Pos { x: 100, y: 80 }, CellValue::Text(String::from("test")));
        let _ = sheet
            .set_formatting_value::<CellAlign>(Pos { x: 100, y: 200 }, Some(CellAlign::Center));

        // set negative values
        let _ = sheet.set_cell_value(
            Pos { x: -100, y: -50 },
            CellValue::Text(String::from("test")),
        );
        let _ = sheet.set_cell_value(
            Pos { x: -100, y: -80 },
            CellValue::Text(String::from("test")),
        );
        let _ = sheet
            .set_formatting_value::<CellAlign>(Pos { x: -100, y: -200 }, Some(CellAlign::Center));
        sheet.recalculate_bounds();

        assert_eq!(sheet.columns_bounds(0, 100, true), Some((-50, 80)));
        assert_eq!(sheet.columns_bounds(0, 100, false), Some((-50, 200)));

        assert_eq!(sheet.columns_bounds(-100, 100, true), Some((-80, 80)));
        assert_eq!(sheet.columns_bounds(-100, 100, false), Some((-200, 200)));

        assert_eq!(sheet.columns_bounds(1000, 2000, true), None);
        assert_eq!(sheet.columns_bounds(1000, 2000, false), None);

        assert_eq!(sheet.columns_bounds(1000, 1000, true), None);
        assert_eq!(sheet.columns_bounds(1000, 1000, false), None);
    }

    #[test]
    #[parallel]
    fn test_rows_bounds() {
        let mut sheet = Sheet::test();

        let _ = sheet.set_cell_value(
            Pos { y: 100, x: -50 },
            CellValue::Text(String::from("test")),
        );
        let _ = sheet.set_cell_value(Pos { y: 100, x: 80 }, CellValue::Text(String::from("test")));
        let _ = sheet
            .set_formatting_value::<CellAlign>(Pos { y: 100, x: 200 }, Some(CellAlign::Center));

        // set negative values
        let _ = sheet.set_cell_value(
            Pos { y: -100, x: -50 },
            CellValue::Text(String::from("test")),
        );
        let _ = sheet.set_cell_value(
            Pos { y: -100, x: -80 },
            CellValue::Text(String::from("test")),
        );
        let _ = sheet
            .set_formatting_value::<CellAlign>(Pos { y: -100, x: -200 }, Some(CellAlign::Center));
        sheet.recalculate_bounds();

        assert_eq!(sheet.rows_bounds(0, 100, true), Some((-50, 80)));
        assert_eq!(sheet.rows_bounds(0, 100, false), Some((-50, 200)));

        assert_eq!(sheet.rows_bounds(-100, 100, true), Some((-80, 80)));
        assert_eq!(sheet.rows_bounds(-100, 100, false), Some((-200, 200)));

        assert_eq!(sheet.rows_bounds(1000, 2000, true), None);
        assert_eq!(sheet.rows_bounds(1000, 2000, false), None);

        assert_eq!(sheet.rows_bounds(1000, 1000, true), None);
        assert_eq!(sheet.rows_bounds(1000, 1000, false), None);
    }

    #[test]
    #[parallel]
    fn test_find_next_column() {
        let mut sheet = Sheet::test();

        sheet.set_cell_value(Pos { x: 1, y: 2 }, CellValue::Text(String::from("test")));
        sheet.set_cell_value(Pos { x: 10, y: 10 }, CellValue::Text(String::from("test")));

        assert_eq!(sheet.find_next_column(0, 0, false, false), Some(0));
        assert_eq!(sheet.find_next_column(0, 0, false, true), None);
        assert_eq!(sheet.find_next_column(0, 0, true, false), Some(0));
        assert_eq!(sheet.find_next_column(0, 0, true, true), None);
        assert_eq!(sheet.find_next_column(-1, 2, false, true), Some(1));
        assert_eq!(sheet.find_next_column(-1, 2, true, true), None);
        assert_eq!(sheet.find_next_column(3, 2, false, true), None);
        assert_eq!(sheet.find_next_column(3, 2, true, true), Some(1));
        assert_eq!(sheet.find_next_column(2, 2, false, true), None);
        assert_eq!(sheet.find_next_column(2, 2, true, true), Some(1));
        assert_eq!(sheet.find_next_column(0, 2, false, true), Some(1));
        assert_eq!(sheet.find_next_column(0, 2, true, true), None);
        assert_eq!(sheet.find_next_column(1, 2, false, false), Some(2));
        assert_eq!(sheet.find_next_column(1, 2, true, false), Some(0));

        sheet.set_cell_value(Pos { x: 2, y: 2 }, CellValue::Text(String::from("test")));
        sheet.set_cell_value(Pos { x: 3, y: 2 }, CellValue::Text(String::from("test")));

        assert_eq!(sheet.find_next_column(1, 2, false, false), Some(4));
        assert_eq!(sheet.find_next_column(2, 2, false, false), Some(4));
        assert_eq!(sheet.find_next_column(2, 2, true, false), Some(0));
        assert_eq!(sheet.find_next_column(3, 2, true, false), Some(0));
    }

    #[test]
    #[parallel]
    fn test_find_next_column_code() {
        let mut sheet = Sheet::test();
        sheet.test_set_code_run_array(0, 0, vec!["1", "2", "3"], false);

        assert_eq!(sheet.find_next_column(-1, 0, false, true), Some(0));
        assert_eq!(sheet.find_next_column(0, 0, false, false), Some(3));
        assert_eq!(sheet.find_next_column(2, 0, false, false), Some(3));
        assert_eq!(sheet.find_next_column(4, 0, true, true), Some(2));
        assert_eq!(sheet.find_next_column(2, 0, true, false), Some(-1));
    }

    #[test]
    #[parallel]
    fn test_find_next_row() {
        let mut sheet = Sheet::test();

        let _ = sheet.set_cell_value(Pos { x: 2, y: 1 }, CellValue::Text(String::from("test")));
        sheet.set_cell_value(Pos { x: 10, y: 10 }, CellValue::Text(String::from("test")));

        assert_eq!(sheet.find_next_row(0, 0, false, false), Some(0));
        assert_eq!(sheet.find_next_row(0, 0, false, true), None);
        assert_eq!(sheet.find_next_row(0, 0, true, false), Some(0));
        assert_eq!(sheet.find_next_row(0, 0, true, true), None);
        assert_eq!(sheet.find_next_row(-1, 2, false, true), Some(1));
        assert_eq!(sheet.find_next_row(-1, 2, true, true), None);
        assert_eq!(sheet.find_next_row(3, 2, false, true), None);
        assert_eq!(sheet.find_next_row(3, 2, true, true), Some(1));
        assert_eq!(sheet.find_next_row(2, 2, false, true), None);
        assert_eq!(sheet.find_next_row(2, 2, true, true), Some(1));
        assert_eq!(sheet.find_next_row(0, 2, false, true), Some(1));
        assert_eq!(sheet.find_next_row(0, 2, true, true), None);
        assert_eq!(sheet.find_next_row(1, 2, false, false), Some(2));
        assert_eq!(sheet.find_next_row(1, 2, true, false), Some(0));

        sheet.set_cell_value(Pos { x: 2, y: 2 }, CellValue::Text(String::from("test")));
        sheet.set_cell_value(Pos { x: 2, y: 3 }, CellValue::Text(String::from("test")));

        assert_eq!(sheet.find_next_row(1, 2, false, false), Some(4));
        assert_eq!(sheet.find_next_row(2, 2, false, false), Some(4));
        assert_eq!(sheet.find_next_row(3, 2, true, false), Some(0));
    }

    #[test]
    #[parallel]
    fn test_find_next_row_code() {
        let mut sheet = Sheet::test();
        sheet.test_set_code_run_array(0, 0, vec!["1", "2", "3"], true);

        assert_eq!(sheet.find_next_row(-1, 0, false, true), Some(0));
        assert_eq!(sheet.find_next_row(0, 0, false, false), Some(3));
        assert_eq!(sheet.find_next_row(2, 0, false, false), Some(3));
        assert_eq!(sheet.find_next_row(4, 0, true, true), Some(2));
        assert_eq!(sheet.find_next_row(2, 0, true, false), Some(-1));
    }

    #[test]
    #[parallel]
    fn test_read_write() {
        let rect = Rect {
            min: Pos::ORIGIN,
            max: Pos { x: 49, y: 49 },
        };
        let mut sheet = Sheet::test();
        sheet.random_numbers(&rect);
        assert_eq!(GridBounds::NonEmpty(rect), sheet.bounds(true));
        assert_eq!(GridBounds::NonEmpty(rect), sheet.bounds(false));
    }

    proptest! {
        #[test]
        #[parallel]
        fn proptest_sheet_writes(writes: Vec<(Pos, CellValue)>) {
            proptest_sheet_writes_internal(writes);
        }
    }

    fn proptest_sheet_writes_internal(writes: Vec<(Pos, CellValue)>) {
        let mut sheet = Sheet::test();

        // We'll be testing against the  ~ HASHMAP OF TRUTH ~
        let mut hashmap_of_truth = HashMap::new();

        for (pos, cell_value) in &writes {
            let _ = sheet.set_cell_value(*pos, cell_value.clone());
            hashmap_of_truth.insert(*pos, cell_value);
        }

        let nonempty_positions = hashmap_of_truth
            .iter()
            .filter(|(_, value)| !value.is_blank_or_empty_string())
            .map(|(pos, _)| pos);
        let min_x = nonempty_positions.clone().map(|pos| pos.x).min();
        let min_y = nonempty_positions.clone().map(|pos| pos.y).min();
        let max_x = nonempty_positions.clone().map(|pos| pos.x).max();
        let max_y = nonempty_positions.clone().map(|pos| pos.y).max();
        let expected_bounds = match (min_x, min_y, max_x, max_y) {
            (Some(min_x), Some(min_y), Some(max_x), Some(max_y)) => GridBounds::NonEmpty(Rect {
                min: Pos { x: min_x, y: min_y },
                max: Pos { x: max_x, y: max_y },
            }),
            _ => GridBounds::Empty,
        };

        for (pos, expected) in hashmap_of_truth {
            let actual = sheet.display_value(pos);
            if expected.is_blank_or_empty_string() {
                assert_eq!(None, actual);
            } else {
                assert_eq!(Some(expected.clone()), actual);
            }
        }

        sheet.recalculate_bounds();
        assert_eq!(expected_bounds, sheet.bounds(false));
        assert_eq!(expected_bounds, sheet.bounds(true));
    }

    #[test]
    #[parallel]
    fn code_run_columns_bounds() {
        let mut gc = GridController::test();
        let sheet_id = gc.sheet_ids()[0];
        gc.set_code_cell(
            SheetPos {
                x: 1,
                y: 2,
                sheet_id,
            },
            CodeCellLanguage::Formula,
            "{1, 2, 3; 4, 5, 6}".to_string(),
            None,
        );
        let sheet = gc.sheet(sheet_id);
        assert_eq!(sheet.columns_bounds(1, 2, true), Some((2, 3)));
        assert_eq!(sheet.columns_bounds(1, 2, false), Some((2, 3)));
    }

    #[test]
    #[parallel]
    fn code_run_rows_bounds() {
        let mut gc = GridController::test();
        let sheet_id = gc.sheet_ids()[0];
        gc.set_code_cell(
            SheetPos {
                x: 1,
                y: 2,
                sheet_id,
            },
            CodeCellLanguage::Formula,
            "{1, 2, 3; 4, 5, 6}".to_string(),
            None,
        );
        let sheet = gc.sheet(sheet_id);
        assert_eq!(sheet.rows_bounds(0, 2, true), Some((1, 3)));
        assert_eq!(sheet.rows_bounds(0, 2, false), Some((1, 3)));
    }

    #[test]
    #[parallel]
    fn code_run_column_bounds() {
        let mut gc = GridController::test();
        let sheet_id = gc.sheet_ids()[0];
        gc.set_code_cell(
            SheetPos {
                x: 1,
                y: 2,
                sheet_id,
            },
            CodeCellLanguage::Formula,
            "{1, 2, 3; 4, 5, 6}".to_string(),
            None,
        );
        let sheet = gc.sheet(sheet_id);
        assert_eq!(sheet.column_bounds(1, true), Some((2, 3)));
        assert_eq!(sheet.column_bounds(1, false), Some((2, 3)));
    }

    #[test]
    #[parallel]
    fn code_run_row_bounds() {
        let mut gc = GridController::test();
        let sheet_id = gc.sheet_ids()[0];
        gc.set_code_cell(
            SheetPos {
                x: 1,
                y: 2,
                sheet_id,
            },
            CodeCellLanguage::Formula,
            "{1, 2, 3; 4, 5, 6}".to_string(),
            None,
        );
        let sheet = gc.sheet(sheet_id);
        assert_eq!(sheet.row_bounds(2, true), Some((1, 3)));
        assert_eq!(sheet.row_bounds(2, false), Some((1, 3)));
    }

    #[test]
    #[parallel]
    fn single_row_bounds() {
        let mut gc = GridController::test();
        let sheet_id = gc.sheet_ids()[0];
        gc.set_cell_value(
            SheetPos {
                x: 1,
                y: 2,
                sheet_id,
            },
            "test".to_string(),
            None,
        );
        let sheet = gc.sheet(sheet_id);
        assert_eq!(sheet.row_bounds(2, true), Some((1, 1)));
        assert_eq!(sheet.row_bounds(2, false), Some((1, 1)));
    }

    #[test]
    #[parallel]
    fn send_updated_bounds_rect() {
        let mut gc = GridController::test();
        let sheet_id = gc.sheet_ids()[0];
        gc.set_cell_value(
            SheetPos {
                x: 1,
                y: 2,
                sheet_id,
            },
            "test".to_string(),
            None,
        );
        let sheet = gc.sheet(sheet_id);
        assert_eq!(
            sheet.data_bounds,
            GridBounds::NonEmpty(Rect::from_numbers(1, 2, 1, 1))
        );
        gc.set_cell_bold(
            SheetRect::from_numbers(3, 5, 1, 1, sheet_id),
            Some(true),
            None,
        );

        let sheet = gc.sheet(sheet_id);
        assert_eq!(
            sheet.bounds(true),
            GridBounds::NonEmpty(Rect::from_numbers(1, 2, 1, 1))
        );
        assert_eq!(
            sheet.bounds(false),
            GridBounds::NonEmpty(Rect::from_numbers(1, 2, 3, 4))
        );
    }

    #[test]
    #[parallel]
    fn row_bounds() {
        let mut gc = GridController::test();
        let sheet_id = gc.sheet_ids()[0];
        gc.set_cell_value((0, 0, sheet_id).into(), "a".to_string(), None);
        gc.set_code_cell(
            (1, 0, sheet_id).into(),
            CodeCellLanguage::Formula,
            "[['c','d']]".into(),
            None,
        );
        gc.set_cell_value((3, 0, sheet_id).into(), "d".into(), None);

        let sheet = gc.sheet(sheet_id);
        assert_eq!(sheet.row_bounds(0, true), Some((0, 3)));
        assert_eq!(sheet.row_bounds(0, false), Some((0, 3)));
    }

    #[test]
    #[parallel]
    fn find_last_data_row() {
        let mut gc = GridController::test();
        let sheet_id = gc.sheet_ids()[0];
        gc.set_cell_value((0, 0, sheet_id).into(), "a".to_string(), None);
        gc.set_cell_value((0, 1, sheet_id).into(), "b".to_string(), None);
        gc.set_cell_value((0, 2, sheet_id).into(), "c".to_string(), None);
        gc.set_cell_value((0, 4, sheet_id).into(), "e".to_string(), None);

        let sheet = gc.sheet(sheet_id);

        // height should be 3 (0,0 - 0.2)
        assert_eq!(sheet.find_last_data_row(0, 0, 1), 3);

        // height should be 1 (0,4)
        assert_eq!(sheet.find_last_data_row(0, 4, 1), 1);

        // height should be 0 since there is no data
        assert_eq!(sheet.find_last_data_row(0, 10, 1), 0);
    }

    #[test]
    fn recalculate_bounds_validations() {
        let mut gc = GridController::test();
        let sheet_id = gc.sheet_ids()[0];
        gc.update_validation(
            Validation {
                id: Uuid::new_v4(),
                rule: ValidationRule::Logical(ValidationLogical {
                    show_checkbox: true,
                    ignore_blank: true,
                }),
                selection: Selection::pos(0, 0, sheet_id),
                message: Default::default(),
                error: Default::default(),
            },
            None,
        );

        let sheet = gc.sheet(sheet_id);
        assert_eq!(
            sheet.data_bounds,
            GridBounds::NonEmpty(Rect::new(0, 0, 0, 0))
        );
    }
}<|MERGE_RESOLUTION|>--- conflicted
+++ resolved
@@ -368,7 +368,6 @@
 mod test {
     use crate::{
         controller::GridController,
-<<<<<<< HEAD
         grid::{
             sheet::validations::{
                 validation::Validation,
@@ -376,10 +375,8 @@
             },
             CellAlign, CodeCellLanguage, GridBounds, Sheet,
         },
+        grid::{CellAlign, CellWrap, CodeCellLanguage, GridBounds, Sheet},
         selection::Selection,
-=======
-        grid::{CellAlign, CellWrap, CodeCellLanguage, GridBounds, Sheet},
->>>>>>> b08df4e0
         CellValue, Pos, Rect, SheetPos, SheetRect,
     };
     use proptest::proptest;
