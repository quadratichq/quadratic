--- conflicted
+++ resolved
@@ -920,11 +920,7 @@
 
     #[test]
     #[parallel]
-<<<<<<< HEAD
-    fn bounds_with_borders() {
-=======
     fn empty_bounds_with_borders() {
->>>>>>> 8c4cef5d
         let mut gc = GridController::test();
         let sheet_id = gc.sheet_ids()[0];
 
@@ -936,13 +932,6 @@
         );
 
         let sheet = gc.sheet(sheet_id);
-<<<<<<< HEAD
-        assert_eq!(
-            sheet.bounds(false),
-            GridBounds::NonEmpty(Rect::new(1, 1, 1, 1))
-        );
-=======
         assert_eq!(sheet.bounds(false), GridBounds::Empty);
->>>>>>> 8c4cef5d
     }
 }