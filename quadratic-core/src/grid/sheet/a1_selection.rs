use indexmap::IndexMap;

use crate::{
    CellValue, Pos, Rect,
    a1::{A1Context, A1Selection, CellRefRange, ColRange, RefRangeBounds, TableRef},
    grid::GridBounds,
};

use super::Sheet;

impl Sheet {
    /// Returns a IndexMap<Pos, &CellValue> for a Selection in the Sheet.
    /// Values are in order of selection made.
    ///
    /// If the selection is empty or the count > max_count then it returns None.
    /// It ignores CellValue::Blank (except below), and CellValue::Code (since
    /// it uses the CodeRun instead).
    ///
    /// include_blanks will include CellValue::Blank when gathering cells within
    /// rects. Note: it will not place blanks for all, columns, or rows. (That
    /// has to happen within the client (todo), similar to how we show
    /// checkboxes or dropdown arrows for validations in rows, columns, and
    /// all.)
    ///
    /// Note: if the Code has an error, then it will not be part of the result
    /// (for now).
    pub fn selection_values(
        &self,
        selection: &A1Selection,
        max_count: Option<i64>,
        skip_code_runs: bool,
        include_blanks: bool,
        ignore_formatting: bool,
        a1_context: &A1Context,
    ) -> Option<IndexMap<Pos, &CellValue>> {
        let mut count = 0u64;
        let max_count = max_count.unwrap_or(i64::MAX) as u64;

        // we use a IndexMap to maintain the order of the cells
        let mut cells = IndexMap::new();

        // This checks whether we should skip a CellValue::Code. We skip the
        // code cell if `skip_code_runs`` is true. For example, when running
        // summarize, we want the values of the code run, not the actual code
        // cell. Conversely, when we're deleting a cell, we want the code cell,
        // not the code run.
        let check_code =
            |entry: &CellValue| skip_code_runs || !matches!(entry, &CellValue::Code(_));

        for range in selection.ranges.iter() {
            let rect = match range {
                CellRefRange::Sheet { range } => {
                    Some(self.ref_range_bounds_to_rect(range, ignore_formatting))
                }
                CellRefRange::Table { range } => {
                    self.table_ref_to_rect(range, false, false, a1_context, None)
                }
            };
            if let Some(rect) = rect {
                for x in rect.x_range() {
                    for y in rect.y_range() {
                        if let Some(entry) = self.cell_value_ref(Pos { x, y }) {
                            if (include_blanks || !matches!(entry, &CellValue::Blank))
                                && check_code(entry)
                            {
                                count += 1;
                                if count >= max_count {
                                    return None;
                                }
                                cells.insert(Pos { x, y }, entry);
                            }
                        } else if include_blanks {
                            count += 1;
                            if count >= max_count {
                                return None;
                            }
                            cells.insert(Pos { x, y }, &CellValue::Blank);
                        }
                    }
                }

                if !skip_code_runs {
                    for (_, pos, data_table) in self.data_tables.get_in_rect(rect, false) {
                        let data_table_rect = data_table.output_rect(pos, false);
                        if let Some(intersection) = data_table_rect.intersection(&rect) {
                            for x in intersection.x_range() {
                                for y in intersection.y_range() {
                                    if let Some(entry) = data_table
<<<<<<< HEAD
                                        .display_value_ref_at((x - pos.x, y - pos.y).into())
                                    {
                                        if !matches!(entry, &CellValue::Blank) {
=======
                                        .cell_value_ref_at((x - pos.x) as u32, (y - pos.y) as u32)
                                        && !matches!(entry, &CellValue::Blank) {
>>>>>>> be93e8e8
                                            count += 1;
                                            if count >= max_count {
                                                return None;
                                            }
                                            cells.insert(Pos { x, y }, entry);
                                        }
                                }
                            }
                        }
                    }
                }
            };
        }

        if cells.is_empty() { None } else { Some(cells) }
    }

    ///   Gets a selection of CellValues. This is useful for dealing with a
    ///   rectangular selection. It sorts the results by y and then x.
    pub fn selection_sorted_vec(
        &self,
        selection: &A1Selection,
        skip_code_runs: bool,
        ignore_formatting: bool,
        a1_context: &A1Context,
    ) -> Vec<(Pos, &CellValue)> {
        if let Some(map) = self.selection_values(
            selection,
            None,
            skip_code_runs,
            false,
            ignore_formatting,
            a1_context,
        ) {
            let mut vec: Vec<_> = map.iter().map(|(pos, value)| (*pos, *value)).collect();
            vec.sort_by(|(a, _), (b, _)| {
                if a.y < b.y {
                    return std::cmp::Ordering::Less;
                }
                if a.y > b.y {
                    return std::cmp::Ordering::Greater;
                }
                a.x.cmp(&b.x)
            });
            vec
        } else {
            vec![]
        }
    }

    /// Converts a table ref to a rect.
    ///
    /// See `convert_to_ref_range_bounds()` for a description of the boolean
    /// parameters.
    pub fn table_ref_to_rect(
        &self,
        range: &TableRef,
        force_columns: bool,
        auto_detect_table_bounds: bool,
        a1_context: &A1Context,
        source_cell: Option<Pos>,
    ) -> Option<Rect> {
        let force_table_bounds = auto_detect_table_bounds && range.col_range == ColRange::All;

        range
            .convert_to_ref_range_bounds(
                false,
                a1_context,
                force_columns,
                force_table_bounds,
                source_cell,
            )
            .and_then(|range| range.to_rect())
    }

    /// Converts a cell reference range to a minimal rectangle covering the data
    /// on the sheet.
    pub fn ref_range_bounds_to_rect(
        &self,
        range: &RefRangeBounds,
        ignore_formatting: bool,
    ) -> Rect {
        let start = range.start;
        let end = range.end;
        // ensure start is not unbounded (it shouldn't be)
        let rect_start: Pos = Pos {
            x: if start.col.is_unbounded() {
                1
            } else {
                start.col()
            },
            y: if start.row.is_unbounded() {
                1
            } else {
                start.row()
            },
        };

        let rect_end = if end.is_unbounded() {
            if end.col.is_unbounded() && end.row.is_unbounded() {
                match self.bounds(ignore_formatting) {
                    GridBounds::NonEmpty(bounds) => Pos {
                        x: bounds.max.x,
                        y: bounds.max.y,
                    },
                    GridBounds::Empty => rect_start,
                }
            } else {
                // if there is an end, then calculate the end, goes up to bounds.max if infinite
                Pos {
                    x: if end.col.is_unbounded() {
                        // get max column for the range of rows
                        self.rows_bounds(start.row(), end.row(), ignore_formatting)
                            .map_or(rect_start.x, |(_, hi)| hi.max(rect_start.x))
                    } else {
                        end.col()
                    },
                    y: if end.row.is_unbounded() {
                        // get max row for the range of columns
                        self.columns_bounds(start.col(), end.col(), ignore_formatting)
                            .map_or(rect_start.y, |(_, hi)| hi.max(rect_start.y))
                    } else {
                        end.row()
                    },
                }
            }
        } else {
            Pos {
                x: end.col(),
                y: end.row(),
            }
        };

        Rect::new_span(rect_start, rect_end)
    }

    /// Resolves a selection to a union of rectangles. This is important for
    /// ensuring that all clients agree on the exact rectangles a transaction
    /// applies to.
    pub fn selection_to_rects(
        &self,
        selection: &A1Selection,
        force_columns: bool,
        auto_detect_table_bounds: bool,
        ignore_formatting: bool,
        a1_context: &A1Context,

        // used by #this row selections
        source_cell: Option<Pos>,
    ) -> Vec<Rect> {
        let mut rects = Vec::new();
        for range in selection.ranges.iter() {
            match range {
                CellRefRange::Sheet { range } => {
                    rects.push(self.ref_range_bounds_to_rect(range, ignore_formatting));
                }
                CellRefRange::Table { range } => {
                    if let Some(rect) = self.table_ref_to_rect(
                        range,
                        force_columns,
                        auto_detect_table_bounds,
                        a1_context,
                        source_cell,
                    ) {
                        rects.push(rect);
                    }
                }
            }
        }
        rects
    }

    /// Returns the smallest rect that contains all the ranges in the selection.
    /// Infinite selections are clamped at sheet data bounds.
    pub fn selection_bounds(
        &self,
        selection: &A1Selection,
        force_columns: bool,
        auto_detect_table_bounds: bool,
        ignore_formatting: bool,
        a1_context: &A1Context,
    ) -> Option<Rect> {
        let rects = self.selection_to_rects(
            selection,
            force_columns,
            auto_detect_table_bounds,
            ignore_formatting,
            a1_context,
            None,
        );
        if rects.is_empty() {
            None
        } else {
            rects.into_iter().reduce(|a, b| a.union(&b))
        }
    }

    /// Converts unbounded regions in a selection to finite rectangular regions.
    /// Bounded regions are unmodified.
    pub fn finitize_selection(
        &self,
        selection: &A1Selection,
        force_columns: bool,
        force_table_bounds: bool,
        ignore_formatting: bool,
        a1_context: &A1Context,
    ) -> A1Selection {
        A1Selection {
            sheet_id: selection.sheet_id,
            cursor: selection.cursor,
            ranges: selection
                .ranges
                .iter()
                .filter_map(|range| match range {
                    CellRefRange::Sheet { range } => Some(CellRefRange::new_relative_rect(
                        self.ref_range_bounds_to_rect(range, ignore_formatting),
                    )),
                    CellRefRange::Table { range } => self
                        .table_ref_to_rect(
                            range,
                            force_columns,
                            force_table_bounds,
                            a1_context,
                            None,
                        )
                        .map(CellRefRange::new_relative_rect),
                })
                .collect(),
        }
    }
}

#[cfg(test)]
mod tests {

    use crate::{
        CellValue, Rect,
        a1::{A1Selection, CellRefRange, RefRangeBounds, TableRef},
        controller::GridController,
    };

    use super::Sheet;

    #[test]
    fn test_cell_ref_range_to_rect() {
        let mut sheet = Sheet::test();
        // Add some data to create bounds
        sheet.set_cell_value(pos![A1], CellValue::Text("A1".into()));
        sheet.set_cell_value(pos![E5], CellValue::Text("E5".into()));
        let a1_context = sheet.expensive_make_a1_context();
        sheet.recalculate_bounds(&a1_context);

        // Test fully specified range
        let range = RefRangeBounds::test_a1("A1:E5");
        let rect = sheet.ref_range_bounds_to_rect(&range, false);
        assert_eq!(rect, Rect::new(1, 1, 5, 5));

        // Test unbounded end
        let range = RefRangeBounds::test_a1("B2:");
        let rect = sheet.ref_range_bounds_to_rect(&range, false);
        assert_eq!(rect, Rect::new(2, 2, 5, 5)); // Should extend to sheet bounds
    }

    #[test]
    fn test_selection_to_rects() {
        let sheet = Sheet::test();
        let selection = A1Selection::test_a1("A1:C3,E5:G7");

        let a1_context = sheet.expensive_make_a1_context();
        let rects = sheet.selection_to_rects(&selection, false, false, false, &a1_context, None);
        assert_eq!(rects, vec![Rect::new(1, 1, 3, 3), Rect::new(5, 5, 7, 7)]);
    }

    #[test]
    fn test_finitize_ref_range_bounds() {
        let mut sheet = Sheet::test();
        // Add some data to create bounds
        sheet.set_cell_value(pos![A1], CellValue::Text("A1".into()));
        sheet.set_cell_value(pos![J10], CellValue::Text("J10".into()));
        let a1_context = sheet.expensive_make_a1_context();
        sheet.recalculate_bounds(&a1_context);

        // Test unbounded range
        let range = RefRangeBounds::test_a1("B2:");
        let finite_range = sheet.ref_range_bounds_to_rect(&range, false);
        assert_eq!(finite_range, Rect::test_a1("B2:J10"));

        // Test already bounded range (should remain unchanged)
        let range = RefRangeBounds::test_a1("C3:E5");
        let finite_range = sheet.ref_range_bounds_to_rect(&range, false);
        assert_eq!(finite_range, Rect::test_a1("C3:E5"));

        // Test select all
        let range = RefRangeBounds::test_a1("*");
        let finite_range = sheet.ref_range_bounds_to_rect(&range, false);
        assert_eq!(finite_range, Rect::test_a1("A1:J10"));
    }

    #[test]
    fn test_finitize_selection() {
        let mut sheet = Sheet::test();
        // Add some data to create bounds
        sheet.set_cell_value(pos![A1], CellValue::Text("A1".into()));
        sheet.set_cell_value(pos![J10], CellValue::Text("J10".into()));
        let a1_context = sheet.expensive_make_a1_context();
        sheet.recalculate_bounds(&a1_context);

        let selection = A1Selection::test_a1("A1:C3,E5:");
        let finite_selection =
            sheet.finitize_selection(&selection, false, false, false, &a1_context);
        assert_eq!(
            finite_selection.ranges,
            vec![
                CellRefRange::test_a1("A1:C3"),
                CellRefRange::test_a1("E5:J10"),
            ]
        );

        // Test select all
        let selection = A1Selection::test_a1("*");
        let finite_selection =
            sheet.finitize_selection(&selection, false, false, false, &a1_context);
        assert_eq!(
            finite_selection.ranges,
            vec![CellRefRange::test_a1("A1:J10")]
        );
    }

    #[test]
    fn test_selection_bounds() {
        let mut sheet = Sheet::test();

        // Setup some data to establish sheet bounds
        sheet.set_cell_value(pos![A1], CellValue::Text("A1".into()));
        sheet.set_cell_value(pos![E5], CellValue::Text("E5".into()));
        let a1_context = sheet.expensive_make_a1_context();
        sheet.recalculate_bounds(&a1_context);

        // Single cell selection
        let single_cell = A1Selection::test_a1("B2");
        assert_eq!(
            sheet.selection_bounds(&single_cell, false, false, false, &a1_context),
            Some(Rect::new(2, 2, 2, 2))
        );

        // Regular rectangular selection
        let rect_selection = A1Selection::test_a1("B2:D4");
        assert_eq!(
            sheet.selection_bounds(&rect_selection, false, false, false, &a1_context),
            Some(Rect::new(2, 2, 4, 4))
        );

        // Multiple disjoint rectangles
        let multi_rect = A1Selection::test_a1("A1:B2,D4:E5");
        assert_eq!(
            sheet.selection_bounds(&multi_rect, false, false, false, &a1_context),
            Some(Rect::new(1, 1, 5, 5))
        );

        // Overlapping rectangles
        let overlapping = A1Selection::test_a1("B2:D4,C3:E5");
        assert_eq!(
            sheet.selection_bounds(&overlapping, false, false, false, &a1_context),
            Some(Rect::new(2, 2, 5, 5))
        );

        // Infinite column selection (should be clamped to sheet bounds)
        let infinite_col = A1Selection::test_a1("C:C");
        assert_eq!(
            sheet.selection_bounds(&infinite_col, false, false, false, &a1_context),
            Some(Rect::new(3, 1, 3, 1))
        );

        // Infinite row selection (should be clamped to sheet bounds)
        let infinite_row = A1Selection::test_a1("3:3");
        assert_eq!(
            sheet.selection_bounds(&infinite_row, false, false, false, &a1_context),
            Some(Rect::new(1, 3, 1, 3))
        );

        // Select all (should be clamped to sheet bounds)
        let select_all = A1Selection::test_a1("*");
        assert_eq!(
            sheet.selection_bounds(&select_all, false, false, false, &a1_context),
            Some(Rect::new(1, 1, 5, 5))
        );

        // Multiple infinite selections (should be clamped to sheet bounds)
        let multi_infinite = A1Selection::test_a1("A:B,2:3");
        assert_eq!(
            sheet.selection_bounds(&multi_infinite, false, false, false, &a1_context),
            Some(Rect::new(1, 1, 2, 3))
        );

        // Mixed finite and infinite selections
        let mixed = A1Selection::test_a1("B2:C3,D:D,4:4");
        assert_eq!(
            sheet.selection_bounds(&mixed, false, false, false, &a1_context),
            Some(Rect::new(1, 1, 4, 4))
        );
    }

    #[test]
    fn test_table_ref_to_rect() {
        let mut gc = GridController::test();
        let sheet_id = gc.sheet_ids()[0];
        gc.test_set_code_run_array_2d(sheet_id, 1, 1, 2, 2, vec!["1", "2", "3", "4"]);
        gc.test_data_table_update_meta(
            pos![A1].to_sheet_pos(sheet_id),
            None,
            Some(true),
            Some(true),
        );
        let sheet = gc.sheet(sheet_id);
        let table_ref = TableRef::parse("Table1", gc.a1_context()).unwrap();
        assert_eq!(
            sheet.table_ref_to_rect(&table_ref, false, false, gc.a1_context(), None),
            Some(Rect::test_a1("A3:B4"))
        );

        let table_ref = TableRef::parse("Table1[#HEADERS]", gc.a1_context()).unwrap();
        assert_eq!(
            sheet.table_ref_to_rect(&table_ref, false, false, gc.a1_context(), None),
            Some(Rect::test_a1("A2:B2"))
        );

        let table_ref = TableRef::parse("Table1[#All]", gc.a1_context()).unwrap();
        assert_eq!(
            sheet.table_ref_to_rect(&table_ref, false, false, gc.a1_context(), None),
            Some(Rect::test_a1("A2:B4"))
        );
        let table_ref = TableRef::parse("Table1", gc.a1_context()).unwrap();
        assert_eq!(
            sheet.table_ref_to_rect(&table_ref, true, false, gc.a1_context(), None),
            Some(Rect::test_a1("A2:B4"))
        );
    }
}<|MERGE_RESOLUTION|>--- conflicted
+++ resolved
@@ -86,20 +86,15 @@
                             for x in intersection.x_range() {
                                 for y in intersection.y_range() {
                                     if let Some(entry) = data_table
-<<<<<<< HEAD
                                         .display_value_ref_at((x - pos.x, y - pos.y).into())
+                                        && !matches!(entry, &CellValue::Blank)
                                     {
-                                        if !matches!(entry, &CellValue::Blank) {
-=======
-                                        .cell_value_ref_at((x - pos.x) as u32, (y - pos.y) as u32)
-                                        && !matches!(entry, &CellValue::Blank) {
->>>>>>> be93e8e8
-                                            count += 1;
-                                            if count >= max_count {
-                                                return None;
-                                            }
-                                            cells.insert(Pos { x, y }, entry);
+                                        count += 1;
+                                        if count >= max_count {
+                                            return None;
                                         }
+                                        cells.insert(Pos { x, y }, entry);
+                                    }
                                 }
                             }
                         }
