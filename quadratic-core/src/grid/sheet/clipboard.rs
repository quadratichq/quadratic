use crate::{
    cell_values::CellValues,
    color::Rgba,
    controller::operations::clipboard::{Clipboard, ClipboardOrigin},
    formulas::replace_a1_notation,
    grid::{formats::Formats, CellAlign, CellVerticalAlign, CellWrap, CodeCellLanguage, Sheet},
    selection::Selection,
    CellValue, Pos, Rect,
};

impl Sheet {
    /// Copies the selection to the clipboard.
    ///
    /// Returns the copied SheetRect, plain text, and html.
    pub fn copy_to_clipboard(&self, selection: &Selection) -> Result<(String, String), String> {
        let mut clipboard_origin = ClipboardOrigin::default();
        let mut html = String::from("<tbody>");
        let mut plain_text = String::new();
        let mut cells = CellValues::default();
        let mut values = CellValues::default();
        let mut sheet_bounds: Option<Rect> = None;

        if let Some(bounds) = self.selection_bounds(selection) {
            clipboard_origin.x = bounds.min.x;
            clipboard_origin.y = bounds.min.y;
            sheet_bounds = Some(bounds);

            for y in bounds.y_range() {
                if y != bounds.min.y {
                    plain_text.push('\n');
                    html.push_str("</tr>");
                }

                html.push_str("<tr>");

                for x in bounds.x_range() {
                    if x != bounds.min.x {
                        plain_text.push('\t');
                        html.push_str("</td>");
                    }

                    let pos = Pos { x, y };

                    if !selection.contains_pos(pos) {
                        continue;
                    }

                    // the CellValue at the cell that would be displayed in the cell (ie, including code_runs)
                    let simple_value = self.display_value(pos);

                    // the CellValue at the cell (ignoring code_runs)
                    let real_value = self.cell_value(pos);

                    // create quadratic clipboard values
                    if let Some(mut real_value) = real_value {
                        // replace cell references in formulas
                        match &mut real_value {
                            CellValue::Code(code_cell) => {
                                if matches!(code_cell.language, CodeCellLanguage::Formula) {
                                    code_cell.code = replace_a1_notation(&code_cell.code, pos);
                                }
                            }
                            _ => { /* noop */ }
                        };

                        cells.set(
                            (x - bounds.min.x) as u32,
                            (y - bounds.min.y) as u32,
                            real_value,
                        );
                    }

                    // create quadratic clipboard value-only
                    if let Some(simple_value) = &simple_value {
                        values.set(
                            (x - bounds.min.x) as u32,
                            (y - bounds.min.y) as u32,
                            simple_value.clone(),
                        );
                    }

                    // add styling for html (only used for pasting to other spreadsheets)
                    let mut style = String::new();

                    let summary = self.cell_format_summary(pos, true);
                    let bold = summary.bold.unwrap_or(false);
                    let italic = summary.italic.unwrap_or(false);
                    let text_color = summary.text_color;
                    let fill_color = summary.fill_color;

                    // let cell_border = self.borders().per_cell.to_owned().get_cell_border(pos);
                    let cell_align = self.get_formatting_value::<CellAlign>(pos);
                    let cell_vertical_align = self.get_formatting_value::<CellVerticalAlign>(pos);
                    let cell_wrap = self.get_formatting_value::<CellWrap>(pos);

                    if bold
                        || italic
                        || text_color.is_some()
                        || fill_color.is_some()
                        // || cell_border.is_some()
                        || cell_align.is_some()
                        || cell_vertical_align.is_some()
                        || cell_wrap.is_some()
                    {
                        style.push_str("style=\"");

                        if bold {
                            style.push_str("font-weight:bold;");
                        }
                        if italic {
                            style.push_str("font-style:italic;");
                        }
                        if let Some(text_color) = text_color {
                            if let Ok(text_color) = Rgba::from_css_str(text_color.as_str()) {
                                style.push_str(
                                    format!("color:{};", text_color.as_rgb_hex()).as_str(),
                                );
                            }
                        }
                        if let Some(fill_color) = fill_color {
                            if let Ok(fill_color) = Rgba::from_css_str(fill_color.as_str()) {
                                style.push_str(
                                    format!("background-color:{};", fill_color.as_rgb_hex())
                                        .as_str(),
                                );
                            }
                        }
                        // if let Some(cell_border) = cell_border {
                        //     for (side, border) in cell_border.borders.iter().enumerate() {
                        //         let side = match side {
                        //             0 => "-left",
                        //             1 => "-top",
                        //             2 => "-right",
                        //             3 => "-bottom",
                        //             _ => "",
                        //         };
                        //         if let Some(border) = border {
                        //             style.push_str(
                        //                 format!(
                        //                     "border{}: {} {};",
                        //                     side,
                        //                     border.line.as_css_string(),
                        //                     border.color.as_rgb_hex()
                        //                 )
                        //                 .as_str(),
                        //             );
                        //         }
                        //     }
                        // }
                        if let Some(cell_align) = cell_align {
                            style.push_str(cell_align.as_css_string());
                        }
                        if let Some(cell_vertical_align) = cell_vertical_align {
                            style.push_str(cell_vertical_align.as_css_string());
                        }
                        if let Some(cell_wrap) = cell_wrap {
                            style.push_str(cell_wrap.as_css_string());
                        }

                        style.push('"');
                    }

                    html.push_str(format!("<td {}>", style).as_str());

                    if let Some(value) = &simple_value {
                        plain_text.push_str(&value.to_string());
                        html.push_str(&value.to_string());
                    }
                }
            }

            // allow copying of code_run values (unless CellValue::Code is also in the clipboard)
            self.iter_code_output_in_rect(bounds)
                .filter(|(_, code_cell)| !code_cell.spill_error)
                .for_each(|(output_rect, code_cell)| {
                    // only change the cells if the CellValue::Code is not in the selection box
                    let code_pos = Pos {
                        x: output_rect.min.x,
                        y: output_rect.min.y,
                    };
                    let x_start = if output_rect.min.x > bounds.min.x {
                        output_rect.min.x
                    } else {
                        bounds.min.x
                    };
                    let y_start = if output_rect.min.y > bounds.min.y {
                        output_rect.min.y
                    } else {
                        bounds.min.y
                    };
                    let x_end = if output_rect.max.x < bounds.max.x {
                        output_rect.max.x
                    } else {
                        bounds.max.x
                    };
                    let y_end = if output_rect.max.y < bounds.max.y {
                        output_rect.max.y
                    } else {
                        bounds.max.y
                    };

                    // add the CellValue to cells if the code is not included in the clipboard
                    let include_in_cells = !bounds.contains(code_pos);

                    // add the code_run output to clipboard.values
                    for y in y_start..=y_end {
                        for x in x_start..=x_end {
                            if let Some(value) = code_cell
                                .cell_value_at((x - code_pos.x) as u32, (y - code_pos.y) as u32)
                            {
                                let pos = Pos {
                                    x: x - bounds.min.x,
                                    y: y - bounds.min.y,
                                };
                                if selection.contains_pos(Pos { x, y }) {
                                    if include_in_cells {
                                        cells.set(pos.x as u32, pos.y as u32, value.clone());
                                    }
                                    values.set(pos.x as u32, pos.y as u32, value);
                                }
                            }
                        }
                    }
                });
        }

        let formats = if let Some(bounds) = sheet_bounds {
            self.override_cell_formats(bounds, Some(selection))
        } else {
            Formats::default()
        };

        if selection.all {
            clipboard_origin.all = Some((clipboard_origin.x, clipboard_origin.y));
        } else {
            if selection.columns.is_some() {
                // we need the row origin when columns are selected
                clipboard_origin.row = sheet_bounds.map(|b| b.min.y);
            }

            if selection.rows.is_some() {
                // we need the column origin when rows are selected
                clipboard_origin.column = sheet_bounds.map(|b| b.min.x);
            }
        }
        let sheet_formats = self.sheet_formats(selection, &clipboard_origin);
        let validations = self.validations.to_clipboard(selection, &clipboard_origin);

        let borders = self.borders.to_clipboard(selection);
        let top = self.borders.top.get(&7i64).unwrap().get(3);
        dbgjs!(&top);
        dbgjs!(&self.borders.get(3, 7));
        dbgjs!(&borders);

        let clipboard = Clipboard {
            cells,
            formats,
            sheet_formats,
            borders: borders.map(|borders| {
                (
                    selection.translate(-clipboard_origin.x, -clipboard_origin.y),
                    borders,
                )
            }),
            values,
            w: sheet_bounds.map_or(0, |b| b.width()),
            h: sheet_bounds.map_or(0, |b| b.height()),
            origin: clipboard_origin,
            selection: Some(selection.clone()),
            validations,
        };

        html.push_str("</td></tr></tbody></table>");
        let mut final_html = String::from("<table data-quadratic=\"");
        let data = serde_json::to_string(&clipboard).unwrap();
        let encoded = htmlescape::encode_attribute(&data);
        final_html.push_str(&encoded);
        final_html.push_str(&String::from("\">"));
        final_html.push_str(&html);
        Ok((plain_text, final_html))
    }
}

#[cfg(test)]
mod tests {
    use super::*;
    use crate::{
        controller::{operations::clipboard::PasteSpecial, GridController},
<<<<<<< HEAD
        grid::{BorderSelection, BorderStyle},
        SheetRect,
=======
        grid::{BorderSelection, BorderStyle, CellBorderLine},
        Rect, SheetRect,
>>>>>>> 8c4cef5d
    };
    use serial_test::parallel;

    #[test]
    #[parallel]
    fn copy_to_clipboard_exclude() {
        let mut gc = GridController::test();
        let sheet_id = gc.sheet_ids()[0];

        let sheet = gc.sheet_mut(sheet_id);
        sheet.test_set_values(0, 0, 4, 1, vec!["1", "2", "3", "4"]);

        let (_, html) = sheet
            .copy_to_clipboard(&Selection {
                rects: Some(vec![
                    Rect::single_pos(Pos { x: 0, y: 0 }),
                    Rect::from_numbers(2, 0, 2, 1),
                ]),
                ..Default::default()
            })
            .unwrap();

        gc.paste_from_clipboard(
            Selection::pos(0, 5, sheet_id),
            None,
            Some(html),
            PasteSpecial::None,
            None,
        );

        let sheet = gc.sheet(sheet_id);
        assert!(sheet.cell_value(Pos { x: 1, y: 5 }).is_none());
    }

    #[test]
    #[parallel]
<<<<<<< HEAD
    fn copy_borders() {
        let mut gc = GridController::test();
        let sheet_id = gc.sheet_ids()[0];

        gc.set_borders_selection(
            Selection::sheet_rect(SheetRect::new(1, 1, 1, 1, sheet_id)),
=======
    fn clipboard_borders() {
        let mut gc = GridController::test();
        let sheet_id = gc.sheet_ids()[0];

        let selection = Selection::sheet_rect(SheetRect::new(1, 1, 1, 1, sheet_id));
        gc.set_borders_selection(
            selection.clone(),
>>>>>>> 8c4cef5d
            BorderSelection::All,
            Some(BorderStyle::default()),
            None,
        );

        let sheet = gc.sheet(sheet_id);
<<<<<<< HEAD
        let (html, _) = sheet
            .copy_to_clipboard(&Selection::sheet_rect(SheetRect::new(1, 1, 1, 1, sheet.id)))
            .unwrap();

        dbg!(&html);
=======
        let (_, html) = sheet.copy_to_clipboard(&selection).unwrap();

        gc.paste_from_clipboard(
            Selection::pos(2, 2, sheet_id),
            None,
            Some(html),
            PasteSpecial::None,
            None,
        );

        let sheet = gc.sheet(sheet_id);
        let border = sheet.borders.get(2, 2);
        assert_eq!(border.top.unwrap().line, CellBorderLine::default());
        assert_eq!(border.bottom.unwrap().line, CellBorderLine::default());
        assert_eq!(border.left.unwrap().line, CellBorderLine::default());
        assert_eq!(border.right.unwrap().line, CellBorderLine::default());
>>>>>>> 8c4cef5d
    }
}<|MERGE_RESOLUTION|>--- conflicted
+++ resolved
@@ -286,13 +286,8 @@
     use super::*;
     use crate::{
         controller::{operations::clipboard::PasteSpecial, GridController},
-<<<<<<< HEAD
-        grid::{BorderSelection, BorderStyle},
-        SheetRect,
-=======
         grid::{BorderSelection, BorderStyle, CellBorderLine},
         Rect, SheetRect,
->>>>>>> 8c4cef5d
     };
     use serial_test::parallel;
 
@@ -329,14 +324,6 @@
 
     #[test]
     #[parallel]
-<<<<<<< HEAD
-    fn copy_borders() {
-        let mut gc = GridController::test();
-        let sheet_id = gc.sheet_ids()[0];
-
-        gc.set_borders_selection(
-            Selection::sheet_rect(SheetRect::new(1, 1, 1, 1, sheet_id)),
-=======
     fn clipboard_borders() {
         let mut gc = GridController::test();
         let sheet_id = gc.sheet_ids()[0];
@@ -344,20 +331,12 @@
         let selection = Selection::sheet_rect(SheetRect::new(1, 1, 1, 1, sheet_id));
         gc.set_borders_selection(
             selection.clone(),
->>>>>>> 8c4cef5d
             BorderSelection::All,
             Some(BorderStyle::default()),
             None,
         );
 
         let sheet = gc.sheet(sheet_id);
-<<<<<<< HEAD
-        let (html, _) = sheet
-            .copy_to_clipboard(&Selection::sheet_rect(SheetRect::new(1, 1, 1, 1, sheet.id)))
-            .unwrap();
-
-        dbg!(&html);
-=======
         let (_, html) = sheet.copy_to_clipboard(&selection).unwrap();
 
         gc.paste_from_clipboard(
@@ -374,6 +353,5 @@
         assert_eq!(border.bottom.unwrap().line, CellBorderLine::default());
         assert_eq!(border.left.unwrap().line, CellBorderLine::default());
         assert_eq!(border.right.unwrap().line, CellBorderLine::default());
->>>>>>> 8c4cef5d
     }
 }