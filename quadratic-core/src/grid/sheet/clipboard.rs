<<<<<<< HEAD
use crate::{
    cell_values::CellValues,
    color::Rgba,
    controller::operations::clipboard::{Clipboard, ClipboardOrigin},
    formulas::replace_a1_notation,
    grid::{formats::Formats, CellAlign, CellVerticalAlign, CellWrap, CodeCellLanguage, Sheet},
    selection::Selection,
    CellValue, Pos, Rect,
};
=======
use crate::cell_values::CellValues;
use crate::color::Rgba;
use crate::controller::operations::clipboard::{Clipboard, ClipboardOrigin};
use crate::formulas::replace_a1_notation;
use crate::grid::formats::Formats;
use crate::grid::{get_cell_borders_in_rect, CodeCellLanguage, Sheet};
use crate::selection::Selection;
use crate::{CellValue, Pos, Rect};
>>>>>>> 7e39ab1c

impl Sheet {
    /// Copies the selection to the clipboard.
    ///
    /// Returns the copied SheetRect, plain text, and html.
    pub fn copy_to_clipboard(&self, selection: &Selection) -> Result<(String, String), String> {
        let mut clipboard_origin = ClipboardOrigin::default();
        let mut html = String::from("<tbody>");
        let mut plain_text = String::new();
        let mut cells = CellValues::default();
        let mut values = CellValues::default();
        let mut sheet_bounds: Option<Rect> = None;

        if let Some(bounds) = self.selection_bounds(selection) {
            clipboard_origin.x = bounds.min.x;
            clipboard_origin.y = bounds.min.y;
            sheet_bounds = Some(bounds);

            for y in bounds.y_range() {
                if y != bounds.min.y {
                    plain_text.push('\n');
                    html.push_str("</tr>");
                }

                html.push_str("<tr>");

                for x in bounds.x_range() {
                    if x != bounds.min.x {
                        plain_text.push('\t');
                        html.push_str("</td>");
                    }

                    let pos = Pos { x, y };

                    if !selection.contains_pos(pos) {
                        continue;
                    }

                    // the CellValue at the cell that would be displayed in the cell (ie, including code_runs)
                    let simple_value = self.display_value(pos);

                    // the CellValue at the cell (ignoring code_runs)
                    let real_value = self.cell_value(pos);

                    // create quadratic clipboard values
                    if let Some(mut real_value) = real_value {
                        // replace cell references in formulas
                        match &mut real_value {
                            CellValue::Code(code_cell) => {
                                if matches!(code_cell.language, CodeCellLanguage::Formula) {
                                    code_cell.code = replace_a1_notation(&code_cell.code, pos);
                                }
                            }
                            _ => { /* noop */ }
                        };

                        cells.set(
                            (x - bounds.min.x) as u32,
                            (y - bounds.min.y) as u32,
                            real_value,
                        );
                    }

                    // create quadratic clipboard value-only
                    if let Some(simple_value) = &simple_value {
                        values.set(
                            (x - bounds.min.x) as u32,
                            (y - bounds.min.y) as u32,
                            simple_value.clone(),
                        );
                    }

                    // add styling for html (only used for pasting to other spreadsheets)
                    let mut style = String::new();

                    let summary = self.cell_format_summary(pos, true);
                    let bold = summary.bold.unwrap_or(false);
                    let italic = summary.italic.unwrap_or(false);
                    let text_color = summary.text_color;
                    let fill_color = summary.fill_color;
<<<<<<< HEAD

                    // let cell_border = self.borders().per_cell.to_owned().get_cell_border(pos);
                    let cell_align = self.get_formatting_value::<CellAlign>(pos);
                    let cell_vertical_align = self.get_formatting_value::<CellVerticalAlign>(pos);
                    let cell_wrap = self.get_formatting_value::<CellWrap>(pos);
=======
                    let cell_align = summary.align;
                    let cell_vertical_align = summary.vertical_align;
                    let cell_wrap = summary.wrap;
                    let underline = summary.underline.unwrap_or(false);
                    let strike_through = summary.strike_through.unwrap_or(false);
                    let cell_border = self.borders().per_cell.to_owned().get_cell_border(pos);
>>>>>>> 7e39ab1c

                    if bold
                        || italic
                        || text_color.is_some()
                        || fill_color.is_some()
                        || cell_align.is_some()
                        || cell_vertical_align.is_some()
                        || cell_wrap.is_some()
                        || underline
                        || strike_through
                        || cell_border.is_some()
                    {
                        style.push_str("style=\"");

                        if bold {
                            style.push_str("font-weight:bold;");
                        }
                        if italic {
                            style.push_str("font-style:italic;");
                        }
                        if let Some(text_color) = text_color {
                            if let Ok(text_color) = Rgba::from_css_str(text_color.as_str()) {
                                style.push_str(
                                    format!("color:{};", text_color.as_rgb_hex()).as_str(),
                                );
                            }
                        }
                        if let Some(fill_color) = fill_color {
                            if let Ok(fill_color) = Rgba::from_css_str(fill_color.as_str()) {
                                style.push_str(
                                    format!("background-color:{};", fill_color.as_rgb_hex())
                                        .as_str(),
                                );
                            }
                        }
                        if let Some(cell_align) = cell_align {
                            style.push_str(cell_align.as_css_string());
                        }
                        if let Some(cell_vertical_align) = cell_vertical_align {
                            style.push_str(cell_vertical_align.as_css_string());
                        }
                        if let Some(cell_wrap) = cell_wrap {
                            style.push_str(cell_wrap.as_css_string());
                        }
<<<<<<< HEAD
=======
                        if underline && !strike_through {
                            style.push_str("text-decoration:underline;");
                        } else if !underline && strike_through {
                            style.push_str("text-decoration:line-through;");
                        } else if underline && strike_through {
                            style.push_str("text-decoration:underline line-through;");
                        }
                        if let Some(cell_border) = cell_border {
                            for (side, border) in cell_border.borders.iter().enumerate() {
                                let side = match side {
                                    0 => "-left",
                                    1 => "-top",
                                    2 => "-right",
                                    3 => "-bottom",
                                    _ => "",
                                };
                                if let Some(border) = border {
                                    style.push_str(
                                        format!(
                                            "border{}: {} {};",
                                            side,
                                            border.line.as_css_string(),
                                            border.color.as_rgb_hex()
                                        )
                                        .as_str(),
                                    );
                                }
                            }
                        }
>>>>>>> 7e39ab1c

                        style.push('"');
                    }

                    html.push_str(format!("<td {}>", style).as_str());

                    if let Some(value) = &simple_value {
                        plain_text.push_str(&value.to_string());
                        html.push_str(&value.to_string());
                    }
                }
            }

            // allow copying of code_run values (unless CellValue::Code is also in the clipboard)
            self.iter_code_output_in_rect(bounds)
                .filter(|(_, code_cell)| !code_cell.spill_error)
                .for_each(|(output_rect, code_cell)| {
                    // only change the cells if the CellValue::Code is not in the selection box
                    let code_pos = Pos {
                        x: output_rect.min.x,
                        y: output_rect.min.y,
                    };
                    let x_start = if output_rect.min.x > bounds.min.x {
                        output_rect.min.x
                    } else {
                        bounds.min.x
                    };
                    let y_start = if output_rect.min.y > bounds.min.y {
                        output_rect.min.y
                    } else {
                        bounds.min.y
                    };
                    let x_end = if output_rect.max.x < bounds.max.x {
                        output_rect.max.x
                    } else {
                        bounds.max.x
                    };
                    let y_end = if output_rect.max.y < bounds.max.y {
                        output_rect.max.y
                    } else {
                        bounds.max.y
                    };

                    // add the CellValue to cells if the code is not included in the clipboard
                    let include_in_cells = !bounds.contains(code_pos);

                    // add the code_run output to clipboard.values
                    for y in y_start..=y_end {
                        for x in x_start..=x_end {
                            if let Some(value) = code_cell
                                .cell_value_at((x - code_pos.x) as u32, (y - code_pos.y) as u32)
                            {
                                let pos = Pos {
                                    x: x - bounds.min.x,
                                    y: y - bounds.min.y,
                                };
                                if selection.contains_pos(Pos { x, y }) {
                                    if include_in_cells {
                                        cells.set(pos.x as u32, pos.y as u32, value.clone());
                                    }
                                    values.set(pos.x as u32, pos.y as u32, value);
                                }
                            }
                        }
                    }
                });
        }

        let formats = if let Some(bounds) = sheet_bounds {
            self.override_cell_formats(bounds, Some(selection))
        } else {
            Formats::default()
        };

        if selection.all {
            clipboard_origin.all = Some((clipboard_origin.x, clipboard_origin.y));
        } else {
            if selection.columns.is_some() {
                // we need the row origin when columns are selected
                clipboard_origin.row = sheet_bounds.map(|b| b.min.y);
            }

            if selection.rows.is_some() {
                // we need the column origin when rows are selected
                clipboard_origin.column = sheet_bounds.map(|b| b.min.x);
            }
        }
        let sheet_formats = self.sheet_formats(selection, &clipboard_origin);
        let validations = self.validations.to_clipboard(selection, &clipboard_origin);
        let borders = self.borders.to_clipboard(selection);

        let clipboard = Clipboard {
            cells,
            formats,
            sheet_formats,
            borders: borders.map(|borders| {
                (
                    selection.translate(-clipboard_origin.x, -clipboard_origin.y),
                    borders,
                )
            }),
            values,
            w: sheet_bounds.map_or(0, |b| b.width()),
            h: sheet_bounds.map_or(0, |b| b.height()),
            origin: clipboard_origin,
            selection: Some(selection.clone()),
            validations,
        };

        html.push_str("</td></tr></tbody></table>");
        let mut final_html = String::from("<table data-quadratic=\"");
        let data = serde_json::to_string(&clipboard).unwrap();
        let encoded = htmlescape::encode_attribute(&data);
        final_html.push_str(&encoded);
        final_html.push_str(&String::from("\">"));
        final_html.push_str(&html);
        Ok((plain_text, final_html))
    }
}

#[cfg(test)]
mod tests {
<<<<<<< HEAD
    use super::*;
    use crate::{
        controller::{operations::clipboard::PasteSpecial, GridController},
        grid::{BorderSelection, BorderStyle, CellBorderLine},
        Rect, SheetRect,
    };
=======
>>>>>>> 7e39ab1c
    use serial_test::parallel;

    use super::*;
    use crate::controller::operations::clipboard::PasteSpecial;
    use crate::controller::GridController;
    use crate::Rect;

    #[test]
    #[parallel]
    fn copy_to_clipboard_exclude() {
        let mut gc = GridController::test();
        let sheet_id = gc.sheet_ids()[0];

        let sheet = gc.sheet_mut(sheet_id);
        sheet.test_set_values(0, 0, 4, 1, vec!["1", "2", "3", "4"]);

        let (_, html) = sheet
            .copy_to_clipboard(&Selection {
                rects: Some(vec![
                    Rect::single_pos(Pos { x: 0, y: 0 }),
                    Rect::from_numbers(2, 0, 2, 1),
                ]),
                ..Default::default()
            })
            .unwrap();

        gc.paste_from_clipboard(
            Selection::pos(0, 5, sheet_id),
            None,
            Some(html),
            PasteSpecial::None,
            None,
        );

        let sheet = gc.sheet(sheet_id);
        assert!(sheet.cell_value(Pos { x: 1, y: 5 }).is_none());
    }

    #[test]
    #[parallel]
    fn clipboard_borders() {
        let mut gc = GridController::test();
        let sheet_id = gc.sheet_ids()[0];

        let selection = Selection::sheet_rect(SheetRect::new(1, 1, 1, 1, sheet_id));
        gc.set_borders_selection(
            selection.clone(),
            BorderSelection::All,
            Some(BorderStyle::default()),
            None,
        );

        let sheet = gc.sheet(sheet_id);
        let (_, html) = sheet.copy_to_clipboard(&selection).unwrap();

        gc.paste_from_clipboard(
            Selection::pos(2, 2, sheet_id),
            None,
            Some(html),
            PasteSpecial::None,
            None,
        );

        let sheet = gc.sheet(sheet_id);
        let border = sheet.borders.get(2, 2);
        assert_eq!(border.top.unwrap().line, CellBorderLine::default());
        assert_eq!(border.bottom.unwrap().line, CellBorderLine::default());
        assert_eq!(border.left.unwrap().line, CellBorderLine::default());
        assert_eq!(border.right.unwrap().line, CellBorderLine::default());
    }
}<|MERGE_RESOLUTION|>--- conflicted
+++ resolved
@@ -1,14 +1,3 @@
-<<<<<<< HEAD
-use crate::{
-    cell_values::CellValues,
-    color::Rgba,
-    controller::operations::clipboard::{Clipboard, ClipboardOrigin},
-    formulas::replace_a1_notation,
-    grid::{formats::Formats, CellAlign, CellVerticalAlign, CellWrap, CodeCellLanguage, Sheet},
-    selection::Selection,
-    CellValue, Pos, Rect,
-};
-=======
 use crate::cell_values::CellValues;
 use crate::color::Rgba;
 use crate::controller::operations::clipboard::{Clipboard, ClipboardOrigin};
@@ -17,7 +6,6 @@
 use crate::grid::{get_cell_borders_in_rect, CodeCellLanguage, Sheet};
 use crate::selection::Selection;
 use crate::{CellValue, Pos, Rect};
->>>>>>> 7e39ab1c
 
 impl Sheet {
     /// Copies the selection to the clipboard.
@@ -98,20 +86,11 @@
                     let italic = summary.italic.unwrap_or(false);
                     let text_color = summary.text_color;
                     let fill_color = summary.fill_color;
-<<<<<<< HEAD
-
-                    // let cell_border = self.borders().per_cell.to_owned().get_cell_border(pos);
-                    let cell_align = self.get_formatting_value::<CellAlign>(pos);
-                    let cell_vertical_align = self.get_formatting_value::<CellVerticalAlign>(pos);
-                    let cell_wrap = self.get_formatting_value::<CellWrap>(pos);
-=======
                     let cell_align = summary.align;
                     let cell_vertical_align = summary.vertical_align;
                     let cell_wrap = summary.wrap;
                     let underline = summary.underline.unwrap_or(false);
                     let strike_through = summary.strike_through.unwrap_or(false);
-                    let cell_border = self.borders().per_cell.to_owned().get_cell_border(pos);
->>>>>>> 7e39ab1c
 
                     if bold
                         || italic
@@ -122,7 +101,6 @@
                         || cell_wrap.is_some()
                         || underline
                         || strike_through
-                        || cell_border.is_some()
                     {
                         style.push_str("style=\"");
 
@@ -156,8 +134,6 @@
                         if let Some(cell_wrap) = cell_wrap {
                             style.push_str(cell_wrap.as_css_string());
                         }
-<<<<<<< HEAD
-=======
                         if underline && !strike_through {
                             style.push_str("text-decoration:underline;");
                         } else if !underline && strike_through {
@@ -165,29 +141,30 @@
                         } else if underline && strike_through {
                             style.push_str("text-decoration:underline line-through;");
                         }
-                        if let Some(cell_border) = cell_border {
-                            for (side, border) in cell_border.borders.iter().enumerate() {
-                                let side = match side {
-                                    0 => "-left",
-                                    1 => "-top",
-                                    2 => "-right",
-                                    3 => "-bottom",
-                                    _ => "",
-                                };
-                                if let Some(border) = border {
-                                    style.push_str(
-                                        format!(
-                                            "border{}: {} {};",
-                                            side,
-                                            border.line.as_css_string(),
-                                            border.color.as_rgb_hex()
-                                        )
-                                        .as_str(),
-                                    );
-                                }
-                            }
-                        }
->>>>>>> 7e39ab1c
+
+                        // todo...
+                        // if let Some(cell_border) = cell_border {
+                        //     for (side, border) in cell_border.borders.iter().enumerate() {
+                        //         let side = match side {
+                        //             0 => "-left",
+                        //             1 => "-top",
+                        //             2 => "-right",
+                        //             3 => "-bottom",
+                        //             _ => "",
+                        //         };
+                        //         if let Some(border) = border {
+                        //             style.push_str(
+                        //                 format!(
+                        //                     "border{}: {} {};",
+                        //                     side,
+                        //                     border.line.as_css_string(),
+                        //                     border.color.as_rgb_hex()
+                        //                 )
+                        //                 .as_str(),
+                        //             );
+                        //         }
+                        //     }
+                        // }
 
                         style.push('"');
                     }
@@ -310,15 +287,6 @@
 
 #[cfg(test)]
 mod tests {
-<<<<<<< HEAD
-    use super::*;
-    use crate::{
-        controller::{operations::clipboard::PasteSpecial, GridController},
-        grid::{BorderSelection, BorderStyle, CellBorderLine},
-        Rect, SheetRect,
-    };
-=======
->>>>>>> 7e39ab1c
     use serial_test::parallel;
 
     use super::*;
