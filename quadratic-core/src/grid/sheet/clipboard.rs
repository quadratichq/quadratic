--- conflicted
+++ resolved
@@ -222,13 +222,8 @@
             data_tables.extend(data_tables_in_rect);
         }
 
-<<<<<<< HEAD
-        let formats = self.formats.to_clipboard(self, selection, a1_context);
-        let borders = self.borders.to_clipboard(self, selection, a1_context);
-=======
         let formats = self.formats.to_clipboard(selection);
         let borders = self.borders.to_clipboard(selection);
->>>>>>> 347f0b5f
         let validations = self
             .validations
             .to_clipboard(selection, &clipboard_origin, a1_context);
