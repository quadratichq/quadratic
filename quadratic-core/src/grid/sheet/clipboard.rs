--- conflicted
+++ resolved
@@ -91,10 +91,6 @@
                     let cell_wrap = summary.wrap;
                     let underline = summary.underline.unwrap_or(false);
                     let strike_through = summary.strike_through.unwrap_or(false);
-<<<<<<< HEAD
-                    // let cell_border = self.borders().per_cell.to_owned().get_cell_border(pos);
-=======
->>>>>>> 5d640c50
 
                     if bold
                         || italic
@@ -105,12 +101,6 @@
                         || cell_align.is_some()
                         || cell_vertical_align.is_some()
                         || cell_wrap.is_some()
-<<<<<<< HEAD
-                    // || cell_border.is_some()
-=======
-                        || underline
-                        || strike_through
->>>>>>> 5d640c50
                     {
                         style.push_str("style=\"");
 
@@ -142,28 +132,6 @@
                                 );
                             }
                         }
-                        // if let Some(cell_border) = cell_border {
-                        //     for (side, border) in cell_border.borders.iter().enumerate() {
-                        //         let side = match side {
-                        //             0 => "-left",
-                        //             1 => "-top",
-                        //             2 => "-right",
-                        //             3 => "-bottom",
-                        //             _ => "",
-                        //         };
-                        //         if let Some(border) = border {
-                        //             style.push_str(
-                        //                 format!(
-                        //                     "border{}: {} {};",
-                        //                     side,
-                        //                     border.line.as_css_string(),
-                        //                     border.color.as_rgb_hex()
-                        //                 )
-                        //                 .as_str(),
-                        //             );
-                        //         }
-                        //     }
-                        // }
                         if let Some(cell_align) = cell_align {
                             style.push_str(cell_align.as_css_string());
                         }
@@ -173,8 +141,6 @@
                         if let Some(cell_wrap) = cell_wrap {
                             style.push_str(cell_wrap.as_css_string());
                         }
-<<<<<<< HEAD
-=======
                         if underline && !strike_through {
                             style.push_str("text-decoration:underline;");
                         } else if !underline && strike_through {
@@ -206,7 +172,6 @@
                         //         }
                         //     }
                         // }
->>>>>>> 5d640c50
 
                         style.push('"');
                     }
@@ -335,12 +300,7 @@
     use crate::controller::operations::clipboard::PasteSpecial;
     use crate::controller::GridController;
     use crate::grid::{BorderSelection, BorderStyle, CellBorderLine};
-<<<<<<< HEAD
-    use crate::Rect;
-    use crate::SheetRect;
-=======
     use crate::{Rect, SheetRect};
->>>>>>> 5d640c50
 
     #[test]
     #[parallel]
