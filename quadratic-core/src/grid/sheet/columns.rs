use serde::{Deserialize, Serialize};
use std::collections::{BTreeMap, btree_map};

use crate::{
    Array, CellValue, CopyFormats, Pos, Rect,
<<<<<<< HEAD
    a1::UNBOUNDED,
    grid::{Column, Contiguous2D},
=======
    grid::{Column, Contiguous2D, Sheet},
>>>>>>> b87b7689
};

// all fields are private intentionally, only use functions on this
#[derive(Serialize, Deserialize, Debug, Clone, PartialEq)]
pub struct SheetColumns {
    #[serde(with = "crate::util::btreemap_serde")]
    columns: BTreeMap<i64, Column>,

    // boolean map indicating presence of value on the sheet column
    // uses Contiguous2D for efficient storage and fast lookup
    has_cell_value: Contiguous2D<Option<bool>>,
}

impl Default for SheetColumns {
    fn default() -> Self {
        Self::new()
    }
}

impl IntoIterator for SheetColumns {
    type Item = (i64, Column);
    type IntoIter = btree_map::IntoIter<i64, Column>;

    fn into_iter(self) -> Self::IntoIter {
        self.columns.into_iter()
    }
}

impl From<(BTreeMap<i64, Column>, Contiguous2D<Option<bool>>)> for SheetColumns {
    fn from(
        (columns, has_cell_value): (BTreeMap<i64, Column>, Contiguous2D<Option<bool>>),
    ) -> Self {
        Self {
            columns,
            has_cell_value,
        }
    }
}

impl SheetColumns {
    /// Creates a new instance of `SheetColumns` with empty columns and has_cell_value.
    pub(crate) fn new() -> Self {
        Self {
            columns: BTreeMap::new(),
            has_cell_value: Contiguous2D::new(),
        }
    }

    /// Returns the column at the given index.
    fn get_column(&self, column: i64) -> Option<&Column> {
        self.columns.get(&column)
    }

    /// Returns the bounds of the row at the given index.
    pub(crate) fn row_bounds(&self, row: i64) -> Option<(i64, i64)> {
        if self.has_cell_value.is_row_default(row) {
            return None;
        }

        (
            self.has_cell_value.row_min(row),
            self.has_cell_value.row_max(row),
        )
            .into()
    }

    /// Returns the finite bounds of the sheet columns.
    pub(crate) fn finite_bounds(&self) -> Option<Rect> {
        self.has_cell_value.finite_bounds()
    }

    /// Returns the value at the given position.
    pub(crate) fn get_value(&self, pos: &Pos) -> Option<&CellValue> {
        self.columns.get(&pos.x)?.values.get(&pos.y)
    }

    /// Returns the rectangles that have some value in the given rectangle.
    pub(crate) fn get_nondefault_rects_in_rect(
        &self,
        rect: Rect,
    ) -> impl Iterator<Item = (Rect, Option<bool>)> {
        self.has_cell_value.nondefault_rects_in_rect(rect)
    }

    /// Sets the value at the given position.
    fn set_value(&mut self, pos: Pos, value: impl Into<CellValue>) -> Option<CellValue> {
        let value = value.into();
        let is_empty = value.is_blank_or_empty_string();
        let value: Option<CellValue> = if is_empty { None } else { Some(value) };

        // if there's no value and the column doesn't exist, then nothing more needs to be done
        if value.is_none() && !self.columns.contains_key(&pos.x) {
            return None;
        }

        let column = match self.columns.entry(pos.x) {
            btree_map::Entry::Vacant(e) => e.insert(Column::new(pos.x)),
            btree_map::Entry::Occupied(e) => e.into_mut(),
        };

        if let Some(value) = value {
            self.has_cell_value.set(pos, Some(true));
            column.values.insert(pos.y, value)
        } else {
            self.has_cell_value.set(pos, None);
            column.values.remove(&pos.y)
        }
    }

    /// Deletes the values in the given rectangle.
    fn delete_values(&mut self, rect: Rect) -> Array {
        self.has_cell_value.set_rect(
            rect.min.x,
            rect.min.y,
            Some(rect.max.x),
            Some(rect.max.y),
            None,
        );

        let mut old_cell_values_array = Array::new_empty(rect.size());
        for x in rect.x_range() {
            let Some(column) = self.columns.get_mut(&x) else {
                continue;
            };
            let filtered = column
                .values
                .range(rect.y_range())
                .map(|(y, _)| *y)
                .collect::<Vec<_>>();
            let removed = filtered
                .iter()
                .map(|y| (*y, column.values.remove(y)))
                .collect::<Vec<_>>();
            for (y, value) in removed {
                let array_x = (x - rect.min.x) as u32;
                let array_y = (y - rect.min.y) as u32;
                if let Some(cell_value) = value {
                    old_cell_values_array
                        .set(array_x, array_y, cell_value, false)
                        .expect("error inserting value into array of old cell values");
                }
            }
        }
        old_cell_values_array
    }

    /// Inserts a column at the given index, shifting the existing columns to the right.
    pub(crate) fn insert_column(&mut self, column: i64) {
        self.has_cell_value.insert_column(column, CopyFormats::None);

        // update the indices of all columns impacted by the insertion
        let mut columns_to_update = Vec::new();
        for col in self.columns.keys() {
            if *col >= column {
                columns_to_update.push(*col);
            }
        }
        columns_to_update.sort_by(|a, b| b.cmp(a));
        for col in columns_to_update {
            if let Some(mut column_data) = self.columns.remove(&col) {
                column_data.x += 1;
                self.columns.insert(col + 1, column_data);
            }
        }
    }

    /// Inserts a row at the given index, shifting the existing rows down.
    pub(crate) fn insert_row(&mut self, row: i64) {
        self.has_cell_value.insert_row(row, CopyFormats::None);

        for column in self.columns.values_mut() {
            let mut keys_to_move: Vec<i64> = column
                .values
                .keys()
                .filter(|&key| *key >= row)
                .cloned()
                .collect();

            keys_to_move.sort_unstable_by(|a, b| b.cmp(a));

            // Move down values
            for key in keys_to_move {
                if let Some(value) = column.values.remove(&key) {
                    column.values.insert(key + 1, value);
                }
            }
        }
    }

    /// Removes the column at the given index, shifting the existing columns to the left.
    pub(crate) fn remove_column(&mut self, column: i64) {
        self.has_cell_value.remove_column(column);

        self.columns.remove(&column);

        // update the indices of all columns impacted by the deletion
        let mut columns_to_update = Vec::new();
        for col in self.columns.keys() {
            if *col > column {
                columns_to_update.push(*col);
            }
        }
        columns_to_update.sort();
        for col in columns_to_update {
            if let Some(mut column_data) = self.columns.remove(&col) {
                column_data.x -= 1;
                self.columns.insert(col - 1, column_data);
            }
        }
    }

    /// Removes the row at the given index, shifting the existing rows up.
    pub(crate) fn remove_row(&mut self, row: i64) {
        self.has_cell_value.remove_row(row);

        for column in self.columns.values_mut() {
            column.values.remove(&row);

            let mut keys_to_move: Vec<i64> = column
                .values
                .keys()
                .filter(|&key| *key > row)
                .cloned()
                .collect();

            keys_to_move.sort_unstable();

            // Move up remaining values
            for key in keys_to_move {
                if let Some(value) = column.values.remove(&key) {
                    column.values.insert(key - 1, value);
                }
            }
        }
    }

    /// Returns an iterator over the columns
    pub(crate) fn expensive_iter(&self) -> btree_map::Iter<'_, i64, Column> {
        self.columns.iter()
    }

    /// Returns a reference to has_cell_value cache to send to the client.
    pub(crate) fn has_cell_value_ref(&self) -> &Contiguous2D<Option<bool>> {
        &self.has_cell_value
    }

    /// Returns true if the given rectangle has any content.
    pub(crate) fn has_content_in_rect(&self, rect: Rect) -> bool {
        self.has_cell_value.intersects(rect)
    }
}

impl Sheet {
    pub(crate) fn set_value(&mut self, pos: Pos, value: impl Into<CellValue>) -> Option<CellValue> {
        self.columns.set_value(pos, value)
    }

    pub(crate) fn delete_values(&mut self, rect: Rect) -> Array {
        self.columns.delete_values(rect)
    }

    /// Returns a column of a sheet from the column index.
    pub(crate) fn get_column(&self, index: i64) -> Option<&Column> {
        self.columns.get_column(index)
    }

    /// This is expensive used only for file migration (< v1.7.1), having data in -ve coordinates
    /// and Contiguous2d cache does not work for -ve coordinates
    pub(crate) fn migration_finite_bounds(&self) -> Option<Rect> {
        let mut bounds: Option<Rect> = None;
        for (&x, column) in &self.columns.columns {
            if let Some(data_range) = column.range() {
                let column_bound = Rect::new(x, data_range.start, x, data_range.end - 1);
                bounds = bounds.map_or(Some(column_bound), |bounds| {
                    Some(bounds.union(&column_bound))
                });
            }
        }
        bounds
    }

    /// This is expensive used only for file migration (< v1.7.1), having data in -ve coordinates
    /// and Contiguous2d cache does not work for -ve coordinates
    pub(crate) fn migration_regenerate_has_cell_value(&mut self) {
        self.columns.has_cell_value.set_rect(1, 1, None, None, None);
        for (&x, column) in &self.columns.columns {
            if let Some(range) = column.range() {
                for y in range {
                    if column.has_data_in_row(y) {
                        self.columns.has_cell_value.set((x, y).into(), Some(true));
                    }
                }
            }
        }
    }
<<<<<<< HEAD

    /// Returns a reference to has_cell_value cache to send to the client.
    pub fn has_cell_value_ref(&self) -> &Contiguous2D<Option<bool>> {
        &self.has_cell_value
    }

    /// Returns true if the given rectangle has any content.
    pub fn has_content(&self, rect: Rect) -> bool {
        self.has_cell_value.intersects(rect)
    }

    /// Returns an iterator over the content in the given rectangle.
    pub fn iter_content_in_rect(&self, rect: Rect) -> impl Iterator<Item = Pos> {
        self.has_cell_value
            .nondefault_rects_in_rect(rect)
            .flat_map(|(rect, _)| {
                rect.x_range()
                    .flat_map(move |x| rect.y_range().map(move |y| Pos { x, y }))
            })
    }

    /// Returns an iterator over the content in the sheet.
    pub fn iter_content(&self) -> impl Iterator<Item = Pos> {
        self.has_cell_value
            .nondefault_rects_in_rect(Rect::new(1, 1, UNBOUNDED, UNBOUNDED))
            .flat_map(|(rect, _)| {
                rect.x_range()
                    .flat_map(move |x| rect.y_range().map(move |y| Pos { x, y }))
            })
    }
=======
>>>>>>> b87b7689
}

#[cfg(test)]
mod test {
    use crate::{CellValue, Pos, Rect, grid::sheet::columns::SheetColumns};

    #[test]
    fn test_set_and_get_value() {
        let mut columns = SheetColumns::new();
        let pos = Pos::new(1, 1);

        // Set and get a string value
        columns.set_value(pos, "test");
        assert_eq!(columns.get_value(&pos), Some(&CellValue::from("test")));

        // Set and get a number value
        let pos2 = Pos::new(2, 1);
        columns.set_value(pos2, 42.0);
        assert_eq!(columns.get_value(&pos2), Some(&CellValue::from(42.0)));

        // Test empty value
        columns.set_value(pos, "");
        assert_eq!(columns.get_value(&pos), None);
    }

    #[test]
    fn test_delete_values() {
        let mut columns = SheetColumns::new();

        // Set up some test data
        columns.set_value(pos![A1], "A1");
        columns.set_value(pos![A2], "A2");
        columns.set_value(pos![B1], "B1");
        columns.set_value(pos![B2], "B2");

        let rect = Rect::new_span((1, 1).into(), (2, 2).into());
        let deleted = columns.delete_values(rect);

        // Check that values were removed
        assert_eq!(columns.get_value(&Pos::new(1, 1)), None);
        assert_eq!(columns.get_value(&Pos::new(1, 2)), None);
        assert_eq!(columns.get_value(&Pos::new(2, 1)), None);
        assert_eq!(columns.get_value(&Pos::new(2, 2)), None);

        // Check that deleted array contains the original values
        assert_eq!(deleted.get(0, 0), Ok(&CellValue::from("A1")));
        assert_eq!(deleted.get(0, 1), Ok(&CellValue::from("A2")));
        assert_eq!(deleted.get(1, 0), Ok(&CellValue::from("B1")));
        assert_eq!(deleted.get(1, 1), Ok(&CellValue::from("B2")));
    }

    #[test]
    fn test_insert_and_remove_column() {
        let mut columns = SheetColumns::new();

        // Set up initial data
        columns.set_value(pos![A1], "A1");
        columns.set_value(pos![B1], "B1");

        // Insert a column at position 1
        columns.insert_column(1);

        // Check that data shifted right
        assert_eq!(columns.get_value(&Pos::new(1, 1)), None);
        assert_eq!(
            columns.get_value(&Pos::new(2, 1)),
            Some(&CellValue::from("A1"))
        );
        assert_eq!(
            columns.get_value(&Pos::new(3, 1)),
            Some(&CellValue::from("B1"))
        );

        // Remove the inserted column
        columns.remove_column(1);

        // Check that data shifted back
        assert_eq!(
            columns.get_value(&Pos::new(1, 1)),
            Some(&CellValue::from("A1"))
        );
        assert_eq!(
            columns.get_value(&Pos::new(2, 1)),
            Some(&CellValue::from("B1"))
        );
    }

    #[test]
    fn test_insert_and_remove_row() {
        let mut columns = SheetColumns::new();

        // Set up initial data
        columns.set_value(pos![A1], "A1");
        columns.set_value(pos![A2], "A2");

        // Insert a row at position 1
        columns.insert_row(1);

        // Check that data shifted down
        assert_eq!(columns.get_value(&Pos::new(1, 1)), None);
        assert_eq!(
            columns.get_value(&Pos::new(1, 2)),
            Some(&CellValue::from("A1"))
        );
        assert_eq!(
            columns.get_value(&Pos::new(1, 3)),
            Some(&CellValue::from("A2"))
        );

        // Remove the inserted row
        columns.remove_row(1);

        // Check that data shifted back
        assert_eq!(
            columns.get_value(&Pos::new(1, 1)),
            Some(&CellValue::from("A1"))
        );
        assert_eq!(
            columns.get_value(&Pos::new(1, 2)),
            Some(&CellValue::from("A2"))
        );
    }

    #[test]
    fn test_finite_bounds() {
        let mut columns = SheetColumns::new();

        // Empty sheet should have no bounds
        assert_eq!(columns.finite_bounds(), None);

        // Add some values
        columns.set_value(pos![A1], "A1");
        columns.set_value(pos![C4], "C4");

        // Check bounds
        let bounds = columns.finite_bounds().unwrap();
        assert_eq!(bounds.min.x, 1);
        assert_eq!(bounds.min.y, 1);
        assert_eq!(bounds.max.x, 3);
        assert_eq!(bounds.max.y, 4);
    }
}<|MERGE_RESOLUTION|>--- conflicted
+++ resolved
@@ -3,12 +3,8 @@
 
 use crate::{
     Array, CellValue, CopyFormats, Pos, Rect,
-<<<<<<< HEAD
     a1::UNBOUNDED,
-    grid::{Column, Contiguous2D},
-=======
     grid::{Column, Contiguous2D, Sheet},
->>>>>>> b87b7689
 };
 
 // all fields are private intentionally, only use functions on this
@@ -304,7 +300,6 @@
             }
         }
     }
-<<<<<<< HEAD
 
     /// Returns a reference to has_cell_value cache to send to the client.
     pub fn has_cell_value_ref(&self) -> &Contiguous2D<Option<bool>> {
@@ -335,8 +330,6 @@
                     .flat_map(move |x| rect.y_range().map(move |y| Pos { x, y }))
             })
     }
-=======
->>>>>>> b87b7689
 }
 
 #[cfg(test)]
