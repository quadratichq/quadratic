use std::cmp::Ordering;

use crate::{
    Pos,
    a1::{A1Context, A1Selection},
    controller::{
        active_transactions::pending_transaction::PendingTransaction,
        operations::operation::Operation,
    },
    grid::SheetId,
};

use super::{Validations, validation::Validation};

impl Validations {
    /// Removes a column from all validations and adds undo operations.
    ///
    /// Returns a list of A1Selections that have changed for render updates.
    pub(crate) fn remove_column(
        &mut self,
        transaction: &mut PendingTransaction,
        sheet_id: SheetId,
        column: i64,
        a1_context: &A1Context,
    ) -> Vec<A1Selection> {
        let mut changed_selections = Vec::new();
        let mut reverse_operations = Vec::new();

        self.validations.retain_mut(|validation| {
            let original_selection = validation.selection.clone();
            if validation.selection.removed_column(column, a1_context) {
                changed_selections.extend(transaction.validation_changed(
                    sheet_id,
                    validation,
                    Some(&original_selection),
                ));
                reverse_operations.push(Operation::SetValidation {
                    validation: Validation {
                        selection: original_selection,
                        ..validation.clone()
                    },
                });
                !validation.selection.ranges.is_empty()
            } else {
                true
            }
        });

        let mut warnings_to_delete = Vec::new();
        let mut warnings_to_move = Vec::new();
        for pos in self.warnings.keys() {
            match pos.x.cmp(&column) {
                Ordering::Less => (),
                Ordering::Equal => warnings_to_delete.push(*pos),
                Ordering::Greater => warnings_to_move.push(*pos),
            }
        }
        for pos in warnings_to_delete {
            if let Some(uuid) = self.warnings.remove(&pos) {
                transaction.validation_warning_deleted(sheet_id, pos);

                reverse_operations.push(Operation::SetValidationWarning {
                    sheet_pos: pos.to_sheet_pos(sheet_id),
                    validation_id: Some(uuid),
                });
            }
        }
        warnings_to_move.sort_unstable();
        for pos in warnings_to_move {
            if let Some(uuid) = self.warnings.remove(&pos) {
                transaction.validation_warning_deleted(sheet_id, pos);

                self.warnings.insert(
                    Pos {
                        x: pos.x - 1,
                        y: pos.y,
                    },
                    uuid,
                );
            }
        }

        transaction.reverse_operations.extend(reverse_operations);
        changed_selections
    }

    /// Removes a row from all validations and adds undo operations.
    ///
    /// Returns a list of A1Selections that have changed for render updates.
    pub(crate) fn remove_row(
        &mut self,
        transaction: &mut PendingTransaction,
        sheet_id: SheetId,
        row: i64,
        a1_context: &A1Context,
    ) -> Vec<A1Selection> {
        let mut changed_selections = Vec::new();
        let mut reverse_operations = Vec::new();

        self.validations.retain_mut(|validation| {
            let original_selection = validation.selection.clone();
            if validation.selection.removed_row(row, a1_context) {
                changed_selections.extend(transaction.validation_changed(
                    sheet_id,
                    validation,
                    Some(&original_selection),
                ));
                reverse_operations.push(Operation::SetValidation {
                    validation: Validation {
                        selection: original_selection,
                        ..validation.clone()
                    },
                });
                !validation.selection.ranges.is_empty()
            } else {
                true
            }
        });

        let mut warnings_to_delete = Vec::new();
        let mut warnings_to_move = Vec::new();
        for pos in self.warnings.keys() {
            match pos.y.cmp(&row) {
                Ordering::Less => (),
                Ordering::Equal => warnings_to_delete.push(*pos),
                Ordering::Greater => warnings_to_move.push(*pos),
            }
        }
        for pos in warnings_to_delete {
            if let Some(uuid) = self.warnings.remove(&pos) {
                transaction.validation_warning_deleted(sheet_id, pos);

                reverse_operations.push(Operation::SetValidationWarning {
                    sheet_pos: pos.to_sheet_pos(sheet_id),
                    validation_id: Some(uuid),
                });
            }
        }
        warnings_to_move.sort_unstable();
        for pos in warnings_to_move {
            if let Some(uuid) = self.warnings.remove(&pos) {
                transaction.validation_warning_deleted(sheet_id, pos);

                self.warnings.insert(
                    Pos {
                        x: pos.x,
                        y: pos.y - 1,
                    },
                    uuid,
                );
            }
        }

        transaction.reverse_operations.extend(reverse_operations);
        changed_selections
    }

    /// Inserts a column into all validations.
    ///
    /// Returns a list of A1Selections that have changed for render updates.
    pub(crate) fn insert_column(
        &mut self,
        transaction: &mut PendingTransaction,
        sheet_id: SheetId,
        column: i64,
        a1_context: &A1Context,
    ) -> Vec<A1Selection> {
        let mut changed_selections = Vec::new();

        self.validations.iter_mut().for_each(|validation| {
            let original_selection = validation.selection.clone();
            if validation.selection.inserted_column(column, a1_context) {
                changed_selections.extend(transaction.validation_changed(
                    sheet_id,
                    validation,
                    Some(&original_selection),
                ));
            }
        });

        let mut warnings_to_move = Vec::new();
        for pos in self.warnings.keys() {
            if pos.x >= column {
                warnings_to_move.push(*pos);
            }
        }
        warnings_to_move.sort_by(|a, b| b.x.cmp(&a.x));
        for pos in warnings_to_move {
            if let Some(uuid) = self.warnings.remove(&pos) {
                transaction.validation_warning_deleted(sheet_id, pos);

                self.warnings.insert(
                    Pos {
                        x: pos.x + 1,
                        y: pos.y,
                    },
                    uuid,
                );
            }
        }

        changed_selections
    }

    /// Inserts a row into all validations.
    ///
    /// Returns a list of A1Selections that have changed for render updates.
    pub(crate) fn insert_row(
        &mut self,
        transaction: &mut PendingTransaction,
        sheet_id: SheetId,
        row: i64,
        a1_context: &A1Context,
    ) -> Vec<A1Selection> {
        let mut changed_selections = Vec::new();

        self.validations.iter_mut().for_each(|validation| {
            let original_selection = validation.selection.clone();
            if validation.selection.inserted_row(row, a1_context) {
                changed_selections.extend(transaction.validation_changed(
                    sheet_id,
                    validation,
                    Some(&original_selection),
                ));
            }
        });

        let mut warnings_to_move = Vec::new();
        for pos in self.warnings.keys() {
            if pos.y >= row {
                warnings_to_move.push(*pos);
            }
        }
        warnings_to_move.sort_by(|a, b| b.y.cmp(&a.y));
        for pos in warnings_to_move {
            if let Some(uuid) = self.warnings.remove(&pos) {
                transaction.validation_warning_deleted(sheet_id, pos);

                self.warnings.insert(
                    Pos {
                        x: pos.x,
                        y: pos.y + 1,
                    },
                    uuid,
                );
            }
        }

        changed_selections
    }
}

#[cfg(test)]
mod tests {
    use uuid::Uuid;

    use crate::{
        CellValue, CopyFormats,
        controller::{GridController, active_transactions::transaction_name::TransactionName},
        grid::sheet::validations::{
            rules::{ValidationRule, validation_logical::ValidationLogical},
            validation::ValidationMessage,
        },
        wasm_bindings::js::{clear_js_calls, expect_js_call, expect_js_call_count},
    };

    use super::*;

    #[test]
    fn test_validations_remove_column() {
        clear_js_calls();

        let mut gc = GridController::default();
        let sheet_id = gc.sheet_ids()[0];
        let sheet = gc.sheet_mut(sheet_id);
        sheet.set_cell_value(pos![C1], CellValue::Text("test".to_string()));

        // rect and columns to be updated
        let validation_rect_columns = Validation {
            id: Uuid::new_v4(),
            selection: A1Selection::test_a1_sheet_id("A1:C3", sheet_id),
            rule: ValidationRule::Logical(ValidationLogical::default()),
            message: ValidationMessage::test("1"),
            error: Default::default(),
        };

        // to be removed
        let validation_removed = Validation {
            id: Uuid::new_v4(),
            selection: A1Selection::test_a1_sheet_id("B10:B20", sheet_id),
            rule: ValidationRule::Logical(ValidationLogical::default()),
            message: ValidationMessage::test("2"),
            error: Default::default(),
        };

        // nothing to do with this one
        let validation_not_changed = Validation {
            id: Uuid::new_v4(),
            selection: A1Selection::test_a1_sheet_id("A5:A,30:40", sheet_id),
            rule: ValidationRule::Logical(ValidationLogical::default()),
            message: ValidationMessage::test("3"),
            error: Default::default(),
        };

        gc.start_user_ai_transaction(
            vec![
                Operation::SetValidation {
                    validation: validation_rect_columns.clone(),
                },
                Operation::SetValidation {
                    validation: validation_removed.clone(),
                },
                Operation::SetValidation {
                    validation: validation_not_changed.clone(),
                },
            ],
            None,
            TransactionName::Validation,
            false,
        );

        let sheet = gc.sheet_mut(sheet_id);
        assert_eq!(sheet.validations.validations.len(), 3);
        assert_eq!(
            sheet.validations.warnings.get(&pos![C3]),
            Some(&validation_rect_columns.id)
        );
        expect_js_call_count("jsValidationWarnings", 1, true);

        // remove column 2
        gc.start_user_ai_transaction(
            vec![Operation::DeleteColumn {
                sheet_id,
                column: 2,
                copy_formats: Default::default(),
                ignore_tables: false,
            }],
            None,
            TransactionName::Validation,
            false,
        );

        let sheet = gc.sheet_mut(sheet_id);
        assert_eq!(sheet.validations.validations.len(), 2);
        let new_validation_rect_column = Validation {
            selection: A1Selection::test_a1_sheet_id("A1:B3", sheet_id),
            ..validation_rect_columns.clone()
        };
        assert_eq!(sheet.validations.validations[0], new_validation_rect_column);
        assert_eq!(sheet.validations.validations[1], validation_not_changed);
        assert_eq!(
            sheet.validations.warnings.get(&pos![B3]),
            Some(&validation_rect_columns.id)
        );
        assert!(!sheet.validations.warnings.contains_key(&pos![C3]));
        expect_js_call(
            "jsSheetValidations",
            format!(
                "{},{:?}",
                sheet_id,
                serde_json::to_vec(&vec![
                    new_validation_rect_column.clone(),
                    validation_not_changed.clone(),
                ])
                .unwrap()
            ),
            false,
        );
        expect_js_call_count("jsValidationWarnings", 1, true);

<<<<<<< HEAD
        dbg!(&gc.undo_stack());

        gc.undo(None);
=======
        gc.undo(1, None, false);
>>>>>>> f28fba73
        let sheet = gc.sheet_mut(sheet_id);
        assert_eq!(sheet.validations.validations.len(), 3);
        assert!(
            sheet
                .validations
                .validations
                .contains(&validation_rect_columns)
        );
        assert!(
            sheet
                .validations
                .validations
                .contains(&validation_not_changed)
        );
        assert!(sheet.validations.validations.contains(&validation_removed));
        assert_eq!(
            sheet.validations.warnings.get(&pos![C3]),
            Some(&validation_rect_columns.id)
        );
        expect_js_call_count("jsSheetValidations", 1, false);
        expect_js_call_count("jsValidationWarnings", 1, true);

        gc.undo(1, None, false);
        let sheet = gc.sheet_mut(sheet_id);
        assert_eq!(sheet.validations.validations.len(), 0);
        assert!(sheet.validations.warnings.is_empty());
        expect_js_call(
            "jsSheetValidations",
            format!(
                "{},{:?}",
                sheet_id,
                serde_json::to_vec(&Vec::<Validation>::new()).unwrap()
            ),
            false,
        );
        expect_js_call_count("jsValidationWarnings", 1, true);
    }

    #[test]
    fn test_remove_row() {
        clear_js_calls();

        let mut gc = GridController::default();
        let sheet_id = gc.sheet_ids()[0];
        let sheet = gc.sheet_mut(sheet_id);
        sheet.set_cell_value(pos![C3], CellValue::Text("test".to_string()));

        // rect and rows to be updated
        let validation_rect_rows = Validation {
            id: Uuid::new_v4(),
            selection: A1Selection::test_a1_sheet_id("A2:C3", sheet_id),
            rule: ValidationRule::Logical(ValidationLogical::default()),
            message: ValidationMessage::test("1"),
            error: Default::default(),
        };

        // to be removed
        let validation_removed = Validation {
            id: Uuid::new_v4(),
            selection: A1Selection::test_a1_sheet_id("E2:G2", sheet_id),
            rule: ValidationRule::Logical(ValidationLogical::default()),
            message: ValidationMessage::test("2"),
            error: Default::default(),
        };

        // nothing to do with this one
        let validation_not_changed = Validation {
            id: Uuid::new_v4(),
            selection: A1Selection::test_a1_sheet_id("A1", sheet_id),
            rule: ValidationRule::Logical(ValidationLogical::default()),
            message: ValidationMessage::test("3"),
            error: Default::default(),
        };

        gc.start_user_ai_transaction(
            vec![
                Operation::SetValidation {
                    validation: validation_rect_rows.clone(),
                },
                Operation::SetValidation {
                    validation: validation_removed.clone(),
                },
                Operation::SetValidation {
                    validation: validation_not_changed.clone(),
                },
            ],
            None,
            TransactionName::Validation,
            false,
        );

        let sheet = gc.sheet_mut(sheet_id);
        assert_eq!(sheet.validations.validations.len(), 3);
        assert_eq!(
            sheet.validations.warnings.get(&pos![C3]),
            Some(&validation_rect_rows.id)
        );
        expect_js_call_count("jsSheetValidations", 1, false);
        expect_js_call_count("jsValidationWarnings", 1, true);

        // remove row 2
        gc.start_user_ai_transaction(
            vec![Operation::DeleteRow {
                sheet_id,
                row: 2,
                copy_formats: Default::default(),
                ignore_tables: false,
            }],
            None,
            TransactionName::Validation,
            false,
        );

        let sheet = gc.sheet_mut(sheet_id);
        assert_eq!(sheet.validations.validations.len(), 2);
        let new_validation_rect_row = Validation {
            selection: A1Selection::test_a1_sheet_id("A2:C2", sheet_id),
            ..validation_rect_rows.clone()
        };
        assert!(
            sheet
                .validations
                .validations
                .contains(&new_validation_rect_row)
        );
        assert!(
            sheet
                .validations
                .validations
                .contains(&validation_not_changed)
        );
        assert_eq!(
            sheet.validations.warnings.get(&pos![C2]),
            Some(&validation_rect_rows.id)
        );
        assert!(!sheet.validations.warnings.contains_key(&pos![C3]));
        expect_js_call_count("jsSheetValidations", 1, false);
        expect_js_call_count("jsValidationWarnings", 1, true);

        gc.undo(1, None, false);
        let sheet = gc.sheet_mut(sheet_id);
        assert_eq!(sheet.validations.validations.len(), 3);
        assert!(
            sheet
                .validations
                .validations
                .contains(&validation_rect_rows)
        );
        assert!(
            sheet
                .validations
                .validations
                .contains(&validation_not_changed)
        );
        assert!(sheet.validations.validations.contains(&validation_removed));
        assert_eq!(
            sheet.validations.warnings.get(&pos![C3]),
            Some(&validation_rect_rows.id)
        );
        expect_js_call_count("jsSheetValidations", 1, false);
        expect_js_call_count("jsValidationWarnings", 1, true);

        gc.undo(1, None, false);
        let sheet = gc.sheet_mut(sheet_id);
        assert_eq!(sheet.validations.validations.len(), 0);
        assert!(sheet.validations.warnings.is_empty());
        expect_js_call(
            "jsSheetValidations",
            format!(
                "{},{:?}",
                sheet_id,
                serde_json::to_vec(&Vec::<Validation>::new()).unwrap()
            ),
            false,
        );
        expect_js_call_count("jsValidationWarnings", 1, true);
    }

    #[test]
    fn test_inserted_column() {
        clear_js_calls();

        let mut gc = GridController::default();
        let sheet_id = gc.sheet_ids()[0];
        let sheet = gc.sheet_mut(sheet_id);
        sheet.set_cell_value(pos![C3], CellValue::Text("test".to_string()));

        // rect and rows to be updated
        let validation_rect_cols = Validation {
            id: Uuid::new_v4(),
            selection: A1Selection::test_a1_sheet_id("A1:C3,B,C", sheet_id),
            rule: ValidationRule::Logical(ValidationLogical::default()),
            message: Default::default(),
            error: Default::default(),
        };

        // nothing to do with this one
        let validation_not_changed = Validation {
            id: Uuid::new_v4(),
            selection: A1Selection::test_a1_sheet_id("A10", sheet_id),
            rule: ValidationRule::Logical(ValidationLogical {
                show_checkbox: true,
                ignore_blank: false,
            }),
            message: Default::default(),
            error: Default::default(),
        };

        gc.start_user_ai_transaction(
            vec![
                Operation::SetValidation {
                    validation: validation_rect_cols.clone(),
                },
                Operation::SetValidation {
                    validation: validation_not_changed.clone(),
                },
            ],
            None,
            TransactionName::Validation,
            false,
        );

        let sheet = gc.sheet_mut(sheet_id);
        assert_eq!(sheet.validations.validations.len(), 2);
        assert_eq!(
            sheet.validations.warnings.get(&pos![C3]),
            Some(&validation_rect_cols.id)
        );
        assert!(!sheet.validations.warnings.contains_key(&pos![D3]));
        expect_js_call(
            "jsSheetValidations",
            format!(
                "{},{:?}",
                sheet_id,
                serde_json::to_vec(&vec![
                    validation_rect_cols.clone(),
                    validation_not_changed.clone()
                ])
                .unwrap()
            ),
            true,
        );

        // insert column 2
        gc.start_user_ai_transaction(
            vec![Operation::InsertColumn {
                sheet_id,
                column: 2,
                copy_formats: CopyFormats::None,
                ignore_tables: false,
            }],
            None,
            TransactionName::Validation,
            false,
        );
        let sheet = gc.sheet_mut(sheet_id);
        assert_eq!(sheet.validations.validations.len(), 2);
        let new_validation_rect_col = Validation {
            selection: A1Selection::test_a1_sheet_id("A1:D3,C,D", sheet_id),
            ..validation_rect_cols.clone()
        };
        assert_eq!(sheet.validations.validations[0], new_validation_rect_col);
        assert_eq!(sheet.validations.validations[1], validation_not_changed);
        assert_eq!(
            sheet.validations.warnings.get(&pos![D3]),
            Some(&validation_rect_cols.id)
        );
        expect_js_call(
            "jsSheetValidations",
            format!(
                "{},{:?}",
                sheet_id,
                serde_json::to_vec(&vec![
                    new_validation_rect_col.clone(),
                    validation_not_changed.clone()
                ])
                .unwrap()
            ),
            true,
        );

        gc.undo(1, None, false);
        let sheet = gc.sheet_mut(sheet_id);
        assert_eq!(sheet.validations.validations.len(), 2);
        assert_eq!(sheet.validations.validations[0], validation_rect_cols);
        assert_eq!(sheet.validations.validations[1], validation_not_changed);
        assert_eq!(
            sheet.validations.warnings.get(&pos![C3]),
            Some(&validation_rect_cols.id)
        );
        expect_js_call(
            "jsSheetValidations",
            format!(
                "{},{:?}",
                sheet_id,
                serde_json::to_vec(&vec![
                    validation_rect_cols.clone(),
                    validation_not_changed.clone()
                ])
                .unwrap()
            ),
            true,
        );

        gc.undo(1, None, false);
        let sheet = gc.sheet_mut(sheet_id);
        assert_eq!(sheet.validations.validations.len(), 0);
        assert!(sheet.validations.warnings.is_empty());
        expect_js_call(
            "jsSheetValidations",
            format!(
                "{},{:?}",
                sheet_id,
                serde_json::to_vec(&Vec::<Validation>::new()).unwrap()
            ),
            false,
        );
        expect_js_call_count("jsValidationWarnings", 1, true);
    }

    #[test]
    fn test_inserted_row() {
        clear_js_calls();

        let mut gc = GridController::default();
        let sheet_id = gc.sheet_ids()[0];
        let sheet = gc.sheet_mut(sheet_id);
        sheet.set_cell_value(pos![C3], CellValue::Text("test".to_string()));

        // rect and columns to be updated
        let validation_rect_rows = Validation {
            id: Uuid::new_v4(),
            selection: A1Selection::test_a1_sheet_id("A2:C3,4,5", sheet_id),
            rule: ValidationRule::Logical(ValidationLogical::default()),
            message: Default::default(),
            error: Default::default(),
        };

        // nothing to do with this one
        let validation_not_changed = Validation {
            id: Uuid::new_v4(),
            selection: A1Selection::test_a1_sheet_id("A1", sheet_id),
            rule: ValidationRule::Logical(ValidationLogical {
                show_checkbox: true,
                ignore_blank: false,
            }),
            message: Default::default(),
            error: Default::default(),
        };

        gc.start_user_ai_transaction(
            vec![
                Operation::SetValidation {
                    validation: validation_rect_rows.clone(),
                },
                Operation::SetValidation {
                    validation: validation_not_changed.clone(),
                },
            ],
            None,
            TransactionName::Validation,
            false,
        );

        let sheet = gc.sheet_mut(sheet_id);
        assert_eq!(sheet.validations.validations.len(), 2);
        assert_eq!(
            sheet.validations.warnings.get(&pos![C3]),
            Some(&validation_rect_rows.id)
        );
        assert!(!sheet.validations.warnings.contains_key(&pos![C4]));
        expect_js_call(
            "jsSheetValidations",
            format!(
                "{},{:?}",
                sheet_id,
                serde_json::to_vec(&vec![
                    validation_rect_rows.clone(),
                    validation_not_changed.clone()
                ])
                .unwrap()
            ),
            false,
        );
        expect_js_call_count("jsValidationWarnings", 1, true);

        // insert row 2
        gc.start_user_ai_transaction(
            vec![Operation::InsertRow {
                sheet_id,
                row: 3,
                copy_formats: CopyFormats::None,
                ignore_tables: false,
            }],
            None,
            TransactionName::Validation,
            false,
        );
        let sheet = gc.sheet_mut(sheet_id);
        assert_eq!(sheet.validations.validations.len(), 2);
        let new_validation_rect_row = Validation {
            selection: A1Selection::test_a1_sheet_id("A2:C4,5,6", sheet_id),
            ..validation_rect_rows.clone()
        };
        assert_eq!(sheet.validations.validations[0], new_validation_rect_row);
        assert_eq!(sheet.validations.validations[1], validation_not_changed);
        assert_eq!(
            sheet.validations.warnings.get(&pos![C4]),
            Some(&validation_rect_rows.id)
        );
        expect_js_call(
            "jsSheetValidations",
            format!(
                "{},{:?}",
                sheet_id,
                serde_json::to_vec(&vec![
                    new_validation_rect_row.clone(),
                    validation_not_changed.clone()
                ])
                .unwrap()
            ),
            true,
        );

        gc.undo(1, None, false);
        let sheet = gc.sheet_mut(sheet_id);
        assert_eq!(sheet.validations.validations.len(), 2);
        assert_eq!(sheet.validations.validations[0], validation_rect_rows);
        assert_eq!(sheet.validations.validations[1], validation_not_changed);
        assert_eq!(
            sheet.validations.warnings.get(&pos![C3]),
            Some(&validation_rect_rows.id)
        );
        expect_js_call(
            "jsSheetValidations",
            format!(
                "{},{:?}",
                sheet_id,
                serde_json::to_vec(&vec![
                    validation_rect_rows.clone(),
                    validation_not_changed.clone()
                ])
                .unwrap()
            ),
            true,
        );

        gc.undo(1, None, false);
        let sheet = gc.sheet_mut(sheet_id);
        assert_eq!(sheet.validations.validations.len(), 0);
        assert!(sheet.validations.warnings.is_empty());
        expect_js_call(
            "jsSheetValidations",
            format!(
                "{},{:?}",
                sheet_id,
                serde_json::to_vec(&Vec::<Validation>::new()).unwrap()
            ),
            false,
        );
        expect_js_call_count("jsValidationWarnings", 1, true);
    }
}<|MERGE_RESOLUTION|>--- conflicted
+++ resolved
@@ -368,13 +368,7 @@
         );
         expect_js_call_count("jsValidationWarnings", 1, true);
 
-<<<<<<< HEAD
-        dbg!(&gc.undo_stack());
-
-        gc.undo(None);
-=======
         gc.undo(1, None, false);
->>>>>>> f28fba73
         let sheet = gc.sheet_mut(sheet_id);
         assert_eq!(sheet.validations.validations.len(), 3);
         assert!(
