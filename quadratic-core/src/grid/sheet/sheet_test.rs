use super::Sheet;

use crate::{
    grid::{CodeCellLanguage, CodeCellValue, CodeRun, DataTable, DataTableKind},
    Array, ArraySize, CellValue, Pos, Value,
};
use bigdecimal::BigDecimal;
use std::str::FromStr;

impl Sheet {
    /// Sets a test value in the sheet of &str converted to a BigDecimal.
    pub fn test_set_value_number(&mut self, x: i64, y: i64, s: &str) {
        if s.is_empty() {
            return;
        }
        let value = if let Ok(bd) = BigDecimal::from_str(s) {
            CellValue::Number(bd)
        } else {
            CellValue::Text(s.to_string())
        };

        self.set_cell_value(Pos { x, y }, value);
    }

    /// Sets values in a rectangle starting at (x, y) with width w and height h.
    /// Rectangle is formed row first (so for x then for y).
    pub fn test_set_values(&mut self, x: i64, y: i64, w: i64, h: i64, s: Vec<&str>) {
        assert!(
            w * h == s.len() as i64,
            "Expected array to be same size as w * h in set_values"
        );
        for xx in 0..w {
            for yy in 0..h {
                let value = s[(yy * w + xx) as usize];
                if !value.is_empty() {
                    self.test_set_value_number(x + xx, y + yy, value);
                }
            }
        }
        self.recalculate_bounds();
    }

    /// Sets a code run and CellValue::Code with an empty code string, a single value result.
    pub fn test_set_code_run_single(&mut self, x: i64, y: i64, value: crate::grid::CellValue) {
        self.set_cell_value(
            crate::Pos { x, y },
            crate::CellValue::Code(CodeCellValue {
                language: CodeCellLanguage::Formula,
                code: "".to_string(),
            }),
        );

        let code_run = CodeRun {
            std_out: None,
            std_err: None,
<<<<<<< HEAD
            formatted_code_string: None,
=======
>>>>>>> d11d56df
            cells_accessed: Default::default(),
            error: None,
            return_type: Some("number".into()),
            line_number: None,
            output_type: None,
        };

        self.set_data_table(
            crate::Pos { x, y },
            Some(DataTable::new(
                DataTableKind::CodeRun(code_run),
                "Table 1",
                Value::Single(value),
                false,
                false,
                false,
                None,
            )),
        );
    }

    /// Sets a code run and CellValue::Code with an empty code string and a single value BigDecimal::from_str(n) result.
    pub fn test_set_code_run_number(&mut self, x: i64, y: i64, n: &str) {
        self.test_set_code_run_single(x, y, CellValue::Number(BigDecimal::from_str(n).unwrap()));
    }

    /// Sets a code run array with code string of "" and an array output of the given values.
    pub fn test_set_code_run_array(&mut self, x: i64, y: i64, n: Vec<&str>, vertical: bool) {
        let array_size = if vertical {
            ArraySize::new(1, n.len() as u32).unwrap()
        } else {
            ArraySize::new(n.len() as u32, 1).unwrap()
        };
        let mut array = Array::new_empty(array_size);
        for (i, s) in n.iter().enumerate() {
            if !s.is_empty() {
                let value = if let Ok(bd) = BigDecimal::from_str(s) {
                    CellValue::Number(bd)
                } else {
                    CellValue::Text(s.to_string())
                };
                if vertical {
                    let _ = array.set(0, i as u32, value);
                } else {
                    let _ = array.set(i as u32, 0, value);
                }
            }
        }
        self.set_cell_value(
            Pos { x, y },
            CellValue::Code(CodeCellValue {
                language: CodeCellLanguage::Formula,
                code: "code".to_string(),
            }),
        );

        let code_run = CodeRun {
            std_out: None,
            std_err: None,
<<<<<<< HEAD
            formatted_code_string: None,
=======
>>>>>>> d11d56df
            cells_accessed: Default::default(),
            error: None,
            return_type: Some("number".into()),
            line_number: None,
            output_type: None,
        };

        self.set_data_table(
            Pos { x, y },
            Some(DataTable::new(
                DataTableKind::CodeRun(code_run),
                "Table 1",
                Value::Array(array),
                false,
                false,
                false,
                None,
            )),
        );
        self.recalculate_bounds();
    }

    pub fn test_set_code_run_array_2d(&mut self, x: i64, y: i64, w: u32, h: u32, n: Vec<&str>) {
        self.set_cell_value(
            Pos { x, y },
            CellValue::Code(CodeCellValue {
                language: CodeCellLanguage::Formula,
                code: "code".to_string(),
            }),
        );

        let array_size = ArraySize::new(w, h).unwrap();
        let mut array = Array::new_empty(array_size);
        for (i, s) in n.iter().enumerate() {
            if !s.is_empty() {
                let value = if let Ok(bd) = BigDecimal::from_str(s) {
                    CellValue::Number(bd)
                } else {
                    CellValue::Text(s.to_string())
                };
                array.set(i as u32 % w, i as u32 / w, value).unwrap();
            }
        }

        let code_run = CodeRun {
            std_out: None,
            std_err: None,
<<<<<<< HEAD
            formatted_code_string: None,
=======
>>>>>>> d11d56df
            cells_accessed: Default::default(),
            error: None,
            return_type: Some("number".into()),
            line_number: None,
            output_type: None,
        };

        self.set_data_table(
            Pos { x, y },
            Some(DataTable::new(
                DataTableKind::CodeRun(code_run),
                "Table 1",
                Value::Array(array),
                false,
                false,
                false,
                None,
            )),
        );
    }
}

#[cfg(test)]
mod tests {
    use std::str::FromStr;

    use bigdecimal::BigDecimal;

    use crate::{grid::Sheet, CellValue, Pos};
    use serial_test::parallel;

    #[test]
    #[parallel]
    fn test_set_value() {
        let mut sheet = Sheet::test();
        sheet.test_set_value_number(0, 0, "1");
        assert_eq!(
            sheet.cell_value_ref(Pos { x: 0, y: 0 }),
            Some(&CellValue::Number(BigDecimal::from(1)))
        );
        sheet.test_set_value_number(0, 0, "hello");
        assert_eq!(
            sheet.cell_value_ref(Pos { x: 0, y: 0 }),
            Some(&CellValue::Text("hello".to_string()))
        );
    }

    #[test]
    #[parallel]
    fn test_set_values() {
        let mut sheet = Sheet::test();
        sheet.test_set_values(0, 0, 2, 2, vec!["1", "2", "3", "4"]);
        assert_eq!(
            sheet.cell_value_ref(Pos { x: 0, y: 0 }),
            Some(&CellValue::Number(BigDecimal::from(1)))
        );
        assert_eq!(
            sheet.cell_value_ref(Pos { x: 1, y: 0 }),
            Some(&CellValue::Number(BigDecimal::from(2)))
        );
        assert_eq!(
            sheet.cell_value_ref(Pos { x: 0, y: 1 }),
            Some(&CellValue::Number(BigDecimal::from(3)))
        );
        assert_eq!(
            sheet.cell_value_ref(Pos { x: 1, y: 1 }),
            Some(&CellValue::Number(BigDecimal::from(4)))
        );

        sheet.test_set_values(-10, -10, 2, 2, vec!["a", "b", "c", "d"]);
        assert_eq!(
            sheet.cell_value_ref(Pos { x: -10, y: -10 }),
            Some(&CellValue::Text("a".to_string()))
        );
        assert_eq!(
            sheet.cell_value_ref(Pos { x: -9, y: -10 }),
            Some(&CellValue::Text("b".to_string()))
        );
        assert_eq!(
            sheet.cell_value_ref(Pos { x: -10, y: -9 }),
            Some(&CellValue::Text("c".to_string()))
        );
        assert_eq!(
            sheet.cell_value_ref(Pos { x: -9, y: -9 }),
            Some(&CellValue::Text("d".to_string()))
        );

        sheet.test_set_values(-10, -10, 1, 3, vec!["a", "b", "c"]);
        assert_eq!(
            sheet.cell_value_ref(Pos { x: -10, y: -10 }),
            Some(&CellValue::Text("a".to_string()))
        );
        assert_eq!(
            sheet.cell_value_ref(Pos { x: -10, y: -9 }),
            Some(&CellValue::Text("b".to_string()))
        );
        assert_eq!(
            sheet.cell_value_ref(Pos { x: -10, y: -8 }),
            Some(&CellValue::Text("c".to_string()))
        );
    }

    #[test]
    #[parallel]
    fn test_set_code_run_array_horizontal() {
        let mut sheet = Sheet::test();
        sheet.test_set_code_run_array(-1, -1, vec!["1", "2", "3"], false);
        assert_eq!(
            sheet.display_value(Pos { x: -1, y: -1 }),
            Some(CellValue::Number(BigDecimal::from(1)))
        );
        assert_eq!(
            sheet.display_value(Pos { x: 0, y: -1 }),
            Some(CellValue::Number(BigDecimal::from(2)))
        );
        assert_eq!(
            sheet.display_value(Pos { x: 1, y: -1 }),
            Some(CellValue::Number(BigDecimal::from(3)))
        );
    }

    #[test]
    #[parallel]
    fn test_set_code_run_array_vertical() {
        let mut sheet = Sheet::test();
        sheet.test_set_code_run_array(-1, -1, vec!["1", "2", "3"], true);
        assert_eq!(
            sheet.display_value(Pos { x: -1, y: -1 }),
            Some(CellValue::Number(BigDecimal::from(1)))
        );
        assert_eq!(
            sheet.display_value(Pos { x: -1, y: 0 }),
            Some(CellValue::Number(BigDecimal::from(2)))
        );
        assert_eq!(
            sheet.display_value(Pos { x: -1, y: 1 }),
            Some(CellValue::Number(BigDecimal::from(3)))
        );
    }

    #[test]
    #[parallel]
    fn test_set_code_run_empty() {
        let mut sheet = Sheet::test();
        sheet.test_set_code_run_number(0, 0, "11");
        assert_eq!(
            sheet.display_value(Pos { x: 0, y: 0 }),
            Some(CellValue::Number(BigDecimal::from_str("11").unwrap()))
        );
    }

    #[test]
    #[parallel]
    fn test_set_cell_number_empty() {
        let mut sheet = Sheet::test();
        sheet.test_set_value_number(0, 0, "");
        assert!(sheet.cell_value(Pos { x: 0, y: 0 }).is_none());
    }

    #[test]
    #[parallel]
    fn test_set_code_run_array_2d() {
        let mut sheet = Sheet::test();
        sheet.test_set_code_run_array_2d(-1, -1, 2, 2, vec!["1", "2", "3", "4"]);
        assert_eq!(
            sheet.display_value(Pos { x: -1, y: -1 }),
            Some(CellValue::Number(BigDecimal::from(1)))
        );
        assert_eq!(
            sheet.display_value(Pos { x: 0, y: -1 }),
            Some(CellValue::Number(BigDecimal::from(2)))
        );
        assert_eq!(
            sheet.display_value(Pos { x: -1, y: 0 }),
            Some(CellValue::Number(BigDecimal::from(3)))
        );
        assert_eq!(
            sheet.display_value(Pos { x: 0, y: 0 }),
            Some(CellValue::Number(BigDecimal::from(4)))
        );
    }
}<|MERGE_RESOLUTION|>--- conflicted
+++ resolved
@@ -53,10 +53,6 @@
         let code_run = CodeRun {
             std_out: None,
             std_err: None,
-<<<<<<< HEAD
-            formatted_code_string: None,
-=======
->>>>>>> d11d56df
             cells_accessed: Default::default(),
             error: None,
             return_type: Some("number".into()),
@@ -116,10 +112,6 @@
         let code_run = CodeRun {
             std_out: None,
             std_err: None,
-<<<<<<< HEAD
-            formatted_code_string: None,
-=======
->>>>>>> d11d56df
             cells_accessed: Default::default(),
             error: None,
             return_type: Some("number".into()),
@@ -167,10 +159,6 @@
         let code_run = CodeRun {
             std_out: None,
             std_err: None,
-<<<<<<< HEAD
-            formatted_code_string: None,
-=======
->>>>>>> d11d56df
             cells_accessed: Default::default(),
             error: None,
             return_type: Some("number".into()),
