//! Test utilities to create values, tables, and charts directly in a sheet.

use super::Sheet;

use crate::{
    Array, ArraySize, CellValue, Pos, Value,
    cellvalue::Import,
    grid::{CodeCellLanguage, CodeRun, DataTable, DataTableKind},
    number::decimal_from_str,
};

#[cfg(test)]
impl Sheet {
    /// Sets a test value in the sheet of &str converted to a Decimal.
    pub fn test_set_value_number(&mut self, x: i64, y: i64, s: &str) {
        if s.is_empty() {
            return;
        }
        let value = if let Ok(bd) = decimal_from_str(s) {
            CellValue::Number(bd)
        } else {
            CellValue::Text(s.to_string())
        };

        self.set_value(Pos { x, y }, value);
    }

    /// Sets values in a rectangle starting at (x, y) with width w and height h.
    /// Rectangle is formed row first (so for x then for y).
    pub fn test_set_values(&mut self, x: i64, y: i64, w: i64, h: i64, s: Vec<&str>) {
        assert!(
            w * h == s.len() as i64,
            "Expected array to be same size as w * h in set_values"
        );
        for xx in 0..w {
            for yy in 0..h {
                let value = s[(yy * w + xx) as usize];
                if !value.is_empty() {
                    self.test_set_value_number(x + xx, y + yy, value);
                }
            }
        }
        let a1_context = self.expensive_make_a1_context();
        self.recalculate_bounds(&a1_context);
    }

    /// Sets a code run and CellValue::Code with an empty code string, a single value result.
<<<<<<< HEAD
    pub fn test_set_code_run_single(&mut self, x: i64, y: i64, value: crate::grid::CellValue) {
=======
    pub fn test_set_code_run_single(&mut self, x: i64, y: i64, value: CellValue) {
>>>>>>> 010222b6
        let code_run = CodeRun {
            language: CodeCellLanguage::Formula,
            code: "".to_string(),
            std_out: None,
            std_err: None,
            cells_accessed: Default::default(),
            error: None,
            return_type: Some("number".into()),
            line_number: None,
            output_type: None,
        };

        self.set_data_table(
            crate::Pos { x, y },
            Some(DataTable::new(
                DataTableKind::CodeRun(code_run),
                "Table1",
                Value::Single(value),
                false,
                Some(false),
                Some(false),
                None,
            )),
        );
    }

    /// Sets a code run and CellValue::Code with an empty code string and a single value from_str(n) result.
    pub fn test_set_code_run_number(&mut self, x: i64, y: i64, n: &str) {
        self.test_set_code_run_single(x, y, CellValue::Number(decimal_from_str(n).unwrap()));
    }

    /// Sets a code run array with code string of "" and an array output of the given values.
    pub fn test_set_code_run_array(&mut self, x: i64, y: i64, n: Vec<&str>, vertical: bool) {
        let array_size = if vertical {
            ArraySize::new(1, n.len() as u32).unwrap()
        } else {
            ArraySize::new(n.len() as u32, 1).unwrap()
        };
        let mut array = Array::new_empty(array_size);
        for (i, s) in n.iter().enumerate() {
            if !s.is_empty() {
                let value = if let Ok(bd) = decimal_from_str(s) {
                    CellValue::Number(bd)
                } else {
                    CellValue::Text(s.to_string())
                };
                if vertical {
                    let _ = array.set(0, i as u32, value, false);
                } else {
                    let _ = array.set(i as u32, 0, value, false);
                }
            }
        }
        let code_run = CodeRun {
            language: CodeCellLanguage::Formula,
            code: "".to_string(),
            std_out: None,
            std_err: None,
            cells_accessed: Default::default(),
            error: None,
            return_type: Some("number".into()),
            line_number: None,
            output_type: None,
        };

        self.set_data_table(
            Pos { x, y },
            Some(DataTable::new(
                DataTableKind::CodeRun(code_run),
                "Table1",
                array.into(),
                false,
                Some(false),
                Some(false),
                None,
            )),
        );
        let a1_context = self.expensive_make_a1_context();
        self.recalculate_bounds(&a1_context);
    }

    pub fn test_set_code_run_array_2d(&mut self, x: i64, y: i64, w: u32, h: u32, n: Vec<&str>) {
        let array_size = ArraySize::new(w, h).unwrap();
        let mut array = Array::new_empty(array_size);
        for (i, s) in n.iter().enumerate() {
            if !s.is_empty() {
                let value = if let Ok(bd) = decimal_from_str(s) {
                    CellValue::Number(bd)
                } else {
                    CellValue::Text(s.to_string())
                };
                array.set(i as u32 % w, i as u32 / w, value, false).unwrap();
            }
        }

        let code_run = CodeRun {
            language: CodeCellLanguage::Formula,
            code: "code".to_string(),
            std_out: None,
            std_err: None,
            cells_accessed: Default::default(),
            error: None,
            return_type: Some("number".into()),
            line_number: None,
            output_type: None,
        };

        self.set_data_table(
            Pos { x, y },
            Some(DataTable::new(
                DataTableKind::CodeRun(code_run),
                "Table1",
                array.into(),
                false,
                Some(false),
                Some(false),
                None,
            )),
        );
    }

    /// Sets a JS chart at the given position with the given width and height (in cells).
    pub fn test_set_chart(&mut self, pos: Pos, w: u32, h: u32) {
        let code_run = CodeRun {
            language: CodeCellLanguage::Javascript,
            code: "code".to_string(),
            std_out: None,
            std_err: None,
            cells_accessed: Default::default(),
            error: None,
            return_type: None,
            line_number: None,
            output_type: None,
        };
        self.set_data_table(
            pos,
            Some(DataTable::new(
                DataTableKind::CodeRun(code_run),
                &format!("Chart {}", self.data_tables.len() + 1),
                Value::Single(CellValue::Image("chart".to_string())),
                false,
                Some(true),
                Some(true),
                Some((w, h)),
            )),
        );
    }

    /// Sets a JS chart at the given position with the given width and height (in cells).
    pub fn test_set_chart_html(&mut self, pos: Pos, w: u32, h: u32) {
        let code_run = CodeRun {
            language: CodeCellLanguage::Python,
            code: "code".to_string(),
            std_out: None,
            std_err: None,
            cells_accessed: Default::default(),
            error: None,
            return_type: None,
            line_number: None,
            output_type: None,
        };
        self.set_data_table(
            pos,
            Some(DataTable::new(
                DataTableKind::CodeRun(code_run),
                &format!("Chart {}", self.data_tables.len() + 1),
                Value::Single(CellValue::Html("chart".to_string())),
                false,
                Some(true),
                Some(true),
                Some((w, h)),
            )),
        );
    }

    /// Sets an empty data table on the sheet.
    pub fn test_set_data_table(
        &mut self,
        pos: Pos,
        w: u32,
        h: u32,
        header_is_first_row: bool,
        show_name: Option<bool>,
        show_columns: Option<bool>,
    ) {
        let value = Value::Array(Array::new_empty(ArraySize::new(w, h).unwrap()));
        self.set_data_table(
            pos,
            Some(DataTable::new(
                DataTableKind::Import(Import {
                    file_name: "test".to_string(),
                }),
                "Table1",
                value,
                header_is_first_row,
                show_name,
                show_columns,
                None,
            )),
        );
    }
}

#[cfg(test)]
mod tests {
    use crate::{CellValue, Pos, grid::Sheet, number::decimal_from_str};

    #[test]
    fn test_set_value() {
        let mut sheet = Sheet::test();
        sheet.test_set_value_number(0, 0, "1");
        assert_eq!(
            sheet.cell_value_ref(Pos { x: 0, y: 0 }),
            Some(&CellValue::Number(1.into()))
        );
        sheet.test_set_value_number(0, 0, "hello");
        assert_eq!(
            sheet.cell_value_ref(Pos { x: 0, y: 0 }),
            Some(&CellValue::Text("hello".to_string()))
        );
    }

    #[test]
    fn test_set_values() {
        let mut sheet = Sheet::test();
        sheet.test_set_values(0, 0, 2, 2, vec!["1", "2", "3", "4"]);
        assert_eq!(
            sheet.cell_value_ref(Pos { x: 0, y: 0 }),
            Some(&CellValue::Number(1.into()))
        );
        assert_eq!(
            sheet.cell_value_ref(Pos { x: 1, y: 0 }),
            Some(&CellValue::Number(2.into()))
        );
        assert_eq!(
            sheet.cell_value_ref(Pos { x: 0, y: 1 }),
            Some(&CellValue::Number(3.into()))
        );
        assert_eq!(
            sheet.cell_value_ref(Pos { x: 1, y: 1 }),
            Some(&CellValue::Number(4.into()))
        );

        sheet.test_set_values(-10, -10, 2, 2, vec!["a", "b", "c", "d"]);
        assert_eq!(
            sheet.cell_value_ref(Pos { x: -10, y: -10 }),
            Some(&CellValue::Text("a".to_string()))
        );
        assert_eq!(
            sheet.cell_value_ref(Pos { x: -9, y: -10 }),
            Some(&CellValue::Text("b".to_string()))
        );
        assert_eq!(
            sheet.cell_value_ref(Pos { x: -10, y: -9 }),
            Some(&CellValue::Text("c".to_string()))
        );
        assert_eq!(
            sheet.cell_value_ref(Pos { x: -9, y: -9 }),
            Some(&CellValue::Text("d".to_string()))
        );

        sheet.test_set_values(-10, -10, 1, 3, vec!["a", "b", "c"]);
        assert_eq!(
            sheet.cell_value_ref(Pos { x: -10, y: -10 }),
            Some(&CellValue::Text("a".to_string()))
        );
        assert_eq!(
            sheet.cell_value_ref(Pos { x: -10, y: -9 }),
            Some(&CellValue::Text("b".to_string()))
        );
        assert_eq!(
            sheet.cell_value_ref(Pos { x: -10, y: -8 }),
            Some(&CellValue::Text("c".to_string()))
        );
    }

    #[test]
    fn test_set_code_run_array_horizontal() {
        let mut sheet = Sheet::test();
        sheet.test_set_code_run_array(1, 1, vec!["1", "2", "3"], false);
        assert_eq!(
            sheet.display_value(Pos { x: 1, y: 1 }),
            Some(CellValue::Number(1.into()))
        );
        assert_eq!(
            sheet.display_value(Pos { x: 2, y: 1 }),
            Some(CellValue::Number(2.into()))
        );
        assert_eq!(
            sheet.display_value(Pos { x: 3, y: 1 }),
            Some(CellValue::Number(3.into()))
        );
    }

    #[test]
    fn test_set_code_run_array_vertical() {
        let mut sheet = Sheet::test();
        sheet.test_set_code_run_array(1, 1, vec!["1", "2", "3"], true);
        assert_eq!(
            sheet.display_value(Pos { x: 1, y: 1 }),
            Some(CellValue::Number(1.into()))
        );
        assert_eq!(
            sheet.display_value(Pos { x: 1, y: 2 }),
            Some(CellValue::Number(2.into()))
        );
        assert_eq!(
            sheet.display_value(Pos { x: 1, y: 3 }),
            Some(CellValue::Number(3.into()))
        );
    }

    #[test]
    fn test_set_code_run_empty() {
        let mut sheet = Sheet::test();
        sheet.test_set_code_run_number(1, 1, "11");
        assert_eq!(
            sheet.display_value(Pos { x: 1, y: 1 }),
            Some(CellValue::Number(decimal_from_str("11").unwrap()))
        );
    }

    #[test]
    fn test_set_cell_number_empty() {
        let mut sheet = Sheet::test();
        sheet.test_set_value_number(0, 0, "");
        assert!(sheet.cell_value(Pos { x: 0, y: 0 }).is_none());
    }

    #[test]
    fn test_set_code_run_array_2d() {
        let mut sheet = Sheet::test();
        sheet.test_set_code_run_array_2d(1, 1, 2, 2, vec!["1", "2", "3", "4"]);
        assert_eq!(
            sheet.display_value(Pos { x: 1, y: 1 }),
            Some(CellValue::Number(1.into()))
        );
        assert_eq!(
            sheet.display_value(Pos { x: 2, y: 1 }),
            Some(CellValue::Number(2.into()))
        );
        assert_eq!(
            sheet.display_value(Pos { x: 1, y: 2 }),
            Some(CellValue::Number(3.into()))
        );
        assert_eq!(
            sheet.display_value(Pos { x: 2, y: 2 }),
            Some(CellValue::Number(4.into()))
        );
    }
}<|MERGE_RESOLUTION|>--- conflicted
+++ resolved
@@ -45,11 +45,7 @@
     }
 
     /// Sets a code run and CellValue::Code with an empty code string, a single value result.
-<<<<<<< HEAD
-    pub fn test_set_code_run_single(&mut self, x: i64, y: i64, value: crate::grid::CellValue) {
-=======
     pub fn test_set_code_run_single(&mut self, x: i64, y: i64, value: CellValue) {
->>>>>>> 010222b6
         let code_run = CodeRun {
             language: CodeCellLanguage::Formula,
             code: "".to_string(),
