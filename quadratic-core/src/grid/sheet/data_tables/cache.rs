//! This is a subset of the cache of data tables that is used by both
//! SheetDataTables and the client. Only SheetDataTables can modify the cache.

use std::collections::HashSet;

use crate::{
    Pos, Rect, Value,
    a1::{A1Context, A1Selection, RefRangeBounds},
    grid::{CodeCellLanguage, Contiguous2D, DataTable},
};

use itertools::Itertools;
use serde::{Deserialize, Serialize};
use wasm_bindgen::prelude::*;

#[derive(Default, Serialize, Deserialize, Debug, Clone, PartialEq)]
#[cfg_attr(feature = "js", wasm_bindgen)]
pub struct SheetDataTablesCache {
    // boolean map indicating presence of single cell data table at a position
    // this takes spills and errors into account, which are also single cell tables
    // NOTE: the bool cannot be false
    pub(crate) single_cell_tables: Contiguous2D<Option<bool>>,

    // cache of output rect and empty values for multi-cell data tables
    pub(crate) multi_cell_tables: MultiCellTablesCache,
}

impl SheetDataTablesCache {
    /// Returns the bounds of the column or None if the column is empty of content.
    pub fn column_bounds(&self, column: i64) -> Option<(i64, i64)> {
        let single_cell_min = self.single_cell_tables.col_min(column);
        let multi_cell_min = self.multi_cell_tables.col_min(column);
        let min = match (single_cell_min > 0, multi_cell_min > 0) {
            (true, true) => single_cell_min.min(multi_cell_min),
            (true, false) => single_cell_min,
            (false, true) => multi_cell_min,
            (false, false) => return None,
        };

        let single_cell_max = self.single_cell_tables.col_max(column);
        let multi_cell_max = self.multi_cell_tables.col_max(column);
        let max = match (single_cell_max > 0, multi_cell_max > 0) {
            (true, true) => single_cell_max.max(multi_cell_max),
            (true, false) => single_cell_max,
            (false, true) => multi_cell_max,
            (false, false) => return None,
        };

        Some((min, max))
    }

    /// Returns the bounds of the row or None if the row is empty of content.
    pub fn row_bounds(&self, row: i64) -> Option<(i64, i64)> {
        let single_cell_min = self.single_cell_tables.row_min(row);
        let multi_cell_min = self.multi_cell_tables.row_min(row);
        let min = match (single_cell_min > 0, multi_cell_min > 0) {
            (true, true) => single_cell_min.min(multi_cell_min),
            (true, false) => single_cell_min,
            (false, true) => multi_cell_min,
            (false, false) => return None,
        };

        let single_cell_max = self.single_cell_tables.row_max(row);
        let multi_cell_max = self.multi_cell_tables.row_max(row);
        let max = match (single_cell_max > 0, multi_cell_max > 0) {
            (true, true) => single_cell_max.max(multi_cell_max),
            (true, false) => single_cell_max,
            (false, true) => multi_cell_max,
            (false, false) => return None,
        };

        Some((min, max))
    }

    /// Returns the finite bounds of the sheet data tables.
    pub fn finite_bounds(&self) -> Option<Rect> {
        match (
            self.single_cell_tables.finite_bounds(),
            self.multi_cell_tables.finite_bounds(),
        ) {
            (Some(has_data_table_bounds), Some(output_rects_bounds)) => {
                Some(has_data_table_bounds.union(&output_rects_bounds))
            }
            (Some(has_data_table_bounds), None) => Some(has_data_table_bounds),
            (None, Some(output_rects_bounds)) => Some(output_rects_bounds),
            (None, None) => None,
        }
    }

    /// Returns the anchor position of the data table which contains the given position, if it exists.
    pub fn get_pos_contains(&self, pos: Pos) -> Option<Pos> {
        if self.single_cell_tables.get(pos).is_some() {
            Some(pos)
        } else {
            self.multi_cell_tables.get(pos)
        }
    }

    /// Returns true if the cell has content, ignoring blank cells within a
    /// multi-cell data table.
    pub fn has_content_ignore_blank_table(&self, pos: Pos) -> bool {
        self.single_cell_tables.get(pos).is_some()
            || self
                .multi_cell_tables
                .get(pos)
                .is_some_and(|_| !self.has_empty_value(pos))
    }

    /// Returns true if the cell has an empty value
    pub fn has_empty_value(&self, pos: Pos) -> bool {
        self.multi_cell_tables.has_empty_value(pos)
    }

    /// Returns whether there are any code cells within a selection
    pub fn code_in_selection(&self, selection: &A1Selection, context: &A1Context) -> bool {
        let sheet_id = selection.sheet_id;
        for range in selection.ranges.iter() {
            if let Some(rect) = range.to_rect_unbounded(context) {
                if !self.single_cell_tables.is_all_default_in_rect(rect) {
                    return true;
                }
                let tables = self.multi_cell_tables.unique_values_in_rect(rect);
                if !tables.is_empty() {
                    for table_pos in tables.iter().flatten() {
                        if let Some(table) =
                            context.table_from_pos(table_pos.to_sheet_pos(sheet_id))
                        {
                            if table.language != CodeCellLanguage::Import {
                                return true;
                            }
                        }
                    }
                }
            }
        }
        false
    }

<<<<<<< HEAD
    pub fn tables_in_range(&self, range: RefRangeBounds) -> impl Iterator<Item = Pos> {
        self.single_cell_tables
            .nondefault_rects_in_range(range)
            .flat_map(|(rect, _)| {
                rect.x_range()
                    .flat_map(move |x| rect.y_range().map(move |y| Pos { x, y }))
            })
            .chain(
                self.multi_cell_tables
                    .unique_values_in_range(range)
                    .into_iter()
                    .flatten(),
=======
    /// Returns the rectangles that have some value in the given rectangle.
    pub fn get_nondefault_rects_in_rect(&self, rect: Rect) -> impl Iterator<Item = Rect> {
        self.single_cell_tables
            .nondefault_rects_in_rect(rect)
            .map(|(rect, _)| rect)
            .chain(
                self.multi_cell_tables
                    .nondefault_rects_in_rect(rect)
                    .map(|(rect, _)| rect),
>>>>>>> f59c1cb6
            )
    }
}

#[derive(Default, Serialize, Deserialize, Debug, Clone, PartialEq)]
pub struct MultiCellTablesCache {
    /// position map indicating presence of multi-cell data table at a position
    /// each position value is the root cell position of the data table
    /// this accounts for table spills hence values cannot overlap
    multi_cell_tables: Contiguous2D<Option<Pos>>,

    /// position map indicating presence of empty cells within a multi-cell data table
    /// this is used to assist with finding the next cell with content
    /// NOTE: the bool cannot be false
    multi_cell_tables_empty: Contiguous2D<Option<bool>>,
}

impl MultiCellTablesCache {
    pub fn new() -> Self {
        Self {
            multi_cell_tables: Contiguous2D::new(),
            multi_cell_tables_empty: Contiguous2D::new(),
        }
    }

    /// Returns anchor position of the data table whose output rect contains the given position
    pub fn get(&self, pos: Pos) -> Option<Pos> {
        self.multi_cell_tables.get(pos)
    }

    pub fn set_rect(&mut self, x1: i64, y1: i64, x2: i64, y2: i64, data_table: Option<&DataTable>) {
        if let Some(data_table) = data_table {
            // Update output rect
            self.multi_cell_tables
                .set_rect(x1, y1, Some(x2), Some(y2), Some((x1, y1).into()));

            // Multi Value, update empty values cache
            if let Value::Array(array) = &data_table.value {
                if let Some(mut empty_values_cache) = array.empty_values_cache_owned() {
                    let y_adjustment = data_table.y_adjustment(true);

                    // handle hidden columns
                    if let Some(column_headers) = &data_table.column_headers {
                        for column_header in column_headers
                            .iter()
                            .sorted_by(|a, b| b.value_index.cmp(&a.value_index))
                        {
                            if !column_header.display {
                                empty_values_cache
                                    .remove_column(column_header.value_index as i64 + 1);
                            }
                        }
                    }

                    // handle sorted rows
                    let empty_values_cache =
                        if let Some(reverse_display_buffer) =
                            data_table.get_reverse_display_buffer()
                        {
                            let mut empty_rects = vec![];

                            for (rect, value) in empty_values_cache
                                .nondefault_rects_in_rect(Rect::new(1, 1, i64::MAX, i64::MAX))
                            {
                                if value == Some(Some(true)) {
                                    for y in rect.y_range() {
                                        if let Ok(actual_row) = u64::try_from(y - 1) {
                                            let display_row = data_table
                                                .get_display_index_from_reverse_display_buffer(
                                                    actual_row,
                                                    Some(&reverse_display_buffer),
                                                );

                                            empty_rects.push(Rect::new(
                                                x1 + rect.min.x - 1,
                                                y1 + y_adjustment + display_row as i64,
                                                x1 + rect.max.x - 1,
                                                y1 + y_adjustment + display_row as i64,
                                            ));
                                        }
                                    }
                                }
                            }

                            let mut sorted_empty_values_cache = Contiguous2D::new();
                            sorted_empty_values_cache.set_rect(
                                x1,
                                y1 + y_adjustment,
                                Some(x2),
                                Some(y2),
                                Some(None),
                            );

                            empty_rects.sort_by(|a, b| (a.min.y, a.min.x).cmp(&(b.min.y, b.min.x)));
                            for rect in empty_rects {
                                sorted_empty_values_cache.set_rect(
                                    rect.min.x,
                                    rect.min.y,
                                    Some(rect.max.x),
                                    Some(rect.max.y),
                                    Some(Some(true)),
                                );
                            }

                            sorted_empty_values_cache
                        } else {
                            // convert to sheet coordinates
                            empty_values_cache.translate_in_place(x1 - 1, y1 + y_adjustment - 1);
                            empty_values_cache
                        };

                    self.multi_cell_tables_empty.set_from(&empty_values_cache);

                    // mark table name and column headers as non-empty
                    if y_adjustment > 0 {
                        self.multi_cell_tables_empty.set_rect(
                            x1,
                            y1,
                            Some(x2),
                            Some(y1 + y_adjustment - 1),
                            None,
                        );
                    }
                } else {
                    // empty_values_cache is None, all cells are non-empty
                    self.multi_cell_tables_empty
                        .set_rect(x1, y1, Some(x2), Some(y2), None);
                }
            }
        }
        // table is removed, set all to None
        else {
            self.multi_cell_tables
                .set_rect(x1, y1, Some(x2), Some(y2), None);

            self.multi_cell_tables_empty
                .set_rect(x1, y1, Some(x2), Some(y2), None);
        }
    }

    /// Returns true if all cells in the rect do not have a table output
    pub fn is_all_default_in_rect(&self, rect: Rect) -> bool {
        self.multi_cell_tables.is_all_default_in_rect(rect)
    }

    /// Return rects which have table output
    pub fn nondefault_rects_in_rect(
        &self,
        rect: Rect,
    ) -> impl Iterator<Item = (Rect, Option<Pos>)> {
        self.multi_cell_tables.nondefault_rects_in_rect(rect)
    }

    /// Returns the unique table anchor positions in rect
    pub fn unique_values_in_rect(&self, rect: Rect) -> HashSet<Option<Pos>> {
        self.multi_cell_tables.unique_values_in_rect(rect)
    }

    /// Returns the unique table anchor positions in range
    pub fn unique_values_in_range(&self, range: RefRangeBounds) -> HashSet<Option<Pos>> {
        self.multi_cell_tables.unique_values_in_range(range)
    }

    /// Returns the minimum column index of the multi-cell data tables
    pub fn col_min(&self, column: i64) -> i64 {
        self.multi_cell_tables.col_min(column)
    }

    /// Returns the maximum column index of the multi-cell data tables
    pub fn col_max(&self, column: i64) -> i64 {
        self.multi_cell_tables.col_max(column)
    }

    /// Returns the minimum row index of the multi-cell data tables
    pub fn row_min(&self, row: i64) -> i64 {
        self.multi_cell_tables.row_min(row)
    }

    /// Returns the maximum row index of the multi-cell data tables
    pub fn row_max(&self, row: i64) -> i64 {
        self.multi_cell_tables.row_max(row)
    }

    /// Returns the finite bounds of the multi-cell data tables
    pub fn finite_bounds(&self) -> Option<Rect> {
        self.multi_cell_tables.finite_bounds()
    }

    /// Returns true if the cell has an empty value
    pub fn has_empty_value(&self, pos: Pos) -> bool {
        self.multi_cell_tables_empty.get(pos).is_some()
    }
}

#[cfg(test)]
mod tests {
    use crate::{a1::A1Selection, test_util::*};

    #[test]
    fn test_has_content_ignore_blank_table() {
        let mut gc = test_create_gc();
        let sheet_id = first_sheet_id(&gc);

        test_create_data_table_with_values(&mut gc, sheet_id, pos![2, 2], 3, 1, &["1", "", "3"]);

        let sheet = gc.sheet(sheet_id);
        let sheet_data_tables_cache = sheet.data_tables.cache_ref();

        assert!(!sheet_data_tables_cache.has_content_ignore_blank_table(pos![3, 4]));
        assert!(sheet_data_tables_cache.has_content_ignore_blank_table(pos![4, 4]));
    }

    #[test]
    fn test_blanks_within_code_table() {
        let mut gc = test_create_gc();
        let sheet_id = first_sheet_id(&gc);
        test_create_code_table_with_values(
            &mut gc,
            sheet_id,
            pos![2, 2],
            6,
            1,
            &["1", "2", "", "", "5", "6"],
        );

        let sheet = gc.sheet(sheet_id);
        let sheet_data_tables_cache = sheet.data_tables.cache_ref();

        print_first_sheet(&gc);

        dbg!(sheet_data_tables_cache);

        assert!(sheet_data_tables_cache.has_content_ignore_blank_table(pos![2, 2]));
        assert!(sheet_data_tables_cache.has_content_ignore_blank_table(pos![3, 2]));
        assert!(!sheet_data_tables_cache.has_content_ignore_blank_table(pos![4, 2]));
        assert!(!sheet_data_tables_cache.has_content_ignore_blank_table(pos![5, 2]));
        assert!(sheet_data_tables_cache.has_content_ignore_blank_table(pos![6, 2]));
        assert!(sheet_data_tables_cache.has_content_ignore_blank_table(pos![7, 2]));
        assert!(!sheet_data_tables_cache.has_content_ignore_blank_table(pos![8, 2]));
    }

    #[test]
    fn test_code_in_selection() {
        let mut gc = test_create_gc();
        let sheet_id = first_sheet_id(&gc);

        // Create a single-cell code table
        test_create_code_table(&mut gc, sheet_id, pos![2, 2], 1, 1);

        // Create a multi-cell code table
        test_create_code_table(&mut gc, sheet_id, pos![4, 2], 3, 1);

        let sheet = gc.sheet(sheet_id);
        let sheet_data_tables_cache = sheet.data_tables.cache_ref();
        let context = gc.a1_context();

        // Test selection containing single-cell code table
        let selection = A1Selection::test_a1("B2");
        assert!(sheet_data_tables_cache.code_in_selection(&selection, context));

        // Test selection containing multi-cell code table
        let selection = A1Selection::test_a1("D2:F2");
        assert!(sheet_data_tables_cache.code_in_selection(&selection, context));

        // Test selection containing both tables
        let selection = A1Selection::test_a1("B2:F2");
        assert!(sheet_data_tables_cache.code_in_selection(&selection, context));

        // Test empty selection
        let selection = A1Selection::test_a1("J10");
        assert!(!sheet_data_tables_cache.code_in_selection(&selection, context));

        // Test selection with no code tables
        let selection = A1Selection::test_a1("A1");
        assert!(!sheet_data_tables_cache.code_in_selection(&selection, context));
    }
}<|MERGE_RESOLUTION|>--- conflicted
+++ resolved
@@ -136,7 +136,7 @@
         false
     }
 
-<<<<<<< HEAD
+    /// Returns the unique table anchor positions in range
     pub fn tables_in_range(&self, range: RefRangeBounds) -> impl Iterator<Item = Pos> {
         self.single_cell_tables
             .nondefault_rects_in_range(range)
@@ -149,7 +149,9 @@
                     .unique_values_in_range(range)
                     .into_iter()
                     .flatten(),
-=======
+            )
+    }
+
     /// Returns the rectangles that have some value in the given rectangle.
     pub fn get_nondefault_rects_in_rect(&self, rect: Rect) -> impl Iterator<Item = Rect> {
         self.single_cell_tables
@@ -159,7 +161,6 @@
                 self.multi_cell_tables
                     .nondefault_rects_in_rect(rect)
                     .map(|(rect, _)| rect),
->>>>>>> f59c1cb6
             )
     }
 }
