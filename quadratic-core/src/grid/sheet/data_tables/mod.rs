use std::collections::HashSet;

use indexmap::IndexMap;
use itertools::Itertools;
use serde::{Deserialize, Serialize};

use crate::{
    MultiPos, Pos, Rect,
    grid::{CodeRun, DataTable, SheetRegionMap},
};

use anyhow::{Result, anyhow};

pub mod cache;
pub(crate) mod in_table_code;
pub(crate) mod multi_cell_tables_cache;

use cache::SheetDataTablesCache;

#[derive(Serialize, Deserialize, Clone, PartialEq)]
pub struct SheetDataTables {
    #[serde(with = "crate::util::indexmap_serde")]
    data_tables: IndexMap<Pos, DataTable>,

    // cache of tables in the sheet, as is. This takes spills / errors into account
    cache: SheetDataTablesCache,

    // region map indicating output rects of data tables ignoring spills (as if un spilled)
    // as spills are ignored, rects can overlap i.e. same position can have multiple tables trying to output
    // single cell output values are not stored here, check `has_data_table_anchor` map for single cell values
    // this is used for spill calculation and when spill is ignored
    un_spilled_output_rects: SheetRegionMap,
}

impl Default for SheetDataTables {
    fn default() -> Self {
        Self::new()
    }
}

impl IntoIterator for SheetDataTables {
    type Item = (Pos, DataTable);
    type IntoIter = indexmap::map::IntoIter<Pos, DataTable>;

    fn into_iter(self) -> Self::IntoIter {
        self.data_tables.into_iter()
    }
}

impl From<IndexMap<Pos, DataTable>> for SheetDataTables {
    fn from(mut data_tables: IndexMap<Pos, DataTable>) -> Self {
        let mut data_tables_pos = Vec::new();
        data_tables.iter_mut().for_each(|(pos, dt)| {
            dt.spill_data_table = false;
            data_tables_pos.push(*pos);
        });

        let mut sheet_data_tables = Self::new();
        sheet_data_tables.data_tables = data_tables;
        for (index, pos) in data_tables_pos.iter().enumerate() {
            sheet_data_tables.update_spill_and_cache(index, pos, None);
        }
        sheet_data_tables
    }
}

impl SheetDataTables {
    /// Constructs a new empty sheet data tables.
    pub fn new() -> Self {
        Self {
            data_tables: IndexMap::new(),
            cache: SheetDataTablesCache::default(),
            un_spilled_output_rects: SheetRegionMap::new(),
        }
    }

    /// Returns true if the sheet data tables are empty.
    pub fn is_empty(&self) -> bool {
        self.data_tables.is_empty()
    }

    /// Returns the number of data tables in the sheet data tables.
    pub fn len(&self) -> usize {
        self.data_tables.len()
    }

    /// Returns the index of either a Table or a sub-Table at the given
    /// multi-pos, if it exists.
    pub fn get_index_of(&self, multi_pos: &MultiPos) -> Option<usize> {
        match multi_pos {
            MultiPos::Pos(pos) => self.data_tables.get_index_of(pos),
            MultiPos::TablePos(table_pos) => {
                if let Some(parent_data_table) = self.data_tables.get(&table_pos.parent_pos) {
                    if let Some(tables) = &parent_data_table.tables {
                        tables.data_tables.get_index_of(&table_pos.sub_table_pos)
                    } else {
                        None
                    }
                } else {
                    None
                }
            }
        }
    }

    /// Returns the data table at the given position, if it exists.
    pub fn get_at(&self, multi_pos: &MultiPos) -> Option<&DataTable> {
        match multi_pos {
            MultiPos::Pos(pos) => self.data_tables.get(pos),
            MultiPos::TablePos(table_pos) => {
                if let Some(data_table) = self.data_tables.get(&table_pos.parent_pos) {
                    data_table
                        .tables
                        .as_ref()
                        .and_then(|tables| tables.data_tables.get(&table_pos.sub_table_pos))
                } else {
                    None
                }
            }
        }
    }

    /// Returns a mutable reference to the DataTable. This should be used with
    /// caution, as it allows the DataTable to be modified in place.
    pub fn get_at_mut(&mut self, pos: &Pos) -> Option<&mut DataTable> {
        self.data_tables.get_mut(pos)
    }

    /// Updates mutual spill and cache for the data table at the given index and
    /// position.
    ///
    /// This function only updates spill due to another data table, not due to
    /// cell values in columns.
    ///
    /// Returns set of dirty rectangle, which are the rects that need to be
    /// rendered due to the spill calculation.
    fn update_spill_and_cache(
        &mut self,
        index: usize,
        pos: &Pos,
        old_output_rect: Option<Rect>,
    ) -> HashSet<Rect> {
        let mut dirty_rects = HashSet::new();
        let mut old_rect = None;
        let mut new_rect = None;

        // remove data table from cache
        if let Some(old_spilled_output_rect) = old_output_rect {
            if old_spilled_output_rect.len() == 1 {
                self.cache.single_cell_tables.set(*pos, None);
            } else {
                let rects = self
                    .cache
                    .multi_cell_tables
                    .nondefault_rects_in_rect(old_spilled_output_rect)
                    .filter(|(_, b)| b == &Some(*pos))
                    .map(|(rect, _)| rect)
                    .collect::<Vec<_>>();
                for rect in rects {
                    self.cache
                        .multi_cell_tables
                        .set_rect(rect.min.x, rect.min.y, rect.max.x, rect.max.y, None);
                }

                self.cache
                    .remove_from_in_table_code(old_spilled_output_rect);
            }

            self.un_spilled_output_rects.remove_pos(*pos);

            old_rect = Some(old_spilled_output_rect);
        }

        // check for self spill and other data tables spill due of this table
        let mut spill_current_data_table = false;
        let mut other_data_tables_to_spill = HashSet::new();
        if let Some(data_table) = self.data_tables.get(pos) {
            let current_un_spilled_output_rect = data_table.output_rect(*pos, true);

            // calculate self spill
            spill_current_data_table = self
                .get_in_rect_sorted(current_un_spilled_output_rect, false)
                .any(|other| other.0 < index);

            // if no self spill, check for other data table spill due to this table
            if !spill_current_data_table && !data_table.spill_value {
                other_data_tables_to_spill = self
                    .cache
                    .multi_cell_tables
                    .unique_values_in_rect(current_un_spilled_output_rect);
            }
        }

        // add this table to cache
        if let Some(data_table) = self.data_tables.get_mut(pos) {
            data_table.spill_data_table = spill_current_data_table;

            let new_spilled_output_rect = data_table.output_rect(*pos, false);

            if new_spilled_output_rect.len() == 1 {
                self.cache.single_cell_tables.set(*pos, Some(true));
            } else {
                self.cache.multi_cell_tables.set_rect(
                    new_spilled_output_rect.min.x,
                    new_spilled_output_rect.min.y,
                    new_spilled_output_rect.max.x,
                    new_spilled_output_rect.max.y,
                    Some(data_table),
                );

                self.cache.add_to_in_table_code(*pos, data_table);
            }

            let new_un_spilled_output_rect = data_table.output_rect(*pos, true);
            if new_un_spilled_output_rect.len() > 1 {
                self.un_spilled_output_rects
                    .insert(*pos, new_un_spilled_output_rect);
            }

            new_rect = Some(new_spilled_output_rect);
        }

        // spill other tables due to this table
        for spill_pos in other_data_tables_to_spill.into_iter().flatten() {
            if let Ok((_, spilled_dirty_rect)) =
                self.modify_data_table_at(&spill_pos.into(), |table| {
                    table.spill_data_table = true;
                    Ok(())
                })
            {
                dirty_rects.extend(spilled_dirty_rect);
            }
        }

        // check for changes in output rect and any other table spill / unspill due to changes in output rect
        if old_rect != new_rect {
            let updated_rect = match (old_rect, new_rect) {
                (Some(old_rect), Some(new_rect)) => Some(old_rect.union(&new_rect)),
                (Some(old_rect), None) => Some(old_rect),
                (None, Some(new_rect)) => Some(new_rect),
                (None, None) => None,
            };

            let mut other_data_tables_to_update = Vec::new();
            if let Some(updated_rect) = updated_rect {
                for (other_index, other_pos, other_data_table) in self
                    .get_in_rect_sorted(updated_rect, true)
                    .filter(|other| other.0 >= index && &other.1 != pos)
                {
                    let other_old_output_rect =
                        Some(other_data_table.output_rect(other_pos, false));
                    other_data_tables_to_update.push((
                        other_index,
                        other_pos,
                        other_old_output_rect,
                    ));
                }

                dirty_rects.insert(updated_rect);
            }

            for (other_index, other_pos, other_old_output_rects) in other_data_tables_to_update {
                let other_dirty_rects =
                    self.update_spill_and_cache(other_index, &other_pos, other_old_output_rects);
                dirty_rects.extend(other_dirty_rects);
            }
        }

        dirty_rects
    }

    /// Modifies the data table at the given position, updating its spill and cache.
    pub fn modify_data_table_at(
        &mut self,
        multi_pos: &MultiPos,
        f: impl FnOnce(&mut DataTable) -> Result<()>,
    ) -> Result<(&DataTable, HashSet<Rect>)> {
        let err = || anyhow!("Data table not found at {multi_pos:?} in modify_data_table_at");

        let mut dirty_rects = HashSet::new();

        match multi_pos {
            MultiPos::Pos(pos) => {
                let (index, _, data_table) = self.data_tables.get_full_mut(pos).ok_or_else(err)?;

                let old_output_rect = Some(data_table.output_rect(*pos, false));

                f(data_table)?;

                dirty_rects.extend(self.update_spill_and_cache(index, pos, old_output_rect));
            }
            MultiPos::TablePos(table_pos) => {
                let (parent_index, _, parent_data_table) = self
                    .data_tables
                    .get_full_mut(&table_pos.parent_pos)
                    .ok_or_else(err)?;

                let old_parent_output_rect =
                    Some(parent_data_table.output_rect(table_pos.parent_pos, false));

                let nested_tables = parent_data_table.tables.as_mut().ok_or_else(err)?;

                let (_, nested_rects) =
                    nested_tables.modify_data_table_at(&table_pos.sub_table_pos.into(), f)?;

                dirty_rects.extend(nested_rects);

                // Update the parent table's spill and cache
                dirty_rects.extend(self.update_spill_and_cache(
                    parent_index,
                    &table_pos.parent_pos,
                    old_parent_output_rect,
                ));
            }
        }

        let data_table = self.get_at(multi_pos).ok_or_else(err)?;

        Ok((data_table, dirty_rects))
    }

    /// Returns the anchor position of the data table which contains the given position, if it exists.
    pub fn get_pos_contains(&self, pos: Pos) -> Option<Pos> {
        self.cache.get_pos_contains(pos)
    }

    /// Returns the data table (with anchor position) that contains the given position, if it exists.
    pub fn get_contains(&self, pos: Pos) -> Option<(Pos, &DataTable)> {
        self.get_pos_contains(pos).and_then(|data_table_pos| {
            self.data_tables
                .get(&data_table_pos)
                .map(|data_table| (data_table_pos, data_table))
        })
    }

    /// Returns an iterator over all positions in the sheet data tables that intersect with a given rectangle.
    pub fn iter_pos_in_rect(
        &self,
        rect: Rect,
        ignore_spill_error: bool,
    ) -> impl Iterator<Item = Pos> {
        self.cache
            .single_cell_tables
            .nondefault_rects_in_rect(rect)
            .flat_map(|(rect, _)| {
                rect.x_range()
                    .flat_map(move |x| rect.y_range().map(move |y| Pos { x, y }))
            })
            .chain(
                if !ignore_spill_error {
                    self.cache.multi_cell_tables.unique_values_in_rect(rect)
                } else {
                    HashSet::new()
                }
                .into_iter()
                .flatten(),
            )
            .chain(if ignore_spill_error {
                self.un_spilled_output_rects
                    .get_positions_associated_with_region(rect)
            } else {
                HashSet::new()
            })
            .sorted_unstable()
            .dedup()
    }

    /// Returns the rectangles that have some value in the given rectangle.
    pub fn get_nondefault_rects_in_rect(&self, rect: Rect) -> impl Iterator<Item = Rect> {
        self.cache.get_nondefault_rects_in_rect(rect)
    }

    /// Returns an iterator over all data tables in the sheet data tables that intersect with a given rectangle.
    pub fn get_in_rect(
        &self,
        rect: Rect,
        ignore_spill_error: bool,
    ) -> impl Iterator<Item = (usize, Pos, &DataTable)> {
        self.iter_pos_in_rect(rect, ignore_spill_error)
            .filter_map(|pos| {
                self.data_tables
                    .get_full(&pos)
                    .map(|(index, _, data_table)| (index, pos, data_table))
            })
    }

    /// Returns an iterator over all data tables in the sheet data tables that intersect with a given rectangle, sorted by index.
    pub fn get_in_rect_sorted(
        &self,
        rect: Rect,
        ignore_spill_error: bool,
    ) -> impl Iterator<Item = (usize, Pos, &DataTable)> {
        self.get_in_rect(rect, ignore_spill_error)
            .sorted_by(|a, b| a.0.cmp(&b.0))
    }

    /// Returns an iterator over all data tables in the sheet data tables that intersect with a given rectangle.
    fn get_in_rect_with_child_tables_recursive(
        &self,
        rect: Rect,
        ignore_spill_error: bool,
        parent_pos: Option<Pos>,
    ) -> impl Iterator<Item = (usize, MultiPos, &DataTable)> {
        self.iter_pos_in_rect(rect, ignore_spill_error)
            .flat_map(move |data_table_pos| {
                let mut results = Vec::new();

                if let Some((index, _, data_table)) = self.data_tables.get_full(&data_table_pos) {
                    let multi_pos = parent_pos
                        .map(|parent_pos| MultiPos::new_table_pos(parent_pos, data_table_pos))
                        .unwrap_or(data_table_pos.to_multi_pos());

                    results.push((index, multi_pos, data_table));

                    // Add child code runs if enabled
                    if let Some(sub_tables) = data_table.tables.as_ref() {
                        sub_tables
                            .get_in_rect_with_child_tables_recursive(
                                rect.translate(
                                    -data_table_pos.x,
                                    -data_table_pos.y - data_table.y_adjustment(true),
                                ),
                                ignore_spill_error,
                                Some(data_table_pos),
                            )
                            .for_each(|(sub_index, sub_table_pos, sub_data_table)| {
                                results.push((sub_index, sub_table_pos, sub_data_table));
                            });
                    };
                }

                results.into_iter()
            })
    }

    /// Returns an iterator over all data tables in the sheet data tables that intersect with a given rectangle.
    pub fn get_in_rect_with_child_tables(
        &self,
        rect: Rect,
        ignore_spill_error: bool,
    ) -> impl Iterator<Item = (usize, MultiPos, &DataTable)> {
        self.get_in_rect_with_child_tables_recursive(rect, ignore_spill_error, None)
    }

    /// Returns an iterator over all code runs in the sheet data tables that intersect with a given rectangle.
    pub fn get_code_runs_in_rect(
        &self,
        rect: Rect,
        ignore_spill_error: bool,
    ) -> impl Iterator<Item = (usize, MultiPos, &CodeRun)> {
        self.get_in_rect_with_child_tables(rect, ignore_spill_error)
            .filter_map(|(index, multi_pos, data_table)| {
                data_table
                    .code_run()
                    .map(|code_run| (index, multi_pos, code_run))
            })
    }

    /// Returns an iterator over all code runs in the sheet data tables that intersect with a given rectangle, sorted by index.
    pub fn get_code_runs_in_rect_sorted(
        &self,
        rect: Rect,
        ignore_spill_error: bool,
    ) -> impl Iterator<Item = (usize, MultiPos, &CodeRun)> {
        self.get_code_runs_in_rect(rect, ignore_spill_error)
            .sorted_by(|a, b| a.0.cmp(&b.0))
    }

    /// Returns a Vec of (index, position) for all data tables in the sheet data tables that intersect with given columns, sorted by index.
    pub fn get_pos_in_columns_sorted(
        &self,
        columns: &[i64],
        ignore_spill_error: bool,
    ) -> Vec<(usize, Pos)> {
        let mut all_pos = HashSet::new();
        for &column in columns.iter() {
            let column_rect = Rect::new(column, 1, column, i64::MAX);
            all_pos.extend(
                self.get_in_rect(column_rect, ignore_spill_error)
                    .map(|(index, pos, _)| (index, pos)),
            );
        }
        all_pos
            .into_iter()
            .sorted_by(|a, b| a.0.cmp(&b.0))
            .collect::<Vec<_>>()
    }

    /// Returns a Vec of (index, position) for all data tables in the sheet data tables intersect with region after the given column (inclusive), sorted by index.
    pub fn get_pos_after_column_sorted(
        &self,
        column: i64,
        ignore_spill_error: bool,
    ) -> Vec<(usize, Pos)> {
        let column_rect = Rect::new(column, 1, i64::MAX, i64::MAX);
        let all_pos = self
            .get_in_rect(column_rect, ignore_spill_error)
            .map(|(index, pos, _)| (index, pos));
        all_pos
            .into_iter()
            .sorted_by(|a, b| a.0.cmp(&b.0))
            .collect::<Vec<_>>()
    }

    /// Returns a Vec of (index, position) for all data tables in the sheet data tables intersect with given rows, sorted by index.
    pub fn get_pos_in_rows_sorted(
        &self,
        rows: &[i64],
        ignore_spill_error: bool,
    ) -> Vec<(usize, Pos)> {
        let mut all_pos = HashSet::new();
        for &row in rows.iter() {
            let row_rect = Rect::new(1, row, i64::MAX, row);
            all_pos.extend(
                self.get_in_rect(row_rect, ignore_spill_error)
                    .map(|(index, pos, _)| (index, pos)),
            );
        }
        all_pos
            .into_iter()
            .sorted_by(|a, b| a.0.cmp(&b.0))
            .collect::<Vec<_>>()
    }

    /// Returns a Vec of (index, position) for all data tables in the sheet data tables intersect with region after the given row (inclusive), sorted by index.
    pub fn get_pos_after_row_sorted(
        &self,
        row: i64,
        ignore_spill_error: bool,
    ) -> Vec<(usize, Pos)> {
        let row_rect = Rect::new(1, row, i64::MAX, i64::MAX);
        let all_pos = self
            .get_in_rect(row_rect, ignore_spill_error)
            .map(|(index, pos, _)| (index, pos));
        all_pos
            .into_iter()
            .sorted_by(|a, b| a.0.cmp(&b.0))
            .collect::<Vec<_>>()
    }

    /// Inserts a data table at the given position, updating mutual spill and cache.
    pub fn insert_full(
        &mut self,
        multi_pos: &MultiPos,
        mut data_table: DataTable,
    ) -> Result<(usize, Option<DataTable>, HashSet<Rect>)> {
        data_table.spill_data_table = false;

        match multi_pos {
            MultiPos::Pos(pos) => {
                let (index, old_data_table) = self.data_tables.insert_full(*pos, data_table);

                let old_output_rect = old_data_table
                    .as_ref()
                    .map(|dt| dt.output_rect(*pos, false));

                let dirty_rects = self.update_spill_and_cache(index, pos, old_output_rect);

                Ok((index, old_data_table, dirty_rects))
            }
            MultiPos::TablePos(table_pos) => {
                let err = || anyhow!("Data table not found at {:?} in insert_full", multi_pos);

                let mut old_index = None;
                let mut old_data_table = None;
                let mut dirty_rects = HashSet::new();

                let (_, rects) =
                    self.modify_data_table_at(&table_pos.parent_pos.into(), |parent_data_table| {
                        let (index, data_table, rects) = parent_data_table
                            .tables
                            .get_or_insert_default()
                            .insert_full(&table_pos.sub_table_pos.into(), data_table)?;

                        old_index = Some(index);
                        old_data_table = Some(data_table);
                        dirty_rects.extend(rects);

                        Ok(())
                    })?;

                dirty_rects.extend(rects);

                if let (Some(index), Some(data_table)) = (old_index, old_data_table) {
                    Ok((index, data_table, dirty_rects))
                } else {
                    Err(err())
                }
            }
        }
    }

    /// Inserts a data table before the given index, updating mutual spill and cache.
    pub fn insert_before(
        &mut self,
        mut index: usize,
        multi_pos: &MultiPos,
        mut data_table: DataTable,
    ) -> Result<(usize, Option<DataTable>, HashSet<Rect>)> {
        data_table.spill_data_table = false;

        match multi_pos {
            MultiPos::Pos(pos) => {
                index = index.min(self.len());

                let (index, old_data_table) =
                    self.data_tables.insert_before(index, *pos, data_table);

                let old_output_rect = old_data_table
                    .as_ref()
                    .map(|dt| dt.output_rect(*pos, false));

                let dirty_rects = self.update_spill_and_cache(index, pos, old_output_rect);

                Ok((index, old_data_table, dirty_rects))
            }
            MultiPos::TablePos(table_pos) => {
                let err = || anyhow!("Data table not found at {:?} in insert_before", multi_pos);

                let mut old_index = None;
                let mut old_data_table = None;
                let mut dirty_rects = HashSet::new();

                let (_, rects) =
                    self.modify_data_table_at(&table_pos.parent_pos.into(), |parent_data_table| {
                        let sub_tables = parent_data_table.tables.get_or_insert_default();

                        index = index.min(sub_tables.len());

                        let (index, data_table, rects) = sub_tables.insert_before(
                            index,
                            &table_pos.sub_table_pos.into(),
                            data_table,
                        )?;

                        old_index = Some(index);
                        old_data_table = Some(data_table);
                        dirty_rects.extend(rects);

                        Ok(())
                    })?;

                dirty_rects.extend(rects);

                if let (Some(index), Some(data_table)) = (old_index, old_data_table) {
                    Ok((index, data_table, dirty_rects))
                } else {
                    Err(err())
                }
            }
        }
    }

    /// Removes a data table at the given position, updating mutual spill and cache.
    pub fn shift_remove_full(
        &mut self,
        multi_pos: &MultiPos,
    ) -> Result<(usize, MultiPos, DataTable, HashSet<Rect>)> {
        let err = || {
            anyhow!(
                "Data table not found at {:?} in shift_remove_full",
                multi_pos
            )
        };

        match multi_pos {
            MultiPos::Pos(pos) => {
                let (index, _, old_data_table) =
                    self.data_tables.shift_remove_full(pos).ok_or_else(err)?;

                let old_output_rect = Some(old_data_table.output_rect(*pos, false));

                let dirty_rects = self.update_spill_and_cache(index, pos, old_output_rect);

                Ok((index, *multi_pos, old_data_table, dirty_rects))
            }
            MultiPos::TablePos(table_pos) => {
                let mut old_index = None;
                let mut old_data_table = None;
                let mut dirty_rects = HashSet::new();

                let (_, rects) =
                    self.modify_data_table_at(&table_pos.parent_pos.into(), |parent_data_table| {
                        let (index, _, data_table, rects) = parent_data_table
                            .tables
                            .as_mut()
                            .ok_or_else(err)?
                            .shift_remove_full(&table_pos.sub_table_pos.into())?;

                        old_index = Some(index);
                        old_data_table = Some(data_table);
                        dirty_rects.extend(rects);

                        Ok(())
                    })?;

                dirty_rects.extend(rects);

                if let (Some(index), Some(data_table)) = (old_index, old_data_table) {
                    Ok((index, *multi_pos, data_table, dirty_rects))
                } else {
                    Err(err())
                }
            }
        }
    }

    /// Returns the bounds of the column at the given index.
    pub fn column_bounds(&self, column: i64) -> Option<(i64, i64)> {
        self.cache.column_bounds(column)
    }

    /// Returns the bounds of the row at the given index.
    pub fn row_bounds(&self, row: i64) -> Option<(i64, i64)> {
        self.cache.row_bounds(row)
    }

    /// Returns the finite bounds of the sheet data tables.
    pub fn finite_bounds(&self) -> Option<Rect> {
        self.cache.finite_bounds()
    }

    /// Returns an iterator over all data tables in the sheet data tables.
    pub fn expensive_iter(&self) -> impl Iterator<Item = (&Pos, &DataTable)> {
        self.data_tables.iter()
    }

    /// Returns an iterator over all data tables in the sheet data tables, including sub-tables.
    pub fn expensive_iter_with_sub_tables(&self) -> impl Iterator<Item = (MultiPos, &DataTable)> {
        let mut results = vec![];
        self.data_tables.iter().for_each(|(table_pos, data_table)| {
            results.push((table_pos.to_multi_pos(), data_table));
            if let Some(tables) = &data_table.tables {
                tables.data_tables.iter().for_each(|(pos, data_table)| {
                    results.push((MultiPos::new_table_pos(*table_pos, *pos), data_table));
                });
            }
        });
        results.into_iter()
    }

    /// Returns an iterator over all code runs in the sheet data tables.
    pub fn expensive_iter_code_runs(&self) -> impl Iterator<Item = (MultiPos, &CodeRun)> {
        self.data_tables
            .iter()
            .flat_map(move |(data_table_pos, data_table)| {
                data_table
                    .code_run()
                    .into_iter()
                    .map(move |code_run| (data_table_pos.to_multi_pos(), code_run))
                    .chain(data_table.tables.iter().flat_map(move |tables| {
                        tables
                            .data_tables
                            .iter()
                            .flat_map(move |(sub_table_pos, sub_table)| {
                                sub_table.code_run().map(|sub_code_run| {
                                    (
                                        MultiPos::new_table_pos(*data_table_pos, *sub_table_pos),
                                        sub_code_run,
                                    )
                                })
                            })
                    }))
            })
    }

    /// This is expensive used only for file migration (< v1.7.1), having data in -ve coordinates
    /// and Contiguous2d cache does not work for -ve coordinates
    pub fn migration_iter_mut(&mut self) -> impl Iterator<Item = (&Pos, &mut DataTable)> {
        self.data_tables.iter_mut()
    }

    /// This is expensive used only for file migration (< v1.7.1), having data in -ve coordinates
    /// and Contiguous2d cache does not work for -ve coordinates
    pub fn migration_iter_code_runs_mut(&mut self) -> impl Iterator<Item = (Pos, &mut CodeRun)> {
        self.data_tables.iter_mut().flat_map(|(pos, data_table)| {
            data_table.code_run_mut().map(|code_run| (*pos, code_run))
        })
    }

    /// Exports the cache of data tables.
    pub fn cache_ref(&self) -> &SheetDataTablesCache {
        &self.cache
    }

<<<<<<< HEAD
    /// Returns the data table at the given position, if it exists.
    #[cfg(test)]
    pub fn get_at_index(&self, index: usize) -> Option<(&Pos, &DataTable)> {
        self.data_tables.get_index(index)
    }
}

// Custom Debug implementation for SheetDataTables
impl std::fmt::Debug for SheetDataTables {
    fn fmt(&self, f: &mut std::fmt::Formatter<'_>) -> std::fmt::Result {
        writeln!(f, "SheetDataTables {{")?;
        writeln!(f, "  data_tables:")?;
        for (pos, table) in &self.data_tables {
            writeln!(f, "    {pos:?}: {table:?}")?;
        }
        writeln!(f, "}}")
    }
}

#[cfg(test)]
mod tests {
    use crate::{grid::CodeCellLanguage, test_util::*};

    #[test]
    fn test_spill_in_table() {
        let mut gc = test_create_gc();
        let sheet_id = first_sheet_id(&gc);

        test_create_data_table(&mut gc, sheet_id, pos![A1], 3, 3);

        gc.set_code_cell(
            pos![sheet_id!A3],
            CodeCellLanguage::Formula,
            "1 + 1".to_string(),
            None,
            None,
            false,
        );
=======
    /// Returns true if the given rectangle has any content.
    pub fn has_content(&self, rect: Rect) -> bool {
        self.cache.has_content(rect)
>>>>>>> 868ea02f
    }
}<|MERGE_RESOLUTION|>--- conflicted
+++ resolved
@@ -764,6 +764,19 @@
             })
     }
 
+    /// Exports the cache of data tables.
+    pub fn cache_ref(&self) -> &SheetDataTablesCache {
+        &self.cache
+    }
+
+    /// Returns true if the given rectangle has any content.
+    pub fn has_content(&self, rect: Rect) -> bool {
+        self.cache
+            .get_nondefault_rects_in_rect(rect)
+            .next()
+            .is_some()
+    }
+
     /// This is expensive used only for file migration (< v1.7.1), having data in -ve coordinates
     /// and Contiguous2d cache does not work for -ve coordinates
     pub fn migration_iter_mut(&mut self) -> impl Iterator<Item = (&Pos, &mut DataTable)> {
@@ -778,12 +791,6 @@
         })
     }
 
-    /// Exports the cache of data tables.
-    pub fn cache_ref(&self) -> &SheetDataTablesCache {
-        &self.cache
-    }
-
-<<<<<<< HEAD
     /// Returns the data table at the given position, if it exists.
     #[cfg(test)]
     pub fn get_at_index(&self, index: usize) -> Option<(&Pos, &DataTable)> {
@@ -822,10 +829,5 @@
             None,
             false,
         );
-=======
-    /// Returns true if the given rectangle has any content.
-    pub fn has_content(&self, rect: Rect) -> bool {
-        self.cache.has_content(rect)
->>>>>>> 868ea02f
     }
 }