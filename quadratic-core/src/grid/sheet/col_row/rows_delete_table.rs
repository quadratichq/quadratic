use std::collections::HashSet;

use crate::{
    Rect,
    controller::{
        active_transactions::pending_transaction::PendingTransaction,
        operations::operation::Operation,
    },
    grid::{DataTable, Sheet},
};

impl Sheet {
    pub(crate) fn ensure_no_table_ui(&self, rows: &[i64]) -> bool {
        for &row in rows {
            let row_rect = Rect::new(1, row, i64::MAX, row);
            for (_, pos, dt) in self.data_tables.get_in_rect(row_rect, false) {
                let rect = dt.output_rect(pos, false);
                let ui_rows = dt.ui_rows(pos);
                if rows.iter().any(|row| ui_rows.contains(row)) {
                    // ensure that the entire table is not deleted (we can delete ui
                    // if the entire table is deleted)
                    if !rect.y_range().all(|row| rows.contains(&row)) {
                        return true;
                    }
                }
            }
        }
        false
    }

    /// Deletes tables that have all rows in the deletion range.
    pub(crate) fn delete_tables_with_all_rows(
        &mut self,
        transaction: &mut PendingTransaction,
        rows: &[i64],
    ) {
        let mut dt_to_delete = HashSet::new();

        for &row in rows {
            let row_rect = Rect::new(1, row, i64::MAX, row);
            for (_, pos, dt) in self.data_tables.get_in_rect(row_rect, false) {
                if dt_to_delete.contains(&pos) {
                    continue;
                }

                let output_rect = dt.output_rect(pos, false);
                if output_rect.y_range().all(|row| rows.contains(&row)) {
                    dt_to_delete.insert(pos);
                }
            }
        }

        for pos in dt_to_delete.into_iter() {
            if let Some((index, pos, old_dt, dirty_rects)) = self.data_table_shift_remove_full(&pos)
            {
                transaction.add_from_code_run(self.id, pos, old_dt.is_image(), old_dt.is_html());
                transaction.add_dirty_hashes_from_dirty_code_rects(self, dirty_rects);
                transaction
                    .reverse_operations
                    .push(Operation::SetDataTable {
                        sheet_pos: pos.to_sheet_pos(self.id),
                        data_table: Some(old_dt),
                        index,
                        ignore_old_data_table: true,
                    });
            }
        }
    }

    pub(crate) fn delete_table_rows(&mut self, transaction: &mut PendingTransaction, rows: &[i64]) {
        let mut dt_to_update = vec![];

        let min_row = rows.iter().min().unwrap_or(&1);
        for (index, pos) in self.data_tables.get_pos_after_row_sorted(*min_row, false) {
            if let Some(dt) = self.data_table_at(&pos) {
                if (dt.is_code() && !dt.is_html_or_image()) || dt.has_spill() {
                    continue;
                }

                let output_rect = dt.output_rect(pos, false);
                let count = rows
                    .iter()
                    .filter(|row| **row >= output_rect.min.y && **row <= output_rect.max.y)
                    .count();
                if count > 0 {
                    dt_to_update.push((index, pos));
                }
            }
        }

        for (index, pos) in dt_to_update.into_iter() {
            let mut old_dt: Option<DataTable> = None;

            if let Ok((_, dirty_rects)) = self.modify_data_table_at(&pos, |dt| {
                let output_rect = dt.output_rect(pos, false);
                for row in rows {
                    if *row >= output_rect.min.y && *row <= output_rect.max.y {
                        // delete the row
                        if old_dt.is_none() {
                            old_dt = Some(dt.clone());
                        }

                        if let Ok(display_row_index) = usize::try_from(*row - output_rect.min.y) {
                            let _ = dt.delete_row_sorted(display_row_index);
                        }
                    }
                }

                Ok(())
            }) && let Some(old_dt) = old_dt
            {
                transaction.add_from_code_run(self.id, pos, old_dt.is_image(), old_dt.is_html());
                transaction.add_dirty_hashes_from_sheet_rect(
                    old_dt.output_rect(pos, false).to_sheet_rect(self.id),
                );
                transaction.add_dirty_hashes_from_dirty_code_rects(self, dirty_rects);
                transaction
                    .reverse_operations
                    .push(Operation::SetDataTable {
                        sheet_pos: pos.to_sheet_pos(self.id),
                        data_table: Some(old_dt),
                        index,
<<<<<<< HEAD
=======
                        ignore_old_data_table: true,
>>>>>>> 010222b6
                    });
                // the y + 1 is needed since the row will be inserted before the
                // old table, so its position will be shifted down before it gets here
                transaction
                    .reverse_operations
                    .push(Operation::DeleteDataTable {
                        sheet_pos: pos.to_sheet_pos(self.id),
                    });
            }
        }
    }

    /// Resize charts if rows in the chart range are deleted
    pub(crate) fn delete_chart_rows(&mut self, transaction: &mut PendingTransaction, rows: &[i64]) {
        let mut dt_to_update = vec![];

        let min_row = rows.iter().min().unwrap_or(&1);
        for (_, pos) in self.data_tables.get_pos_after_row_sorted(*min_row, false) {
            if let Some(dt) = self.data_table_at(&pos)
                && !dt.has_spill()
                && dt.is_html_or_image()
            {
                let output_rect = dt.output_rect(pos, false);
                let count = rows
                    .iter()
                    .filter(|row| **row >= output_rect.min.y && **row <= output_rect.max.y)
                    .count();
                if count > 0
                    && let Some((width, height)) = dt.chart_output
                {
                    let min = (height - count as u32).max(1);
                    if min != height {
                        dt_to_update.push((pos, Some((width, min))));
                    }
                }
            }
        }

        for (pos, chart_output) in dt_to_update.into_iter() {
            if let Ok((_, dirty_rects)) = self.modify_data_table_at(&pos, |dt| {
                dt.chart_output = chart_output;

                Ok(())
            }) {
                transaction.add_dirty_hashes_from_dirty_code_rects(self, dirty_rects);
            }
        }
    }

    /// Moves data tables upwards if they are before the deleted columns.
    pub(crate) fn move_tables_upwards(
        &mut self,
        transaction: &mut PendingTransaction,
        rows: &[i64],
    ) {
        let mut dt_to_shift_up = Vec::new();

        let min_row = rows.iter().min().unwrap_or(&1);
        for (_, pos) in self.data_tables.get_pos_after_row_sorted(*min_row, false) {
            if let Some(dt) = self.data_table_at(&pos) {
                let mut output_rect = dt.output_rect(pos, false);

                // check how many deleted columns are before the table
                let mut shift_table = 0;
                for row in rows.iter() {
                    if *row < output_rect.min.y {
                        shift_table += 1;
                    }
                }

                if shift_table > 0 {
                    transaction
                        .add_dirty_hashes_from_sheet_rect(output_rect.to_sheet_rect(self.id));
                    transaction.add_from_code_run(self.id, pos, dt.is_image(), dt.is_html());

                    output_rect.translate_in_place(0, -shift_table);
                    transaction
                        .add_dirty_hashes_from_sheet_rect(output_rect.to_sheet_rect(self.id));
                    transaction.add_from_code_run(
                        self.id,
                        pos.translate(0, -shift_table, 1, 1),
                        dt.is_image(),
                        dt.is_html(),
                    );

                    dt_to_shift_up.push((pos, shift_table));
                }
            }
        }

        dt_to_shift_up.sort_by(|(a, _), (b, _)| a.y.cmp(&b.y));
        for (pos, shift_table) in dt_to_shift_up {
            let Some((index, _, old_dt, dirty_rects)) = self.data_table_shift_remove_full(&pos)
            else {
                dbgjs!(format!(
                    "Error in check_delete_tables_columns: cannot shift up data table\n{:?}",
                    pos
                ));
                continue;
            };
            transaction.add_dirty_hashes_from_dirty_code_rects(self, dirty_rects);

            let new_pos = pos.translate(0, -shift_table, 1, 1);
            let dirty_rects = self.data_table_insert_before(index, new_pos, old_dt).3;
            transaction.add_dirty_hashes_from_dirty_code_rects(self, dirty_rects);

            transaction
                .reverse_operations
                .push(Operation::MoveDataTable {
                    old_sheet_pos: new_pos.to_sheet_pos(self.id),
                    new_sheet_pos: pos.to_sheet_pos(self.id),
                });
        }
    }
}

#[cfg(test)]
mod tests {
    use crate::{
        CellValue,
        a1::A1Context,
        controller::{
            GridController, active_transactions::pending_transaction::PendingTransaction,
        },
        test_create_code_table_with_values,
        test_util::{
            assert_data_table_size, first_sheet_id, test_create_data_table_with_values,
            test_create_js_chart,
        },
    };

    #[test]
    fn test_delete_multiple_rows() {
        let mut gc = GridController::test();
        let context = A1Context::default();

        let sheet_id = gc.sheet_ids()[0];
        let sheet = gc.sheet_mut(sheet_id);

        // Set up test data
        sheet.test_set_values(
            1,
            1,
            4,
            4,
            vec![
                "A1", "B1", "C1", "D1", "A2", "B2", "C2", "D2", "A3", "B3", "C3", "D3", "A4", "B4",
                "C4", "D4",
            ],
        );

        let mut transaction = PendingTransaction::default();
        assert!(
            sheet
                .delete_rows(
                    &mut transaction,
                    vec![2, 3],
                    false,
                    Default::default(),
                    &context
                )
                .is_ok()
        );

        // Verify rows 2 and 3 were deleted
        assert_eq!(
            sheet.cell_value(pos![A1]),
            Some(CellValue::Text("A1".to_string()))
        );
        assert_eq!(
            sheet.cell_value(pos![A2]),
            Some(CellValue::Text("A4".to_string()))
        );
    }

    #[test]
    fn test_delete_rows_with_table_ui() {
        let mut gc = GridController::test();
        let context = A1Context::default();
        let sheet_id = gc.sheet_ids()[0];

        // Create a data table that will have UI elements
        test_create_data_table_with_values(
            &mut gc,
            sheet_id,
            pos![A1],
            3,
            3,
            &["A", "B", "C", "D", "E", "F", "G", "H", "I"],
        );

        let sheet = gc.sheet_mut(sheet_id);
        let mut transaction = PendingTransaction::default();

        // Attempt to delete rows that contain table UI
        assert!(
            sheet
                .delete_rows(
                    &mut transaction,
                    vec![1],
                    false,
                    Default::default(),
                    &context
                )
                .is_err()
        );
    }

    #[test]
    fn test_delete_rows_empty_vec() {
        let mut gc = GridController::test();
        let context = A1Context::default();
        let sheet_id = gc.sheet_ids()[0];
        let sheet = gc.sheet_mut(sheet_id);
        let mut transaction = PendingTransaction::default();

        // Empty vector should return Ok
        assert!(
            sheet
                .delete_rows(
                    &mut transaction,
                    vec![],
                    false,
                    Default::default(),
                    &context
                )
                .is_ok()
        );
    }

    #[test]
    fn test_delete_rows_dedup_and_sort() {
        let mut gc = GridController::test();
        let context = A1Context::default();
        let sheet_id = gc.sheet_ids()[0];
        let sheet = gc.sheet_mut(sheet_id);

        // Set up test data
        sheet.test_set_values(
            1,
            1,
            2,
            4,
            vec!["A1", "B1", "A2", "B2", "A3", "B3", "A4", "B4"],
        );

        let mut transaction = PendingTransaction::default();
        // Test with unsorted and duplicate rows
        assert!(
            sheet
                .delete_rows(
                    &mut transaction,
                    vec![2, 1, 2, 3],
                    false,
                    Default::default(),
                    &context
                )
                .is_ok()
        );

        // Verify the correct rows were deleted (should handle duplicates and sorting internally)
        assert_eq!(
            sheet.cell_value(pos![A1]),
            Some(CellValue::Text("A4".to_string()))
        );
    }

    #[test]
    fn test_delete_entire_table() {
        let mut gc = GridController::test();
        let context = A1Context::default();
        let sheet_id = gc.sheet_ids()[0];

        // Create a data table
        test_create_data_table_with_values(
            &mut gc,
            sheet_id,
            pos![A1],
            3,
            3,
            &["A", "B", "C", "D", "E", "F", "G", "H", "I"],
        );

        let sheet = gc.sheet_mut(sheet_id);
        let mut transaction = PendingTransaction::default();

        // Delete all rows that contain the table
        assert!(
            sheet
                .delete_rows(
                    &mut transaction,
                    vec![1, 2, 3, 4, 5],
                    false,
                    Default::default(),
                    &context
                )
                .is_ok()
        );

        // Verify the table was removed
        assert!(sheet.data_tables.is_empty());
    }

    #[test]
    fn test_delete_partial_table_rows() {
        let mut gc = GridController::test();
        let context = A1Context::default();
        let sheet_id = gc.sheet_ids()[0];

        // Create a data table
        test_create_data_table_with_values(
            &mut gc,
            sheet_id,
            pos![A1],
            3,
            4,
            &["A", "B", "C", "D", "E", "F", "G", "H", "I", "J", "K", "L"],
        );

        let sheet = gc.sheet_mut(sheet_id);
        let mut transaction = PendingTransaction::default();

        // Delete some rows from the middle of the table
        assert!(
            sheet
                .delete_rows(
                    &mut transaction,
                    vec![3, 4],
                    false,
                    Default::default(),
                    &context
                )
                .is_ok()
        );

        // Verify the table still exists but has fewer rows
        assert_eq!(sheet.data_tables.len(), 1);
        let (_, dt) = sheet.data_tables.expensive_iter().next().unwrap();
        assert_eq!(dt.height(true), 2); // Should have 2 rows left
    }

    #[test]
    fn test_delete_rows_with_readonly_table() {
        let mut gc = GridController::test();
        let context = A1Context::default();
        let sheet_id = gc.sheet_ids()[0];

        // Create a data table and make it readonly
        test_create_code_table_with_values(
            &mut gc,
            sheet_id,
            pos![A1],
            2,
            2,
            &["A", "B", "C", "D"],
        );

        let sheet = gc.sheet_mut(sheet_id);
        sheet
            .modify_data_table_at(&pos![A1], |dt| {
                dt.show_name = Some(true);
                dt.show_columns = Some(true);

                Ok(())
            })
            .unwrap();

        let mut transaction = PendingTransaction::default();

        // Try to delete rows containing the readonly table
        assert!(
            sheet
                .delete_rows(
                    &mut transaction,
                    vec![1, 2],
                    false,
                    Default::default(),
                    &context
                )
                .is_err()
        );

        // Verify the readonly table wasn't modified
        assert_eq!(sheet.data_tables.len(), 1);
        let (_, dt) = sheet.data_tables.expensive_iter().next().unwrap();
        assert_eq!(dt.height(true), 2); // Should still have original height
    }

    #[test]
    fn test_delete_rows_intersecting_multiple_tables() {
        let mut gc = GridController::test();
        let context = A1Context::default();
        let sheet_id = gc.sheet_ids()[0];

        // Create two data tables that will be affected by the row deletion
        test_create_data_table_with_values(
            &mut gc,
            sheet_id,
            pos![A1],
            2,
            3,
            &["A", "B", "C", "D", "E", "F"],
        );

        test_create_data_table_with_values(
            &mut gc,
            sheet_id,
            pos![D2],
            2,
            3,
            &["G", "H", "I", "J", "K", "L"],
        );
        let sheet = gc.sheet_mut(sheet_id);
        let mut transaction = PendingTransaction::default();

        // Delete row that intersects both tables
        assert!(
            sheet
                .delete_rows(
                    &mut transaction,
                    vec![4],
                    false,
                    Default::default(),
                    &context
                )
                .is_ok()
        );

        // Verify both tables still exist but have fewer rows
        assert_eq!(sheet.data_tables.len(), 2);

        for (_, dt) in sheet.data_tables.expensive_iter() {
            assert_eq!(dt.height(true), 2); // Both tables should have 2 rows left
        }
    }

    #[test]
    fn test_delete_rows_with_chart() {
        let mut gc = GridController::test();
        let context = A1Context::default();
        let sheet_id = first_sheet_id(&gc);

        test_create_js_chart(&mut gc, sheet_id, pos![B2], 4, 4);

        let sheet = gc.sheet_mut(sheet_id);
        let mut transaction = PendingTransaction::default();

        // Delete rows that contain the chart
        assert!(
            sheet
                .delete_rows(
                    &mut transaction,
                    vec![3, 4],
                    false,
                    Default::default(),
                    &context
                )
                .is_ok()
        );

        // Verify the chart was resized
        assert_data_table_size(&gc, sheet_id, pos![B2], 4, 2, false);
    }

    #[test]
    fn test_delete_rows_with_chart_too_small() {
        let mut gc = GridController::test();
        let context = A1Context::default();
        let sheet_id = first_sheet_id(&gc);

        test_create_js_chart(&mut gc, sheet_id, pos![B2], 4, 4);

        let sheet = gc.sheet_mut(sheet_id);
        let mut transaction = PendingTransaction::default();

        // Delete all rows (except UI) that contain the chart
        assert!(
            sheet
                .delete_rows(
                    &mut transaction,
                    vec![3, 4, 5, 6],
                    false,
                    Default::default(),
                    &context
                )
                .is_ok()
        );

        // expect one row to survive since you need a minimum of 2 rows for a chart
        assert_data_table_size(&gc, sheet_id, pos![B2], 4, 1, false);
    }
}<|MERGE_RESOLUTION|>--- conflicted
+++ resolved
@@ -120,10 +120,7 @@
                         sheet_pos: pos.to_sheet_pos(self.id),
                         data_table: Some(old_dt),
                         index,
-<<<<<<< HEAD
-=======
                         ignore_old_data_table: true,
->>>>>>> 010222b6
                     });
                 // the y + 1 is needed since the row will be inserted before the
                 // old table, so its position will be shifted down before it gets here
