//! Insert columns in data tables that overlap the inserted column.
//!
//! Note: the column that insert column receives relates to where the column is
//! being inserted. So if insert to the left of the column, then the column is
//! the selected column, and CopyFormats::After. If inserting to the right of
//! the column, then the column is the selected column + 1, and
//! CopyFormats::Before. This is important to keep in mind for table operations.

use crate::{
    CopyFormats, Pos, Rect,
    controller::active_transactions::pending_transaction::PendingTransaction,
    grid::{DataTable, Sheet},
};

impl Sheet {
    /*
        /// For example:
        /// - if you're in C and insert to the left, then column = C and CopyFormats::After
        /// - if you're in C and insert to the right, then column = D and CopyFormats::Before
        /// - if you're in C and insert to the right with 3 columns selected, then column = F and CopyFormats::Before

    */

    /// Returns true if the column is inside the table.
    fn is_column_inside_table(
        column: i64,
        pos: Pos,
        dt: &DataTable,
        copy_formats: CopyFormats,
    ) -> bool {
        if copy_formats == CopyFormats::After {
            column >= pos.x && column < pos.x + dt.output_rect(pos, false).width() as i64
        } else {
            // CopyFormats::Before
            column - 1 >= pos.x && column - 1 < pos.x + dt.output_rect(pos, false).width() as i64
        }
    }

    /// Returns true if the column is left of the table.
    fn is_column_before_table(
        column: i64,
        pos: Pos,
        dt: &DataTable,
        copy_formats: CopyFormats,
    ) -> bool {
        if copy_formats == CopyFormats::After {
            column < pos.x
        } else {
            column - 1 < pos.x
        }
    }

    /// Returns true if the column is in the anchor cell.
    fn is_column_in_anchor_cell(column: i64, pos: Pos, copy_formats: CopyFormats) -> bool {
        if copy_formats == CopyFormats::After {
            column == pos.x
        } else {
            // CopyFormats::Before
            column - 1 == pos.x
        }
    }

    // fn is_column_in_first_anchor_column(
    //     column: i64,
    //     pos: Pos,
    //     dt: &DataTable,
    //     copy_formats: CopyFormats,
    // ) -> bool {
    //     if copy_formats == CopyFormats::After {
    //         column == pos.x
    //     } else {
    //         // CopyFormats::Before
    //         column - 1 == pos.x
    //     }
    // }

    // // Returns true if the column should be inserted before the table.
    // fn column_is_before_table(column: i64, pos: Pos) -> bool {
    //     column - 1 < pos.x
    // }

    // /// Returns true if the column should be inserted after the table.
    // fn column_is_after_table(
    //     column: i64,
    //     pos: Pos,
    //     output_rect: Rect,
    //     copy_formats: CopyFormats,
    // ) -> bool {
    //     column > pos.x + output_rect.width() as i64
    // }

    /// Insert columns in data tables that overlap the inserted column.
    pub(crate) fn check_insert_tables_columns(
        &mut self,
        transaction: &mut PendingTransaction,
        column: i64,
        copy_formats: CopyFormats,
    ) {
        let sheet_id = self.id;

        let all_pos_intersecting_columns = self
            .data_tables
            .get_pos_after_column_sorted(column - 1, false);

        for (_, pos) in all_pos_intersecting_columns.into_iter().rev() {
            if let Ok((_, dirty_rects)) = self.modify_data_table_at(&pos, |dt| {
                let output_rect = dt.output_rect(pos, false);
                // if html or image, then we need to change the width
                if dt.is_html_or_image() {
                    if let Some((width, height)) = dt.chart_output
                        && column >= pos.x && column < pos.x + output_rect.width() as i64 {
                            dt.chart_output = Some((width + 1, height));
                            transaction.add_from_code_run(
                                sheet_id,
                                pos,
                                dt.is_image(),
                                dt.is_html(),
                            );
                        }
                } else {
                    // Adds columns to data tables if the column is inserted inside the
                    // table. Code is not impacted by this change.
<<<<<<< HEAD
                    if !dt.is_code() && Self::is_column_inside_table(column, pos, dt, copy_formats)
                    {
                        if let Ok(display_column_index) = u32::try_from(column - pos.x) {
=======
                    if !dt.is_code()
                        && source_column >= pos.x
                        && (column < pos.x + output_rect.width() as i64
                            || (CopyFormats::Before == copy_formats
                                && column < pos.x + output_rect.width() as i64 + 1))
                        && let Ok(display_column_index) = u32::try_from(column - pos.x) {
>>>>>>> cf989dc9
                            let column_index =
                                dt.get_column_index_from_display_index(display_column_index, true);
                            let _ = dt.insert_column_sorted(column_index as usize, None, None);
                            transaction.add_from_code_run(
                                sheet_id,
                                pos,
                                dt.is_image(),
                                dt.is_html(),
                            );
                            if dt
                                .formats
                                .as_ref()
                                .is_some_and(|formats| formats.has_fills())
                            {
                                transaction.add_fill_cells(sheet_id);
                            }
                            if !dt
                                .borders
                                .as_ref()
                                .is_none_or(|borders| borders.is_default())
                            {
                                transaction.add_borders(sheet_id);
                            }
                        }
                }

                Ok(())
            }) {
                transaction.add_dirty_hashes_from_dirty_code_rects(self, dirty_rects);
            }
        }
    }

    /// Adjust data tables that overlap the inserted column.
    pub(crate) fn adjust_insert_tables_columns(
        &mut self,
        transaction: &mut PendingTransaction,
        column: i64,
        copy_formats: CopyFormats,
    ) {
        // these are tables that were moved to the right by the insertion
        // Catch all cases where the dt needs to be pushed to the right b/c of an insert.
        let mut data_tables_to_move_right = self
            .data_tables
            .get_pos_after_column_sorted(column, false)
            .into_iter()
            .filter(|(_, pos)| {
                self.data_table_at(pos)
                    .is_some_and(|dt| Self::is_column_before_table(column, *pos, dt))
            })
            .collect::<Vec<_>>();

        // these are tables that were moved but should have stayed in place (ie,
        // a column was inserted instead of moving the table over)
        let mut data_tables_to_move_back = self
            .data_tables
            .get_pos_in_columns_sorted(&[column], false)
            .into_iter()
            .filter(|(_, pos)| {
                self.data_table_at(pos).is_some_and(|dt| {
                    Self::is_column_inside_table(column, *pos, dt, copy_formats)
                        && Self::is_column_in_anchor_cell(column, *pos, copy_formats)
                })
            })
            .collect::<Vec<_>>();

        // move the data tables to the right to match with their new anchor positions
        data_tables_to_move_right.sort_by(|(_, a), (_, b)| b.x.cmp(&a.x));
        for (_, old_pos) in data_tables_to_move_right {
            if let Some((index, old_pos, data_table, dirty_rects)) =
                self.data_table_shift_remove_full(&old_pos)
            {
                transaction.add_dirty_hashes_from_dirty_code_rects(self, dirty_rects);
                transaction.add_from_code_run(
                    self.id,
                    old_pos,
                    data_table.is_image(),
                    data_table.is_html(),
                );

                let new_pos = old_pos.translate(1, 0, i64::MIN, i64::MIN);
                transaction.add_from_code_run(
                    self.id,
                    new_pos,
                    data_table.is_image(),
                    data_table.is_html(),
                );
                let dirty_rects = self.data_table_insert_before(index, &new_pos, data_table).2;
                transaction.add_dirty_hashes_from_dirty_code_rects(self, dirty_rects);
            }
        }
        // In the special case of CopyFormats::Before and column == pos.x, we
        // need to move it back.
        data_tables_to_move_back.sort_by(|(_, a), (_, b)| a.x.cmp(&b.x));
        for (_, to) in data_tables_to_move_back {
            let from = to.translate(1, 0, i64::MIN, i64::MIN);
            self.columns.move_cell_value(&from, &to);
            transaction.add_code_cell(self.id, to);
        }
    }
}

#[cfg(test)]
mod tests {
    use super::*;
    use crate::{
        controller::GridController, test_create_code_table, test_util::*, wasm_bindings::js::*,
    };

    #[test]
    fn test_insert_column_before_table() {
        let mut gc = GridController::test();
        let sheet_id = first_sheet_id(&gc);
        test_create_data_table(&mut gc, sheet_id, pos![C1], 3, 3);

        gc.insert_columns(sheet_id, 1, 1, false, None);
        assert_data_table_size(&gc, sheet_id, pos![D1], 3, 3, false);
        assert_display_cell_value(&gc, sheet_id, 4, 3, "0");

        clear_js_calls();
        gc.undo(None);
        assert_data_table_size(&gc, sheet_id, pos![C1], 3, 3, false);
        assert_display_cell_value(&gc, sheet_id, 3, 3, "0");
        expect_js_call_count("jsUpdateCodeCells", 1, true);

        gc.redo(None);
        assert_data_table_size(&gc, sheet_id, pos![D1], 3, 3, false);
        assert_display_cell_value(&gc, sheet_id, 4, 3, "0");
    }

    #[test]
    fn test_insert_column_before_two_tables() {
        let mut gc = GridController::test();
        let sheet_id = first_sheet_id(&gc);

        test_create_data_table(&mut gc, sheet_id, pos![C1], 3, 3);
        test_create_code_table(&mut gc, sheet_id, pos![C7], 3, 3);

        gc.insert_columns(sheet_id, 1, 1, false, None);
        assert_data_table_size(&gc, sheet_id, pos![D1], 3, 3, false);
        assert_data_table_size(&gc, sheet_id, pos![D7], 3, 3, false);

        gc.undo(None);
        assert_data_table_size(&gc, sheet_id, pos![C1], 3, 3, false);
        assert_data_table_size(&gc, sheet_id, pos![C7], 3, 3, false);

        gc.redo(None);
        assert_data_table_size(&gc, sheet_id, pos![D1], 3, 3, false);
        assert_data_table_size(&gc, sheet_id, pos![D7], 3, 3, false);

        gc.undo(None);
        assert_data_table_size(&gc, sheet_id, pos![C1], 3, 3, false);
        assert_data_table_size(&gc, sheet_id, pos![C7], 3, 3, false);
    }

    #[test]
    fn test_insert_column_after_table() {
        let mut gc = GridController::test();
        let sheet_id = first_sheet_id(&gc);

        test_create_data_table(&mut gc, sheet_id, pos![C1], 3, 3);
        test_create_code_table(&mut gc, sheet_id, pos![C7], 3, 3);

        gc.insert_columns(sheet_id, 10, 1, false, None);
        assert_data_table_size(&gc, sheet_id, pos![C1], 3, 3, false);
        assert_data_table_size(&gc, sheet_id, pos![C7], 3, 3, false);

        gc.undo(None);
        assert_data_table_size(&gc, sheet_id, pos![C1], 3, 3, false);
        assert_data_table_size(&gc, sheet_id, pos![C7], 3, 3, false);

        gc.redo(None);
        assert_data_table_size(&gc, sheet_id, pos![C1], 3, 3, false);
        assert_data_table_size(&gc, sheet_id, pos![C7], 3, 3, false);
    }

    #[test]
    fn test_insert_column_front_data_table() {
        let mut gc = GridController::test();
        let sheet_id = first_sheet_id(&gc);
        test_create_data_table(&mut gc, sheet_id, pos![B2], 3, 3);

        // insert column before the table (which should shift the table over by 1)
        gc.insert_columns(sheet_id, 2, 1, true, None);
        assert_data_table_size(&gc, sheet_id, pos![C2], 3, 3, false);
        assert_display_cell_value(&gc, sheet_id, 3, 4, "0");
        assert_display_cell_value(&gc, sheet_id, 2, 4, "");

        gc.undo(None);
        assert_data_table_size(&gc, sheet_id, pos![B2], 3, 3, false);
        assert_display_cell_value(&gc, sheet_id, 2, 4, "0");

        // insert column as the second column (cannot insert the first column except via the table menu)
        gc.insert_columns(sheet_id, 2, 1, false, None);
        assert_data_table_size(&gc, sheet_id, pos![B2], 4, 3, false);
        assert_display_cell_value(&gc, sheet_id, 2, 4, "");
        assert_display_cell_value(&gc, sheet_id, 3, 4, "0");

        gc.undo(None);
        assert_data_table_size(&gc, sheet_id, pos![B2], 3, 3, false);
        assert_display_cell_value(&gc, sheet_id, 2, 4, "0");

        gc.redo(None);
        assert_display_cell_value(&gc, sheet_id, 2, 4, "");
        assert_display_cell_value(&gc, sheet_id, 3, 4, "0");
    }

    #[test]
    fn test_insert_column_middle_table() {
        let mut gc = GridController::test();
        let sheet_id = first_sheet_id(&gc);

        test_create_data_table(&mut gc, sheet_id, pos![B2], 3, 3);

        gc.insert_columns(sheet_id, 3, 1, false, None);
        assert_data_table_size(&gc, sheet_id, pos![B2], 4, 3, false);
        assert_display_cell_value(&gc, sheet_id, 2, 4, "0");
        assert_display_cell_value(&gc, sheet_id, 3, 4, "");

        gc.undo(None);
        assert_data_table_size(&gc, sheet_id, pos![B2], 3, 3, false);

        gc.redo(None);
        assert_data_table_size(&gc, sheet_id, pos![B2], 4, 3, false);
    }

    #[test]
    fn test_insert_column_end_table() {
        let mut gc = GridController::test();
        let sheet_id = first_sheet_id(&gc);
        test_create_data_table(&mut gc, sheet_id, pos![B2], 3, 3);

        gc.insert_columns(sheet_id, 5, 1, false, None);
        assert_data_table_size(&gc, sheet_id, pos![B2], 4, 3, false);
        assert_display_cell_value(&gc, sheet_id, 4, 4, "2");
        assert_display_cell_value(&gc, sheet_id, 5, 4, "");

        gc.undo(None);
        assert_data_table_size(&gc, sheet_id, pos![B2], 3, 3, false);
        assert_display_cell_value(&gc, sheet_id, 4, 4, "2");

        gc.redo(None);
        assert_data_table_size(&gc, sheet_id, pos![B2], 4, 3, false);
        assert_display_cell_value(&gc, sheet_id, 4, 4, "2");
        assert_display_cell_value(&gc, sheet_id, 5, 4, "");
    }

    #[test]
    fn test_insert_chart_columns() {
        let mut gc = GridController::test();
        let sheet_id = first_sheet_id(&gc);

        test_create_js_chart(&mut gc, sheet_id, pos![A1], 3, 3);
        assert_data_table_size(&gc, sheet_id, pos![A1], 3, 3, false);
        test_create_html_chart(&mut gc, sheet_id, pos![B5], 3, 3);
        assert_data_table_size(&gc, sheet_id, pos![A1], 3, 3, false);

        gc.insert_columns(sheet_id, 3, 1, true, None);
        assert_chart_size(&gc, sheet_id, pos![A1], 4, 3, false);
        assert_chart_size(&gc, sheet_id, pos![B5], 4, 3, false);

        gc.undo(None);
        assert_chart_size(&gc, sheet_id, pos![A1], 3, 3, false);
        assert_chart_size(&gc, sheet_id, pos![B5], 3, 3, false);

        gc.redo(None);
        assert_chart_size(&gc, sheet_id, pos![A1], 4, 3, false);
        assert_chart_size(&gc, sheet_id, pos![B5], 4, 3, false);
    }

    #[test]
    fn test_insert_column_end_of_table() {
        let mut gc = GridController::test();
        let sheet_id = first_sheet_id(&gc);

        test_create_data_table(&mut gc, sheet_id, pos![A1], 3, 3);
        gc.insert_columns(sheet_id, 3, 1, false, None);
        assert_data_table_size(&gc, sheet_id, pos![A1], 4, 3, false);

        gc.undo(None);
        assert_data_table_size(&gc, sheet_id, pos![A1], 3, 3, false);
    }

    #[test]
    fn test_insert_front_of_image() {
        let mut gc = test_create_gc();
        let sheet_id = first_sheet_id(&gc);
        test_create_js_chart(&mut gc, sheet_id, pos![B2], 2, 2);

        clear_js_calls();
        gc.insert_columns(sheet_id, 1, 1, true, None);
        assert_data_table_size(&gc, sheet_id, pos![C2], 2, 2, false);
        expect_js_call_count("jsUpdateCodeCells", 1, false);
        expect_js_call_count("jsSendImage", 2, true);
    }

    #[test]
    fn test_column_is_inside_table() {
        let mut gc = test_create_gc();
        let sheet_id = first_sheet_id(&gc);

        let dt = test_create_data_table(&mut gc, sheet_id, pos![C1], 3, 3);
        let code = test_create_code_table(&mut gc, sheet_id, pos![C7], 3, 3);
        // For example:
        // - if you're in C and insert to the left, then column = C and CopyFormats::After
        // - if you're in C and insert to the right, then column = D and CopyFormats::Before
        // - if you're in C and insert to the right with 3 columns selected, then column = F and CopyFormats::Before

        let check = |column: i64, copy_formats: CopyFormats, expected: bool| {
            assert!(Sheet::is_column_inside_table(column, pos![C1], &dt, copy_formats) == expected);
            assert!(
                Sheet::is_column_inside_table(column, pos![C7], &code, copy_formats) == expected
            );
        };

        // insert to the left
        check(3, CopyFormats::After, true);
        check(4, CopyFormats::After, true);
        check(5, CopyFormats::After, true);
        check(6, CopyFormats::After, false);
        check(2, CopyFormats::After, false);

        // insert to the right
        check(3 + 1, CopyFormats::Before, true);
        check(4 + 1, CopyFormats::Before, true);
        check(5 + 1, CopyFormats::Before, true);
        check(6 + 1, CopyFormats::Before, false);
        check(2 + 1, CopyFormats::Before, false);
    }

    #[test]
    fn test_column_is_in_anchor_cell() {
        let mut gc = test_create_gc();
        let sheet_id = first_sheet_id(&gc);

        let check = |column: i64, copy_formats: CopyFormats, expected: bool| {
            assert!(Sheet::is_column_in_anchor_cell(column, pos![C1], copy_formats) == expected);
            assert!(Sheet::is_column_in_anchor_cell(column, pos![C7], copy_formats) == expected);
        };

        // insert to the left
        check(3, CopyFormats::After, true);
        check(4, CopyFormats::After, false);
        check(5, CopyFormats::After, false);
        check(6, CopyFormats::After, false);
        check(2, CopyFormats::After, false);

        // insert to the right
        check(3 + 1, CopyFormats::Before, true);
        check(4 + 1, CopyFormats::Before, false);
        check(5 + 1, CopyFormats::Before, false);
        check(6 + 1, CopyFormats::Before, false);
        check(2 + 1, CopyFormats::Before, false);
    }
}<|MERGE_RESOLUTION|>--- conflicted
+++ resolved
@@ -7,7 +7,7 @@
 //! CopyFormats::Before. This is important to keep in mind for table operations.
 
 use crate::{
-    CopyFormats, Pos, Rect,
+    CopyFormats, Pos,
     controller::active_transactions::pending_transaction::PendingTransaction,
     grid::{DataTable, Sheet},
 };
@@ -37,12 +37,7 @@
     }
 
     /// Returns true if the column is left of the table.
-    fn is_column_before_table(
-        column: i64,
-        pos: Pos,
-        dt: &DataTable,
-        copy_formats: CopyFormats,
-    ) -> bool {
+    fn is_column_before_table(column: i64, pos: Pos, copy_formats: CopyFormats) -> bool {
         if copy_formats == CopyFormats::After {
             column < pos.x
         } else {
@@ -59,35 +54,6 @@
             column - 1 == pos.x
         }
     }
-
-    // fn is_column_in_first_anchor_column(
-    //     column: i64,
-    //     pos: Pos,
-    //     dt: &DataTable,
-    //     copy_formats: CopyFormats,
-    // ) -> bool {
-    //     if copy_formats == CopyFormats::After {
-    //         column == pos.x
-    //     } else {
-    //         // CopyFormats::Before
-    //         column - 1 == pos.x
-    //     }
-    // }
-
-    // // Returns true if the column should be inserted before the table.
-    // fn column_is_before_table(column: i64, pos: Pos) -> bool {
-    //     column - 1 < pos.x
-    // }
-
-    // /// Returns true if the column should be inserted after the table.
-    // fn column_is_after_table(
-    //     column: i64,
-    //     pos: Pos,
-    //     output_rect: Rect,
-    //     copy_formats: CopyFormats,
-    // ) -> bool {
-    //     column > pos.x + output_rect.width() as i64
-    // }
 
     /// Insert columns in data tables that overlap the inserted column.
     pub(crate) fn check_insert_tables_columns(
@@ -108,30 +74,18 @@
                 // if html or image, then we need to change the width
                 if dt.is_html_or_image() {
                     if let Some((width, height)) = dt.chart_output
-                        && column >= pos.x && column < pos.x + output_rect.width() as i64 {
-                            dt.chart_output = Some((width + 1, height));
-                            transaction.add_from_code_run(
-                                sheet_id,
-                                pos,
-                                dt.is_image(),
-                                dt.is_html(),
-                            );
-                        }
+                        && column >= pos.x
+                        && column < pos.x + output_rect.width() as i64
+                    {
+                        dt.chart_output = Some((width + 1, height));
+                        transaction.add_from_code_run(sheet_id, pos, dt.is_image(), dt.is_html());
+                    }
                 } else {
                     // Adds columns to data tables if the column is inserted inside the
                     // table. Code is not impacted by this change.
-<<<<<<< HEAD
                     if !dt.is_code() && Self::is_column_inside_table(column, pos, dt, copy_formats)
                     {
                         if let Ok(display_column_index) = u32::try_from(column - pos.x) {
-=======
-                    if !dt.is_code()
-                        && source_column >= pos.x
-                        && (column < pos.x + output_rect.width() as i64
-                            || (CopyFormats::Before == copy_formats
-                                && column < pos.x + output_rect.width() as i64 + 1))
-                        && let Ok(display_column_index) = u32::try_from(column - pos.x) {
->>>>>>> cf989dc9
                             let column_index =
                                 dt.get_column_index_from_display_index(display_column_index, true);
                             let _ = dt.insert_column_sorted(column_index as usize, None, None);
@@ -156,8 +110,8 @@
                                 transaction.add_borders(sheet_id);
                             }
                         }
+                    }
                 }
-
                 Ok(())
             }) {
                 transaction.add_dirty_hashes_from_dirty_code_rects(self, dirty_rects);
@@ -180,7 +134,7 @@
             .into_iter()
             .filter(|(_, pos)| {
                 self.data_table_at(pos)
-                    .is_some_and(|dt| Self::is_column_before_table(column, *pos, dt))
+                    .is_some_and(|_| Self::is_column_before_table(column, *pos, copy_formats))
             })
             .collect::<Vec<_>>();
 
@@ -464,9 +418,6 @@
 
     #[test]
     fn test_column_is_in_anchor_cell() {
-        let mut gc = test_create_gc();
-        let sheet_id = first_sheet_id(&gc);
-
         let check = |column: i64, copy_formats: CopyFormats, expected: bool| {
             assert!(Sheet::is_column_in_anchor_cell(column, pos![C1], copy_formats) == expected);
             assert!(Sheet::is_column_in_anchor_cell(column, pos![C7], copy_formats) == expected);
