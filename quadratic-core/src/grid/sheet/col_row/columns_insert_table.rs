--- conflicted
+++ resolved
@@ -25,7 +25,6 @@
             CopyFormats::After => column - 1,
             _ => column,
         };
-<<<<<<< HEAD
 
         let all_pos_intersecting_columns = self
             .data_tables
@@ -37,9 +36,7 @@
                 // if html or image, then we need to change the width
                 if dt.is_html_or_image() {
                     if let Some((width, height)) = dt.chart_output {
-                        if source_column >= pos.x
-                            && source_column < pos.x + output_rect.width() as i64
-                        {
+                        if column >= pos.x && column < pos.x + output_rect.width() as i64 {
                             dt.chart_output = Some((width + 1, height));
                             transaction.add_from_code_run(
                                 sheet_id,
@@ -47,34 +44,6 @@
                                 dt.is_image(),
                                 dt.is_html(),
                             );
-=======
-        for (pos, dt) in self.data_tables.iter_mut() {
-            let output_rect = dt.output_rect(*pos, false);
-            // if html or image, then we need to change the width
-            if dt.is_html_or_image() {
-                if let Some((width, height)) = dt.chart_output {
-                    if column >= pos.x && column < pos.x + output_rect.width() as i64 {
-                        dt.chart_output = Some((width + 1, height));
-                        transaction.add_from_code_run(self.id, *pos, dt.is_image(), dt.is_html());
-                    }
-                }
-            } else {
-                // Adds columns to data tables if the column is inserted inside the
-                // table. Code is not impacted by this change.
-                if !dt.is_code()
-                    && source_column >= pos.x
-                    && (column < pos.x + output_rect.width() as i64
-                        || (CopyFormats::Before == copy_formats
-                            && column < pos.x + output_rect.width() as i64 + 1))
-                {
-                    if let Ok(display_column_index) = u32::try_from(column - pos.x) {
-                        let column_index =
-                            dt.get_column_index_from_display_index(display_column_index, true);
-                        let _ = dt.insert_column_sorted(column_index as usize, None, None);
-                        transaction.add_from_code_run(self.id, *pos, dt.is_image(), dt.is_html());
-                        if dt.formats.has_fills() {
-                            transaction.add_fill_cells(self.id);
->>>>>>> 0c8b5bfb
                         }
                     }
                 } else {
