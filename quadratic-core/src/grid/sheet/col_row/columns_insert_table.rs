//! Insert columns in data tables that overlap the inserted column.
//!
//! Note: the column that insert column receives relates to where the column is
//! being inserted. So if insert to the left of the column, then the column is
//! the selected column, and CopyFormats::After. If inserting to the right of
//! the column, then the column is the selected column + 1, and
//! CopyFormats::Before. This is important to keep in mind for table operations.

use crate::{
    CopyFormats,
    controller::{
        active_transactions::pending_transaction::PendingTransaction,
        operations::operation::Operation,
    },
    grid::Sheet,
};

impl Sheet {
    /// Insert columns in data tables that overlap the inserted column.
    pub(crate) fn check_insert_tables_columns(
        &mut self,
        transaction: &mut PendingTransaction,
        column: i64,
        copy_formats: CopyFormats,
    ) {
        let sheet_id = self.id;

        let source_column = match copy_formats {
            CopyFormats::After => column - 1,
            _ => column,
        };

        let all_pos_intersecting_columns = self
            .data_tables
            .get_pos_after_column_sorted(column - 1, false);

        for (_, pos) in all_pos_intersecting_columns.into_iter().rev() {
            if let Ok((_, dirty_rects)) = self.modify_data_table_at(&pos, |dt| {
                let output_rect = dt.output_rect(pos, false);
                // if html or image, then we need to change the width
                if dt.is_html_or_image() {
                    if let Some((width, height)) = dt.chart_output
                        && column >= pos.x
                        && column < pos.x + output_rect.width() as i64
                    {
                        dt.chart_output = Some((width + 1, height));
                        transaction.add_from_code_run(sheet_id, pos, dt.is_image(), dt.is_html());
<<<<<<< HEAD
                        transaction
                            .reverse_operations
                            .push(Operation::SetChartCellSize {
                                sheet_pos: pos.to_sheet_pos(sheet_id),
                                w: width,
                                h: height,
                            });
=======
>>>>>>> f28fba73
                    }
                } else {
                    // Adds columns to data tables if the column is inserted inside the
                    // table. Code is not impacted by this change.
                    if !dt.is_code()
                        && source_column >= pos.x
                        && (column < pos.x + output_rect.width() as i64
                            || (CopyFormats::Before == copy_formats
                                && column < pos.x + output_rect.width() as i64 + 1))
                        && let Ok(display_column_index) = u32::try_from(column - pos.x)
                    {
                        let column_index =
                            dt.get_column_index_from_display_index(display_column_index, true);
                        let _ = dt.insert_column_sorted(column_index as usize, None, None);
                        transaction.add_from_code_run(sheet_id, pos, dt.is_image(), dt.is_html());
<<<<<<< HEAD
                        transaction
                            .reverse_operations
                            .push(Operation::DeleteDataTableColumns {
                                sheet_pos: pos.to_sheet_pos(sheet_id),
                                columns: vec![column_index],
                                flatten: false,
                                select_table: false,
                            });

=======
>>>>>>> f28fba73
                        if dt
                            .formats
                            .as_ref()
                            .is_some_and(|formats| formats.has_fills())
                        {
                            transaction.add_fill_cells(sheet_id);
                        }
                        if !dt
                            .borders
                            .as_ref()
                            .is_none_or(|borders| borders.is_default())
                        {
                            transaction.add_borders(sheet_id);
                        }
                    }
                }

                Ok(())
            }) {
                transaction.add_dirty_hashes_from_dirty_code_rects(self, dirty_rects);
            }
        }
    }

    /// Adjust data tables that overlap the inserted column.
    pub(crate) fn adjust_insert_tables_columns(
        &mut self,
        transaction: &mut PendingTransaction,
        column: i64,
        copy_formats: CopyFormats,
    ) {
        // Catch all cases where the dt needs to be pushed to the right b/c of an insert.
        let mut data_tables_to_move_right = self
            .data_tables
            .get_pos_after_column_sorted(column, false)
            .into_iter()
            .filter(|(_, pos)| {
                self.data_table_at(pos).is_some_and(|dt| {
                    (copy_formats == CopyFormats::Before && pos.x > column)
                        || (copy_formats == CopyFormats::Before && pos.x == column && dt.is_code())
                        || (copy_formats != CopyFormats::Before && pos.x >= column)
                })
            })
            .collect::<Vec<_>>();

        // move the data tables to the right to match with their new anchor positions
        data_tables_to_move_right.sort_by(|(_, a), (_, b)| b.x.cmp(&a.x));
        for (_, old_pos) in data_tables_to_move_right {
            if let Some((index, old_pos, data_table, dirty_rects)) =
                self.data_table_shift_remove_full(&old_pos)
            {
                transaction.add_dirty_hashes_from_dirty_code_rects(self, dirty_rects);
                transaction.add_from_code_run(
                    self.id,
                    old_pos,
                    data_table.is_image(),
                    data_table.is_html(),
                );

                let new_pos = old_pos.translate(1, 0, i64::MIN, i64::MIN);
                transaction.add_from_code_run(
                    self.id,
                    new_pos,
                    data_table.is_image(),
                    data_table.is_html(),
                );
                let dirty_rects = self.data_table_insert_before(index, &new_pos, data_table).2;
                transaction.add_dirty_hashes_from_dirty_code_rects(self, dirty_rects);
                transaction
                    .reverse_operations
                    .push(Operation::MoveDataTable {
                        old_sheet_pos: new_pos.to_sheet_pos(self.id),
                        new_sheet_pos: old_pos.to_sheet_pos(self.id),
                    });
            }
        }
    }
}

#[cfg(test)]
mod tests {
    use crate::{
        controller::GridController, test_create_code_table, test_util::*, wasm_bindings::js::*,
    };

    #[test]
    fn test_insert_column_before_table() {
        let mut gc = GridController::test();
        let sheet_id = first_sheet_id(&gc);
        test_create_data_table(&mut gc, sheet_id, pos![C1], 3, 3);

        gc.insert_columns(sheet_id, 1, 1, false, None, false);
        assert_data_table_size(&gc, sheet_id, pos![D1], 3, 3, false);
        assert_display_cell_value(&gc, sheet_id, 4, 3, "0");

        clear_js_calls();
        gc.undo(1, None, false);
        assert_data_table_size(&gc, sheet_id, pos![C1], 3, 3, false);
        assert_display_cell_value(&gc, sheet_id, 3, 3, "0");
        expect_js_call_count("jsUpdateCodeCells", 1, true);

        gc.redo(1, None, false);
        assert_data_table_size(&gc, sheet_id, pos![D1], 3, 3, false);
        assert_display_cell_value(&gc, sheet_id, 4, 3, "0");
    }

    #[test]
    fn test_insert_column_before_two_tables() {
        let mut gc = GridController::test();
        let sheet_id = first_sheet_id(&gc);

        test_create_data_table(&mut gc, sheet_id, pos![C1], 3, 3);
        test_create_code_table(&mut gc, sheet_id, pos![C7], 3, 3);

        gc.insert_columns(sheet_id, 1, 1, false, None, false);
        assert_data_table_size(&gc, sheet_id, pos![D1], 3, 3, false);
        assert_data_table_size(&gc, sheet_id, pos![D7], 3, 3, false);

        gc.undo(1, None, false);
        assert_data_table_size(&gc, sheet_id, pos![C1], 3, 3, false);
        assert_data_table_size(&gc, sheet_id, pos![C7], 3, 3, false);

        gc.redo(1, None, false);
        assert_data_table_size(&gc, sheet_id, pos![D1], 3, 3, false);
        assert_data_table_size(&gc, sheet_id, pos![D7], 3, 3, false);

        gc.undo(1, None, false);
        assert_data_table_size(&gc, sheet_id, pos![C1], 3, 3, false);
        assert_data_table_size(&gc, sheet_id, pos![C7], 3, 3, false);
    }

    #[test]
    fn test_insert_column_after_table() {
        let mut gc = GridController::test();
        let sheet_id = first_sheet_id(&gc);

        test_create_data_table(&mut gc, sheet_id, pos![C1], 3, 3);
        test_create_code_table(&mut gc, sheet_id, pos![C7], 3, 3);

        gc.insert_columns(sheet_id, 10, 1, false, None, false);
        assert_data_table_size(&gc, sheet_id, pos![C1], 3, 3, false);
        assert_data_table_size(&gc, sheet_id, pos![C7], 3, 3, false);

        gc.undo(1, None, false);
        assert_data_table_size(&gc, sheet_id, pos![C1], 3, 3, false);
        assert_data_table_size(&gc, sheet_id, pos![C7], 3, 3, false);

        gc.redo(1, None, false);
        assert_data_table_size(&gc, sheet_id, pos![C1], 3, 3, false);
        assert_data_table_size(&gc, sheet_id, pos![C7], 3, 3, false);
    }

    #[test]
    fn test_insert_column_front_data_table() {
        let mut gc = GridController::test();
        let sheet_id = first_sheet_id(&gc);
        test_create_data_table(&mut gc, sheet_id, pos![B2], 3, 3);

        // insert column before the table (which should shift the table over by 1)
        gc.insert_columns(sheet_id, 2, 1, true, None, false);
        assert_data_table_size(&gc, sheet_id, pos![C2], 3, 3, false);
        assert_display_cell_value(&gc, sheet_id, 3, 4, "0");
        assert_display_cell_value(&gc, sheet_id, 2, 4, "");

        gc.undo(1, None, false);
        assert_data_table_size(&gc, sheet_id, pos![B2], 3, 3, false);
        assert_display_cell_value(&gc, sheet_id, 2, 4, "0");

        // insert column as the second column (cannot insert the first column except via the table menu)
        gc.insert_columns(sheet_id, 2, 1, false, None, false);
        assert_data_table_size(&gc, sheet_id, pos![B2], 4, 3, false);
        assert_display_cell_value(&gc, sheet_id, 2, 4, "");
        assert_display_cell_value(&gc, sheet_id, 3, 4, "0");

        gc.undo(1, None, false);
        assert_data_table_size(&gc, sheet_id, pos![B2], 3, 3, false);
        assert_display_cell_value(&gc, sheet_id, 2, 4, "0");

        gc.redo(1, None, false);
        assert_display_cell_value(&gc, sheet_id, 2, 4, "");
        assert_display_cell_value(&gc, sheet_id, 3, 4, "0");
    }

    #[test]
    fn test_insert_column_middle_table() {
        let mut gc = GridController::test();
        let sheet_id = first_sheet_id(&gc);

        test_create_data_table(&mut gc, sheet_id, pos![B2], 3, 3);

        gc.insert_columns(sheet_id, 3, 1, false, None, false);
        assert_data_table_size(&gc, sheet_id, pos![B2], 4, 3, false);
        assert_display_cell_value(&gc, sheet_id, 2, 4, "0");
        assert_display_cell_value(&gc, sheet_id, 3, 4, "");

        gc.undo(1, None, false);
        assert_data_table_size(&gc, sheet_id, pos![B2], 3, 3, false);

        gc.redo(1, None, false);
        assert_data_table_size(&gc, sheet_id, pos![B2], 4, 3, false);
    }

    #[test]
    fn test_insert_column_end_table() {
        let mut gc = GridController::test();
        let sheet_id = first_sheet_id(&gc);
        test_create_data_table(&mut gc, sheet_id, pos![B2], 3, 3);

        gc.insert_columns(sheet_id, 5, 1, false, None, false);
        assert_data_table_size(&gc, sheet_id, pos![B2], 4, 3, false);
        assert_display_cell_value(&gc, sheet_id, 4, 4, "2");
        assert_display_cell_value(&gc, sheet_id, 5, 4, "");

        gc.undo(1, None, false);
        assert_data_table_size(&gc, sheet_id, pos![B2], 3, 3, false);
        assert_display_cell_value(&gc, sheet_id, 4, 4, "2");

        gc.redo(1, None, false);
        assert_data_table_size(&gc, sheet_id, pos![B2], 4, 3, false);
        assert_display_cell_value(&gc, sheet_id, 4, 4, "2");
        assert_display_cell_value(&gc, sheet_id, 5, 4, "");
    }

    #[test]
    fn test_insert_chart_columns() {
        let mut gc = GridController::test();
        let sheet_id = first_sheet_id(&gc);

        test_create_js_chart(&mut gc, sheet_id, pos![A1], 3, 3);
        assert_data_table_size(&gc, sheet_id, pos![A1], 3, 3, false);
        test_create_html_chart(&mut gc, sheet_id, pos![B6], 3, 3);
        assert_data_table_size(&gc, sheet_id, pos![A1], 3, 3, false);

        gc.insert_columns(sheet_id, 3, 1, true, None, false);
        assert_chart_size(&gc, sheet_id, pos![A1], 4, 3, false);
        assert_chart_size(&gc, sheet_id, pos![B6], 4, 3, false);

        gc.undo(1, None, false);
        assert_chart_size(&gc, sheet_id, pos![A1], 3, 3, false);
        assert_chart_size(&gc, sheet_id, pos![B6], 3, 3, false);

        gc.redo(1, None, false);
        assert_chart_size(&gc, sheet_id, pos![A1], 4, 3, false);
        assert_chart_size(&gc, sheet_id, pos![B6], 4, 3, false);
    }

    #[test]
    fn test_insert_column_end_of_table() {
        let mut gc = GridController::test();
        let sheet_id = first_sheet_id(&gc);

        test_create_data_table(&mut gc, sheet_id, pos![A1], 3, 3);
        gc.insert_columns(sheet_id, 3, 1, false, None, false);
        assert_data_table_size(&gc, sheet_id, pos![A1], 4, 3, false);

        gc.undo(1, None, false);
        assert_data_table_size(&gc, sheet_id, pos![A1], 3, 3, false);
    }

    #[test]
    fn test_insert_front_of_image() {
        let mut gc = test_create_gc();
        let sheet_id = first_sheet_id(&gc);
        test_create_js_chart(&mut gc, sheet_id, pos![B2], 2, 2);

        clear_js_calls();
        gc.insert_columns(sheet_id, 1, 1, true, None, false);
        assert_data_table_size(&gc, sheet_id, pos![C2], 2, 2, false);
        expect_js_call_count("jsUpdateCodeCells", 1, false);
        expect_js_call_count("jsSendImage", 2, true);
    }
}<|MERGE_RESOLUTION|>--- conflicted
+++ resolved
@@ -45,7 +45,6 @@
                     {
                         dt.chart_output = Some((width + 1, height));
                         transaction.add_from_code_run(sheet_id, pos, dt.is_image(), dt.is_html());
-<<<<<<< HEAD
                         transaction
                             .reverse_operations
                             .push(Operation::SetChartCellSize {
@@ -53,8 +52,6 @@
                                 w: width,
                                 h: height,
                             });
-=======
->>>>>>> f28fba73
                     }
                 } else {
                     // Adds columns to data tables if the column is inserted inside the
@@ -70,7 +67,6 @@
                             dt.get_column_index_from_display_index(display_column_index, true);
                         let _ = dt.insert_column_sorted(column_index as usize, None, None);
                         transaction.add_from_code_run(sheet_id, pos, dt.is_image(), dt.is_html());
-<<<<<<< HEAD
                         transaction
                             .reverse_operations
                             .push(Operation::DeleteDataTableColumns {
@@ -80,8 +76,6 @@
                                 select_table: false,
                             });
 
-=======
->>>>>>> f28fba73
                         if dt
                             .formats
                             .as_ref()
