use crate::{
    CopyFormats,
    a1::A1Context,
    cell_values::CellValues,
    controller::{
        active_transactions::pending_transaction::PendingTransaction,
        operations::operation::Operation,
    },
    grid::Sheet,
};

use super::MAX_OPERATION_SIZE_COL_ROW;

impl Sheet {
    // create reverse operations for values in the column broken up by MAX_OPERATION_SIZE
    pub(crate) fn reverse_values_ops_for_column(&self, column: i64) -> Vec<Operation> {
        let mut reverse_operations = Vec::new();

        if let Some((min, max)) = self.column_bounds(column, true) {
            let mut current_min = min;
            while current_min <= max {
                let current_max = (current_min + MAX_OPERATION_SIZE_COL_ROW).min(max);
                let mut values = CellValues::new(1, (current_max - current_min) as u32 + 1);

                if let Some(col) = self.columns.get_column(column) {
                    for y in current_min..=current_max {
                        if let Some(cell_value) = col.values.get(&y) {
                            values.set(0, (y - current_min) as u32, cell_value.clone());
                        }
                    }
                }
                reverse_operations.push(Operation::SetCellValues {
                    sheet_pos: crate::SheetPos::new(self.id, column, min),
                    values,
                });
                current_min = current_max + 1;
            }
        }

        reverse_operations
    }

    /// Creates reverse operations for cell formatting within the column.
    fn reverse_formats_ops_for_column(&self, column: i64) -> Vec<Operation> {
        if let Some(formats) = self.formats.copy_column(column) {
            vec![Operation::SetCellFormatsA1 {
                sheet_id: self.id,
                formats,
            }]
        } else {
            vec![]
        }
    }

    /// Creates reverse operations for borders within the column.
    fn reverse_borders_ops_for_column(&self, column: i64) -> Vec<Operation> {
        if let Some(borders) = self.borders.copy_column(column) {
            if borders.is_empty() {
                return vec![];
            }
            vec![Operation::SetBordersA1 {
                sheet_id: self.id,
                borders,
            }]
        } else {
            vec![]
        }
    }

    fn delete_column_offset(&mut self, transaction: &mut PendingTransaction, column: i64) {
        let (changed, new_size) = self.offsets.delete_column(column);
        if let Some(new_size) = new_size {
            transaction
                .reverse_operations
                .push(Operation::ResizeColumn {
                    sheet_id: self.id,
                    column,
                    new_size,
                    client_resized: false,
                });
        }
        if !changed.is_empty() && !transaction.is_server() {
            changed.iter().for_each(|(index, size)| {
                transaction.offsets_modified(self.id, Some(*index), None, Some(*size));
            });
        }
    }

    /// Deletes columns and returns the operations to undo the deletion.
    pub(crate) fn delete_column(
        &mut self,
        transaction: &mut PendingTransaction,
        column: i64,
        copy_formats: CopyFormats,
        a1_context: &A1Context,
    ) {
        // create undo operations for the deleted column (only when needed since
        // it's a bit expensive)
        if transaction.is_user_ai_undo_redo() {
            transaction
                .reverse_operations
                .extend(self.reverse_borders_ops_for_column(column));
            transaction
                .reverse_operations
                .extend(self.reverse_formats_ops_for_column(column));
            transaction
                .reverse_operations
                .extend(self.reverse_values_ops_for_column(column));
        }

        // mark hashes of existing columns dirty
        transaction.add_dirty_hashes_from_sheet_columns(self, column, None);

        self.delete_column_offset(transaction, column);

        // todo: this can be optimized by adding a fn that checks if there are
        // any fills beyond the deleted column

        // remove the column's data from the sheet
        if self.formats.has_fills() {
            transaction.add_fill_cells(self.id);
        }

        // remove the column's formats from the sheet
        self.formats.remove_column(column);

        // remove the column's borders from the sheet
        self.borders.remove_column(column);
        transaction.sheet_borders.insert(self.id);

        self.columns.remove_column(column);

        let changed_selections =
            self.validations
                .remove_column(transaction, self.id, column, a1_context);

<<<<<<< HEAD
        if transaction.is_user_undo_redo() {
=======
        transaction.add_dirty_hashes_from_selections(self, a1_context, changed_selections);

        if transaction.is_user_ai_undo_redo() {
>>>>>>> f28fba73
            // reverse operation to create the column (this will also shift all impacted columns)
            transaction
                .reverse_operations
                .push(Operation::InsertColumn {
                    sheet_id: self.id,
                    column,
                    copy_formats,
                    ignore_tables: true,
                });
        }

        transaction.add_dirty_hashes_from_selections(self, a1_context, changed_selections);

        self.recalculate_bounds(a1_context);

        // mark hashes of new columns dirty
        transaction.add_dirty_hashes_from_sheet_columns(self, column, None);
    }

    /// Deletes columns. Columns is a vec of all columns to be deleted. This fn
    /// will dedup and sort the columns.
    pub fn delete_columns(
        &mut self,
        transaction: &mut PendingTransaction,
        columns: Vec<i64>,
        ignore_tables: bool,
        copy_formats: CopyFormats,
        a1_context: &A1Context,
    ) {
        if columns.is_empty() {
            return;
        }

        let mut columns = columns.clone();
        columns.sort_unstable();
        columns.dedup();
        columns.reverse();

        if !ignore_tables {
            self.delete_tables_with_all_columns(transaction, &columns);
            self.delete_tables_columns(transaction, &columns);
            self.delete_chart_columns(transaction, &columns);
            self.move_tables_leftwards(transaction, &columns);
        }

        for column in &columns {
            self.delete_column(transaction, *column, copy_formats, a1_context);
        }
    }
}

#[cfg(test)]
mod tests {
    use crate::{
        DEFAULT_COLUMN_WIDTH,
        a1::A1Selection,
        assert_cell_format_fill_color, assert_display_cell_value,
        controller::GridController,
        grid::{CellWrap, CodeCellLanguage},
        test_util::{first_sheet_id, test_set_values},
    };

    use super::*;

    #[test]
    fn test_delete_column() {
        let mut gc = GridController::test();
        let sheet_id = first_sheet_id(&gc);
        test_set_values(&mut gc, sheet_id, pos![A1], 4, 4);

        gc.set_fill_color(
            &A1Selection::test_a1("A1"),
            Some("red".to_string()),
            None,
            false,
        )
        .unwrap();
        gc.set_cell_wrap(&A1Selection::test_a1("A1"), CellWrap::Clip, None, false)
            .unwrap();
        gc.set_fill_color(
            &A1Selection::test_a1("D4"),
            Some("blue".to_string()),
            None,
            false,
        )
        .unwrap();

        gc.set_code_cell(
            pos![sheet_id!B5],
            CodeCellLanguage::Formula,
            "{A1, B1}".to_string(),
            None,
            None,
            false,
        );
        gc.set_code_cell(
            pos![sheet_id!D5],
            CodeCellLanguage::Formula,
            "{A1, B1}".to_string(),
            None,
            None,
            false,
        );

        gc.set_bold(&A1Selection::test_a1("A1:A"), Some(true), None, false)
            .unwrap();
        gc.set_italic(&A1Selection::test_a1("D1:D"), Some(true), None, false)
            .unwrap();

        gc.delete_columns(sheet_id, vec![1], None, false);

        assert_display_cell_value(&gc, sheet_id, 1, 1, "1");
        assert_cell_format_fill_color(&gc, sheet_id, 3, 4, "blue");
        assert_display_cell_value(&gc, sheet_id, 3, 4, "15");
        assert_display_cell_value(&gc, sheet_id, 2, 5, "1");
    }

    #[test]
    fn values_ops_for_column() {
        let mut sheet = Sheet::test();
        sheet.test_set_values(1, 1, 2, 2, vec!["a", "b", "c", "d"]);
        let ops = sheet.reverse_values_ops_for_column(2);
        assert_eq!(ops.len(), 1);
    }

    #[test]
    fn delete_column_offset() {
        let mut sheet = Sheet::test();

        sheet.offsets.set_column_width(1, 100.0);
        sheet.offsets.set_column_width(2, 200.0);
        sheet.offsets.set_column_width(4, 400.0);

        let mut transaction = PendingTransaction::default();
        let a1_context = sheet.expensive_make_a1_context();
        sheet.delete_column(&mut transaction, 2, CopyFormats::None, &a1_context);
        assert_eq!(sheet.offsets.column_width(1), 100.0);
        assert_eq!(sheet.offsets.column_width(2), DEFAULT_COLUMN_WIDTH);
        assert_eq!(sheet.offsets.column_width(3), 400.0);
    }
}<|MERGE_RESOLUTION|>--- conflicted
+++ resolved
@@ -134,13 +134,9 @@
             self.validations
                 .remove_column(transaction, self.id, column, a1_context);
 
-<<<<<<< HEAD
-        if transaction.is_user_undo_redo() {
-=======
         transaction.add_dirty_hashes_from_selections(self, a1_context, changed_selections);
 
         if transaction.is_user_ai_undo_redo() {
->>>>>>> f28fba73
             // reverse operation to create the column (this will also shift all impacted columns)
             transaction
                 .reverse_operations
