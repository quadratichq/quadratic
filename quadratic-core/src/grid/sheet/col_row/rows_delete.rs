--- conflicted
+++ resolved
@@ -181,16 +181,8 @@
             bail!(e);
         }
 
-<<<<<<< HEAD
-        if !ignore_tables {
-            self.delete_tables_with_all_rows(transaction, &rows);
-            self.delete_table_rows(transaction, &rows);
-            self.delete_chart_rows(transaction, &rows);
-            self.move_tables_upwards(transaction, &rows);
-=======
         for row in rows.iter() {
             self.delete_row(transaction, *row, a1_context);
->>>>>>> 010222b6
         }
 
         if !ignore_tables {
