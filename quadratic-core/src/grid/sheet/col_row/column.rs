use crate::{
    cell_values::CellValues,
    controller::{
        active_transactions::pending_transaction::PendingTransaction,
        operations::operation::{CopyFormats, Operation},
    },
    grid::{formats::Formats, Sheet},
<<<<<<< HEAD
    selection::Selection,
=======
    renderer_constants::CELL_SHEET_HEIGHT,
    selection::OldSelection,
>>>>>>> 29aebe29
    Pos, Rect, SheetPos,
};

use super::MAX_OPERATION_SIZE_COL_ROW;

impl Sheet {
    // create reverse operations for values in the column broken up by MAX_OPERATION_SIZE
    fn reverse_values_ops_for_column(&self, column: i64) -> Vec<Operation> {
        let mut reverse_operations = Vec::new();

        if let Some((min, max)) = self.column_bounds(column, true) {
            let mut current_min = min;
            while current_min <= max {
                let current_max = (current_min + MAX_OPERATION_SIZE_COL_ROW).min(max);
                let mut values = CellValues::new(1, (current_max - current_min) as u32 + 1);

                if let Some(col) = self.columns.get(&column) {
                    for y in current_min..=current_max {
                        if let Some(cell_value) = col.values.get(&y) {
                            values.set(0, (y - current_min) as u32, cell_value.clone());
                        }
                    }
                }
                reverse_operations.push(Operation::SetCellValues {
                    sheet_pos: crate::SheetPos::new(self.id, column, min),
                    values,
                });
                current_min = current_max + 1;
            }
        }

        reverse_operations
    }

    /// Creates reverse operations for cell formatting within the column.
    fn reverse_formats_ops_for_column(&self, column: i64) -> Vec<Operation> {
        let mut formats = Formats::new();
        let mut selection = OldSelection::new(self.id);

        if let Some(format) = self.try_format_column(column) {
            selection.columns = Some(vec![column]);
            formats.push(format.to_replace());
        }

        if let Some(range) = self.columns.get(&column).and_then(|c| c.format_range()) {
            for y in range.start..=range.end {
                let format = self.format_cell(column, y, false).to_replace();
                formats.push(format);
            }
            selection.rects = Some(vec![Rect::new(column, range.start, column, range.end)]);
        }
        if !selection.is_empty() {
            vec![Operation::SetCellFormatsSelection { selection, formats }]
        } else {
            vec![]
        }
    }

    /// Creates reverse operations for code runs within the column.
    fn code_runs_for_column(&self, column: i64) -> Vec<Operation> {
        let mut reverse_operations = Vec::new();

        self.code_runs
            .iter()
            .enumerate()
            .for_each(|(index, (pos, code_run))| {
                if pos.x == column {
                    reverse_operations.push(Operation::SetCodeRunVersion {
                        sheet_pos: SheetPos::new(self.id, pos.x, pos.y),
                        code_run: Some(code_run.clone()),
                        index,
                        version: 1,
                    });
                }
            });

        reverse_operations
    }

    pub fn delete_column_offset(&mut self, transaction: &mut PendingTransaction, column: i64) {
        let (changed, new_size) = self.offsets.delete_column(column);
        if let Some(new_size) = new_size {
            transaction
                .reverse_operations
                .push(Operation::ResizeColumn {
                    sheet_id: self.id,
                    column,
                    new_size,
                    client_resized: false,
                });
        }
        if !changed.is_empty() && !transaction.is_server() {
            changed.iter().for_each(|(index, size)| {
                transaction.offsets_modified(self.id, Some(*index), None, Some(*size));
            });
        }
    }

    /// Deletes columns and returns the operations to undo the deletion.
    pub fn delete_column(&mut self, transaction: &mut PendingTransaction, column: i64) {
        // create undo operations for the deleted column (only when needed since
        // it's a bit expensive)
        if transaction.is_user_undo_redo() {
            transaction
                .reverse_operations
                .extend(self.reverse_values_ops_for_column(column));
            transaction
                .reverse_operations
                .extend(self.reverse_formats_ops_for_column(column));
            transaction
                .reverse_operations
                .extend(self.code_runs_for_column(column));
            transaction
                .reverse_operations
                .extend(self.borders.get_column_ops(self.id, column));
        }

        self.delete_column_offset(transaction, column);

        if transaction.is_user_undo_redo() {
            // reverse operation to create the column (this will also shift all impacted columns)
            transaction
                .reverse_operations
                .push(Operation::InsertColumn {
                    sheet_id: self.id,
                    column,
                    copy_formats: CopyFormats::None,
                });
        }

        // mark hashes of existing columns dirty
        transaction.add_dirty_hashes_from_sheet_columns(self, column, None);

        // remove the column's data from the sheet
        if let Some(c) = self.columns.get(&column) {
            if !c.fill_color.is_empty() {
                transaction.fill_cells.insert(self.id);
            }
            self.columns.remove(&column);
        }

        // remove the column's code runs from the sheet
        self.code_runs.retain(|pos, code_run| {
            if pos.x == column {
                transaction.add_code_cell(self.id, *pos);

                // signal that html and image cells are removed
                if code_run.is_html() {
                    transaction.add_html_cell(self.id, *pos);
                } else if code_run.is_image() {
                    transaction.add_image_cell(self.id, *pos);
                }
                false
            } else {
                true
            }
        });

        // remove the column's formats from the sheet
        if let Some((format, _)) = self.formats_columns.get(&column) {
            if format.fill_color.is_some() {
                transaction.fill_cells.insert(self.id);
            }
            self.formats_columns.remove(&column);
        }

        // remove the column's borders from the sheet
        if self.borders.remove_column(column) {
            transaction.sheet_borders.insert(self.id);
        }

        // update the indices of all columns impacted by the deletion
        let mut columns_to_update = Vec::new();
        for col in self.columns.keys() {
            if *col > column {
                columns_to_update.push(*col);
            }
        }
        for col in columns_to_update {
            if let Some(mut column_data) = self.columns.remove(&col) {
                column_data.x -= 1;
                if !column_data.fill_color.is_empty() {
                    transaction.fill_cells.insert(self.id);
                }
                self.columns.insert(col - 1, column_data);
            }
        }

        // update the indices of all code_runs impacted by the deletion
        let mut code_runs_to_move = Vec::new();
        for (pos, _) in self.code_runs.iter() {
            if pos.x > column {
                code_runs_to_move.push(*pos);
            }
        }
        for old_pos in code_runs_to_move {
            if let Some(code_run) = self.code_runs.shift_remove(&old_pos) {
                let new_pos = Pos {
                    x: old_pos.x - 1,
                    y: old_pos.y,
                };

                // signal html and image cells to update
                if code_run.is_html() {
                    transaction.add_html_cell(self.id, old_pos);
                    transaction.add_html_cell(self.id, new_pos);
                } else if code_run.is_image() {
                    transaction.add_image_cell(self.id, old_pos);
                    transaction.add_image_cell(self.id, new_pos);
                }

                self.code_runs.insert(new_pos, code_run);

                // signal client to update the code runs
                transaction.add_code_cell(self.id, old_pos);
                transaction.add_code_cell(self.id, new_pos);
            }
        }

        // update the indices of all column-based formats impacted by the deletion
        let mut formats_to_update = Vec::new();
        for col in self.formats_columns.keys() {
            if *col >= column {
                formats_to_update.push(*col);
            }
        }
        for col in formats_to_update {
            if let Some(format) = self.formats_columns.remove(&col) {
                self.formats_columns.insert(col - 1, format);
            }
        }

        // mark hashes of new columns dirty
        transaction.add_dirty_hashes_from_sheet_columns(self, column, None);

        self.validations.remove_column(transaction, self.id, column);
    }

    /// Copies column formats to the new column.
    ///
    /// We don't need reverse operations since the updated column will be
    /// deleted during an undo.
    fn copy_column_formats(
        &mut self,
        transaction: &mut PendingTransaction,
        column: i64,
        copy_direction: CopyFormats,
    ) {
        let delta = match copy_direction {
            CopyFormats::After => 1,
            CopyFormats::Before => -1,
            CopyFormats::None => return,
        };
        if let Some(format) = self.try_format_column(column + delta) {
            self.set_formats_columns(&[column], &Formats::repeat(format.to_replace(), 1));
        }
        if let Some(range) = self
            .columns
            .get(&(column + delta))
            .and_then(|c| c.format_range())
        {
            for y in range {
                if let Some(format) = self.try_format_cell(column + delta, y) {
                    if format.fill_color.is_some() {
                        transaction.fill_cells.insert(self.id);
                    }
                    self.set_format_cell(Pos { x: column, y }, &format.to_replace(), false);
                }
            }
        }
    }

    pub fn insert_column(
        &mut self,
        transaction: &mut PendingTransaction,
        column: i64,
        copy_formats: CopyFormats,
    ) {
        // create undo operations for the inserted column
        if transaction.is_user_undo_redo() {
            // reverse operation to delete the column (this will also shift all impacted columns)
            transaction
                .reverse_operations
                .push(Operation::DeleteColumn {
                    sheet_id: self.id,
                    column,
                });
        }

        // mark hashes of existing columns dirty
        transaction.add_dirty_hashes_from_sheet_columns(self, column, None);

        // update the indices of all columns impacted by the insertion
        let mut columns_to_update = Vec::new();
        for col in self.columns.keys() {
            if *col >= column {
                columns_to_update.push(*col);
            }
        }
        columns_to_update.reverse();
        for col in columns_to_update {
            if let Some(mut column_data) = self.columns.remove(&col) {
                column_data.x += 1;
                self.columns.insert(col + 1, column_data);
            }
        }

        // update the indices of all code_runs impacted by the insertion
        let mut code_runs_to_move = Vec::new();
        for (pos, _) in self.code_runs.iter() {
            if pos.x >= column {
                code_runs_to_move.push(*pos);
            }
        }
        code_runs_to_move.reverse();
        for old_pos in code_runs_to_move {
            let new_pos = Pos {
                x: old_pos.x + 1,
                y: old_pos.y,
            };
            if let Some(code_run) = self.code_runs.shift_remove(&old_pos) {
                // signal html and image cells to update
                if code_run.is_html() {
                    transaction.add_html_cell(self.id, old_pos);
                    transaction.add_html_cell(self.id, new_pos);
                } else if code_run.is_image() {
                    transaction.add_image_cell(self.id, old_pos);
                    transaction.add_image_cell(self.id, new_pos);
                }

                self.code_runs.insert(new_pos, code_run);

                // signal the client to updates to the code cells (to draw the code arrays)
                transaction.add_code_cell(self.id, old_pos);
                transaction.add_code_cell(self.id, new_pos);
            }
        }

        // update the indices of all column-based formats impacted by the deletion
        let mut formats_to_update = Vec::new();
        for col in self.formats_columns.keys() {
            if *col >= column {
                formats_to_update.push(*col);
            }
        }
        formats_to_update.reverse();
        for col in formats_to_update {
            if let Some(format) = self.formats_columns.remove(&col) {
                self.formats_columns.insert(col + 1, format);
            }
        }

        // signal client ot update the borders for changed columns
        if self.borders.insert_column(column) {
            transaction.sheet_borders.insert(self.id);
        }

        // mark hashes of new columns dirty
        transaction.add_dirty_hashes_from_sheet_columns(self, column, None);

        self.validations.insert_column(transaction, self.id, column);

        self.copy_column_formats(transaction, column, copy_formats);

        let changes = self.offsets.insert_column(column);
        if !changes.is_empty() {
            changes.iter().for_each(|(index, size)| {
                transaction.offsets_modified(self.id, Some(*index), None, Some(*size));
            });
        }
    }
}

#[cfg(test)]
mod tests {
    use serial_test::parallel;

    use crate::{
        controller::execution::TransactionSource,
        grid::{
            formats::{format::Format, format_update::FormatUpdate},
            BorderStyle, CellBorderLine, CellWrap,
        },
        CellValue, DEFAULT_COLUMN_WIDTH,
    };

    use super::*;

    #[test]
    #[parallel]
    fn delete_column() {
        // will delete column 0 and -1
        let mut sheet = Sheet::test();
        sheet.test_set_values(
            -2,
            -2,
            4,
            4,
            vec![
                "A", "B", "C", "D", "E", "F", "G", "H", "I", "J", "K", "L", "M", "N", "O", "P",
            ],
        );
        sheet.test_set_format(
            -2,
            -2,
            FormatUpdate {
                fill_color: Some(Some("red".to_string())),
                ..Default::default()
            },
        );
        sheet.test_set_format(
            0,
            1,
            FormatUpdate {
                wrap: Some(Some(CellWrap::Clip)),
                ..Default::default()
            },
        );
        sheet.test_set_format(
            1,
            1,
            FormatUpdate {
                fill_color: Some(Some("blue".to_string())),
                ..Default::default()
            },
        );
        sheet.test_set_code_run_array(-1, 2, vec!["=A1", "=B1"], true);
        sheet.test_set_code_run_array(1, 2, vec!["=A1", "=B1"], true);

        sheet.set_formats_columns(
            &[-1],
            &Formats::repeat(
                FormatUpdate {
                    bold: Some(Some(true)),
                    ..Default::default()
                },
                1,
            ),
        );
        sheet.set_formats_columns(
            &[1],
            &Formats::repeat(
                FormatUpdate {
                    italic: Some(Some(true)),
                    ..Default::default()
                },
                1,
            ),
        );

        let mut transaction = PendingTransaction {
            source: TransactionSource::User,
            ..Default::default()
        };
        sheet.delete_column(&mut transaction, 0);
        assert_eq!(transaction.reverse_operations.len(), 3);
        assert_eq!(sheet.columns.len(), 3);

        assert_eq!(
            sheet.cell_value(Pos { x: 0, y: 1 }),
            Some(CellValue::Text("P".to_string()))
        );
        assert_eq!(
            sheet.format_cell(0, 1, false),
            Format {
                fill_color: Some("blue".to_string()),
                ..Default::default()
            }
        );
        assert!(sheet.code_runs.get(&Pos { x: 0, y: 2 }).is_some());
    }

    #[test]
    #[parallel]
    fn insert_column_start() {
        let mut sheet = Sheet::test();
        sheet.test_set_values(1, 1, 3, 1, vec!["A", "B", "C"]);
        sheet.borders.set(
            1,
            1,
            Some(BorderStyle::default()),
            Some(BorderStyle::default()),
            Some(BorderStyle::default()),
            Some(BorderStyle::default()),
        );
        sheet.borders.set(
            2,
            1,
            Some(BorderStyle::default()),
            Some(BorderStyle::default()),
            Some(BorderStyle::default()),
            Some(BorderStyle::default()),
        );
        sheet.borders.set(
            3,
            1,
            Some(BorderStyle::default()),
            Some(BorderStyle::default()),
            Some(BorderStyle::default()),
            Some(BorderStyle::default()),
        );

        let mut transaction = PendingTransaction::default();

        sheet.insert_column(&mut transaction, 1, CopyFormats::None);

        assert_eq!(sheet.display_value(Pos { x: 1, y: 1 }), None);
        assert_eq!(
            sheet.display_value(Pos { x: 2, y: 1 }),
            Some(CellValue::Text("A".to_string()))
        );
        assert_eq!(
            sheet.display_value(Pos { x: 3, y: 1 }),
            Some(CellValue::Text("B".to_string()))
        );
        assert_eq!(
            sheet.display_value(Pos { x: 4, y: 1 }),
            Some(CellValue::Text("C".to_string()))
        );

        assert_eq!(sheet.borders.get(1, 1).top, None);
        assert_eq!(
            sheet.borders.get(2, 1).top.unwrap().line,
            CellBorderLine::default()
        );
        assert_eq!(
            sheet.borders.get(3, 1).top.unwrap().line,
            CellBorderLine::default()
        );
        assert_eq!(
            sheet.borders.get(4, 1).top.unwrap().line,
            CellBorderLine::default()
        );
        assert_eq!(sheet.borders.get(5, 1).top, None);
    }

    #[test]
    #[parallel]
    fn insert_column_middle() {
        let mut sheet = Sheet::test();
        sheet.test_set_values(1, 1, 3, 1, vec!["A", "B", "C"]);

        let mut transaction = PendingTransaction::default();

        sheet.insert_column(&mut transaction, 2, CopyFormats::None);

        assert_eq!(
            sheet.display_value(Pos { x: 1, y: 1 }),
            Some(CellValue::Text("A".to_string()))
        );
        assert_eq!(sheet.display_value(Pos { x: 2, y: 1 }), None);
        assert_eq!(
            sheet.display_value(Pos { x: 3, y: 1 }),
            Some(CellValue::Text("B".to_string()))
        );
        assert_eq!(
            sheet.display_value(Pos { x: 4, y: 1 }),
            Some(CellValue::Text("C".to_string()))
        );
    }

    #[test]
    #[parallel]
    fn insert_column_end() {
        let mut sheet = Sheet::test();
        sheet.test_set_values(1, 1, 2, 1, vec!["A", "B"]);

        let mut transaction = PendingTransaction::default();

        sheet.insert_column(&mut transaction, 3, CopyFormats::None);

        assert_eq!(
            sheet.display_value(Pos { x: 1, y: 1 }),
            Some(CellValue::Text("A".to_string()))
        );
        assert_eq!(
            sheet.display_value(Pos { x: 2, y: 1 }),
            Some(CellValue::Text("B".to_string()))
        );
        assert_eq!(sheet.display_value(Pos { x: 3, y: 1 }), None);
    }

    #[test]
    #[parallel]
    fn values_ops_for_column() {
        let mut sheet = Sheet::test();
        sheet.test_set_values(1, 1, 2, 2, vec!["a", "b", "c", "d"]);
        let ops = sheet.reverse_values_ops_for_column(2);
        assert_eq!(ops.len(), 1);
    }

    #[test]
    #[parallel]
    fn insert_column_offset() {
        let mut sheet = Sheet::test();

        sheet.offsets.set_column_width(1, 100.0);
        sheet.offsets.set_column_width(2, 200.0);
        sheet.offsets.set_column_width(4, 400.0);

        let mut transaction = PendingTransaction::default();
        sheet.insert_column(&mut transaction, 2, CopyFormats::None);
        assert_eq!(sheet.offsets.column_width(1), 100.0);
        assert_eq!(sheet.offsets.column_width(2), DEFAULT_COLUMN_WIDTH);
        assert_eq!(sheet.offsets.column_width(3), 200.0);
        assert_eq!(sheet.offsets.column_width(5), 400.0);
    }

    #[test]
    #[parallel]
    fn delete_column_offset() {
        let mut sheet = Sheet::test();

        sheet.offsets.set_column_width(1, 100.0);
        sheet.offsets.set_column_width(2, 200.0);
        sheet.offsets.set_column_width(4, 400.0);

        let mut transaction = PendingTransaction::default();
        sheet.delete_column(&mut transaction, 2);
        assert_eq!(sheet.offsets.column_width(1), 100.0);
        assert_eq!(sheet.offsets.column_width(2), DEFAULT_COLUMN_WIDTH);
        assert_eq!(sheet.offsets.column_width(3), 400.0);
    }
}<|MERGE_RESOLUTION|>--- conflicted
+++ resolved
@@ -5,12 +5,8 @@
         operations::operation::{CopyFormats, Operation},
     },
     grid::{formats::Formats, Sheet},
-<<<<<<< HEAD
-    selection::Selection,
-=======
     renderer_constants::CELL_SHEET_HEIGHT,
     selection::OldSelection,
->>>>>>> 29aebe29
     Pos, Rect, SheetPos,
 };
 
