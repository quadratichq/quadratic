--- conflicted
+++ resolved
@@ -7,12 +7,8 @@
         operations::operation::{CopyFormats, Operation},
     },
     grid::{formats::Formats, GridBounds, Sheet},
-<<<<<<< HEAD
-    selection::Selection,
-=======
     renderer_constants::CELL_SHEET_WIDTH,
     selection::OldSelection,
->>>>>>> 29aebe29
     Pos, Rect, SheetPos,
 };
 
@@ -490,13 +486,8 @@
                 "A", "B", "C", "D", "E", "F", "G", "H", "I", "J", "K", "L", "M", "N", "O", "P",
             ],
         );
-<<<<<<< HEAD
         sheet.calculate_bounds();
         sheet.delete_and_shift_values(1);
-=======
-        sheet.recalculate_bounds();
-        sheet.delete_and_shift_values(1, &mut HashSet::new());
->>>>>>> 29aebe29
         assert_eq!(
             sheet.cell_value(Pos { x: 1, y: 1 }),
             Some(CellValue::Text("E".to_string()))
