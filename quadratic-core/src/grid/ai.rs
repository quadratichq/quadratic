--- conflicted
+++ resolved
@@ -62,59 +62,31 @@
         let mut in_page = 0;
         let mut values = vec![];
 
-        for range in &selection.ranges {
-<<<<<<< HEAD
-            if let Some(sheet) = self.try_sheet(selection.sheet_id)
-                && let GridBounds::NonEmpty(bounds) = sheet.bounds(true)
-                && let Some(rect) = range.to_rect(self.a1_context())
-                && let Some(rect) = rect.intersection(&bounds)
-            {
-                let (rects, new_count) =
-                    Self::breakup_rect_into_pages(rect, count, MAX_POTENTIAL_CELLS_PER_PAGE);
-                count = new_count;
-                for rect in rects {
-                    if page == in_page {
-                        if sheet.has_content_in_rect(rect) {
-                            values.push(sheet.cells_as_string(rect, rect));
-                        } else {
-                            page += 1;
+        if let Some(sheet) = self.try_sheet(selection.sheet_id)
+            && let GridBounds::NonEmpty(bounds) = sheet.bounds(true)
+        {
+            for range in &selection.ranges {
+                if let Some(rect) = range.to_rect(self.a1_context())
+                    && let Some(rect) = rect.intersection(&bounds)
+                {
+                    let (rects, new_count) =
+                        Self::breakup_rect_into_pages(rect, count, MAX_POTENTIAL_CELLS_PER_PAGE);
+                    count = new_count;
+                    for rect in rects {
+                        if page == in_page {
+                            if sheet.has_content_in_rect(rect) {
+                                values.push(sheet.cells_as_string(rect, rect));
+                            } else {
+                                page += 1;
+                            }
+                        }
+                        count += rect.width() * rect.height();
+                        if count >= MAX_POTENTIAL_CELLS_PER_PAGE {
+                            in_page += 1;
+                            count = 0;
                         }
                     }
-                    count += rect.width() * rect.height();
-                    if count >= MAX_POTENTIAL_CELLS_PER_PAGE {
-                        in_page += 1;
-                        count = 0;
-                    }
                 }
-=======
-            if let Some(sheet) = self.try_sheet(selection.sheet_id) {
-                // we use the bounds to limit the number of cells we need to check
-                if let GridBounds::NonEmpty(bounds) = sheet.bounds(true)
-                    && let Some(rect) = range.to_rect(self.a1_context())
-                        && let Some(rect) = rect.intersection(&bounds) {
-                            let (rects, new_count) = Self::breakup_rect_into_pages(
-                                rect,
-                                count,
-                                MAX_POTENTIAL_CELLS_PER_PAGE,
-                            );
-                            count = new_count;
-                            for rect in rects {
-                                if page == in_page {
-                                    if let Some(rect_cells) = sheet.cells_as_string(rect) {
-                                        cells.extend(rect_cells);
-                                        has_content = true;
-                                    } else {
-                                        page += 1;
-                                    }
-                                }
-                                count += rect.width() * rect.height();
-                                if count >= MAX_POTENTIAL_CELLS_PER_PAGE {
-                                    in_page += 1;
-                                    count = 0;
-                                }
-                            }
-                        }
->>>>>>> 624dbaef
             }
         }
 
@@ -141,25 +113,23 @@
                 // we use the bounds to limit the number of cells we need to check
                 if let Some(bounds) = sheet.format_bounds().into()
                     && let Some(rect) = range.to_rect(self.a1_context())
-                        && let Some(rect) = rect.intersection(&bounds) {
-                            let (rects, new_count) = Self::breakup_rect_into_pages(
-                                rect,
-                                count,
-                                MAX_POTENTIAL_CELLS_PER_PAGE,
-                            );
-                            count = new_count;
-                            for rect in rects {
-                                if page == in_page {
-                                    formats.extend(sheet.cell_formats_as_string(rect));
-                                    has_content = true;
-                                }
-                                count += rect.width() * rect.height();
-                                if count >= MAX_POTENTIAL_CELLS_PER_PAGE {
-                                    in_page += 1;
-                                    count = 0;
-                                }
-                            }
+                    && let Some(rect) = rect.intersection(&bounds)
+                {
+                    let (rects, new_count) =
+                        Self::breakup_rect_into_pages(rect, count, MAX_POTENTIAL_CELLS_PER_PAGE);
+                    count = new_count;
+                    for rect in rects {
+                        if page == in_page {
+                            formats.extend(sheet.cell_formats_as_string(rect));
+                            has_content = true;
                         }
+                        count += rect.width() * rect.height();
+                        if count >= MAX_POTENTIAL_CELLS_PER_PAGE {
+                            in_page += 1;
+                            count = 0;
+                        }
+                    }
+                }
             }
         }
         if !has_content {
