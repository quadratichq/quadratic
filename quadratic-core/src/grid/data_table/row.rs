--- conflicted
+++ resolved
@@ -123,15 +123,9 @@
 #[cfg(test)]
 pub mod test {
     use crate::{
-<<<<<<< HEAD
-        ArraySize, CellValue, grid::test::new_data_table, test_util::pretty_print_data_table,
-=======
         ArraySize, CellValue,
-        grid::{
-            sort::SortDirection,
-            test::{new_data_table, pretty_print_data_table},
-        },
->>>>>>> 6af503c7
+        grid::{sort::SortDirection, test::new_data_table},
+        test_util::pretty_print_data_table,
     };
 
     #[test]
