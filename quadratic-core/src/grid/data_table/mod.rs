--- conflicted
+++ resolved
@@ -453,11 +453,7 @@
 
         // Check if table name already exists
         if let Some(table) = a1_context.table_map.try_table(name)
-<<<<<<< HEAD
             && table.multi_sheet_pos != sheet_pos.into()
-=======
-            && (table.sheet_id != sheet_pos.sheet_id || table.bounds.min != sheet_pos.into())
->>>>>>> 868ea02f
         {
             return Err("Table name must be unique".to_string());
         }
@@ -615,43 +611,6 @@
             .and_then(|code_run| code_run.error.to_owned())
     }
 
-<<<<<<< HEAD
-=======
-    /// Helper function to get the error in the CodeRun from the DataTable.
-    /// Returns `None` if the DataTableKind is not CodeRun or if there is no error.
-    pub fn get_error_include_single_formula_error(&self) -> Option<RunError> {
-        if let Some(code_run) = self.code_run() {
-            code_run.error.to_owned()
-        } else if self.is_single_value()
-            && let Some(CellValue::Error(error)) = self.cell_value_at(0, 0)
-        {
-            Some(*error)
-        } else {
-            None
-        }
-    }
-
-    /// Returns the output value of a code run at the relative location (ie, (0,0) is the top of the code run result).
-    /// A spill or error returns [`CellValue::Blank`]. Note: this assumes a [`CellValue::Code`] exists at the location.
-    pub fn cell_value_at(&self, x: u32, y: u32) -> Option<CellValue> {
-        if self.has_spill() || self.has_error() {
-            Some(CellValue::Blank)
-        } else {
-            self.display_value_at((x, y).into()).ok().cloned()
-        }
-    }
-
-    /// Returns the output value of a code run at the relative location (ie, (0,0) is the top of the code run result).
-    /// A spill or error returns `None`. Note: this assumes a [`CellValue::Code`] exists at the location.
-    pub fn cell_value_ref_at(&self, x: u32, y: u32) -> Option<&CellValue> {
-        if self.has_spill() || self.has_error() {
-            None
-        } else {
-            self.display_value_at((x, y).into()).ok()
-        }
-    }
-
->>>>>>> 868ea02f
     /// Returns the cell value at a relative location (0-indexed) into the code
     /// run output, for use when a formula references a cell.
     pub fn get_cell_for_formula(&self, x: u32, y: u32) -> CellValue {
@@ -895,6 +854,11 @@
         }
     }
 
+    /// Returns true if the data table is a formula table
+    pub fn is_formula_table(&self) -> bool {
+        matches!(self.get_language(), CodeCellLanguage::Formula)
+    }
+
     /// Returns the rows that are part of the data table's UI.
     pub fn ui_rows(&self, pos: Pos) -> Vec<i64> {
         let mut rows = vec![];
@@ -915,7 +879,6 @@
         rows
     }
 
-<<<<<<< HEAD
     /// Returns a mutable reference to the cell value at Pos. This should be
     /// used carefully, as it allows the cell value to be modified in place.
     pub fn get_value_mut(&mut self, pos: &Pos) -> Option<&mut CellValue> {
@@ -924,11 +887,6 @@
             Value::Single(v) => Some(v),
             Value::Tuple(_) => None,
         }
-=======
-    /// Returns true if the data table is a formula table
-    pub fn is_formula_table(&self) -> bool {
-        matches!(self.get_language(), CodeCellLanguage::Formula)
->>>>>>> 868ea02f
     }
 }
 
