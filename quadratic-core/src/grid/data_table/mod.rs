--- conflicted
+++ resolved
@@ -447,15 +447,11 @@
         }
 
         // Check if table name already exists
-<<<<<<< HEAD
-        if let Some(table) = a1_context.table_map.try_table(name) {
-            if table.multi_pos != sheet_pos.into() {
-=======
         if let Some(table) = a1_context.table_map.try_table(name)
-            && (table.sheet_id != sheet_pos.sheet_id || table.bounds.min != sheet_pos.into()) {
->>>>>>> be93e8e8
-                return Err("Table name must be unique".to_string());
-            }
+            && table.multi_pos != sheet_pos.into()
+        {
+            return Err("Table name must be unique".to_string());
+        }
 
         std::result::Result::Ok(true)
     }
