--- conflicted
+++ resolved
@@ -862,17 +862,7 @@
     /// Converts a DataTable to a string of its kind.
     pub fn kind_as_string(&self) -> String {
         match &self.kind {
-<<<<<<< HEAD
-            DataTableKind::CodeRun(code_run) => match code_run.language {
-                CodeCellLanguage::Import => "Import".into(),
-                CodeCellLanguage::Formula => "Formula".into(),
-                CodeCellLanguage::Python => "Python".into(),
-                CodeCellLanguage::Javascript => "JavaScript".into(),
-                CodeCellLanguage::Connection { kind, .. } => kind.to_string(),
-            },
-=======
             DataTableKind::CodeRun(code_run) => code_run.language.as_string(),
->>>>>>> 010222b6
             DataTableKind::Import(..) => "Data Table".into(),
         }
     }
