//! Display value for DataTable
//!
//! The display value is the value that is displayed in the DataTable and may
//! be different from the actual value.
//!
//! The `display_buffer` is an option mapping row indices to display values.
//! If the `display_buffer` is `None`, then the display value is the same as the
//! actual value. If the `display_buffer` is `Some(display_buffer)`, then the
//! display value is the value at the index specified by the `display_buffer`
//! at the given row and column.  This pattern enables a single copy of the
//! DataTable to exist in memory and be used for both display and execution.

use crate::{Array, CellValue, Pos, Value};
use anyhow::{Ok, Result, anyhow};

use super::DataTable;

impl DataTable {
    /// Get the display value from the display buffer.
    pub fn display_value_from_buffer(
        &self,
        display_buffer: &[u64],
        include_hidden_columns: bool,
    ) -> Result<Value> {
        let value = self.value.to_owned().into_array()?;
        let columns_to_show = if include_hidden_columns {
            (0..self.width()).collect::<Vec<_>>()
        } else {
            self.columns_to_show()
        };

        let values = display_buffer
            .iter()
            .filter_map(|index| {
                value
                    .get_row(*index as usize)
                    .map(|row| self.display_columns(&columns_to_show, row, *index as usize))
                    .ok()
            })
            .collect::<Vec<Vec<CellValue>>>();

        let array = Array::from(values);

        Ok(array.into())
    }

    /// Get the display value from the display buffer at a given position.
    pub fn display_value_from_buffer_at(
        &self,
        display_buffer: &[u64],
        pos: Pos,
    ) -> Result<&CellValue> {
        let y = display_buffer
            .get(pos.y as usize)
            .ok_or_else(|| anyhow!("Y {} out of bounds: {}", pos.y, display_buffer.len()))?;
        let new_pos = Pos::new(pos.x, *y as i64);
        let cell_value = self.display_value_from_value_at(new_pos)?;

        Ok(cell_value)
    }

    /// Get the display value from the source value.
    pub fn display_value_from_value(&self, include_hidden_columns: bool) -> Result<Value> {
        let columns_to_show = if include_hidden_columns {
            (0..self.width()).collect::<Vec<_>>()
        } else {
            self.columns_to_show()
        };

        let values = self
            .value
            .to_owned()
            .into_array()?
            .rows()
            .enumerate()
            .map(|(row_index, row)| self.display_columns(&columns_to_show, row, row_index))
            .collect::<Vec<Vec<CellValue>>>();
        let array = Array::from(values);

        Ok(array.into())
    }

    /// Get the display value from the source value at a given position.
    pub fn display_value_from_value_at(&self, pos: Pos) -> Result<&CellValue> {
        let output_size = self.output_size();
        let mut x = pos.x as u32;
        let y = pos.y as u32;

        // if the x position is out of bounds, return a blank value
        if x >= output_size.w.get() {
            return Ok(&CellValue::Blank);
        }

        // add x adjustment for hidden columns
        x = self.get_column_index_from_display_index(x, true);

        let cell_value = self.value.get(x, y)?;

        Ok(cell_value)
    }

    /// Get the display value from the display buffer, falling back to the
    /// source value if the display buffer is not set.
    pub fn display_value(&self, include_hidden_columns: bool) -> Result<Value> {
        match self.display_buffer {
            Some(ref display_buffer) => {
                self.display_value_from_buffer(display_buffer, include_hidden_columns)
            }
            None => self.display_value_from_value(include_hidden_columns),
        }
    }

    /// Get the display value at a given display position.
    pub fn display_value_ref_at(&self, mut pos: Pos) -> Option<&CellValue> {
        if self.has_spill() || self.has_error() {
            return Some(&CellValue::Blank);
        }

        // the source cell is HTML or image, then display the first cell or blank
        if self.is_html_or_image() {
            return Some(if pos.x == 0 && pos.y == 0 {
                self.value.get(0, 0).ok()?
            } else {
                &CellValue::Blank
            });
        }

        let show_name = self.get_show_name();
        let show_columns = self.get_show_columns();

        // if the position is the first cell and the name and ui are shown, return the name
        if pos.x == 0 && pos.y == 0 && show_name {
            return Some(self.name.as_ref());
        }

        let header_y = if show_name { 1 } else { 0 };

        // if the position is the first cell and the header is shown, return the header
<<<<<<< HEAD
        if pos.y == header_y && show_columns {
            if let std::result::Result::Ok(display_x) = u32::try_from(pos.x) {
                if let Some(header) = self.display_header_at(display_x) {
                    return Some(header.name.as_ref());
                }
=======
        if pos.y == header_y && show_columns
            && let Some(header) = self.display_header_at(pos.x as u32) {
                return Ok(header.name.as_ref());
>>>>>>> be93e8e8
            }

        pos.y -= self.y_adjustment(true);

        match self.display_buffer {
            Some(ref display_buffer) => self.display_value_from_buffer_at(display_buffer, pos).ok(),
            None => self.display_value_from_value_at(pos).ok(),
        }
    }

    /// Get the display value at a given display position.
    pub fn display_value_at(&self, pos: Pos) -> Option<CellValue> {
        self.display_value_ref_at(pos).cloned()
    }

    /// Get the value ref at a given absolute position.
    pub fn absolute_value_ref_at(&self, pos: Pos) -> Option<&CellValue> {
        match &self.value {
            Value::Single(v) => {
                if pos.x == 0 && pos.y == 0 {
                    Some(v)
                } else {
                    None
                }
            }
            Value::Array(a) => a
                .get(u32::try_from(pos.x).ok()?, u32::try_from(pos.y).ok()?)
                .ok(),
            Value::Tuple(_) => None,
        }
    }

    /// Get the value at a given absolute position.
    pub fn absolute_value_at(&self, pos: Pos) -> Option<CellValue> {
        self.absolute_value_ref_at(pos).cloned()
    }

    /// Get the indices of the columns to show.
    pub fn columns_to_show(&self) -> Vec<usize> {
        let result = self
            .column_headers
            .to_owned()
            .unwrap_or_else(|| self.default_header(None))
            .iter()
            .enumerate()
            .filter(|(_, c)| c.display)
            .map(|(index, _)| index)
            .collect::<Vec<_>>();

        // handles single value case (which does not work properly)
        if result.is_empty() { vec![0] } else { result }
    }

    /// Gets the visible columns by name. This is used to map it to a grid
    /// location in the selection.
    pub fn columns_map(&self, show_all: bool) -> Vec<String> {
        self.column_headers
            .to_owned()
            .unwrap_or_else(|| self.default_header(None))
            .iter()
            .enumerate()
            .filter(|(_, c)| show_all || c.display)
            .map(|(_, col)| col.name.to_string())
            .collect::<Vec<_>>()
    }

    /// For a given row of CellValues, return only the columns that should be displayed
    pub fn display_columns(
        &self,
        columns_to_show: &[usize],
        row: &[CellValue],
        row_index: usize,
    ) -> Vec<CellValue> {
        row.iter()
            .cloned()
            .enumerate()
            .filter(|(column_index, _)| columns_to_show.contains(column_index))
            .map(|(column_index, cell_value)| match cell_value {
                CellValue::Code(_) => self
                    .tables
                    .as_ref()
                    .and_then(|tables| {
                        tables.get_at(&(column_index as i64, row_index as i64).into())
                    })
                    .and_then(|table| table.value.get(0, 0).ok())
                    .unwrap_or(&CellValue::Blank)
                    .to_owned(),
                _ => cell_value,
            })
            .collect::<Vec<CellValue>>()
    }

    /// Transmute an index from the display buffer to the source index.
    pub fn get_row_index_from_display_index(&self, index: u64) -> u64 {
        match self.display_buffer {
            Some(ref display_buffer) => *display_buffer.get(index as usize).unwrap_or(&index),
            None => index,
        }
    }

    /// Get the reverse lookup display buffer.
    pub fn get_reverse_display_buffer(&self) -> Option<Vec<u64>> {
        self.display_buffer.as_ref().and_then(|display_buffer| {
            let max_row_idx = display_buffer.iter().max().copied().unwrap_or(0);
            if max_row_idx == 0 {
                return None;
            }

            let mut reverse_display_buffer = vec![u64::MAX; (max_row_idx + 1) as usize];
            for (display_idx, &row_idx) in display_buffer.iter().enumerate() {
                reverse_display_buffer[row_idx as usize] = display_idx as u64;
            }
            Some(reverse_display_buffer)
        })
    }

    /// Get the display index from the reverse display buffer.
    pub fn get_display_index_from_reverse_display_buffer(
        &self,
        index: u64,
        reverse_display_buffer: Option<&Vec<u64>>,
    ) -> u64 {
        match reverse_display_buffer {
            Some(reverse_display_buffer) => {
                if (index as usize) < reverse_display_buffer.len() {
                    match reverse_display_buffer[index as usize] {
                        u64::MAX => index,
                        display_index => display_index,
                    }
                } else {
                    index
                }
            }
            None => index,
        }
    }
}

#[cfg(test)]
pub mod test {
    use crate::{
        ArraySize, CellValue, Pos,
        controller::{
            GridController,
            transaction_types::{JsCellValueResult, JsCodeResult},
        },
        grid::{
            CodeCellLanguage, DataTable,
            test::{new_data_table, test_csv_values},
        },
        test_util::*,
    };

    #[test]
    fn test_display_value_at_html_or_image() {
        let mut gc = GridController::test();
        let sheet_id = gc.sheet_ids()[0];
        let sheet_pos = pos![sheet_id!A1];
        gc.set_code_cell(
            sheet_pos,
            CodeCellLanguage::Python,
            "code".to_string(),
            None,
            None,
            false,
        );
        let transaction_id = gc.last_transaction().unwrap().id;
        gc.calculation_complete(JsCodeResult {
            transaction_id: transaction_id.to_string(),
            success: true,
            output_value: Some(JsCellValueResult("<html></html>".to_string(), 1)),
            ..Default::default()
        })
        .unwrap();
        gc.set_chart_size(sheet_pos, 10, 10, None, false);

        let sheet = gc.sheet(sheet_id);

        assert_eq!(
            sheet.display_value(sheet_pos.into()).unwrap(),
            CellValue::Html("<html></html>".to_string())
        );

        assert_eq!(
            sheet.display_value(Pos { x: 2, y: 1 }).unwrap(),
            CellValue::Blank
        );
    }

    #[test]
    fn test_hide_column() {
        let (_, mut data_table) = new_data_table();
        data_table.apply_first_row_as_header();
        let width = data_table.output_size().w.get();
        let mut columns = data_table.column_headers.clone().unwrap();

        pretty_print_data_table(&data_table, None, None);

        // validate display_value()
        columns[0].display = false;
        data_table.column_headers = Some(columns.clone());
        let mut values = test_csv_values();
        values[0].remove(0);
        assert_data_table_row(&data_table, 0, values[0].clone());

        // reset values
        columns[0].display = true;
        data_table.column_headers = Some(columns.clone());

        let remove_column = |remove_at: usize, row: u32, data_table: &mut DataTable| {
            let mut column = columns.clone();
            column[remove_at].display = false;
            data_table.column_headers = Some(column);

            let title = Some(format!("Remove column {remove_at}"));
            pretty_print_data_table(data_table, title.as_deref(), None);

            let expected_output_width = data_table.columns_to_show().len();
            assert_eq!(
                data_table.output_size().w.get(),
                expected_output_width as u32
            );

            (0..width)
                .map(|x| {
                    data_table
                        .display_value_at((x, row).into())
                        .unwrap()
                        .to_string()
                })
                .collect::<Vec<String>>()
        };

        // validate display_value_at()
        let remove_city = remove_column(0, 1, &mut data_table);
        assert_eq!(remove_city, vec!["region", "country", "population", ""]);

        let remove_region = remove_column(1, 1, &mut data_table);
        assert_eq!(remove_region, vec!["city", "country", "population", ""]);

        let remove_county = remove_column(2, 1, &mut data_table);
        assert_eq!(remove_county, vec!["city", "region", "population", ""]);

        let remove_population = remove_column(3, 1, &mut data_table);
        assert_eq!(remove_population, vec!["city", "region", "country", ""]);

        // "Southborough", "MA", "United States", "1000"
        let remove_city = remove_column(0, 2, &mut data_table);
        assert_eq!(remove_city, vec!["MA", "United States", "1000", ""]);

        let remove_city = remove_column(1, 2, &mut data_table);
        assert_eq!(
            remove_city,
            vec!["Southborough", "United States", "1000", ""]
        );

        let remove_city = remove_column(2, 2, &mut data_table);
        assert_eq!(remove_city, vec!["Southborough", "MA", "1000", ""]);

        let remove_city = remove_column(3, 2, &mut data_table);
        assert_eq!(remove_city, vec!["Southborough", "MA", "United States", ""]);
    }

    #[test]
    fn test_display_value_from_value_at() {
        let (_, mut data_table) = new_data_table();
        data_table.apply_first_row_as_header();

        // Test normal access
        let value = data_table
            .display_value_from_value_at(Pos::new(0, 1))
            .unwrap();
        assert_eq!(value.to_string(), "Southborough");

        // Test with hidden column
        let mut columns = data_table.column_headers.clone().unwrap();
        columns[0].display = false; // Hide the first column
        data_table.column_headers = Some(columns);

        // Should still get correct value even with hidden column
        let value = data_table
            .display_value_from_value_at(Pos::new(0, 1))
            .unwrap();
        assert_eq!(value.to_string(), "MA");

        // Test out of bounds x position
        let value = data_table
            .display_value_from_value_at(Pos::new(10, 1))
            .unwrap();
        assert_eq!(value, &CellValue::Blank);
    }

    #[test]
    fn test_display_value_from_value_single_formula() {
        let mut gc = test_create_gc();
        let sheet_id = first_sheet_id(&gc);

        let dt = test_create_formula(&mut gc, pos![sheet_id!a1], "256");

        let display_value = dt.display_value(false).unwrap().into_array().unwrap();
        assert_eq!(display_value.size(), ArraySize::new(1, 1).unwrap());
        assert_eq!(
            display_value.get(0, 0).unwrap().to_display(),
            "256".to_string()
        );
    }
}<|MERGE_RESOLUTION|>--- conflicted
+++ resolved
@@ -136,18 +136,13 @@
         let header_y = if show_name { 1 } else { 0 };
 
         // if the position is the first cell and the header is shown, return the header
-<<<<<<< HEAD
-        if pos.y == header_y && show_columns {
-            if let std::result::Result::Ok(display_x) = u32::try_from(pos.x) {
-                if let Some(header) = self.display_header_at(display_x) {
-                    return Some(header.name.as_ref());
-                }
-=======
-        if pos.y == header_y && show_columns
-            && let Some(header) = self.display_header_at(pos.x as u32) {
-                return Ok(header.name.as_ref());
->>>>>>> be93e8e8
-            }
+        if pos.y == header_y
+            && show_columns
+            && let std::result::Result::Ok(display_x) = u32::try_from(pos.x)
+            && let Some(header) = self.display_header_at(display_x)
+        {
+            return Some(header.name.as_ref());
+        }
 
         pos.y -= self.y_adjustment(true);
 
