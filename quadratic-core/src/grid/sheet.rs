--- conflicted
+++ resolved
@@ -122,7 +122,6 @@
         }
         let old_value = column.values.set(pos.y, value);
 
-<<<<<<< HEAD
         // todo: the row_response should be used to get the index for the values.set()
         let (_, operation) = self.get_or_create_row(pos.y);
         if let Some(operation) = operation {
@@ -134,22 +133,6 @@
         } else {
             (old_value, Some(ops))
         }
-=======
-        let (_, column) = self.get_or_create_column(pos.x);
-        let old_value = column.values.set(pos.y, value.clone()).unwrap_or_default();
-
-        // returns if there's a change in html (html cell is added or removed from sheet)
-        let html = if let Some(value) = &value {
-            old_value.is_html() != value.is_html()
-        } else {
-            old_value.is_html()
-        };
-        Some(SetCellResponse {
-            old_value,
-            html,
-            is_empty,
-        })
->>>>>>> bf3b6de3
     }
 
     /// Deletes all cell values in a region. This does not affect:
