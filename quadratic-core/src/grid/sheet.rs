use std::collections::HashSet;

use anyhow::{Result, anyhow};
use borders::Borders;
use columns::SheetColumns;
use data_tables::SheetDataTables;
use lazy_static::lazy_static;
use regex::Regex;
use serde::{Deserialize, Serialize};
use validations::Validations;

use super::bounds::GridBounds;
use super::ids::SheetId;
use super::js_types::{JsCellValue, JsCellValuePos};
use super::resize::ResizeMap;
use super::{CellWrap, Format, NumericFormatKind, SheetFormatting};
use crate::a1::{A1Context, UNBOUNDED};
use crate::constants::SHEET_NAME;
use crate::grid::js_types::{JsCellValueCode, JsCellValueSummary};
use crate::number::normalize;
use crate::sheet_offsets::SheetOffsets;
use crate::{CellValue, Pos, Rect};

pub mod a1_context;
pub mod a1_selection;
pub mod ai_context;
pub mod borders;
pub mod bounds;
pub mod cell_array;
pub mod cell_values;
pub mod cells_accessed_cache;
pub mod clipboard;
pub mod code;
pub mod col_row;
pub mod columns;
mod content;
pub mod data_table;
pub mod data_tables;
mod format_summary;
pub mod formats;
pub mod rendering;
pub mod rendering_date_time;
pub mod row_resize;
pub mod search;
pub mod summarize;
pub mod validations;

#[cfg(test)]
pub mod sheet_test;

const SHEET_NAME_VALID_CHARS: &str = r#"^[a-zA-Z0-9_\-(][a-zA-Z0-9_\- .()\p{Pd}]*[a-zA-Z0-9_\-)]$"#;
lazy_static! {
    static ref SHEET_NAME_VALID_CHARS_COMPILED: Regex =
        Regex::new(SHEET_NAME_VALID_CHARS).expect("Failed to compile SHEET_NAME_VALID_CHARS");
}

/// Sheet in a file.
#[derive(Serialize, Deserialize, Debug, Clone, PartialEq)]
pub struct Sheet {
    pub(crate) id: SheetId,
    pub(crate) name: String,
    pub(crate) color: Option<String>,
    pub(crate) order: String,

    pub(crate) offsets: SheetOffsets,

    pub(crate) columns: SheetColumns,

    pub(crate) data_tables: SheetDataTables,

    /// Formatting for the entire sheet.
    pub(crate) formats: SheetFormatting,

    pub(crate) validations: Validations,

    // bounds for the grid with only data
    pub(super) data_bounds: GridBounds,

    // bounds for the grid with only formatting
    pub(super) format_bounds: GridBounds,

    pub(super) rows_resize: ResizeMap,

    pub(crate) borders: Borders,
}
impl Sheet {
    /// Constructs a new empty sheet.
    pub fn new(id: SheetId, name: String, order: String) -> Self {
        Sheet {
            id,
            name,
            color: None,
            order,
            offsets: SheetOffsets::default(),
            columns: SheetColumns::new(),
            data_tables: SheetDataTables::new(),
            formats: SheetFormatting::default(),
            data_bounds: GridBounds::Empty,
            format_bounds: GridBounds::Empty,
            validations: Validations::default(),
            rows_resize: ResizeMap::default(),
            borders: Borders::default(),
        }
    }

    /// Creates a sheet for testing.
    pub fn test() -> Self {
        Sheet::new(
            SheetId::TEST,
            format!("{}{}", SHEET_NAME.to_owned(), 1),
            String::from("a0"),
        )
    }

    /// Returns an error if a sheet name would be invalid to add.
    pub fn validate_sheet_name(
        name: &str,
        sheet_id: SheetId,
        a1_context: &A1Context,
    ) -> Result<(), String> {
        // Check length limit
        if name.is_empty() || name.len() > 31 {
            return Err("Sheet name must be between 1 and 31 characters".to_string());
        }

        // Validate characters using regex pattern
        if !SHEET_NAME_VALID_CHARS_COMPILED.is_match(name) {
            return Err("Sheet name contains invalid characters".to_string());
        }

        // Check if sheet name already exists
        if let Some(existing_sheet_id) = a1_context.sheet_map.try_sheet_name(name)
            && existing_sheet_id != sheet_id
        {
            return Err("Sheet name must be unique".to_string());
        }

        Ok(())
    }

    /// Returns true if the cell at Pos is at a vertical edge of a table.
    pub fn is_at_table_edge_col(&self, pos: Pos) -> bool {
        if let Some((dt_pos, dt)) = self.data_table_that_contains(pos) {
            // we handle charts separately in find_next_*;
            // we ignore single_value tables
            if dt.is_html_or_image() || dt.is_single_value() {
                return false;
            }
            let bounds = dt.output_rect(dt_pos, false);
            if bounds.min.x == pos.x || bounds.max.x == pos.x {
                return true;
            }
        }
        false
    }

    /// Returns true if the cell at Pos is at a horizontal edge of a table.
    pub fn is_at_table_edge_row(&self, pos: Pos) -> bool {
        if let Some((dt_pos, dt)) = self.data_table_that_contains(pos) {
            // we handle charts separately in find_next_*;
            // we ignore single_value tables
            if dt.is_html_or_image() || dt.is_single_value() {
                return false;
            }
            let bounds = dt.output_rect(dt_pos, false);
            if bounds.min.y == pos.y {
                // table name, or column header if no table name, or top of data if no column header or table name
                return true;
            }

            let show_name = dt.get_show_name();
            let show_columns = dt.get_show_columns();

            if bounds.min.y + (if show_name { 1 } else { 0 }) + (if show_columns { 1 } else { 0 })
                == pos.y
            {
                // ignore column header--just go to first line of data or table name
                return true;
            } else if bounds.max.y == pos.y {
                return true;
            }
        }
        false
    }

    /// Returns the cell_value at a Pos using both column.values and data_tables (i.e., what would be returned if code asked
    /// for it).
    pub fn display_value(&self, pos: Pos) -> Option<CellValue> {
        // if CellValue::Code or CellValue::Import, then we need to get the value from data_tables
<<<<<<< HEAD
        if let Some(cell_value) = self.cell_value_ref(pos) {
=======
        if let Some(cell_value) = self.cell_value_ref(pos)
            && !matches!(cell_value, CellValue::Blank)
        {
>>>>>>> 010222b6
            return Some(cell_value.clone());
        }

        // if there is no CellValue at Pos, then we still need to check data_tables
        self.get_code_cell_value(pos)
    }

    /// Returns the JsCellValue at a position
    pub fn js_cell_value(&self, pos: Pos) -> Option<JsCellValue> {
        self.display_value(pos).map(|value| JsCellValue {
            value: value.to_string(),
            kind: value.into(),
        })
    }

    /// Returns the JsCellValuePos at a position
    pub fn js_cell_value_pos(&self, pos: Pos) -> Option<JsCellValuePos> {
        self.display_value(pos).map(|cell_value| match cell_value {
            CellValue::Image(_) => {
                CellValue::Image("Javascript chart code cell anchor".into()).to_cell_value_pos(pos)
            }
            CellValue::Html(_) => {
                CellValue::Html("Python chart code cell anchor".into()).to_cell_value_pos(pos)
            }
            _ => cell_value.to_cell_value_pos(pos),
        })
    }

    /// Returns the first and last rows of visible cell values in a rect for ai context.
    pub fn js_cell_value_description(
        &self,
        bounds: Rect,
        max_rows: Option<usize>,
    ) -> JsCellValueSummary {
        if let Some(max_rows) = max_rows {
            let start_range = Rect::new(
                bounds.min.x,
                bounds.min.y,
                bounds.max.x,
                bounds.min.y + (bounds.height() as i64).min(max_rows as i64) - 1,
            );
            let start_values = self.cells_as_string(start_range);

            let mut starting_last_row = bounds.max.y - max_rows as i64 + 1;
            if starting_last_row < start_range.max.y {
                starting_last_row = start_range.max.y + 1;
            }
            let mut end_values: Option<Vec<Vec<JsCellValueCode>>> = None;
            let mut end_range: Option<Rect> = None;
            if starting_last_row <= bounds.max.y {
                let end_range_rect =
                    Rect::new(bounds.min.x, starting_last_row, bounds.max.x, bounds.max.y);
                end_values = Some(self.cells_as_string(end_range_rect));
                end_range = Some(end_range_rect);
            }
            JsCellValueSummary {
                total_range: bounds.a1_string(),
                start_range: Some(start_range.a1_string()),
                end_range: end_range.map(|r| r.a1_string()),
                start_values: Some(start_values),
                end_values,
            }
        } else {
            JsCellValueSummary {
                total_range: bounds.a1_string(),
                start_range: None,
                end_range: None,
                start_values: None,
                end_values: None,
            }
        }
    }

    /// Returns the ref of the cell_value at the Pos in column.values. This does
    /// not check or return results within data_tables.
    pub fn cell_value_ref(&self, pos: Pos) -> Option<&CellValue> {
        self.get_column(pos.x)
            .and_then(|column| column.values.get(&pos.y))
    }

    /// Returns the cell_value at the Pos in column.values. This does not check or return results within code_runs.
    pub fn cell_value(&self, pos: Pos) -> Option<CellValue> {
        self.cell_value_ref(pos).cloned()
    }

    /// Returns the cell value at a position, or an error if the cell value is not found.
    pub fn cell_value_result(&self, pos: Pos) -> Result<CellValue> {
        self.cell_value(pos)
            .ok_or_else(|| anyhow!("Cell value not found at {:?}", pos))
    }

    /// Returns the cell value at a position using both `column.values` and
    /// `data_tables`, for use when a formula references a cell.
    pub fn get_cell_for_formula(&self, pos: Pos) -> CellValue {
        let cell_value = self
            .get_column(pos.x)
            .and_then(|column| column.values.get(&pos.y));

        if let Some(cell_value) = cell_value {
            match cell_value {
                CellValue::Blank => match self.data_tables.get_at(&pos) {
                    Some(data_table) => data_table.get_cell_for_formula(
                        0,
                        if data_table.header_is_first_row { 1 } else { 0 },
                    ),
                    None => CellValue::Blank,
                },
                other => other.clone(),
            }
        } else if let Some(value) = self.get_code_cell_value(pos) {
            if matches!(value, CellValue::Html(_) | CellValue::Image(_)) {
                CellValue::Blank
            } else {
                value
            }
        } else {
            CellValue::Blank
        }
    }

    /// Returns the format of a cell taking into account the sheet and data_tables formatting.
    pub fn cell_format(&self, pos: Pos) -> Format {
        let sheet_format = self.formats.try_format(pos).unwrap_or_default();

        if let Ok(data_table_pos) = self.data_table_pos_that_contains_result(pos)
            && let Some(data_table) = self.data_table_at(&data_table_pos)
            && !data_table.has_spill()
            && !data_table.has_error()
        {
            // pos relative to data table pos (top left pos)
            let format_pos = pos.translate(-data_table_pos.x, -data_table_pos.y, 0, 0);
            let table_format = data_table.get_format(format_pos);
            let combined_format = table_format.combine(&sheet_format);
            return combined_format;
        }

        sheet_format
    }

    /// Returns the type of number (defaulting to NumericFormatKind::Number) for a cell.
    pub fn cell_format_numeric_kind(&self, pos: Pos) -> NumericFormatKind {
        self.cell_format(pos)
            .numeric_format
            .map(|nf| nf.kind)
            .unwrap_or(NumericFormatKind::Number)
    }

    /// Returns a string representation of the format of a cell for use by AI.
    pub fn cell_text_format_as_string(&self, pos: Pos) -> Option<String> {
        let format = self.cell_format(pos);
        if format.is_default() {
            None
        } else {
            let mut values = vec![];
            if format.bold.is_some_and(|b| b) {
                values.push("bold".to_string());
            }
            if format.italic.is_some_and(|i| i) {
                values.push("italic".to_string());
            }
            if format.underline.is_some_and(|u| u) {
                values.push("underline".to_string());
            }
            if format.strike_through.is_some_and(|s| s) {
                values.push("strike through".to_string());
            }
            if let Some(text_color) = format.text_color
                && !text_color.is_empty()
            {
                values.push(format!("text color is {}", text_color.clone()));
            }
            if let Some(fill_color) = format.fill_color
                && !fill_color.is_empty()
            {
                values.push(format!("fill color is {}", fill_color.clone()));
            }
            if let Some(align) = format.align {
                values.push(format!("horizontal align is {}", align.clone()));
            }
            if let Some(vertical_align) = format.vertical_align {
                values.push(format!("vertical align is {}", vertical_align.clone()));
            }
            if let Some(wrap) = format.wrap {
                values.push(format!("wrap is {}", wrap.clone()));
            }
            if let Some(numeric_format) = format.numeric_format {
                values.push(format!("numeric kind is {}", numeric_format.kind));
                if let Some(symbol) = numeric_format.symbol {
                    values.push(format!("numeric symbol is {symbol}"));
                }
            }
            if let Some(numeric_decimals) = format.numeric_decimals {
                values.push(format!("numeric decimals is {numeric_decimals}"));
            }
            if let Some(numeric_commas) = format.numeric_commas {
                values.push(format!("numeric commas is {numeric_commas}"));
            }
            if let Some(date_time) = format.date_time {
                values.push(format!("date time is {}", date_time.clone()));
            }

            Some(values.join(", "))
        }
    }

    /// Returns the sheet id as a string.
    pub fn id_to_string(&self) -> String {
        self.id.to_string()
    }

    /// get or calculate decimal places for a cell
    pub fn calculate_decimal_places(&self, pos: Pos, kind: NumericFormatKind) -> Option<i16> {
        // first check if numeric_decimals already exists for this cell
        if let Some(decimals) = self.cell_format(pos).numeric_decimals {
            return Some(decimals);
        }

        // if currency and percentage, then use the default 2 decimal places
        if kind == NumericFormatKind::Currency || kind == NumericFormatKind::Percentage {
            return Some(2);
        }

        // otherwise check value to see if it has a decimal and use that length
        if let Some(value) = self.display_value(pos) {
            match value {
                CellValue::Number(n) => {
                    if kind == NumericFormatKind::Exponential {
                        return Some(n.to_string().len() as i16 - 1);
                    }

                    let scale = n.scale();
                    let max_decimals = 9;
                    let mut decimals = n;
                    decimals.rescale(scale.min(max_decimals));
                    decimals = normalize(decimals);
                    let mut decimals = decimals.scale();

                    if kind == NumericFormatKind::Percentage {
                        decimals -= 2;
                    }

                    Some(decimals as i16)
                }
                _ => None,
            }
        } else {
            None
        }
    }

    /// Returns the rows with wrap formatting in a rect.
    pub fn get_rows_with_wrap_in_rect(&self, rect: Rect, include_blanks: bool) -> Vec<i64> {
        self.formats
            .wrap
            .nondefault_rects_in_rect(rect)
            .filter(|(_, wrap)| wrap == &Some(CellWrap::Wrap))
            .flat_map(|(rect, _)| {
                if include_blanks {
                    rect.y_range().collect::<Vec<i64>>()
                } else {
                    self.columns
                        .get_nondefault_rects_in_rect(rect)
                        .flat_map(|(rect, _)| rect.y_range())
                        .chain(
                            self.data_tables
                                .get_nondefault_rects_in_rect(rect)
                                .flat_map(|rect| rect.y_range()),
                        )
                        .collect()
                }
            })
            .chain(self.iter_data_tables_intersects_rect(rect).flat_map(
                |(output_rect, intersection_rect, data_table)| {
                    let mut rows_to_resize = HashSet::new();
                    data_table.get_rows_with_wrap_in_display_rect(
                        &output_rect.min,
                        &intersection_rect,
                        include_blanks,
                        &mut rows_to_resize,
                    );
                    rows_to_resize
                },
            ))
            .collect()
    }

    /// Returns the rows with wrap formatting in a column.
    pub fn get_rows_with_wrap_in_column(&self, x: i64, include_blanks: bool) -> Vec<i64> {
        self.get_rows_with_wrap_in_rect(Rect::new(x, 1, x, UNBOUNDED), include_blanks)
    }
}

#[cfg(test)]
mod test {
    use chrono::NaiveDateTime;

    use super::*;
    use crate::a1::A1Selection;
    use crate::controller::GridController;
    use crate::grid::formats::FormatUpdate;
    use crate::grid::js_types::{CellFormatSummary, CellType, JsCellValueKind};
    use crate::grid::{CodeRun, DataTable, DataTableKind, NumericFormat};
    use crate::number::decimal_from_str;
    use crate::test_util::*;
    use crate::{Array, SheetPos, SheetRect, Value};

    fn test_setup(selection: &Rect, vals: &[&str]) -> (GridController, SheetId) {
        let mut grid_controller = GridController::test();
        let sheet_id = grid_controller.grid().sheets()[0].id;
        let mut count = 0;

        for y in selection.y_range() {
            for x in selection.x_range() {
                let sheet_pos = SheetPos { x, y, sheet_id };
                grid_controller.set_cell_value(sheet_pos, vals[count].to_string(), None, false);
                count += 1;
            }
        }

        (grid_controller, sheet_id)
    }

    fn test_setup_basic() -> (GridController, SheetId, Rect) {
        let vals = vec!["1", "2", "3", "4", "5", "6", "7", "8"];
        let selected = Rect::new_span(Pos { x: 2, y: 1 }, Pos { x: 5, y: 2 });
        let (grid_controller, sheet_id) = test_setup(&selected, &vals);

        (grid_controller, sheet_id, selected)
    }

    // assert decimal places after a set_cell_value
    fn assert_decimal_places_for_number(
        sheet: &mut Sheet,
        x: i64,
        y: i64,
        value: &str,
        kind: NumericFormatKind,
        expected: Option<i16>,
    ) {
        let pos = Pos { x, y };
        sheet.set_value(pos, CellValue::Number(decimal_from_str(value).unwrap()));
        assert_eq!(sheet.calculate_decimal_places(pos, kind), expected);
    }

    #[test]
    fn test_current_decimal_places_value() {
        let mut sheet = Sheet::new(SheetId::new(), String::from(""), String::from(""));

        // validate simple decimal places
        assert_decimal_places_for_number(
            &mut sheet,
            1,
            2,
            "12.23",
            NumericFormatKind::Number,
            Some(2),
        );

        // validate percentage
        assert_decimal_places_for_number(
            &mut sheet,
            2,
            2,
            "0.23",
            NumericFormatKind::Percentage,
            Some(2),
        );

        // validate rounding
        assert_decimal_places_for_number(
            &mut sheet,
            3,
            2,
            "9.1234567891",
            NumericFormatKind::Number,
            Some(9),
        );

        // validate percentage rounding
        assert_decimal_places_for_number(
            &mut sheet,
            3,
            2,
            "9.1234567891",
            NumericFormatKind::Percentage,
            Some(2),
        );

        assert_decimal_places_for_number(
            &mut sheet,
            3,
            2,
            "9.1234567891",
            NumericFormatKind::Currency,
            Some(2),
        );

        assert_decimal_places_for_number(
            &mut sheet,
            3,
            2,
            "91234567891",
            NumericFormatKind::Exponential,
            Some(10),
        );
    }

    #[test]
    fn decimal_places() {
        let mut gc = GridController::test();
        let sheet_id = gc.sheet_ids()[0];

        let sheet = gc.sheet_mut(sheet_id);
        sheet
            .formats
            .numeric_decimals
            .set_rect(3, 1, Some(3), None, Some(2));
        assert_eq!(
            sheet.calculate_decimal_places(Pos { x: 3, y: 3 }, NumericFormatKind::Number),
            Some(2)
        );

        sheet
            .formats
            .numeric_decimals
            .set(Pos { x: 3, y: 3 }, Some(3));
        assert_eq!(
            sheet.calculate_decimal_places(Pos { x: 3, y: 3 }, NumericFormatKind::Number),
            Some(3)
        );
        assert_eq!(
            sheet.calculate_decimal_places(Pos { x: 3, y: 3 }, NumericFormatKind::Percentage),
            Some(3)
        );
        assert_eq!(
            sheet.calculate_decimal_places(Pos { x: 3, y: 3 }, NumericFormatKind::Currency),
            Some(3)
        );
    }

    #[test]
    fn test_current_decimal_places_text() {
        let mut sheet = Sheet::new(SheetId::new(), String::from(""), String::from(""));

        sheet.set_value(
            crate::Pos { x: 1, y: 2 },
            CellValue::Text(String::from("abc")),
        );

        assert_eq!(
            sheet.calculate_decimal_places(Pos { x: 1, y: 2 }, NumericFormatKind::Number),
            None
        );
    }

    #[test]
    fn test_current_decimal_places_float() {
        let mut sheet = Sheet::new(SheetId::new(), String::from(""), String::from(""));

        sheet.set_value(
            crate::Pos { x: 1, y: 2 },
            CellValue::Number(decimal_from_str("11.100000000000000000").unwrap()),
        );

        // expect a single decimal place
        assert_eq!(
            sheet.calculate_decimal_places(Pos { x: 1, y: 2 }, NumericFormatKind::Number),
            Some(1)
        );
    }

    #[test]
    fn test_cell_format_numeric_kind() {
        let mut sheet = Sheet::test();

        sheet.formats.numeric_format.set(
            pos![A1],
            Some(NumericFormat {
                kind: NumericFormatKind::Percentage,
                symbol: None,
            }),
        );

        assert_eq!(
            sheet.cell_format_numeric_kind(pos![A1]),
            NumericFormatKind::Percentage
        );
    }

    #[test]
    fn test_cell_format_numeric_kind_data_table() {
        let mut gc = test_create_gc();
        let sheet_id = first_sheet_id(&gc);

        test_create_data_table(&mut gc, sheet_id, pos![a1], 2, 2);

        gc.set_formats(
            &A1Selection::test_a1_context("test_table[Column 1]", gc.a1_context()),
            FormatUpdate {
                numeric_format: Some(Some(NumericFormat::percentage())),
                ..Default::default()
            },
            None,
            false,
        );

        assert_eq!(
            gc.sheet(sheet_id).cell_format_numeric_kind(pos![A3]),
            NumericFormatKind::Percentage
        );

        gc.set_formats(
            &A1Selection::test_a1("A4"),
            FormatUpdate {
                numeric_format: Some(Some(NumericFormat::number())),
                ..Default::default()
            },
            None,
            false,
        );

        assert_eq!(
            gc.sheet(sheet_id).cell_format_numeric_kind(pos![A4]),
            NumericFormatKind::Number
        );
    }

    #[test]
    fn test_set_cell_values() {
        let selected: Rect = Rect::new_span(Pos { x: 2, y: 1 }, Pos { x: 4, y: 1 });
        let vals = vec!["a", "1", "$1.11"];
        let expected = [
            CellValue::Text("a".into()),
            CellValue::Number(decimal_from_str("1").unwrap()),
            CellValue::Number(decimal_from_str("1.11").unwrap()),
        ];
        let (grid, sheet_id) = test_setup(&selected, &vals);

        print_table_in_rect(&grid, sheet_id, selected);

        let sheet = grid.sheet(sheet_id);
        let values = sheet.cell_values_in_rect(&selected, false).unwrap();
        values
            .into_cell_values_vec()
            .into_iter()
            .enumerate()
            .for_each(|(index, val)| assert_eq!(val, *expected.get(index).unwrap()));
    }

    #[test]
    fn delete_cell_values() {
        let mut gc = GridController::test();
        let sheet_id = gc.sheet_ids()[0];
        let sheet = gc.sheet_mut(sheet_id);
        sheet.test_set_values(0, 0, 2, 2, vec!["1", "2", "a", "b"]);

        let rect = SheetRect::from_numbers(0, 0, 2, 2, sheet_id);
        let selection = A1Selection::from_rect(rect);
        gc.delete_cells(&selection, None, false);

        let sheet = gc.sheet(sheet_id);
        assert!(sheet.cell_value(Pos { x: 0, y: 0 }).is_none());
        assert!(sheet.cell_value(Pos { x: 0, y: 1 }).is_none());
        assert!(sheet.cell_value(Pos { x: 1, y: 0 }).is_none());
        assert!(sheet.cell_value(Pos { x: 1, y: 1 }).is_none());
    }

    #[test]
    fn delete_cell_values_code() {
        let mut gc = GridController::test();
        let sheet_id = first_sheet_id(&gc);
        test_create_code_table(&mut gc, sheet_id, pos![A1], 1, 1);
        let sheet_id = gc.sheet_ids()[0];

        gc.delete_cells(&A1Selection::from_xy(1, 1, sheet_id), None, false);

        assert_display_cell_value(&gc, sheet_id, 1, 1, "");
    }

    #[test]
    fn test_get_cell_value() {
        let (grid, sheet_id, _) = test_setup_basic();
        let sheet = grid.sheet(sheet_id);
        let value = sheet.display_value((2, 1).into());

        assert_eq!(value, Some(CellValue::Number(1.into())));
    }

    #[test]
    fn cell_format_summary() {
        let (mut gc, sheet_id, _) = test_setup_basic();

        let format_summary = gc.sheet(sheet_id).cell_format_summary((2, 1).into());
        assert_eq!(format_summary, CellFormatSummary::default());

        // just set a bold value
        gc.sheet_mut(sheet_id)
            .formats
            .bold
            .set(Pos { x: 2, y: 1 }, Some(true));
        let value = gc.sheet(sheet_id).cell_format_summary((2, 1).into());
        let mut cell_format_summary = CellFormatSummary {
            bold: Some(true),
            ..Default::default()
        };
        assert_eq!(value, cell_format_summary);

        let format_summary = gc.sheet(sheet_id).cell_format_summary((2, 1).into());
        assert_eq!(cell_format_summary.clone(), format_summary);

        // now set a italic value
        gc.sheet_mut(sheet_id)
            .formats
            .italic
            .set(Pos { x: 2, y: 1 }, Some(true));
        let value = gc.sheet(sheet_id).cell_format_summary((2, 1).into());
        cell_format_summary.italic = Some(true);
        assert_eq!(value, cell_format_summary);

        let existing_cell_format_summary = gc.sheet(sheet_id).cell_format_summary((2, 1).into());
        assert_eq!(cell_format_summary.clone(), existing_cell_format_summary);

        gc.set_cell_value(pos![sheet_id!2,2], "2024-12-21".to_string(), None, false);
        let format_summary = gc.sheet(sheet_id).cell_format_summary((2, 2).into());
        assert_eq!(format_summary.cell_type, Some(CellType::Date));

        gc.sheet_mut(sheet_id).set_value(
            (2, 3).into(),
            CellValue::DateTime(
                NaiveDateTime::parse_from_str("2024-12-21 1:23 PM", "%Y-%m-%d %-I:%M %p").unwrap(),
            ),
        );
        let format_summary = gc.sheet(sheet_id).cell_format_summary((2, 3).into());
        assert_eq!(format_summary.cell_type, Some(CellType::DateTime));

        gc.set_cell_value(pos![sheet_id!2,4], "1:23 pm".to_string(), None, false);
        let format_summary = gc.sheet(sheet_id).cell_format_summary((2, 4).into());
        assert_eq!(format_summary.cell_type, None);
    }

    #[test]
    fn display_value_blanks() {
        let mut sheet = Sheet::test();
        let pos = pos![A1];
        assert_eq!(sheet.display_value(pos), None);
        sheet.set_value(pos, CellValue::Blank);
        assert_eq!(sheet.display_value(pos), None);
    }

    #[test]
    fn test_get_rows_with_wrap_in_column() {
        let mut sheet = Sheet::test();
        sheet.set_value(pos![A1], "test");
        sheet.set_value(pos![A3], "test");
        assert_eq!(
            sheet.get_rows_with_wrap_in_column(1, false),
            Vec::<i64>::new()
        );
        sheet
            .formats
            .wrap
            .set_rect(1, 1, Some(1), Some(5), Some(CellWrap::Wrap));
        assert_eq!(sheet.get_rows_with_wrap_in_column(1, false), vec![1, 3]);
    }

    #[test]
    fn test_get_rows_with_wrap_in_rect() {
        let mut sheet = Sheet::test();
        sheet.set_value(pos![A1], "test");
        sheet.set_value(pos![A3], "test");
        let rect = Rect {
            min: pos![A1],
            max: pos![A4],
        };
        assert_eq!(
            sheet.get_rows_with_wrap_in_rect(rect, false),
            Vec::<i64>::new()
        );
        sheet
            .formats
            .wrap
            .set_rect(1, 1, Some(1), Some(5), Some(CellWrap::Wrap));
        assert_eq!(sheet.get_rows_with_wrap_in_rect(rect, false), vec![1, 3]);
    }

    #[test]
    fn js_cell_value() {
        let mut sheet = Sheet::test();
        sheet.set_value(Pos { x: 0, y: 0 }, "test");
        let js_cell_value = sheet.js_cell_value(Pos { x: 0, y: 0 });
        assert_eq!(
            js_cell_value,
            Some(JsCellValue {
                value: "test".to_string(),
                kind: JsCellValueKind::Text
            })
        );
    }

    #[test]
    fn js_cell_value_pos() {
        let mut sheet = Sheet::test();
        let pos = pos![A1];
        sheet.set_value(pos, "test");
        let js_cell_value_pos = sheet.js_cell_value_pos(pos);
        assert_eq!(
            js_cell_value_pos,
            Some(JsCellValuePos {
                value: "test".to_string(),
                kind: JsCellValueKind::Text,
                pos: pos.a1_string(),
            })
        );

        let pos = pos![B2];
        sheet.set_value(pos, CellValue::Image("image string".to_string()));
        let js_cell_value_pos = sheet.js_cell_value_pos(pos);
        assert_eq!(
            js_cell_value_pos,
            Some(JsCellValuePos {
                value: "Javascript chart code cell anchor".to_string(),
                kind: JsCellValueKind::Image,
                pos: pos.a1_string(),
            })
        );

        let pos = pos![C3];
        sheet.set_value(pos, CellValue::Html("html string".to_string()));
        let js_cell_value_pos = sheet.js_cell_value_pos(pos);
        assert_eq!(
            js_cell_value_pos,
            Some(JsCellValuePos {
                value: "Python chart code cell anchor".to_string(),
                kind: JsCellValueKind::Html,
                pos: pos.a1_string(),
            })
        );
    }

    #[test]
    fn test_js_cell_value_pos_in_rect() {
        let mut sheet = Sheet::test();
        sheet.set_cell_values(
            Rect {
                min: Pos { x: 1, y: 1 },
                max: Pos { x: 10, y: 100 },
            },
            Array::from(
                (1..=100)
                    .map(|row| {
                        (1..=10)
                            .map(|_| {
                                if row == 1 {
                                    "heading".to_string()
                                } else {
                                    "value".to_string()
                                }
                            })
                            .collect::<Vec<String>>()
                    })
                    .collect::<Vec<Vec<String>>>(),
            ),
        );

        let max_rows = 3;

        let result = sheet.js_cell_value_description(
            Rect {
                min: Pos { x: 1, y: 1 },
                max: Pos { x: 10, y: 1000 },
            },
            Some(max_rows),
        );

        assert_eq!(result.total_range, "A1:J1000");
        assert_eq!(result.start_range, Some("A1:J3".to_string()));
        assert_eq!(
            result.start_values.unwrap().iter().flatten().count(),
            max_rows * 10
        );
        assert_eq!(result.end_range, Some("A998:J1000".to_string()));
        assert_eq!(
            result.end_values.unwrap().iter().flatten().count(),
            max_rows * 10
        );
    }

    #[test]
    fn test_validate_sheet_name() {
        // Setup test context with an existing sheet
        let context = A1Context::test(&[("ExistingSheet", SheetId::TEST)], &[]);

        // Test valid sheet names
        let longest_name = "a".repeat(31);
        let valid_names = vec![
            "Sheet1",
            "MySheet",
            "Test_Sheet",
            "Sheet-1",
            "Sheet (1)",
            "Sheet.1",
            "1Sheet",
            "Sheet_with_underscore",
            "Sheet-with-dashes",
            "Sheet With Spaces",
            "Sheet.With.Dots",
            "Sheet(With)Parentheses",
            "_hidden_sheet",
            "Sheet-with–en—dash", // Testing various dash characters
            longest_name.as_str(),
        ];

        for name in valid_names {
            assert!(
                Sheet::validate_sheet_name(name, SheetId::TEST, &context).is_ok(),
                "Expected '{name}' to be valid"
            );
        }

        // Test invalid sheet names
        let long_name = "a".repeat(32);
        let test_cases = vec![
            ("", "Sheet name must be between 1 and 31 characters"),
            (
                long_name.as_str(),
                "Sheet name must be between 1 and 31 characters",
            ),
            ("#Invalid", "Sheet name contains invalid characters"),
            ("@Sheet", "Sheet name contains invalid characters"),
            ("Sheet!", "Sheet name contains invalid characters"),
            ("Sheet?", "Sheet name contains invalid characters"),
            ("Sheet*", "Sheet name contains invalid characters"),
            ("Sheet/", "Sheet name contains invalid characters"),
            ("Sheet\\", "Sheet name contains invalid characters"),
            ("Sheet$", "Sheet name contains invalid characters"),
            ("Sheet%", "Sheet name contains invalid characters"),
            ("Sheet^", "Sheet name contains invalid characters"),
            ("Sheet&", "Sheet name contains invalid characters"),
            ("Sheet+", "Sheet name contains invalid characters"),
            ("Sheet=", "Sheet name contains invalid characters"),
            ("Sheet;", "Sheet name contains invalid characters"),
            ("Sheet,", "Sheet name contains invalid characters"),
            ("Sheet<", "Sheet name contains invalid characters"),
            ("Sheet>", "Sheet name contains invalid characters"),
            ("Sheet[", "Sheet name contains invalid characters"),
            ("Sheet]", "Sheet name contains invalid characters"),
            ("Sheet{", "Sheet name contains invalid characters"),
            ("Sheet}", "Sheet name contains invalid characters"),
            ("Sheet|", "Sheet name contains invalid characters"),
            ("Sheet`", "Sheet name contains invalid characters"),
            ("Sheet~", "Sheet name contains invalid characters"),
            ("Sheet'", "Sheet name contains invalid characters"),
            ("Sheet\"", "Sheet name contains invalid characters"),
            // Test names with leading/trailing spaces
            (" Sheet", "Sheet name contains invalid characters"),
            ("Sheet ", "Sheet name contains invalid characters"),
            // Test names with other invalid patterns
            ("\tSheet", "Sheet name contains invalid characters"),
            ("\nSheet", "Sheet name contains invalid characters"),
            ("Sheet\r", "Sheet name contains invalid characters"),
        ];

        for (name, expected_error) in test_cases {
            let result = Sheet::validate_sheet_name(name, SheetId::TEST, &context);
            assert!(
                result.is_err(),
                "Expected '{name}' to be invalid, but it was valid"
            );
            assert_eq!(
                result.unwrap_err(),
                expected_error,
                "Unexpected error message for '{name}'"
            );
        }

        // Test duplicate sheet name
        let result = Sheet::validate_sheet_name("ExistingSheet", SheetId::new(), &context);
        assert_eq!(result.unwrap_err(), "Sheet name must be unique");

        // Test same sheet name with different case
        let result = Sheet::validate_sheet_name("EXISTINGSHEET", SheetId::TEST, &context);
        result.unwrap();
    }

    #[test]
    fn test_is_at_table_edge() {
        let mut sheet = Sheet::test();
        let anchor_pos = pos![B2];

        // Create a test data table with 3x3 dimensions
        let dt = DataTable::new(
            DataTableKind::CodeRun(CodeRun::default()),
            "test",
            Value::Array(Array::from(vec![
                vec!["a", "b", "c"],
                vec!["d", "e", "f"],
                vec!["g", "h", "i"],
                vec!["j", "k", "l"],
            ])),
            false,
            Some(true),
            Some(true),
            None,
        );
        sheet.data_table_insert_full(anchor_pos, dt);

        // Test row edges
        assert!(sheet.is_at_table_edge_row(pos![B2])); // Table name
        assert!(!sheet.is_at_table_edge_row(pos![B3])); // Column header
        assert!(sheet.is_at_table_edge_row(pos![B4])); // first line of data
        assert!(sheet.is_at_table_edge_row(pos![C7])); // Bottom edge
        assert!(!sheet.is_at_table_edge_row(pos![C5])); // Middle row

        // Test column edges
        assert!(sheet.is_at_table_edge_col(pos![B5])); // Left edge
        assert!(sheet.is_at_table_edge_col(pos![D5])); // Right edge
        assert!(!sheet.is_at_table_edge_col(pos![C5])); // Middle column

        // Test position outside table
        assert!(!sheet.is_at_table_edge_row(pos![E5]));
        assert!(!sheet.is_at_table_edge_col(pos![E5]));

        // Test with show_ui = false
        let mut dt_no_ui = DataTable::new(
            DataTableKind::CodeRun(CodeRun::default()),
            "test",
            Value::Array(Array::from(vec![vec!["a", "b"], vec!["c", "d"]])),
            false,
            Some(false),
            Some(false),
            None,
        );
        dt_no_ui.show_name = Some(false);
        sheet.data_table_insert_full(pos![E5], dt_no_ui);

        // Test edges without UI
        assert!(sheet.is_at_table_edge_row(pos![E5])); // Top edge
        assert!(sheet.is_at_table_edge_row(pos![E6])); // Bottom edge
        assert!(sheet.is_at_table_edge_col(pos![E5])); // Left edge
        assert!(sheet.is_at_table_edge_col(pos![F5])); // Right edge
    }
}<|MERGE_RESOLUTION|>--- conflicted
+++ resolved
@@ -187,13 +187,9 @@
     /// for it).
     pub fn display_value(&self, pos: Pos) -> Option<CellValue> {
         // if CellValue::Code or CellValue::Import, then we need to get the value from data_tables
-<<<<<<< HEAD
-        if let Some(cell_value) = self.cell_value_ref(pos) {
-=======
         if let Some(cell_value) = self.cell_value_ref(pos)
             && !matches!(cell_value, CellValue::Blank)
         {
->>>>>>> 010222b6
             return Some(cell_value.clone());
         }
 
