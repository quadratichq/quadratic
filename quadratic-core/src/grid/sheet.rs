--- conflicted
+++ resolved
@@ -14,7 +14,6 @@
 
 use super::bounds::GridBounds;
 use super::column::Column;
-use super::data_table::DataTable;
 use super::ids::SheetId;
 use super::js_types::{CellFormatSummary, CellType, JsCellValue, JsCellValuePos};
 use super::resize::ResizeMap;
@@ -216,18 +215,11 @@
     }
 
     /// Returns true if the cell at Pos is at a vertical edge of a table.
-<<<<<<< HEAD
     pub fn is_at_table_edge_col(&self, pos: &Pos) -> bool {
         if let Some((dt_pos, dt)) = self.data_table_that_contains(pos) {
-            // we handle charts separately in find_next_*
-            if dt.is_html_or_image() {
-=======
-    pub fn is_at_table_edge_col(&self, pos: Pos) -> bool {
-        if let Some((dt_pos, dt)) = self.data_table_at(pos) {
             // we handle charts separately in find_next_*;
             // we ignore single_value tables
             if dt.is_html_or_image() || dt.is_single_value() {
->>>>>>> f3dc62e6
                 return false;
             }
             let bounds = dt.output_rect(dt_pos, false);
@@ -239,18 +231,11 @@
     }
 
     /// Returns true if the cell at Pos is at a horizontal edge of a table.
-<<<<<<< HEAD
     pub fn is_at_table_edge_row(&self, pos: &Pos) -> bool {
         if let Some((dt_pos, dt)) = self.data_table_that_contains(pos) {
-            // we handle charts separately in find_next_*
-            if dt.is_html_or_image() {
-=======
-    pub fn is_at_table_edge_row(&self, pos: Pos) -> bool {
-        if let Some((dt_pos, dt)) = self.data_table_at(pos) {
             // we handle charts separately in find_next_*;
             // we ignore single_value tables
             if dt.is_html_or_image() || dt.is_single_value() {
->>>>>>> f3dc62e6
                 return false;
             }
             let bounds = dt.output_rect(dt_pos, false);
@@ -568,16 +553,6 @@
         });
         rows_set.into_iter().collect()
     }
-
-    /// Moves a cell value from one position to another.
-    pub fn move_cell_value(&mut self, old_pos: Pos, new_pos: Pos) {
-        let column = self.get_or_create_column(old_pos.x);
-        let cell_value = column.values.remove(&old_pos.y);
-        let column = self.get_or_create_column(new_pos.x);
-        if let Some(cell_value) = cell_value {
-            column.values.insert(new_pos.y, cell_value);
-        }
-    }
 }
 
 #[cfg(test)]
@@ -590,14 +565,9 @@
     use super::*;
     use crate::a1::A1Selection;
     use crate::controller::GridController;
-    use crate::grid::{CodeCellLanguage, CodeCellValue, DataTableKind, NumericFormat};
-<<<<<<< HEAD
-    use crate::test_util::gc::print_table;
+    use crate::grid::{CodeCellLanguage, CodeCellValue, DataTable, DataTableKind, NumericFormat};
+    use crate::test_util::print_table_in_rect;
     use crate::{Array, SheetPos, SheetRect, Value};
-=======
-    use crate::test_util::print_table_in_rect;
-    use crate::{SheetPos, SheetRect, Value};
->>>>>>> f3dc62e6
 
     fn test_setup(selection: &Rect, vals: &[&str]) -> (GridController, SheetId) {
         let mut grid_controller = GridController::test();
@@ -1359,13 +1329,8 @@
             Some(false),
             None,
         );
-<<<<<<< HEAD
-        dt_no_ui.show_name = false;
+        dt_no_ui.show_name = Some(false);
         sheet.data_tables.insert_full(&pos![E5], dt_no_ui);
-=======
-        dt_no_ui.show_name = Some(false);
-        sheet.data_tables.insert(pos![E5], dt_no_ui);
->>>>>>> f3dc62e6
 
         // Test edges without UI
         assert!(sheet.is_at_table_edge_row(&pos![E5])); // Top edge
