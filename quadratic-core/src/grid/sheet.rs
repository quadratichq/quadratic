--- conflicted
+++ resolved
@@ -19,10 +19,7 @@
 pub mod bounds;
 pub mod cells;
 pub mod code;
-<<<<<<< HEAD
 pub mod formatting;
-=======
->>>>>>> ced21821
 pub mod rendering;
 pub mod sheet_offsets;
 
@@ -133,13 +130,10 @@
         }
 
         old_cell_values_array
-<<<<<<< HEAD
-=======
     }
 
     pub fn iter_columns(&self) -> impl Iterator<Item = (&i64, &Column)> {
         self.columns.iter()
->>>>>>> ced21821
     }
 
     /// Sets or deletes borders in a region.
@@ -688,36 +682,8 @@
         );
     }
 
-    // todo....
     #[test]
     fn test_columns() {
-<<<<<<< HEAD
-        // let (grid, sheet_id, _) = test_setup_basic();
-        // let mut sheet = grid.grid().sheet_from_id(sheet_id).clone();
-
-        // let column = sheet.get_column(0);
-        // assert_eq!(None, column.unwrap().bold.get(1));
-
-        // // set a bold value, validate it's in the vec
-        // let _ = sheet.set_formatting_value::<Bold>((2, 1).into(), Some(true));
-        // let columns = sheet.iter_columns().collect::<Vec<_>>();
-        // assert_eq!(Some(true), columns[0].1.bold.get(1));
-
-        // // assert that get_column matches the column in the vec
-        // let index = columns[0].0;
-        // let column = sheet.get_column(index);
-        // assert_eq!(Some(true), column.unwrap().bold.get(1));
-
-        // // existing column
-        // let mut sheet = sheet.clone();
-        // let existing_column = sheet.get_or_create_column(2);
-        // assert_eq!(column, Some(existing_column).as_deref());
-
-        // // new column
-        // let mut sheet = sheet.clone();
-        // let new_column = sheet.get_or_create_column(1);
-        // assert_eq!(new_column, &Column::new(new_column.x));
-=======
         let (grid, sheet_id, _) = test_setup_basic();
         let mut sheet = grid.grid().sheet_from_id(sheet_id).clone();
 
@@ -743,6 +709,5 @@
         let mut sheet = sheet.clone();
         let new_column = sheet.get_or_create_column(1);
         assert_eq!(new_column, &Column::new(new_column.x));
->>>>>>> ced21821
     }
 }