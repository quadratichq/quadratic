--- conflicted
+++ resolved
@@ -229,49 +229,18 @@
     /// Returns the cell_value at a Pos using both column.values and data_tables (i.e., what would be returned if code asked
     /// for it).
     pub fn display_value(&self, pos: Pos) -> Option<CellValue> {
-<<<<<<< HEAD
-=======
-        let cell_value = self
-            .get_column(pos.x)
-            .and_then(|column| column.values.get(&pos.y));
-
->>>>>>> f3edd6b1
         // if CellValue::Code or CellValue::Import, then we need to get the value from data_tables
         if let Some(cell_value) = self.cell_value_ref(pos) {
             if !matches!(
                 cell_value,
                 CellValue::Code(_) | CellValue::Import(_) | CellValue::Blank
             ) {
-<<<<<<< HEAD
-                let is_percent =
-                    self.cell_format_numeric_kind(pos) == NumericFormatKind::Percentage;
-                if is_percent {
-                    if let CellValue::Number(n) = cell_value {
-                        return Some(CellValue::Number(n * Decimal::from(100)));
-                    }
-                }
-=======
->>>>>>> f3edd6b1
                 return Some(cell_value.clone());
             }
         }
 
         // if there is no CellValue at Pos, then we still need to check data_tables
-<<<<<<< HEAD
-        if let Some(cell_value) = self.get_code_cell_value(pos) {
-            let is_percent = self.cell_format_numeric_kind(pos) == NumericFormatKind::Percentage;
-            if is_percent {
-                if let CellValue::Number(n) = cell_value {
-                    return Some(CellValue::Number(n * Decimal::from(100)));
-                }
-            }
-            Some(cell_value.clone())
-        } else {
-            None
-        }
-=======
         self.get_code_cell_value(pos)
->>>>>>> f3edd6b1
     }
 
     /// Returns the JsCellValue at a position
