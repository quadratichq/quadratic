--- conflicted
+++ resolved
@@ -504,11 +504,7 @@
     use super::*;
     use crate::{
         controller::{auto_complete::cell_values_in_rect, GridController},
-<<<<<<< HEAD
-        grid::{Bold, Italic, NumericFormat},
-=======
-        grid::{Bold, CellBorderStyle, Italic},
->>>>>>> 6c6063c2
+        grid::{Bold, CellBorderStyle, Italic, NumericFormat},
         test_util::print_table,
     };
 
