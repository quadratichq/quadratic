use std::collections::{BTreeMap, HashSet, btree_map};
use std::str::FromStr;

use anyhow::{Result, anyhow};
use bigdecimal::{BigDecimal, RoundingMode};
use borders::Borders;
use indexmap::IndexMap;
use lazy_static::lazy_static;
use rand::Rng;
use regex::Regex;
use serde::{Deserialize, Serialize};
use validations::Validations;

use super::bounds::GridBounds;
use super::column::Column;
use super::data_table::DataTable;
use super::ids::SheetId;
use super::js_types::{CellFormatSummary, CellType, JsCellValue, JsCellValuePos};
use super::resize::ResizeMap;
use super::{CellWrap, CodeRun, Format, NumericFormatKind, SheetFormatting};
use crate::a1::{A1Context, A1Selection, CellRefRange};
use crate::sheet_offsets::SheetOffsets;
use crate::{Array, CellValue, Pos, Rect};

pub mod a1_context;
pub mod a1_selection;
pub mod ai_context;
pub mod borders;
pub mod bounds;
pub mod cell_array;
pub mod cell_values;
mod chart;
pub mod clipboard;
pub mod code;
pub mod col_row;
pub mod data_table;
pub mod formats;
pub mod keyboard;
pub mod rendering;
pub mod rendering_date_time;
pub mod row_resize;
pub mod search;
#[cfg(test)]
pub mod sheet_test;
pub mod summarize;
pub mod validations;

const SHEET_NAME_VALID_CHARS: &str = r#"^[a-zA-Z0-9_\-(][a-zA-Z0-9_\- .()\p{Pd}]*[a-zA-Z0-9_\-)]$"#;
lazy_static! {
    static ref SHEET_NAME_VALID_CHARS_COMPILED: Regex =
        Regex::new(SHEET_NAME_VALID_CHARS).expect("Failed to compile SHEET_NAME_VALID_CHARS");
}

/// Sheet in a file.
#[derive(Serialize, Deserialize, Debug, Clone, PartialEq)]
pub struct Sheet {
    pub id: SheetId,
    pub name: String,
    pub color: Option<String>,
    pub order: String,

    pub offsets: SheetOffsets,

    /// Cell values, stored by column.
    #[serde(with = "crate::util::btreemap_serde")]
    pub columns: BTreeMap<i64, Column>,

    #[serde(with = "crate::util::indexmap_serde")]
    pub data_tables: IndexMap<Pos, DataTable>,

    /// Formatting for the entire sheet.
    pub formats: SheetFormatting,

    pub validations: Validations,

    // bounds for the grid with only data
    pub(super) data_bounds: GridBounds,

    // bounds for the grid with only formatting
    pub(super) format_bounds: GridBounds,

    pub(super) rows_resize: ResizeMap,

    pub borders: Borders,
}
impl Sheet {
    /// Constructs a new empty sheet.
    pub fn new(id: SheetId, name: String, order: String) -> Self {
        Sheet {
            id,
            name,
            color: None,
            order,
            offsets: SheetOffsets::default(),
            columns: BTreeMap::new(),
            data_tables: IndexMap::new(),
            formats: SheetFormatting::default(),
            data_bounds: GridBounds::Empty,
            format_bounds: GridBounds::Empty,
            validations: Validations::default(),
            rows_resize: ResizeMap::default(),
            borders: Borders::default(),
        }
    }

    /// Creates a sheet for testing.
    pub fn test() -> Self {
        Sheet::new(SheetId::TEST, String::from("Sheet 1"), String::from("a0"))
    }

    pub fn validate_sheet_name(
        name: &str,
        sheet_id: SheetId,
        a1_context: &A1Context,
    ) -> Result<bool, String> {
        // Check length limit
        if name.is_empty() || name.len() > 31 {
            return Err("Sheet name must be between 1 and 31 characters".to_string());
        }

        // Validate characters using regex pattern
        if !SHEET_NAME_VALID_CHARS_COMPILED.is_match(name) {
            return Err("Sheet name contains invalid characters".to_string());
        }

        // Check if sheet name already exists

        if let Some(existing_sheet_id) = a1_context.sheet_map.try_sheet_name(name) {
            if existing_sheet_id != sheet_id {
                return Err("Sheet name must be unique".to_string());
            }
        }

        Ok(true)
    }

    /// Replaces a sheet name when referenced in code cells.
    pub fn replace_sheet_name_in_code_cells(&mut self, old_name: &str, new_name: &str) {
        let sheet_id = SheetId::new();
        let old_a1_context = A1Context::with_single_sheet(old_name, sheet_id);
        let new_a1_context = A1Context::with_single_sheet(new_name, sheet_id);
        self.replace_names_in_code_cells(&old_a1_context, &new_a1_context);
    }

    /// Replaces any number of sheet names and table names when referenced in
    /// code cells.
    pub fn replace_names_in_code_cells(
        &mut self,
        old_a1_context: &A1Context,
        new_a1_context: &A1Context,
    ) {
        self.update_code_cells(|code_cell_value, pos| {
            code_cell_value.replace_sheet_name_in_cell_references(
                old_a1_context,
                new_a1_context,
                pos,
            );
        });
    }

    /// Populates the current sheet with random values
    /// Should only be used for testing (as it will not propagate in multiplayer)
    pub fn random_numbers(&mut self, rect: &Rect, a1_context: &A1Context) {
        self.columns.clear();
        let mut rng = rand::rng();
        for x in rect.x_range() {
            for y in rect.y_range() {
                let column = self.get_or_create_column(x);
                let value = rng.random_range(-10000..=10000).to_string();
                column
                    .values
                    .insert(y, CellValue::Number(BigDecimal::from_str(&value).unwrap()));
            }
        }
        self.recalculate_bounds(a1_context);
    }

    /// Sets a cell value and returns the old cell value. Returns `None` if the cell was deleted
    /// and did not previously exist (so no change is needed).
    pub fn set_cell_value(&mut self, pos: Pos, value: impl Into<CellValue>) -> Option<CellValue> {
        let value = value.into();
        let is_empty = value.is_blank_or_empty_string();
        let value: Option<CellValue> = if is_empty { None } else { Some(value) };

        // if there's no value and the column doesn't exist, then nothing more needs to be done
        if value.is_none() && !self.columns.contains_key(&pos.x) {
            return None;
        }
        let column = self.get_or_create_column(pos.x);
        if let Some(value) = value {
            column.values.insert(pos.y, value)
        } else {
            column.values.remove(&pos.y)
        }
    }

    /// Deletes all cell values in a region. This does not affect:
    ///
    /// - Formatting
    /// - Spilled cells (unless the source is within `region`)
    pub fn delete_cell_values(&mut self, rect: Rect) -> Array {
        let mut old_cell_values_array = Array::new_empty(rect.size());

        for x in rect.x_range() {
            let Some(column) = self.columns.get_mut(&x) else {
                continue;
            };
            let filtered = column
                .values
                .range(rect.y_range())
                .map(|(y, _)| *y)
                .collect::<Vec<_>>();
            let removed = filtered
                .iter()
                .map(|y| (*y, column.values.remove(y)))
                .collect::<Vec<_>>();
            for cell in removed {
                let array_x = (x - rect.min.x) as u32;
                let array_y = (cell.0 - rect.min.y) as u32;
                if let Some(cell_value) = cell.1 {
                    old_cell_values_array
                        .set(array_x, array_y, cell_value)
                        .expect("error inserting value into array of old cell values");
                }
            }
        }

        // remove code_cells where the rect overlaps the anchor cell
        self.data_tables.retain(|pos, _| !rect.contains(*pos));

        old_cell_values_array
    }

    pub fn iter_columns(&self) -> impl Iterator<Item = (&i64, &Column)> {
        self.columns.iter()
    }

    pub fn iter_data_tables(&self) -> impl Iterator<Item = (&Pos, &DataTable)> {
        self.data_tables.iter()
    }

    pub fn iter_code_runs(&self) -> impl Iterator<Item = (Pos, &CodeRun)> {
        self.data_tables
            .iter()
            .flat_map(|(pos, data_table)| data_table.code_run().map(|code_run| (*pos, code_run)))
    }

    pub fn iter_code_runs_mut(&mut self) -> impl Iterator<Item = (Pos, &mut CodeRun)> {
        self.data_tables.iter_mut().flat_map(|(pos, data_table)| {
            data_table.code_run_mut().map(|code_run| (*pos, code_run))
        })
    }

    /// Returns true if the cell at Pos has content (ie, not blank). Also checks
    /// tables. Ignores Blanks except in tables.
    pub fn has_content(&self, pos: Pos) -> bool {
        if self
            .get_column(pos.x)
            .and_then(|column| column.values.get(&pos.y))
            .is_some_and(|cell_value| !cell_value.is_blank_or_empty_string())
        {
            return true;
        }
        self.has_table_content(pos, false)
    }

    /// Returns true if the cell at Pos has content (ie, not blank). Ignores
    /// Blanks in tables.
    pub fn has_content_ignore_blank_table(&self, pos: Pos) -> bool {
        if self
            .get_column(pos.x)
            .and_then(|column| column.values.get(&pos.y))
            .is_some_and(|cell_value| !cell_value.is_blank_or_empty_string())
        {
            return true;
        }
        self.has_table_content_ignore_blanks(pos)
    }

    /// Returns true if the cell at Pos is at a vertical edge of a table.
    pub fn is_at_table_edge_col(&self, pos: Pos) -> bool {
        if let Some((dt_pos, dt)) = self.data_table_at(pos) {
            // we handle charts separately in find_next_*
            if dt.is_html_or_image() {
                return false;
            }
            let bounds = dt.output_rect(dt_pos, false);
            if bounds.min.x == pos.x || bounds.max.x == pos.x {
                return true;
            }
        }
        false
    }

    /// Returns true if the cell at Pos is at a horizontal edge of a table.
    pub fn is_at_table_edge_row(&self, pos: Pos) -> bool {
        if let Some((dt_pos, dt)) = self.data_table_at(pos) {
            // we handle charts separately in find_next_*
            if dt.is_html_or_image() {
                return false;
            }
            let bounds = dt.output_rect(dt_pos, false);
            if bounds.min.y == pos.y {
                // table name, or column header if no table name, or top of data if no column header or table name
                return true;
            } else if bounds.min.y
                + (if dt.show_ui && dt.show_name { 1 } else { 0 })
                + (if dt.show_ui && dt.show_columns { 1 } else { 0 })
                == pos.y
            {
                // ignore column header--just go to first line of data or table name
                return true;
            } else if bounds.max.y == pos.y {
                return true;
            }
        }
        false
    }

    /// Returns the cell_value at a Pos using both column.values and data_tables (i.e., what would be returned if code asked
    /// for it).
    pub fn display_value(&self, pos: Pos) -> Option<CellValue> {
        let cell_value = self
            .get_column(pos.x)
            .and_then(|column| column.values.get(&pos.y));

        // if CellValue::Code or CellValue::Import, then we need to get the value from data_tables
        if let Some(cell_value) = cell_value {
            if !matches!(
                cell_value,
                CellValue::Code(_) | CellValue::Import(_) | CellValue::Blank
            ) {
                return Some(cell_value.clone());
            }
        }

        // if there is no CellValue at Pos, then we still need to check data_tables
        self.get_code_cell_value(pos)
    }

    /// Returns the JsCellValue at a position
    pub fn js_cell_value(&self, pos: Pos) -> Option<JsCellValue> {
        self.display_value(pos).map(|value| JsCellValue {
            value: value.to_string(),
            kind: value.type_name().to_string(),
        })
    }

    /// Returns the JsCellValuePos at a position
    pub fn js_cell_value_pos(&self, pos: Pos) -> Option<JsCellValuePos> {
        self.display_value(pos).map(|cell_value| match cell_value {
            CellValue::Image(_) => {
                CellValue::Image("Javascript chart".into()).to_cell_value_pos(pos)
            }
            CellValue::Html(_) => CellValue::Html("Python chart".into()).to_cell_value_pos(pos),
            _ => cell_value.to_cell_value_pos(pos),
        })
    }

    /// Returns the JsCellValuePos in a rect
    pub fn js_cell_value_pos_in_rect(
        &self,
        rect: Rect,
        max_rows: Option<u32>,
    ) -> Vec<Vec<JsCellValuePos>> {
        let mut rect_values = Vec::new();
        for y in rect
            .y_range()
            .take(max_rows.unwrap_or(rect.height()) as usize)
        {
            let mut row_values = Vec::new();
            for x in rect.x_range() {
                if let Some(cell_value_pos) = self.js_cell_value_pos((x, y).into()) {
                    row_values.push(cell_value_pos);
                }
            }
            if !row_values.is_empty() {
                rect_values.push(row_values);
            }
        }
        rect_values
    }

    /// Returns the cell_value at the Pos in column.values. This does not check or return results within code_runs.
    pub fn cell_value(&self, pos: Pos) -> Option<CellValue> {
        let column = self.get_column(pos.x)?;
        column.values.get(&pos.y).cloned()
    }

    /// Returns the ref of the cell_value at the Pos in column.values. This does
    /// not check or return results within data_tables.
    pub fn cell_value_ref(&self, pos: Pos) -> Option<&CellValue> {
        let column = self.get_column(pos.x)?;
        column.values.get(&pos.y)
    }

    /// Returns the cell value at a position, or an error if the cell value is not found.
    pub fn cell_value_result(&self, pos: Pos) -> Result<CellValue> {
        self.cell_value(pos)
            .ok_or_else(|| anyhow!("Cell value not found at {:?}", pos))
    }

    /// Returns a mutable reference to the cell value at the Pos in column.values.
    pub fn cell_value_mut(&mut self, pos: Pos) -> Option<&mut CellValue> {
        let column = self.get_column_mut(pos.x)?;
        column.values.get_mut(&pos.y)
    }

    /// Returns the cell value at a position using both `column.values` and
    /// `data_tables`, for use when a formula references a cell.
    pub fn get_cell_for_formula(&self, pos: Pos) -> CellValue {
        let cell_value = self
            .get_column(pos.x)
            .and_then(|column| column.values.get(&pos.y));

        if let Some(cell_value) = cell_value {
            match cell_value {
                CellValue::Blank | CellValue::Code(_) | CellValue::Import(_) => {
                    match self.data_tables.get(&pos) {
                        Some(data_table) => data_table.get_cell_for_formula(
                            0,
                            if data_table.header_is_first_row { 1 } else { 0 },
                        ),
                        None => CellValue::Blank,
                    }
                }
                other => other.clone(),
            }
        } else if let Some(value) = self.get_code_cell_value(pos) {
            if matches!(value, CellValue::Html(_) | CellValue::Image(_)) {
                CellValue::Blank
            } else {
                value
            }
        } else {
            CellValue::Blank
        }
    }

    /// Returns the type of number (defaulting to NumericFormatKind::Number) for a cell.
    pub fn cell_numeric_format_kind(&self, pos: Pos) -> NumericFormatKind {
        match self.formats.numeric_format.get(pos) {
            Some(format) => format.kind,
            None => NumericFormatKind::Number,
        }
    }

    /// Returns the format of a cell taking into account the sheet and data_tables formatting.
    pub fn cell_format(&self, pos: Pos) -> Format {
        let sheet_format = self.formats.try_format(pos).unwrap_or_default();

        if let Ok(data_table_pos) = self.first_data_table_within(pos) {
            if let Some(data_table) = self.data_table(data_table_pos) {
                if !data_table.spill_error && !data_table.has_error() {
                    // pos relative to data table pos (top left pos)
                    let format_pos = pos.translate(-data_table_pos.x, -data_table_pos.y, 0, 0);
                    let table_format = data_table.get_format(format_pos);
                    let combined_format = table_format.combine(&sheet_format);
                    return combined_format;
                }
            }
        }

        sheet_format
    }

    /// Returns a summary of formatting in a region.
    pub fn cell_format_summary(&self, pos: Pos) -> CellFormatSummary {
        let format = self.cell_format(pos);
        let cell_type = self
            .display_value(pos)
            .and_then(|cell_value| match cell_value {
                CellValue::Date(_) => Some(CellType::Date),
                CellValue::DateTime(_) => Some(CellType::DateTime),
                _ => None,
            });
        CellFormatSummary {
            bold: format.bold,
            italic: format.italic,
            text_color: format.text_color,
            fill_color: format.fill_color,
            commas: format.numeric_commas,
            align: format.align,
            vertical_align: format.vertical_align,
            wrap: format.wrap,
            date_time: format.date_time,
            cell_type,
            underline: format.underline,
            strike_through: format.strike_through,
        }
    }

    /// Returns a column of a sheet from the column index.
    pub(crate) fn get_column(&self, index: i64) -> Option<&Column> {
        self.columns.get(&index)
    }

    /// Returns a mutable column of a sheet from the column index.
    pub(crate) fn get_column_mut(&mut self, index: i64) -> Option<&mut Column> {
        self.columns.get_mut(&index)
    }

    /// Returns a column of a sheet from its index, or creates a new column at
    /// that index.
    pub(crate) fn get_or_create_column(&mut self, x: i64) -> &mut Column {
        match self.columns.entry(x) {
            btree_map::Entry::Vacant(e) => {
                let column = e.insert(Column::new(x));
                column
            }
            btree_map::Entry::Occupied(e) => {
                let column = e.into_mut();
                column
            }
        }
    }

    pub fn id_to_string(&self) -> String {
        self.id.to_string()
    }

    /// get or calculate decimal places for a cell
    pub fn calculate_decimal_places(&self, pos: Pos, kind: NumericFormatKind) -> Option<i16> {
        // first check if numeric_decimals already exists for this cell
        if let Some(decimals) = self.cell_format(pos).numeric_decimals {
            return Some(decimals);
        }

        // if currency and percentage, then use the default 2 decimal places
        if kind == NumericFormatKind::Currency || kind == NumericFormatKind::Percentage {
            return Some(2);
        }

        // otherwise check value to see if it has a decimal and use that length
        if let Some(value) = self.display_value(pos) {
            match value {
                CellValue::Number(n) => {
                    if kind == NumericFormatKind::Exponential {
                        return Some(n.to_string().len() as i16 - 1);
                    }

                    let exponent = n.as_bigint_and_exponent().1;
                    let max_decimals = 9;
                    let mut decimals = n
                        .with_scale_round(exponent.min(max_decimals), RoundingMode::HalfUp)
                        .normalized()
                        .as_bigint_and_exponent()
                        .1 as i16;

                    if kind == NumericFormatKind::Percentage {
                        decimals -= 2;
                    }

                    Some(decimals)
                }
                _ => None,
            }
        } else {
            None
        }
    }

    /// Returns true if the cell at Pos has wrap formatting.
    pub fn check_if_wrap_in_cell(&self, pos: Pos) -> bool {
        if !self.has_content(pos) {
            return false;
        }
        self.formats.wrap.get(pos) == Some(CellWrap::Wrap)
    }

    pub fn check_if_wrap_in_row(&self, y: i64) -> bool {
        self.formats.wrap.any_in_row(y, |wrap| {
            let pos = Pos { x: 1, y };
            self.has_content(pos) && *wrap == Some(CellWrap::Wrap)
        })
    }

    pub fn get_rows_with_wrap_in_column(&self, x: i64) -> Vec<i64> {
        let mut rows = vec![];
        if let Some((start, end)) = self.column_bounds(x, true) {
            for y in start..=end {
                if self.has_content(Pos { x, y })
                    && self
                        .formats
                        .wrap
                        .get(Pos { x, y })
                        .is_some_and(|wrap| wrap == CellWrap::Wrap)
                {
                    rows.push(y);
                }
            }
        }
        rows
    }

    pub fn get_rows_with_wrap_in_rect(&self, rect: &Rect, include_blanks: bool) -> Vec<i64> {
        let mut rows = vec![];
        for y in rect.y_range() {
            for x in rect.x_range() {
                if (include_blanks || self.has_content(Pos { x, y }))
                    && self
                        .formats
                        .wrap
                        .get((x, y).into())
                        .is_some_and(|wrap| wrap == CellWrap::Wrap)
                {
                    rows.push(y);
                    break;
                }
            }
        }
        rows
    }

    pub fn get_rows_with_wrap_in_selection(
        &self,
        selection: &A1Selection,
        include_blanks: bool,
        a1_context: &A1Context,
    ) -> Vec<i64> {
        let mut rows_set = HashSet::<i64>::new();
        selection.ranges.iter().for_each(|range| {
            if let Some(rect) = match range {
                CellRefRange::Sheet { range } => Some(self.ref_range_bounds_to_rect(range)),
                CellRefRange::Table { range } => {
                    self.table_ref_to_rect(range, false, false, a1_context)
                }
            } {
                let rows = self.get_rows_with_wrap_in_rect(&rect, include_blanks);
                rows_set.extend(rows);
            }
        });
        rows_set.into_iter().collect()
    }

    /// Moves a cell value from one position to another.
    pub fn move_cell_value(&mut self, old_pos: Pos, new_pos: Pos) {
        let column = self.get_or_create_column(old_pos.x);
        let cell_value = column.values.remove(&old_pos.y);
        let column = self.get_or_create_column(new_pos.x);
        if let Some(cell_value) = cell_value {
            column.values.insert(new_pos.y, cell_value);
        }
    }
}

#[cfg(test)]
mod test {
    use std::str::FromStr;

    use bigdecimal::BigDecimal;
    use chrono::{NaiveDate, NaiveDateTime, NaiveTime};

    use super::*;
    use crate::a1::A1Selection;
    use crate::controller::GridController;
    use crate::grid::{CodeCellLanguage, CodeCellValue, DataTableKind, NumericFormat};
<<<<<<< HEAD
    use crate::test_util::print_table_in_rect;
=======
    use crate::test_util::gc::print_table;
>>>>>>> 6af503c7
    use crate::{SheetPos, SheetRect, Value};

    fn test_setup(selection: &Rect, vals: &[&str]) -> (GridController, SheetId) {
        let mut grid_controller = GridController::test();
        let sheet_id = grid_controller.grid().sheets()[0].id;
        let mut count = 0;

        for y in selection.y_range() {
            for x in selection.x_range() {
                let sheet_pos = SheetPos { x, y, sheet_id };
                grid_controller.set_cell_value(sheet_pos, vals[count].to_string(), None);
                count += 1;
            }
        }

        (grid_controller, sheet_id)
    }

    fn test_setup_basic() -> (GridController, SheetId, Rect) {
        let vals = vec!["1", "2", "3", "4", "5", "6", "7", "8"];
        let selected = Rect::new_span(Pos { x: 2, y: 1 }, Pos { x: 5, y: 2 });
        let (grid_controller, sheet_id) = test_setup(&selected, &vals);

        (grid_controller, sheet_id, selected)
    }

    // assert decimal places after a set_cell_value
    fn assert_decimal_places_for_number(
        sheet: &mut Sheet,
        x: i64,
        y: i64,
        value: &str,
        kind: NumericFormatKind,
        expected: Option<i16>,
    ) {
        let pos = Pos { x, y };
        let _ = sheet.set_cell_value(pos, CellValue::Number(BigDecimal::from_str(value).unwrap()));
        assert_eq!(sheet.calculate_decimal_places(pos, kind), expected);
    }

    #[test]
    fn test_current_decimal_places_value() {
        let mut sheet = Sheet::new(SheetId::new(), String::from(""), String::from(""));

        // validate simple decimal places
        assert_decimal_places_for_number(
            &mut sheet,
            1,
            2,
            "12.23",
            NumericFormatKind::Number,
            Some(2),
        );

        // validate percentage
        assert_decimal_places_for_number(
            &mut sheet,
            2,
            2,
            "0.23",
            NumericFormatKind::Percentage,
            Some(2),
        );

        // validate rounding
        assert_decimal_places_for_number(
            &mut sheet,
            3,
            2,
            "9.1234567891",
            NumericFormatKind::Number,
            Some(9),
        );

        // validate percentage rounding
        assert_decimal_places_for_number(
            &mut sheet,
            3,
            2,
            "9.1234567891",
            NumericFormatKind::Percentage,
            Some(2),
        );

        assert_decimal_places_for_number(
            &mut sheet,
            3,
            2,
            "9.1234567891",
            NumericFormatKind::Currency,
            Some(2),
        );

        assert_decimal_places_for_number(
            &mut sheet,
            3,
            2,
            "91234567891",
            NumericFormatKind::Exponential,
            Some(10),
        );
    }

    #[test]
    fn decimal_places() {
        let mut gc = GridController::test();
        let sheet_id = gc.sheet_ids()[0];

        let sheet = gc.sheet_mut(sheet_id);
        sheet
            .formats
            .numeric_decimals
            .set_rect(3, 1, Some(3), None, Some(2));
        assert_eq!(
            sheet.calculate_decimal_places(Pos { x: 3, y: 3 }, NumericFormatKind::Number),
            Some(2)
        );

        sheet
            .formats
            .numeric_decimals
            .set(Pos { x: 3, y: 3 }, Some(3));
        assert_eq!(
            sheet.calculate_decimal_places(Pos { x: 3, y: 3 }, NumericFormatKind::Number),
            Some(3)
        );
        assert_eq!(
            sheet.calculate_decimal_places(Pos { x: 3, y: 3 }, NumericFormatKind::Percentage),
            Some(3)
        );
        assert_eq!(
            sheet.calculate_decimal_places(Pos { x: 3, y: 3 }, NumericFormatKind::Currency),
            Some(3)
        );
    }

    #[test]
    fn test_current_decimal_places_text() {
        let mut sheet = Sheet::new(SheetId::new(), String::from(""), String::from(""));

        let _ = sheet.set_cell_value(
            crate::Pos { x: 1, y: 2 },
            CellValue::Text(String::from("abc")),
        );

        assert_eq!(
            sheet.calculate_decimal_places(Pos { x: 1, y: 2 }, NumericFormatKind::Number),
            None
        );
    }

    #[test]
    fn test_current_decimal_places_float() {
        let mut sheet = Sheet::new(SheetId::new(), String::from(""), String::from(""));

        sheet.set_cell_value(
            crate::Pos { x: 1, y: 2 },
            CellValue::Number(BigDecimal::from_str("11.100000000000000000").unwrap()),
        );

        // expect a single decimal place
        assert_eq!(
            sheet.calculate_decimal_places(Pos { x: 1, y: 2 }, NumericFormatKind::Number),
            Some(1)
        );
    }

    #[test]
    fn test_cell_numeric_format_kind() {
        let mut sheet = Sheet::test();

        sheet.formats.numeric_format.set(
            pos![A1],
            Some(NumericFormat {
                kind: NumericFormatKind::Percentage,
                symbol: None,
            }),
        );

        assert_eq!(
            sheet.cell_numeric_format_kind(pos![A1]),
            NumericFormatKind::Percentage
        );
    }

    #[test]
    fn test_set_cell_values() {
        let selected: Rect = Rect::new_span(Pos { x: 2, y: 1 }, Pos { x: 4, y: 1 });
        let vals = vec!["a", "1", "$1.11"];
        let expected = [
            CellValue::Text("a".into()),
            CellValue::Number(BigDecimal::from_str("1").unwrap()),
            CellValue::Number(BigDecimal::from_str("1.11").unwrap()),
        ];
        let (grid, sheet_id) = test_setup(&selected, &vals);

        print_table_in_rect(&grid, sheet_id, selected);

        let sheet = grid.sheet(sheet_id);
        let values = sheet.cell_values_in_rect(&selected, false).unwrap();
        values
            .into_cell_values_vec()
            .into_iter()
            .enumerate()
            .for_each(|(index, val)| assert_eq!(val, *expected.get(index).unwrap()));
    }

    #[test]
    fn delete_cell_values() {
        let mut gc = GridController::test();
        let sheet_id = gc.sheet_ids()[0];
        let sheet = gc.sheet_mut(sheet_id);
        sheet.test_set_values(0, 0, 2, 2, vec!["1", "2", "a", "b"]);

        let rect = SheetRect::from_numbers(0, 0, 2, 2, sheet_id);
        let selection = A1Selection::from_rect(rect);
        gc.delete_cells(&selection, None);

        let sheet = gc.sheet(sheet_id);
        assert!(sheet.cell_value(Pos { x: 0, y: 0 }).is_none());
        assert!(sheet.cell_value(Pos { x: 0, y: 1 }).is_none());
        assert!(sheet.cell_value(Pos { x: 1, y: 0 }).is_none());
        assert!(sheet.cell_value(Pos { x: 1, y: 1 }).is_none());
    }

    #[test]
    fn delete_cell_values_code() {
        let mut gc = GridController::test();
        let sheet_id = gc.sheet_ids()[0];
        let sheet = gc.sheet_mut(sheet_id);
        sheet.set_cell_value(
            Pos { x: 0, y: 0 },
            CellValue::Code(CodeCellValue {
                code: "test".to_string(),
                language: CodeCellLanguage::Formula,
            }),
        );
        gc.delete_cells(&A1Selection::from_xy(0, 0, sheet_id), None);

        let sheet = gc.sheet(sheet_id);
        assert!(sheet.cell_value(Pos { x: 0, y: 0 }).is_none());
    }

    // TODO(ddimaria): use the code below as a template once cell borders are in place
    // TODO(jrice): Uncomment and test
    // #[ignore]
    // #[tokio::test]
    // async fn test_set_border() {
    //     let (grid, sheet_id, selected) = test_setup_basic().await;
    //     let cell_border = CellBorder {
    //         color: Some("red".into()),
    //         style: Some(CellBorderStyle::Line1),
    //     };
    //     let mut sheet = grid.grid().sheet_from_id(sheet_id).clone();
    //     sheet.set_horizontal_border(selected, cell_border.clone());
    //     sheet.set_vertical_border(selected, cell_border);
    //     let _borders = sheet.borders();
    //
    //     print_table(&grid, sheet_id, selected);
    //
    //     // let formats = grid.get_all_cell_formats(sheet_id, selected);
    //     // formats
    //     //     .into_iter()
    //     //     .for_each(|format| assert_eq!(format, SOMETHING_HERE));
    // }

    #[test]
    fn test_get_cell_value() {
        let (grid, sheet_id, _) = test_setup_basic();
        let sheet = grid.sheet(sheet_id);
        let value = sheet.display_value((2, 1).into());

        assert_eq!(value, Some(CellValue::Number(BigDecimal::from(1))));
    }

    // #[test]
    // fn test_get_set_formatting_value() {
    //     let (grid, sheet_id, _) = test_setup_basic();
    //     let mut sheet = grid.sheet(sheet_id).clone();
    //     let _ = sheet.set_formatting_value::<Bold>((2, 1).into(), Some(true));
    //     let bold: Option<bool> = sheet.get_formatting_value::<Bold>((2, 1).into());
    //     assert_eq!(bold, Some(true));

    //     let _ = sheet.set_formatting_value::<Italic>((2, 1).into(), Some(true));
    //     let italic = sheet.get_formatting_value::<Italic>((2, 1).into());
    //     assert_eq!(italic, Some(true));
    // }

    #[test]
    fn cell_format_summary() {
        let (grid, sheet_id, _) = test_setup_basic();
        let mut sheet = grid.sheet(sheet_id).clone();

        let format_summary = sheet.cell_format_summary((2, 1).into());
        assert_eq!(format_summary, CellFormatSummary::default());

        // just set a bold value
        sheet.formats.bold.set(Pos { x: 2, y: 1 }, Some(true));
        let value = sheet.cell_format_summary((2, 1).into());
        let mut cell_format_summary = CellFormatSummary {
            bold: Some(true),
            ..Default::default()
        };
        assert_eq!(value, cell_format_summary);

        let format_summary = sheet.cell_format_summary((2, 1).into());
        assert_eq!(cell_format_summary.clone(), format_summary);

        // now set a italic value
        sheet.formats.italic.set(Pos { x: 2, y: 1 }, Some(true));
        let value = sheet.cell_format_summary((2, 1).into());
        cell_format_summary.italic = Some(true);
        assert_eq!(value, cell_format_summary);

        let existing_cell_format_summary = sheet.cell_format_summary((2, 1).into());
        assert_eq!(cell_format_summary.clone(), existing_cell_format_summary);

        sheet.set_cell_value(
            Pos { x: 0, y: 0 },
            CellValue::Date(NaiveDate::from_str("2024-12-21").unwrap()),
        );
        let format_summary = sheet.cell_format_summary((0, 0).into());
        assert_eq!(format_summary.cell_type, Some(CellType::Date));

        sheet.set_cell_value(
            Pos { x: 1, y: 0 },
            CellValue::DateTime(
                NaiveDateTime::parse_from_str("2024-12-21 1:23 PM", "%Y-%m-%d %-I:%M %p").unwrap(),
            ),
        );
        let format_summary = sheet.cell_format_summary((1, 0).into());
        assert_eq!(format_summary.cell_type, Some(CellType::DateTime));

        sheet.set_cell_value(
            Pos { x: 2, y: 0 },
            CellValue::Time(NaiveTime::parse_from_str("1:23 pm", "%-I:%M %p").unwrap()),
        );
        let format_summary = sheet.cell_format_summary((2, 0).into());
        assert_eq!(format_summary.cell_type, None);
    }

    #[test]
    fn display_value_blanks() {
        let mut sheet = Sheet::test();
        let pos = pos![A1];
        assert_eq!(sheet.display_value(pos), None);
        sheet.set_cell_value(pos, CellValue::Blank);
        assert_eq!(sheet.display_value(pos), None);
    }

    #[test]
    fn test_check_if_wrap_in_cell() {
        let mut sheet = Sheet::test();
        let pos = pos![A1];
        sheet.set_cell_value(pos, "test");
        assert!(!sheet.check_if_wrap_in_cell(pos));
        sheet.formats.wrap.set(pos, Some(CellWrap::Wrap));
        assert!(sheet.check_if_wrap_in_cell(pos));
        sheet.formats.wrap.set(pos, Some(CellWrap::Overflow));
        assert!(!sheet.check_if_wrap_in_cell(pos));
        sheet.formats.wrap.set(pos, Some(CellWrap::Wrap));
        assert!(sheet.check_if_wrap_in_cell(pos));
        sheet.formats.wrap.set(pos, Some(CellWrap::Clip));
        assert!(!sheet.check_if_wrap_in_cell(pos));
    }

    #[test]
    fn test_check_if_wrap_in_row() {
        let mut sheet = Sheet::test();
        let pos = pos![A1];
        sheet.set_cell_value(pos, "test");
        assert!(!sheet.check_if_wrap_in_row(1));
        sheet.formats.wrap.set(pos, Some(CellWrap::Wrap));
        assert!(sheet.check_if_wrap_in_row(1));
        sheet.formats.wrap.set(pos, Some(CellWrap::Overflow));
        assert!(!sheet.check_if_wrap_in_row(1));
        sheet.formats.wrap.set(pos, Some(CellWrap::Clip));
        assert!(!sheet.check_if_wrap_in_row(1));
    }

    #[test]
    fn test_get_rows_with_wrap_in_column() {
        let mut sheet = Sheet::test();
        sheet.set_cell_value(pos![A1], "test");
        sheet.set_cell_value(pos![A3], "test");
        assert_eq!(sheet.get_rows_with_wrap_in_column(1), Vec::<i64>::new());
        sheet
            .formats
            .wrap
            .set_rect(1, 1, Some(1), Some(5), Some(CellWrap::Wrap));
        assert_eq!(sheet.get_rows_with_wrap_in_column(1), vec![1, 3]);
    }

    #[test]
    fn test_get_rows_with_wrap_in_rect() {
        let mut sheet = Sheet::test();
        sheet.set_cell_value(pos![A1], "test");
        sheet.set_cell_value(pos![A3], "test");
        let rect = Rect {
            min: pos![A1],
            max: pos![A4],
        };
        assert_eq!(
            sheet.get_rows_with_wrap_in_rect(&rect, false),
            Vec::<i64>::new()
        );
        sheet
            .formats
            .wrap
            .set_rect(1, 1, Some(1), Some(5), Some(CellWrap::Wrap));
        assert_eq!(sheet.get_rows_with_wrap_in_rect(&rect, false), vec![1, 3]);
    }

    #[test]
    fn test_get_rows_with_wrap_in_selection() {
        let mut sheet = Sheet::test();
        sheet.set_cell_value(pos![A1], "test");
        sheet.set_cell_value(pos![A3], "test");
        let selection = A1Selection::test_a1("A1:A4");
        let a1_context = sheet.make_a1_context();
        assert_eq!(
            sheet.get_rows_with_wrap_in_selection(&selection, false, &a1_context),
            Vec::<i64>::new()
        );
        sheet
            .formats
            .wrap
            .set_rect(1, 1, Some(1), Some(5), Some(CellWrap::Wrap));
        let mut rows = sheet.get_rows_with_wrap_in_selection(&selection, false, &a1_context);
        rows.sort();
        assert_eq!(rows, vec![1, 3]);
    }

    #[test]
    fn js_cell_value() {
        let mut sheet = Sheet::test();
        sheet.set_cell_value(Pos { x: 0, y: 0 }, "test");
        let js_cell_value = sheet.js_cell_value(Pos { x: 0, y: 0 });
        assert_eq!(
            js_cell_value,
            Some(JsCellValue {
                value: "test".to_string(),
                kind: "text".to_string()
            })
        );
    }

    #[test]
    fn test_has_content() {
        let mut gc = GridController::test();
        let sheet_id = gc.sheet_ids()[0];
        let sheet = gc.sheet_mut(sheet_id);
        let pos = Pos { x: 1, y: 1 };

        // Empty cell should have no content
        assert!(!sheet.has_content(pos));

        // Text content
        sheet.set_cell_value(pos, "test");
        assert!(sheet.has_content(pos));

        // Blank value should count as no content
        sheet.set_cell_value(pos, CellValue::Blank);
        assert!(!sheet.has_content(pos));

        // Empty string should count as no content
        sheet.set_cell_value(pos, "");
        assert!(!sheet.has_content(pos));

        // Number content
        sheet.set_cell_value(pos, CellValue::Text("test".to_string()));
        assert!(sheet.has_content(pos));

        // Table content
        let dt = DataTable::new(
            DataTableKind::CodeRun(CodeRun::default()),
            "test",
            Value::Array(Array::from(vec![vec!["test", "test"]])),
            false,
            false,
            true,
            None,
        );
        sheet.data_tables.insert(pos, dt.clone());
        assert!(sheet.has_content(pos));
        assert!(sheet.has_content(Pos { x: 2, y: 2 }));
        assert!(!sheet.has_content(Pos { x: 3, y: 2 }));

        let mut dt = dt.clone();
        dt.chart_output = Some((5, 5));
        let pos2 = Pos { x: 10, y: 10 };
        sheet.data_tables.insert(pos2, dt);
        assert!(sheet.has_content(pos2));
        assert!(sheet.has_content(Pos { x: 14, y: 10 }));
        assert!(!sheet.has_content(Pos { x: 15, y: 10 }));
    }

    #[test]
    fn js_cell_value_pos() {
        let mut sheet = Sheet::test();
        let pos = pos![A1];
        sheet.set_cell_value(pos, "test");
        let js_cell_value_pos = sheet.js_cell_value_pos(pos);
        assert_eq!(
            js_cell_value_pos,
            Some(JsCellValuePos {
                value: "test".to_string(),
                kind: "text".to_string(),
                pos: pos.a1_string(),
            })
        );

        let pos = pos![B2];
        sheet.set_cell_value(pos, CellValue::Image("image string".to_string()));
        let js_cell_value_pos = sheet.js_cell_value_pos(pos);
        assert_eq!(
            js_cell_value_pos,
            Some(JsCellValuePos {
                value: "Javascript chart".to_string(),
                kind: "image".to_string(),
                pos: pos.a1_string(),
            })
        );

        let pos = pos![C3];
        sheet.set_cell_value(pos, CellValue::Html("html string".to_string()));
        let js_cell_value_pos = sheet.js_cell_value_pos(pos);
        assert_eq!(
            js_cell_value_pos,
            Some(JsCellValuePos {
                value: "Python chart".to_string(),
                kind: "html".to_string(),
                pos: pos.a1_string(),
            })
        );
    }

    #[test]
    fn test_js_cell_value_pos_in_rect() {
        let mut sheet = Sheet::test();
        sheet.set_cell_values(
            Rect {
                min: Pos { x: 1, y: 1 },
                max: Pos { x: 10, y: 1000 },
            },
            &Array::from(
                (1..=1000)
                    .map(|row| {
                        (1..=10)
                            .map(|_| {
                                if row == 1 {
                                    "heading".to_string()
                                } else {
                                    "value".to_string()
                                }
                            })
                            .collect::<Vec<String>>()
                    })
                    .collect::<Vec<Vec<String>>>(),
            ),
        );

        let max_rows = 3;

        let js_cell_value_pos_in_rect = sheet.js_cell_value_pos_in_rect(
            Rect {
                min: Pos { x: 1, y: 1 },
                max: Pos { x: 10, y: 1000 },
            },
            Some(max_rows),
        );

        assert_eq!(js_cell_value_pos_in_rect.len(), max_rows as usize);

        let expected_js_cell_value_pos_in_rect: Vec<Vec<JsCellValuePos>> = (1..=max_rows)
            .map(|row| {
                (1..=10)
                    .map(|col| {
                        if row == 1 {
                            JsCellValuePos {
                                value: "heading".to_string(),
                                kind: "text".to_string(),
                                pos: Pos {
                                    x: col,
                                    y: row as i64,
                                }
                                .a1_string(),
                            }
                        } else {
                            JsCellValuePos {
                                value: "value".to_string(),
                                kind: "text".to_string(),
                                pos: Pos {
                                    x: col,
                                    y: row as i64,
                                }
                                .a1_string(),
                            }
                        }
                    })
                    .collect::<Vec<JsCellValuePos>>()
            })
            .collect::<Vec<Vec<JsCellValuePos>>>();

        assert_eq!(
            js_cell_value_pos_in_rect,
            expected_js_cell_value_pos_in_rect
        );
    }

    #[test]
    fn test_validate_sheet_name() {
        // Setup test context with an existing sheet
        let context = A1Context::test(&[("ExistingSheet", SheetId::TEST)], &[]);

        // Test valid sheet names
        let longest_name = "a".repeat(31);
        let valid_names = vec![
            "Sheet1",
            "MySheet",
            "Test_Sheet",
            "Sheet-1",
            "Sheet (1)",
            "Sheet.1",
            "1Sheet",
            "Sheet_with_underscore",
            "Sheet-with-dashes",
            "Sheet With Spaces",
            "Sheet.With.Dots",
            "Sheet(With)Parentheses",
            "_hidden_sheet",
            "Sheet-with–en—dash", // Testing various dash characters
            longest_name.as_str(),
        ];

        for name in valid_names {
            assert!(
                Sheet::validate_sheet_name(name, SheetId::TEST, &context).is_ok(),
                "Expected '{}' to be valid",
                name
            );
        }

        // Test invalid sheet names
        let long_name = "a".repeat(32);
        let test_cases = vec![
            ("", "Sheet name must be between 1 and 31 characters"),
            (
                long_name.as_str(),
                "Sheet name must be between 1 and 31 characters",
            ),
            ("#Invalid", "Sheet name contains invalid characters"),
            ("@Sheet", "Sheet name contains invalid characters"),
            ("Sheet!", "Sheet name contains invalid characters"),
            ("Sheet?", "Sheet name contains invalid characters"),
            ("Sheet*", "Sheet name contains invalid characters"),
            ("Sheet/", "Sheet name contains invalid characters"),
            ("Sheet\\", "Sheet name contains invalid characters"),
            ("Sheet$", "Sheet name contains invalid characters"),
            ("Sheet%", "Sheet name contains invalid characters"),
            ("Sheet^", "Sheet name contains invalid characters"),
            ("Sheet&", "Sheet name contains invalid characters"),
            ("Sheet+", "Sheet name contains invalid characters"),
            ("Sheet=", "Sheet name contains invalid characters"),
            ("Sheet;", "Sheet name contains invalid characters"),
            ("Sheet,", "Sheet name contains invalid characters"),
            ("Sheet<", "Sheet name contains invalid characters"),
            ("Sheet>", "Sheet name contains invalid characters"),
            ("Sheet[", "Sheet name contains invalid characters"),
            ("Sheet]", "Sheet name contains invalid characters"),
            ("Sheet{", "Sheet name contains invalid characters"),
            ("Sheet}", "Sheet name contains invalid characters"),
            ("Sheet|", "Sheet name contains invalid characters"),
            ("Sheet`", "Sheet name contains invalid characters"),
            ("Sheet~", "Sheet name contains invalid characters"),
            ("Sheet'", "Sheet name contains invalid characters"),
            ("Sheet\"", "Sheet name contains invalid characters"),
            // Test names with leading/trailing spaces
            (" Sheet", "Sheet name contains invalid characters"),
            ("Sheet ", "Sheet name contains invalid characters"),
            // Test names with other invalid patterns
            ("\tSheet", "Sheet name contains invalid characters"),
            ("\nSheet", "Sheet name contains invalid characters"),
            ("Sheet\r", "Sheet name contains invalid characters"),
        ];

        for (name, expected_error) in test_cases {
            let result = Sheet::validate_sheet_name(name, SheetId::TEST, &context);
            assert!(
                result.is_err(),
                "Expected '{}' to be invalid, but it was valid",
                name
            );
            assert_eq!(
                result.unwrap_err(),
                expected_error,
                "Unexpected error message for '{}'",
                name
            );
        }

        // Test duplicate sheet name
        let result = Sheet::validate_sheet_name("ExistingSheet", SheetId::new(), &context);
        assert!(result.is_err());
        assert_eq!(result.unwrap_err(), "Sheet name must be unique");

        // Test same sheet name with different case
        let result = Sheet::validate_sheet_name("EXISTINGSHEET", SheetId::TEST, &context);
        assert!(result.is_ok());
    }

    #[test]
    fn test_is_at_table_edge() {
        let mut sheet = Sheet::test();
        let anchor_pos = pos![B2];

        // Create a test data table with 3x3 dimensions
        let dt = DataTable::new(
            DataTableKind::CodeRun(CodeRun::default()),
            "test",
            Value::Array(Array::from(vec![
                vec!["a", "b", "c"],
                vec!["d", "e", "f"],
                vec!["g", "h", "i"],
                vec!["j", "k", "l"],
            ])),
            false,
            false,
            true,
            None,
        );
        sheet.data_tables.insert(anchor_pos, dt);

        // Test row edges
        assert!(sheet.is_at_table_edge_row(pos![B2])); // Table name
        assert!(!sheet.is_at_table_edge_row(pos![B3])); // Column header
        assert!(sheet.is_at_table_edge_row(pos![B4])); // first line of data
        assert!(sheet.is_at_table_edge_row(pos![C7])); // Bottom edge
        assert!(!sheet.is_at_table_edge_row(pos![C5])); // Middle row

        // Test column edges
        assert!(sheet.is_at_table_edge_col(pos![B5])); // Left edge
        assert!(sheet.is_at_table_edge_col(pos![D5])); // Right edge
        assert!(!sheet.is_at_table_edge_col(pos![C5])); // Middle column

        // Test position outside table
        assert!(!sheet.is_at_table_edge_row(pos![E5]));
        assert!(!sheet.is_at_table_edge_col(pos![E5]));

        // Test with show_ui = false
        let mut dt_no_ui = DataTable::new(
            DataTableKind::CodeRun(CodeRun::default()),
            "test",
            Value::Array(Array::from(vec![vec!["a", "b"], vec!["c", "d"]])),
            false,
            false,
            false,
            None,
        );
        dt_no_ui.show_name = false;
        sheet.data_tables.insert(pos![E5], dt_no_ui);

        // Test edges without UI
        assert!(sheet.is_at_table_edge_row(pos![E5])); // Top edge
        assert!(sheet.is_at_table_edge_row(pos![E6])); // Bottom edge
        assert!(sheet.is_at_table_edge_col(pos![E5])); // Left edge
        assert!(sheet.is_at_table_edge_col(pos![F5])); // Right edge
    }

    #[test]
    fn test_has_content_ignore_blank_table() {
        let mut gc = GridController::test();
        let sheet_id = gc.sheet_ids()[0];
        let sheet = gc.sheet_mut(sheet_id);
        let pos = pos![A1];

        // Empty cell should have no content
        assert!(!sheet.has_content_ignore_blank_table(pos));

        // Text content
        sheet.set_cell_value(pos, "test");
        assert!(sheet.has_content_ignore_blank_table(pos));

        // Blank value should count as no content
        sheet.set_cell_value(pos, CellValue::Blank);
        assert!(!sheet.has_content_ignore_blank_table(pos));

        // Empty string should count as no content
        sheet.set_cell_value(pos, "");
        assert!(!sheet.has_content_ignore_blank_table(pos));

        // Table with non-blank content
        let dt = DataTable::new(
            DataTableKind::CodeRun(CodeRun::default()),
            "test",
            Value::Array(Array::from(vec![vec!["test", "test"]])),
            false,
            false,
            true,
            None,
        );
        sheet.data_tables.insert(pos, dt.clone());
        assert!(sheet.has_content_ignore_blank_table(pos));
        assert!(sheet.has_content_ignore_blank_table(Pos { x: 2, y: 2 }));
        assert!(!sheet.has_content_ignore_blank_table(Pos { x: 3, y: 2 }));

        // Table with blank content should be ignored
        sheet.test_set_code_run_array(10, 10, vec!["1", "", "", "4"], false);

        let a1_context = gc.a1_context().clone();
        gc.sheet_mut(sheet_id).recalculate_bounds(&a1_context);

        let sheet = gc.sheet(sheet_id);
        assert!(sheet.has_content_ignore_blank_table(Pos { x: 10, y: 10 }));
        assert!(!sheet.has_content_ignore_blank_table(Pos { x: 11, y: 10 }));
        assert!(sheet.has_content_ignore_blank_table(Pos { x: 13, y: 10 }));

        // Chart output should still count as content
        let mut dt_chart = dt.clone();
        dt_chart.chart_output = Some((5, 5));
        let pos3 = Pos { x: 20, y: 20 };
        let sheet = gc.sheet_mut(sheet_id);
        sheet.data_tables.insert(pos3, dt_chart);

        let a1_context = gc.a1_context().clone();
        gc.sheet_mut(sheet_id).recalculate_bounds(&a1_context);

        let sheet = gc.sheet(sheet_id);
        assert!(sheet.has_content_ignore_blank_table(pos3));
        assert!(sheet.has_content_ignore_blank_table(Pos { x: 24, y: 20 }));
        assert!(!sheet.has_content_ignore_blank_table(Pos { x: 25, y: 20 }));
    }

    #[test]
    fn test_move_cell_value() {
        let mut sheet = Sheet::test();

        // Set up initial cell value
        let old_pos = Pos { x: 1, y: 1 };
        let new_pos = Pos { x: 2, y: 2 };
        sheet.set_cell_value(old_pos, "test");

        // Move the cell value
        sheet.move_cell_value(old_pos, new_pos);

        // Verify the value was moved correctly
        assert_eq!(sheet.cell_value(old_pos), None);
        assert_eq!(
            sheet.cell_value(new_pos),
            Some(CellValue::Text("test".to_string()))
        );

        // Test moving a non-existent cell value
        let empty_pos = Pos { x: 3, y: 3 };
        let target_pos = Pos { x: 4, y: 4 };
        sheet.move_cell_value(empty_pos, target_pos);

        // Verify nothing changed when moving non-existent cell
        assert_eq!(sheet.cell_value(empty_pos), None);
        assert_eq!(sheet.cell_value(target_pos), None);
    }
}<|MERGE_RESOLUTION|>--- conflicted
+++ resolved
@@ -655,11 +655,7 @@
     use crate::a1::A1Selection;
     use crate::controller::GridController;
     use crate::grid::{CodeCellLanguage, CodeCellValue, DataTableKind, NumericFormat};
-<<<<<<< HEAD
     use crate::test_util::print_table_in_rect;
-=======
-    use crate::test_util::gc::print_table;
->>>>>>> 6af503c7
     use crate::{SheetPos, SheetRect, Value};
 
     fn test_setup(selection: &Rect, vals: &[&str]) -> (GridController, SheetId) {
