use std::collections::HashSet;

use anyhow::{Result, anyhow};
use borders::Borders;
use columns::SheetColumns;
use data_tables::SheetDataTables;
use lazy_static::lazy_static;
use regex::Regex;
use serde::{Deserialize, Serialize};
use validations::Validations;

use super::bounds::GridBounds;
use super::column::Column;
use super::ids::SheetId;
use super::js_types::{CellFormatSummary, CellType, JsCellValue, JsCellValuePos};
use super::resize::ResizeMap;
use super::{CellWrap, Format, NumericFormatKind, SheetFormatting};
use crate::a1::{A1Context, A1Selection, CellRefRange};
use crate::number::normalize;
use crate::sheet_offsets::SheetOffsets;
use crate::{CellValue, Pos, Rect};

pub mod a1_context;
pub mod a1_selection;
pub mod ai_context;
pub mod borders;
pub mod bounds;
pub mod cell_array;
pub mod cell_values;
pub mod cells_accessed_cache;
pub mod clipboard;
pub mod code;
pub mod col_row;
pub mod columns;
pub mod data_table;
pub mod data_tables;
pub mod formats;
pub mod rendering;
pub mod rendering_date_time;
pub mod row_resize;
pub mod search;
#[cfg(test)]
pub mod sheet_test;
pub mod summarize;
pub mod validations;

const SHEET_NAME_VALID_CHARS: &str = r#"^[a-zA-Z0-9_\-(][a-zA-Z0-9_\- .()\p{Pd}]*[a-zA-Z0-9_\-)]$"#;
lazy_static! {
    static ref SHEET_NAME_VALID_CHARS_COMPILED: Regex =
        Regex::new(SHEET_NAME_VALID_CHARS).expect("Failed to compile SHEET_NAME_VALID_CHARS");
}

/// Sheet in a file.
#[derive(Serialize, Deserialize, Debug, Clone, PartialEq)]
pub struct Sheet {
    pub id: SheetId,
    pub name: String,
    pub color: Option<String>,
    pub order: String,

    pub offsets: SheetOffsets,

    pub columns: SheetColumns,

    pub data_tables: SheetDataTables,

    /// Formatting for the entire sheet.
    pub formats: SheetFormatting,

    pub validations: Validations,

    // bounds for the grid with only data
    pub(super) data_bounds: GridBounds,

    // bounds for the grid with only formatting
    pub(super) format_bounds: GridBounds,

    pub(super) rows_resize: ResizeMap,

    pub borders: Borders,
}
impl Sheet {
    /// Constructs a new empty sheet.
    pub fn new(id: SheetId, name: String, order: String) -> Self {
        Sheet {
            id,
            name,
            color: None,
            order,
            offsets: SheetOffsets::default(),
            columns: SheetColumns::new(),
            data_tables: SheetDataTables::new(),
            formats: SheetFormatting::default(),
            data_bounds: GridBounds::Empty,
            format_bounds: GridBounds::Empty,
            validations: Validations::default(),
            rows_resize: ResizeMap::default(),
            borders: Borders::default(),
        }
    }

    /// Creates a sheet for testing.
    pub fn test() -> Self {
        Sheet::new(SheetId::TEST, String::from("Sheet 1"), String::from("a0"))
    }

    /// Returns an error if a sheet name would be invalid to add.
    pub fn validate_sheet_name(
        name: &str,
        sheet_id: SheetId,
        a1_context: &A1Context,
    ) -> Result<(), String> {
        // Check length limit
        if name.is_empty() || name.len() > 31 {
            return Err("Sheet name must be between 1 and 31 characters".to_string());
        }

        // Validate characters using regex pattern
        if !SHEET_NAME_VALID_CHARS_COMPILED.is_match(name) {
            return Err("Sheet name contains invalid characters".to_string());
        }

        // Check if sheet name already exists
        if let Some(existing_sheet_id) = a1_context.sheet_map.try_sheet_name(name) {
            if existing_sheet_id != sheet_id {
                return Err("Sheet name must be unique".to_string());
            }
        }

        Ok(())
    }

    /// Replaces a sheet name when referenced in code cells.
    pub fn replace_sheet_name_in_code_cells(&mut self, old_name: &str, new_name: &str) {
        let sheet_id = SheetId::new();
        let old_a1_context = A1Context::with_single_sheet(old_name, sheet_id);
        let new_a1_context = A1Context::with_single_sheet(new_name, sheet_id);
        self.replace_names_in_code_cells(&old_a1_context, &new_a1_context);
    }

    /// Replaces any number of sheet names and table names when referenced in
    /// code cells.
    pub fn replace_names_in_code_cells(
        &mut self,
        old_a1_context: &A1Context,
        new_a1_context: &A1Context,
    ) {
        self.update_code_cells(|code_cell_value, pos| {
            code_cell_value.replace_sheet_name_in_cell_references(
                old_a1_context,
                new_a1_context,
                pos,
            );
        });
    }

    /// Returns true if the cell at Pos has content (ie, not blank). Also checks
    /// tables. Ignores Blanks except in tables.
    pub fn has_content(&self, pos: Pos) -> bool {
        if self
            .get_column(pos.x)
            .and_then(|column| column.values.get(&pos.y))
            .is_some_and(|cell_value| !cell_value.is_blank_or_empty_string())
        {
            return true;
        }
        self.has_table_content(pos, false)
    }

    /// Returns true if the cell at Pos has content (ie, not blank). Ignores
    /// Blanks in tables.
    pub fn has_content_ignore_blank_table(&self, pos: Pos) -> bool {
        if self
            .get_column(pos.x)
            .and_then(|column| column.values.get(&pos.y))
            .is_some_and(|cell_value| !cell_value.is_blank_or_empty_string())
        {
            return true;
        }
        self.has_table_content_ignore_blanks(pos)
    }

    /// Returns true if the cell at Pos is at a vertical edge of a table.
    pub fn is_at_table_edge_col(&self, pos: Pos) -> bool {
        if let Some((dt_pos, dt)) = self.data_table_that_contains(pos) {
            // we handle charts separately in find_next_*;
            // we ignore single_value tables
            if dt.is_html_or_image() || dt.is_single_value() {
                return false;
            }
            let bounds = dt.output_rect(dt_pos, false);
            if bounds.min.x == pos.x || bounds.max.x == pos.x {
                return true;
            }
        }
        false
    }

    /// Returns true if the cell at Pos is at a horizontal edge of a table.
    pub fn is_at_table_edge_row(&self, pos: Pos) -> bool {
        if let Some((dt_pos, dt)) = self.data_table_that_contains(pos) {
            // we handle charts separately in find_next_*;
            // we ignore single_value tables
            if dt.is_html_or_image() || dt.is_single_value() {
                return false;
            }
            let bounds = dt.output_rect(dt_pos, false);
            if bounds.min.y == pos.y {
                // table name, or column header if no table name, or top of data if no column header or table name
                return true;
            }

            let show_name = dt.get_show_name();
            let show_columns = dt.get_show_columns();

            if bounds.min.y + (if show_name { 1 } else { 0 }) + (if show_columns { 1 } else { 0 })
                == pos.y
            {
                // ignore column header--just go to first line of data or table name
                return true;
            } else if bounds.max.y == pos.y {
                return true;
            }
        }
        false
    }

    /// Returns the cell_value at a Pos using both column.values and data_tables (i.e., what would be returned if code asked
    /// for it).
    pub fn display_value(&self, pos: Pos) -> Option<CellValue> {
        let cell_value = self
            .get_column(pos.x)
            .and_then(|column| column.values.get(&pos.y));

        let is_percent = self.cell_format_numeric_kind(pos) == NumericFormatKind::Percentage;

        // if CellValue::Code or CellValue::Import, then we need to get the value from data_tables
        if let Some(cell_value) = cell_value {
            if !matches!(
                cell_value,
                CellValue::Code(_) | CellValue::Import(_) | CellValue::Blank
            ) {
                if is_percent {
                    if let CellValue::Number(n) = cell_value {
                        return Some(CellValue::Number(n * 100));
                    }
                }
                return Some(cell_value.clone());
            }
        }

        // if there is no CellValue at Pos, then we still need to check data_tables
        if let Some(cell_value) = self.get_code_cell_value(pos) {
            if is_percent {
                if let CellValue::Number(n) = cell_value {
                    return Some(CellValue::Number(n * 100));
                }
            }
            Some(cell_value.clone())
        } else {
            None
        }
    }

    /// Returns the JsCellValue at a position
    pub fn js_cell_value(&self, pos: Pos) -> Option<JsCellValue> {
        self.display_value(pos).map(|value| JsCellValue {
            value: value.to_string(),
            kind: value.type_name().to_string(),
        })
    }

    /// Returns the JsCellValuePos at a position
    pub fn js_cell_value_pos(&self, pos: Pos) -> Option<JsCellValuePos> {
        self.display_value(pos).map(|cell_value| match cell_value {
            CellValue::Image(_) => {
                CellValue::Image("Javascript chart".into()).to_cell_value_pos(pos)
            }
            CellValue::Html(_) => CellValue::Html("Python chart".into()).to_cell_value_pos(pos),
            _ => cell_value.to_cell_value_pos(pos),
        })
    }

    /// Returns the JsCellValuePos in a rect
    pub fn js_cell_value_pos_in_rect(
        &self,
        rect: Rect,
        max_rows: Option<u32>,
    ) -> Vec<Vec<JsCellValuePos>> {
        let mut rect_values = Vec::new();
        for y in rect
            .y_range()
            .take(max_rows.unwrap_or(rect.height()) as usize)
        {
            let mut row_values = Vec::new();
            for x in rect.x_range() {
                if let Some(cell_value_pos) = self.js_cell_value_pos((x, y).into()) {
                    row_values.push(cell_value_pos);
                }
            }
            if !row_values.is_empty() {
                rect_values.push(row_values);
            }
        }
        rect_values
    }

    /// Returns the cell_value at the Pos in column.values. This does not check or return results within code_runs.
    pub fn cell_value(&self, pos: Pos) -> Option<CellValue> {
        let column = self.get_column(pos.x)?;
        column.values.get(&pos.y).cloned()
    }

    /// Returns the ref of the cell_value at the Pos in column.values. This does
    /// not check or return results within data_tables.
    pub fn cell_value_ref(&self, pos: Pos) -> Option<&CellValue> {
        let column = self.get_column(pos.x)?;
        column.values.get(&pos.y)
    }

    /// Returns the cell value at a position, or an error if the cell value is not found.
    pub fn cell_value_result(&self, pos: Pos) -> Result<CellValue> {
        self.cell_value(pos)
            .ok_or_else(|| anyhow!("Cell value not found at {:?}", pos))
    }

    /// Returns a mutable reference to the cell value at the Pos in column.values.
    pub fn cell_value_mut(&mut self, pos: Pos) -> Option<&mut CellValue> {
        self.columns.get_value_mut(&pos)
    }

    /// Returns the cell value at a position using both `column.values` and
    /// `data_tables`, for use when a formula references a cell.
    pub fn get_cell_for_formula(&self, pos: Pos) -> CellValue {
        let cell_value = self
            .get_column(pos.x)
            .and_then(|column| column.values.get(&pos.y));

        if let Some(cell_value) = cell_value {
            match cell_value {
                CellValue::Blank | CellValue::Code(_) | CellValue::Import(_) => {
                    match self.data_tables.get_at(&pos) {
                        Some(data_table) => data_table.get_cell_for_formula(
                            0,
                            if data_table.header_is_first_row { 1 } else { 0 },
                        ),
                        None => CellValue::Blank,
                    }
                }
                other => other.clone(),
            }
        } else if let Some(value) = self.get_code_cell_value(pos) {
            if matches!(value, CellValue::Html(_) | CellValue::Image(_)) {
                CellValue::Blank
            } else {
                value
            }
        } else {
            CellValue::Blank
        }
    }

    /// Returns the format of a cell taking into account the sheet and data_tables formatting.
    pub fn cell_format(&self, pos: Pos) -> Format {
        let sheet_format = self.formats.try_format(pos).unwrap_or_default();

        if let Ok(data_table_pos) = self.data_table_pos_that_contains(pos) {
            if let Some(data_table) = self.data_table_at(&data_table_pos) {
                if !data_table.has_spill() && !data_table.has_error() {
                    // pos relative to data table pos (top left pos)
                    let format_pos = pos.translate(-data_table_pos.x, -data_table_pos.y, 0, 0);
                    let table_format = data_table.get_format(format_pos);
                    let combined_format = table_format.combine(&sheet_format);
                    return combined_format;
                }
            }
        }

        sheet_format
    }

    /// Returns the type of number (defaulting to NumericFormatKind::Number) for a cell.
    pub fn cell_format_numeric_kind(&self, pos: Pos) -> NumericFormatKind {
        self.cell_format(pos)
            .numeric_format
            .map(|nf| nf.kind)
            .unwrap_or(NumericFormatKind::Number)
    }

    /// Returns a string representation of the format of a cell for use by AI.
    pub fn cell_text_format_as_string(&self, pos: Pos) -> Option<String> {
        let format = self.cell_format(pos);
        if format.is_default() {
            None
        } else {
            let mut values = vec![];
            if format.bold.is_some_and(|b| b) {
                values.push("bold".to_string());
            }
            if format.italic.is_some_and(|i| i) {
                values.push("italic".to_string());
            }
            if format.underline.is_some_and(|u| u) {
                values.push("underline".to_string());
            }
            if format.strike_through.is_some_and(|s| s) {
                values.push("strike through".to_string());
            }
            if let Some(text_color) = format.text_color {
                if !text_color.is_empty() {
                    values.push(format!("text color is {}", text_color.clone()));
                }
            }
            if let Some(fill_color) = format.fill_color {
                if !fill_color.is_empty() {
                    values.push(format!("fill color is {}", fill_color.clone()));
                }
            }
            if let Some(align) = format.align {
                values.push(format!("horizontal align is {}", align.clone()));
            }
            if let Some(vertical_align) = format.vertical_align {
                values.push(format!("vertical align is {}", vertical_align.clone()));
            }
            if let Some(wrap) = format.wrap {
                values.push(format!("wrap is {}", wrap.clone()));
            }
            if let Some(numeric_format) = format.numeric_format {
                values.push(format!("numeric kind is {}", numeric_format.kind));
                if let Some(symbol) = numeric_format.symbol {
                    values.push(format!("numeric symbol is {symbol}"));
                }
            }
            if let Some(numeric_decimals) = format.numeric_decimals {
                values.push(format!("numeric decimals is {numeric_decimals}"));
            }
            if let Some(numeric_commas) = format.numeric_commas {
                values.push(format!("numeric commas is {numeric_commas}"));
            }
            if let Some(date_time) = format.date_time {
                values.push(format!("date time is {}", date_time.clone()));
            }

            Some(values.join(", "))
        }
    }

    /// Returns a summary of formatting in a region.
    pub fn cell_format_summary(&self, pos: Pos) -> CellFormatSummary {
        let format = self.cell_format(pos);
        let cell_type = self
            .display_value(pos)
            .and_then(|cell_value| match cell_value {
                CellValue::Date(_) => Some(CellType::Date),
                CellValue::DateTime(_) => Some(CellType::DateTime),
                _ => None,
            });
        CellFormatSummary {
            bold: format.bold,
            italic: format.italic,
            text_color: format.text_color,
            fill_color: format.fill_color,
            commas: format.numeric_commas,
            align: format.align,
            vertical_align: format.vertical_align,
            wrap: format.wrap,
            date_time: format.date_time,
            cell_type,
            underline: format.underline,
            strike_through: format.strike_through,
        }
    }

    /// Returns a column of a sheet from the column index.
    pub(crate) fn get_column(&self, index: i64) -> Option<&Column> {
        self.columns.get_column(index)
    }

    pub fn id_to_string(&self) -> String {
        self.id.to_string()
    }

    /// get or calculate decimal places for a cell
    pub fn calculate_decimal_places(&self, pos: Pos, kind: NumericFormatKind) -> Option<i16> {
        // first check if numeric_decimals already exists for this cell
        if let Some(decimals) = self.cell_format(pos).numeric_decimals {
            return Some(decimals);
        }

        // if currency and percentage, then use the default 2 decimal places
        if kind == NumericFormatKind::Currency || kind == NumericFormatKind::Percentage {
            return Some(2);
        }

        // otherwise check value to see if it has a decimal and use that length
        if let Some(value) = self.display_value(pos) {
            match value {
                CellValue::Number(n) => {
                    if kind == NumericFormatKind::Exponential {
                        return Some(n.to_string().len() as i16 - 1);
                    }

                    let scale = n.scale();
                    let max_decimals = 9;
                    let mut decimals = n;
                    decimals.rescale(scale.min(max_decimals));
                    decimals = normalize(decimals);
                    let mut decimals = decimals.scale();

                    if kind == NumericFormatKind::Percentage {
                        decimals -= 2;
                    }

                    Some(decimals as i16)
                }
                _ => None,
            }
        } else {
            None
        }
    }

    /// Returns true if the cell at Pos has wrap formatting.
    pub fn check_if_wrap_in_cell(&self, pos: Pos) -> bool {
        if !self.has_content(pos) {
            return false;
        }
        self.formats.wrap.get(pos) == Some(CellWrap::Wrap)
    }

    pub fn check_if_wrap_in_row(&self, y: i64) -> bool {
        self.formats.wrap.any_in_row(y, |wrap| {
            let pos = Pos { x: 1, y };
            self.has_content(pos) && *wrap == Some(CellWrap::Wrap)
        })
    }

    pub fn get_rows_with_wrap_in_column(&self, x: i64) -> Vec<i64> {
        let mut rows = vec![];
        if let Some((start, end)) = self.column_bounds(x, true) {
            for y in start..=end {
                if self.has_content(Pos { x, y })
                    && self
                        .formats
                        .wrap
                        .get(Pos { x, y })
                        .is_some_and(|wrap| wrap == CellWrap::Wrap)
                {
                    rows.push(y);
                }
            }
        }
        rows
    }

    pub fn get_rows_with_wrap_in_rect(&self, rect: &Rect, include_blanks: bool) -> Vec<i64> {
        let mut rows = vec![];
        for y in rect.y_range() {
            for x in rect.x_range() {
                if (include_blanks || self.has_content(Pos { x, y }))
                    && self
                        .formats
                        .wrap
                        .get((x, y).into())
                        .is_some_and(|wrap| wrap == CellWrap::Wrap)
                {
                    rows.push(y);
                    break;
                }
            }
        }
        rows
    }

    pub fn get_rows_with_wrap_in_selection(
        &self,
        selection: &A1Selection,
        include_blanks: bool,
        ignore_formatting: bool,
        a1_context: &A1Context,
    ) -> Vec<i64> {
        let mut rows_set = HashSet::<i64>::new();
        selection.ranges.iter().for_each(|range| {
            if let Some(rect) = match range {
                CellRefRange::Sheet { range } => {
                    Some(self.ref_range_bounds_to_rect(range, ignore_formatting))
                }
                CellRefRange::Table { range } => {
                    self.table_ref_to_rect(range, false, false, a1_context)
                }
            } {
                let rows = self.get_rows_with_wrap_in_rect(&rect, include_blanks);
                rows_set.extend(rows);
            }
        });
        rows_set.into_iter().collect()
    }

    /// Sets a cell value and returns the old cell value. Returns `None` if the cell was deleted
    /// and did not previously exist (so no change is needed).
    #[cfg(test)]
    pub fn set_cell_value(&mut self, pos: Pos, value: impl Into<CellValue>) -> Option<CellValue> {
        self.columns.set_value(&pos, value)
    }

    /// Populates the current sheet with random values
    /// Should only be used for testing (as it will not propagate in multiplayer)
    #[cfg(test)]
    pub fn random_numbers(&mut self, rect: &Rect, a1_context: &A1Context) {
        use crate::number::from_str;
        use rand::Rng;

        self.columns.clear();
        let mut rng = rand::rng();
        for x in rect.x_range() {
            for y in rect.y_range() {
                let value = rng.random_range(-10000..=10000).to_string();
                self.set_cell_value((x, y).into(), CellValue::Number(from_str(&value).unwrap()));
            }
        }
        self.recalculate_bounds(a1_context);
    }
}

#[cfg(test)]
mod test {
    use std::str::FromStr;

    use chrono::{NaiveDate, NaiveDateTime, NaiveTime};

    use super::*;
    use crate::a1::A1Selection;
    use crate::controller::GridController;
    use crate::grid::formats::FormatUpdate;
    use crate::grid::{
        CodeCellLanguage, CodeCellValue, CodeRun, DataTable, DataTableKind, NumericFormat,
    };
<<<<<<< HEAD
    use crate::number::from_str;
    use crate::test_util::print_table_in_rect;
=======
    use crate::test_util::*;
>>>>>>> c368fe80
    use crate::{Array, SheetPos, SheetRect, Value};

    fn test_setup(selection: &Rect, vals: &[&str]) -> (GridController, SheetId) {
        let mut grid_controller = GridController::test();
        let sheet_id = grid_controller.grid().sheets()[0].id;
        let mut count = 0;

        for y in selection.y_range() {
            for x in selection.x_range() {
                let sheet_pos = SheetPos { x, y, sheet_id };
                grid_controller.set_cell_value(sheet_pos, vals[count].to_string(), None);
                count += 1;
            }
        }

        (grid_controller, sheet_id)
    }

    fn test_setup_basic() -> (GridController, SheetId, Rect) {
        let vals = vec!["1", "2", "3", "4", "5", "6", "7", "8"];
        let selected = Rect::new_span(Pos { x: 2, y: 1 }, Pos { x: 5, y: 2 });
        let (grid_controller, sheet_id) = test_setup(&selected, &vals);

        (grid_controller, sheet_id, selected)
    }

    // assert decimal places after a set_cell_value
    fn assert_decimal_places_for_number(
        sheet: &mut Sheet,
        x: i64,
        y: i64,
        value: &str,
        kind: NumericFormatKind,
        expected: Option<i16>,
    ) {
        let pos = Pos { x, y };
        let _ = sheet.set_cell_value(pos, CellValue::Number(from_str(value).unwrap()));
        assert_eq!(sheet.calculate_decimal_places(pos, kind), expected);
    }

    #[test]
    fn test_current_decimal_places_value() {
        let mut sheet = Sheet::new(SheetId::new(), String::from(""), String::from(""));

        // validate simple decimal places
        assert_decimal_places_for_number(
            &mut sheet,
            1,
            2,
            "12.23",
            NumericFormatKind::Number,
            Some(2),
        );

        // validate percentage
        assert_decimal_places_for_number(
            &mut sheet,
            2,
            2,
            "0.23",
            NumericFormatKind::Percentage,
            Some(2),
        );

        // validate rounding
        assert_decimal_places_for_number(
            &mut sheet,
            3,
            2,
            "9.1234567891",
            NumericFormatKind::Number,
            Some(9),
        );

        // validate percentage rounding
        assert_decimal_places_for_number(
            &mut sheet,
            3,
            2,
            "9.1234567891",
            NumericFormatKind::Percentage,
            Some(2),
        );

        assert_decimal_places_for_number(
            &mut sheet,
            3,
            2,
            "9.1234567891",
            NumericFormatKind::Currency,
            Some(2),
        );

        assert_decimal_places_for_number(
            &mut sheet,
            3,
            2,
            "91234567891",
            NumericFormatKind::Exponential,
            Some(10),
        );
    }

    #[test]
    fn decimal_places() {
        let mut gc = GridController::test();
        let sheet_id = gc.sheet_ids()[0];

        let sheet = gc.sheet_mut(sheet_id);
        sheet
            .formats
            .numeric_decimals
            .set_rect(3, 1, Some(3), None, Some(2));
        assert_eq!(
            sheet.calculate_decimal_places(Pos { x: 3, y: 3 }, NumericFormatKind::Number),
            Some(2)
        );

        sheet
            .formats
            .numeric_decimals
            .set(Pos { x: 3, y: 3 }, Some(3));
        assert_eq!(
            sheet.calculate_decimal_places(Pos { x: 3, y: 3 }, NumericFormatKind::Number),
            Some(3)
        );
        assert_eq!(
            sheet.calculate_decimal_places(Pos { x: 3, y: 3 }, NumericFormatKind::Percentage),
            Some(3)
        );
        assert_eq!(
            sheet.calculate_decimal_places(Pos { x: 3, y: 3 }, NumericFormatKind::Currency),
            Some(3)
        );
    }

    #[test]
    fn test_current_decimal_places_text() {
        let mut sheet = Sheet::new(SheetId::new(), String::from(""), String::from(""));

        let _ = sheet.set_cell_value(
            crate::Pos { x: 1, y: 2 },
            CellValue::Text(String::from("abc")),
        );

        assert_eq!(
            sheet.calculate_decimal_places(Pos { x: 1, y: 2 }, NumericFormatKind::Number),
            None
        );
    }

    #[test]
    fn test_current_decimal_places_float() {
        let mut sheet = Sheet::new(SheetId::new(), String::from(""), String::from(""));

        sheet.set_cell_value(
            crate::Pos { x: 1, y: 2 },
            CellValue::Number(from_str("11.100000000000000000").unwrap()),
        );

        // expect a single decimal place
        assert_eq!(
            sheet.calculate_decimal_places(Pos { x: 1, y: 2 }, NumericFormatKind::Number),
            Some(1)
        );
    }

    #[test]
    fn test_cell_format_numeric_kind() {
        let mut sheet = Sheet::test();

        sheet.formats.numeric_format.set(
            pos![A1],
            Some(NumericFormat {
                kind: NumericFormatKind::Percentage,
                symbol: None,
            }),
        );

        assert_eq!(
            sheet.cell_format_numeric_kind(pos![A1]),
            NumericFormatKind::Percentage
        );
    }

    #[test]
    fn test_cell_format_numeric_kind_data_table() {
        let mut gc = test_create_gc();
        let sheet_id = first_sheet_id(&gc);

        test_create_data_table(&mut gc, sheet_id, pos![a1], 2, 2);

        gc.set_formats(
            &A1Selection::test_a1_context("test_table[Column 1]", gc.a1_context()),
            FormatUpdate {
                numeric_format: Some(Some(NumericFormat::percentage())),
                ..Default::default()
            },
        );

        assert_eq!(
            gc.sheet(sheet_id).cell_format_numeric_kind(pos![A3]),
            NumericFormatKind::Percentage
        );

        gc.set_formats(
            &A1Selection::test_a1("A4"),
            FormatUpdate {
                numeric_format: Some(Some(NumericFormat::number())),
                ..Default::default()
            },
        );

        assert_eq!(
            gc.sheet(sheet_id).cell_format_numeric_kind(pos![A4]),
            NumericFormatKind::Number
        );
    }

    #[test]
    fn test_set_cell_values() {
        let selected: Rect = Rect::new_span(Pos { x: 2, y: 1 }, Pos { x: 4, y: 1 });
        let vals = vec!["a", "1", "$1.11"];
        let expected = [
            CellValue::Text("a".into()),
            CellValue::Number(from_str("1").unwrap()),
            CellValue::Number(from_str("1.11").unwrap()),
        ];
        let (grid, sheet_id) = test_setup(&selected, &vals);

        print_table_in_rect(&grid, sheet_id, selected);

        let sheet = grid.sheet(sheet_id);
        let values = sheet.cell_values_in_rect(&selected, false).unwrap();
        values
            .into_cell_values_vec()
            .into_iter()
            .enumerate()
            .for_each(|(index, val)| assert_eq!(val, *expected.get(index).unwrap()));
    }

    #[test]
    fn delete_cell_values() {
        let mut gc = GridController::test();
        let sheet_id = gc.sheet_ids()[0];
        let sheet = gc.sheet_mut(sheet_id);
        sheet.test_set_values(0, 0, 2, 2, vec!["1", "2", "a", "b"]);

        let rect = SheetRect::from_numbers(0, 0, 2, 2, sheet_id);
        let selection = A1Selection::from_rect(rect);
        gc.delete_cells(&selection, None);

        let sheet = gc.sheet(sheet_id);
        assert!(sheet.cell_value(Pos { x: 0, y: 0 }).is_none());
        assert!(sheet.cell_value(Pos { x: 0, y: 1 }).is_none());
        assert!(sheet.cell_value(Pos { x: 1, y: 0 }).is_none());
        assert!(sheet.cell_value(Pos { x: 1, y: 1 }).is_none());
    }

    #[test]
    fn delete_cell_values_code() {
        let mut gc = GridController::test();
        let sheet_id = gc.sheet_ids()[0];
        let sheet = gc.sheet_mut(sheet_id);
        sheet.set_cell_value(
            Pos { x: 0, y: 0 },
            CellValue::Code(CodeCellValue {
                code: "test".to_string(),
                language: CodeCellLanguage::Formula,
            }),
        );
        gc.delete_cells(&A1Selection::from_xy(0, 0, sheet_id), None);

        let sheet = gc.sheet(sheet_id);
        assert!(sheet.cell_value(Pos { x: 0, y: 0 }).is_none());
    }

    #[test]
    fn test_get_cell_value() {
        let (grid, sheet_id, _) = test_setup_basic();
        let sheet = grid.sheet(sheet_id);
        let value = sheet.display_value((2, 1).into());

        assert_eq!(value, Some(CellValue::Number(1.into())));
    }

    #[test]
    fn cell_format_summary() {
        let (grid, sheet_id, _) = test_setup_basic();
        let mut sheet = grid.sheet(sheet_id).clone();

        let format_summary = sheet.cell_format_summary((2, 1).into());
        assert_eq!(format_summary, CellFormatSummary::default());

        // just set a bold value
        sheet.formats.bold.set(Pos { x: 2, y: 1 }, Some(true));
        let value = sheet.cell_format_summary((2, 1).into());
        let mut cell_format_summary = CellFormatSummary {
            bold: Some(true),
            ..Default::default()
        };
        assert_eq!(value, cell_format_summary);

        let format_summary = sheet.cell_format_summary((2, 1).into());
        assert_eq!(cell_format_summary.clone(), format_summary);

        // now set a italic value
        sheet.formats.italic.set(Pos { x: 2, y: 1 }, Some(true));
        let value = sheet.cell_format_summary((2, 1).into());
        cell_format_summary.italic = Some(true);
        assert_eq!(value, cell_format_summary);

        let existing_cell_format_summary = sheet.cell_format_summary((2, 1).into());
        assert_eq!(cell_format_summary.clone(), existing_cell_format_summary);

        sheet.set_cell_value(
            Pos { x: 0, y: 0 },
            CellValue::Date(NaiveDate::from_str("2024-12-21").unwrap()),
        );
        let format_summary = sheet.cell_format_summary((0, 0).into());
        assert_eq!(format_summary.cell_type, Some(CellType::Date));

        sheet.set_cell_value(
            Pos { x: 1, y: 0 },
            CellValue::DateTime(
                NaiveDateTime::parse_from_str("2024-12-21 1:23 PM", "%Y-%m-%d %-I:%M %p").unwrap(),
            ),
        );
        let format_summary = sheet.cell_format_summary((1, 0).into());
        assert_eq!(format_summary.cell_type, Some(CellType::DateTime));

        sheet.set_cell_value(
            Pos { x: 2, y: 0 },
            CellValue::Time(NaiveTime::parse_from_str("1:23 pm", "%-I:%M %p").unwrap()),
        );
        let format_summary = sheet.cell_format_summary((2, 0).into());
        assert_eq!(format_summary.cell_type, None);
    }

    #[test]
    fn display_value_blanks() {
        let mut sheet = Sheet::test();
        let pos = pos![A1];
        assert_eq!(sheet.display_value(pos), None);
        sheet.set_cell_value(pos, CellValue::Blank);
        assert_eq!(sheet.display_value(pos), None);
    }

    #[test]
    fn test_check_if_wrap_in_cell() {
        let mut sheet = Sheet::test();
        let pos = pos![A1];
        sheet.set_cell_value(pos, "test");
        assert!(!sheet.check_if_wrap_in_cell(pos));
        sheet.formats.wrap.set(pos, Some(CellWrap::Wrap));
        assert!(sheet.check_if_wrap_in_cell(pos));
        sheet.formats.wrap.set(pos, Some(CellWrap::Overflow));
        assert!(!sheet.check_if_wrap_in_cell(pos));
        sheet.formats.wrap.set(pos, Some(CellWrap::Wrap));
        assert!(sheet.check_if_wrap_in_cell(pos));
        sheet.formats.wrap.set(pos, Some(CellWrap::Clip));
        assert!(!sheet.check_if_wrap_in_cell(pos));
    }

    #[test]
    fn test_check_if_wrap_in_row() {
        let mut sheet = Sheet::test();
        let pos = pos![A1];
        sheet.set_cell_value(pos, "test");
        assert!(!sheet.check_if_wrap_in_row(1));
        sheet.formats.wrap.set(pos, Some(CellWrap::Wrap));
        assert!(sheet.check_if_wrap_in_row(1));
        sheet.formats.wrap.set(pos, Some(CellWrap::Overflow));
        assert!(!sheet.check_if_wrap_in_row(1));
        sheet.formats.wrap.set(pos, Some(CellWrap::Clip));
        assert!(!sheet.check_if_wrap_in_row(1));
    }

    #[test]
    fn test_get_rows_with_wrap_in_column() {
        let mut sheet = Sheet::test();
        sheet.set_cell_value(pos![A1], "test");
        sheet.set_cell_value(pos![A3], "test");
        assert_eq!(sheet.get_rows_with_wrap_in_column(1), Vec::<i64>::new());
        sheet
            .formats
            .wrap
            .set_rect(1, 1, Some(1), Some(5), Some(CellWrap::Wrap));
        assert_eq!(sheet.get_rows_with_wrap_in_column(1), vec![1, 3]);
    }

    #[test]
    fn test_get_rows_with_wrap_in_rect() {
        let mut sheet = Sheet::test();
        sheet.set_cell_value(pos![A1], "test");
        sheet.set_cell_value(pos![A3], "test");
        let rect = Rect {
            min: pos![A1],
            max: pos![A4],
        };
        assert_eq!(
            sheet.get_rows_with_wrap_in_rect(&rect, false),
            Vec::<i64>::new()
        );
        sheet
            .formats
            .wrap
            .set_rect(1, 1, Some(1), Some(5), Some(CellWrap::Wrap));
        assert_eq!(sheet.get_rows_with_wrap_in_rect(&rect, false), vec![1, 3]);
    }

    #[test]
    fn test_get_rows_with_wrap_in_selection() {
        let mut sheet = Sheet::test();
        sheet.set_cell_value(pos![A1], "test");
        sheet.set_cell_value(pos![A3], "test");
        let selection = A1Selection::test_a1("A1:A4");
        let a1_context = sheet.expensive_make_a1_context();
        assert_eq!(
            sheet.get_rows_with_wrap_in_selection(&selection, false, false, &a1_context),
            Vec::<i64>::new()
        );
        sheet
            .formats
            .wrap
            .set_rect(1, 1, Some(1), Some(5), Some(CellWrap::Wrap));
        let mut rows = sheet.get_rows_with_wrap_in_selection(&selection, false, false, &a1_context);
        rows.sort();
        assert_eq!(rows, vec![1, 3]);
    }

    #[test]
    fn js_cell_value() {
        let mut sheet = Sheet::test();
        sheet.set_cell_value(Pos { x: 0, y: 0 }, "test");
        let js_cell_value = sheet.js_cell_value(Pos { x: 0, y: 0 });
        assert_eq!(
            js_cell_value,
            Some(JsCellValue {
                value: "test".to_string(),
                kind: "text".to_string()
            })
        );
    }

    #[test]
    fn test_has_content() {
        let mut gc = GridController::test();
        let sheet_id = gc.sheet_ids()[0];
        let sheet = gc.sheet_mut(sheet_id);
        let pos = Pos { x: 1, y: 1 };

        // Empty cell should have no content
        assert!(!sheet.has_content(pos));

        // Text content
        sheet.set_cell_value(pos, "test");
        assert!(sheet.has_content(pos));

        // Blank value should count as no content
        sheet.set_cell_value(pos, CellValue::Blank);
        assert!(!sheet.has_content(pos));

        // Empty string should count as no content
        sheet.set_cell_value(pos, "");
        assert!(!sheet.has_content(pos));

        // Number content
        sheet.set_cell_value(pos, CellValue::Text("test".to_string()));
        assert!(sheet.has_content(pos));

        // Table content
        let dt = DataTable::new(
            DataTableKind::CodeRun(CodeRun::default()),
            "test",
            Value::Array(Array::from(vec![vec!["test", "test"]])),
            false,
            Some(true),
            Some(true),
            None,
        );
        sheet.data_table_insert_full(&pos, dt.clone());
        assert!(sheet.has_content(pos));
        assert!(sheet.has_content(Pos { x: 2, y: 2 }));
        assert!(!sheet.has_content(Pos { x: 3, y: 2 }));

        let dt = DataTable::new(
            DataTableKind::CodeRun(CodeRun::default()),
            "test",
            Value::Single(CellValue::Image("Image".to_string())),
            false,
            Some(true),
            Some(true),
            Some((5, 5)),
        );
        let pos2 = Pos { x: 10, y: 10 };
        sheet.data_table_insert_full(&pos2, dt);
        assert!(sheet.has_content(pos2));
        assert!(sheet.has_content(Pos { x: 14, y: 10 }));
        assert!(!sheet.has_content(Pos { x: 15, y: 10 }));
    }

    #[test]
    fn js_cell_value_pos() {
        let mut sheet = Sheet::test();
        let pos = pos![A1];
        sheet.set_cell_value(pos, "test");
        let js_cell_value_pos = sheet.js_cell_value_pos(pos);
        assert_eq!(
            js_cell_value_pos,
            Some(JsCellValuePos {
                value: "test".to_string(),
                kind: "text".to_string(),
                pos: pos.a1_string(),
            })
        );

        let pos = pos![B2];
        sheet.set_cell_value(pos, CellValue::Image("image string".to_string()));
        let js_cell_value_pos = sheet.js_cell_value_pos(pos);
        assert_eq!(
            js_cell_value_pos,
            Some(JsCellValuePos {
                value: "Javascript chart".to_string(),
                kind: "image".to_string(),
                pos: pos.a1_string(),
            })
        );

        let pos = pos![C3];
        sheet.set_cell_value(pos, CellValue::Html("html string".to_string()));
        let js_cell_value_pos = sheet.js_cell_value_pos(pos);
        assert_eq!(
            js_cell_value_pos,
            Some(JsCellValuePos {
                value: "Python chart".to_string(),
                kind: "html".to_string(),
                pos: pos.a1_string(),
            })
        );
    }

    #[test]
    fn test_js_cell_value_pos_in_rect() {
        let mut sheet = Sheet::test();
        sheet.set_cell_values(
            Rect {
                min: Pos { x: 1, y: 1 },
                max: Pos { x: 10, y: 1000 },
            },
            Array::from(
                (1..=1000)
                    .map(|row| {
                        (1..=10)
                            .map(|_| {
                                if row == 1 {
                                    "heading".to_string()
                                } else {
                                    "value".to_string()
                                }
                            })
                            .collect::<Vec<String>>()
                    })
                    .collect::<Vec<Vec<String>>>(),
            ),
        );

        let max_rows = 3;

        let js_cell_value_pos_in_rect = sheet.js_cell_value_pos_in_rect(
            Rect {
                min: Pos { x: 1, y: 1 },
                max: Pos { x: 10, y: 1000 },
            },
            Some(max_rows),
        );

        assert_eq!(js_cell_value_pos_in_rect.len(), max_rows as usize);

        let expected_js_cell_value_pos_in_rect: Vec<Vec<JsCellValuePos>> = (1..=max_rows)
            .map(|row| {
                (1..=10)
                    .map(|col| {
                        if row == 1 {
                            JsCellValuePos {
                                value: "heading".to_string(),
                                kind: "text".to_string(),
                                pos: Pos {
                                    x: col,
                                    y: row as i64,
                                }
                                .a1_string(),
                            }
                        } else {
                            JsCellValuePos {
                                value: "value".to_string(),
                                kind: "text".to_string(),
                                pos: Pos {
                                    x: col,
                                    y: row as i64,
                                }
                                .a1_string(),
                            }
                        }
                    })
                    .collect::<Vec<JsCellValuePos>>()
            })
            .collect::<Vec<Vec<JsCellValuePos>>>();

        assert_eq!(
            js_cell_value_pos_in_rect,
            expected_js_cell_value_pos_in_rect
        );
    }

    #[test]
    fn test_validate_sheet_name() {
        // Setup test context with an existing sheet
        let context = A1Context::test(&[("ExistingSheet", SheetId::TEST)], &[]);

        // Test valid sheet names
        let longest_name = "a".repeat(31);
        let valid_names = vec![
            "Sheet1",
            "MySheet",
            "Test_Sheet",
            "Sheet-1",
            "Sheet (1)",
            "Sheet.1",
            "1Sheet",
            "Sheet_with_underscore",
            "Sheet-with-dashes",
            "Sheet With Spaces",
            "Sheet.With.Dots",
            "Sheet(With)Parentheses",
            "_hidden_sheet",
            "Sheet-with–en—dash", // Testing various dash characters
            longest_name.as_str(),
        ];

        for name in valid_names {
            assert!(
                Sheet::validate_sheet_name(name, SheetId::TEST, &context).is_ok(),
                "Expected '{name}' to be valid"
            );
        }

        // Test invalid sheet names
        let long_name = "a".repeat(32);
        let test_cases = vec![
            ("", "Sheet name must be between 1 and 31 characters"),
            (
                long_name.as_str(),
                "Sheet name must be between 1 and 31 characters",
            ),
            ("#Invalid", "Sheet name contains invalid characters"),
            ("@Sheet", "Sheet name contains invalid characters"),
            ("Sheet!", "Sheet name contains invalid characters"),
            ("Sheet?", "Sheet name contains invalid characters"),
            ("Sheet*", "Sheet name contains invalid characters"),
            ("Sheet/", "Sheet name contains invalid characters"),
            ("Sheet\\", "Sheet name contains invalid characters"),
            ("Sheet$", "Sheet name contains invalid characters"),
            ("Sheet%", "Sheet name contains invalid characters"),
            ("Sheet^", "Sheet name contains invalid characters"),
            ("Sheet&", "Sheet name contains invalid characters"),
            ("Sheet+", "Sheet name contains invalid characters"),
            ("Sheet=", "Sheet name contains invalid characters"),
            ("Sheet;", "Sheet name contains invalid characters"),
            ("Sheet,", "Sheet name contains invalid characters"),
            ("Sheet<", "Sheet name contains invalid characters"),
            ("Sheet>", "Sheet name contains invalid characters"),
            ("Sheet[", "Sheet name contains invalid characters"),
            ("Sheet]", "Sheet name contains invalid characters"),
            ("Sheet{", "Sheet name contains invalid characters"),
            ("Sheet}", "Sheet name contains invalid characters"),
            ("Sheet|", "Sheet name contains invalid characters"),
            ("Sheet`", "Sheet name contains invalid characters"),
            ("Sheet~", "Sheet name contains invalid characters"),
            ("Sheet'", "Sheet name contains invalid characters"),
            ("Sheet\"", "Sheet name contains invalid characters"),
            // Test names with leading/trailing spaces
            (" Sheet", "Sheet name contains invalid characters"),
            ("Sheet ", "Sheet name contains invalid characters"),
            // Test names with other invalid patterns
            ("\tSheet", "Sheet name contains invalid characters"),
            ("\nSheet", "Sheet name contains invalid characters"),
            ("Sheet\r", "Sheet name contains invalid characters"),
        ];

        for (name, expected_error) in test_cases {
            let result = Sheet::validate_sheet_name(name, SheetId::TEST, &context);
            assert!(
                result.is_err(),
                "Expected '{name}' to be invalid, but it was valid"
            );
            assert_eq!(
                result.unwrap_err(),
                expected_error,
                "Unexpected error message for '{name}'"
            );
        }

        // Test duplicate sheet name
        let result = Sheet::validate_sheet_name("ExistingSheet", SheetId::new(), &context);
        assert_eq!(result.unwrap_err(), "Sheet name must be unique");

        // Test same sheet name with different case
        let result = Sheet::validate_sheet_name("EXISTINGSHEET", SheetId::TEST, &context);
        result.unwrap();
    }

    #[test]
    fn test_is_at_table_edge() {
        let mut sheet = Sheet::test();
        let anchor_pos = pos![B2];

        // Create a test data table with 3x3 dimensions
        let dt = DataTable::new(
            DataTableKind::CodeRun(CodeRun::default()),
            "test",
            Value::Array(Array::from(vec![
                vec!["a", "b", "c"],
                vec!["d", "e", "f"],
                vec!["g", "h", "i"],
                vec!["j", "k", "l"],
            ])),
            false,
            Some(true),
            Some(true),
            None,
        );
        sheet.data_table_insert_full(&anchor_pos, dt);

        // Test row edges
        assert!(sheet.is_at_table_edge_row(pos![B2])); // Table name
        assert!(!sheet.is_at_table_edge_row(pos![B3])); // Column header
        assert!(sheet.is_at_table_edge_row(pos![B4])); // first line of data
        assert!(sheet.is_at_table_edge_row(pos![C7])); // Bottom edge
        assert!(!sheet.is_at_table_edge_row(pos![C5])); // Middle row

        // Test column edges
        assert!(sheet.is_at_table_edge_col(pos![B5])); // Left edge
        assert!(sheet.is_at_table_edge_col(pos![D5])); // Right edge
        assert!(!sheet.is_at_table_edge_col(pos![C5])); // Middle column

        // Test position outside table
        assert!(!sheet.is_at_table_edge_row(pos![E5]));
        assert!(!sheet.is_at_table_edge_col(pos![E5]));

        // Test with show_ui = false
        let mut dt_no_ui = DataTable::new(
            DataTableKind::CodeRun(CodeRun::default()),
            "test",
            Value::Array(Array::from(vec![vec!["a", "b"], vec!["c", "d"]])),
            false,
            Some(false),
            Some(false),
            None,
        );
        dt_no_ui.show_name = Some(false);
        sheet.data_table_insert_full(&pos![E5], dt_no_ui);

        // Test edges without UI
        assert!(sheet.is_at_table_edge_row(pos![E5])); // Top edge
        assert!(sheet.is_at_table_edge_row(pos![E6])); // Bottom edge
        assert!(sheet.is_at_table_edge_col(pos![E5])); // Left edge
        assert!(sheet.is_at_table_edge_col(pos![F5])); // Right edge
    }

    #[test]
    fn test_has_content_ignore_blank_table() {
        let mut gc = GridController::test();
        let sheet_id = gc.sheet_ids()[0];
        let sheet = gc.sheet_mut(sheet_id);
        let pos = pos![A1];

        // Empty cell should have no content
        assert!(!sheet.has_content_ignore_blank_table(pos));

        // Text content
        sheet.set_cell_value(pos, "test");
        assert!(sheet.has_content_ignore_blank_table(pos));

        // Blank value should count as no content
        sheet.set_cell_value(pos, CellValue::Blank);
        assert!(!sheet.has_content_ignore_blank_table(pos));

        // Empty string should count as no content
        sheet.set_cell_value(pos, "");
        assert!(!sheet.has_content_ignore_blank_table(pos));

        // Table with non-blank content
        let dt = DataTable::new(
            DataTableKind::CodeRun(CodeRun::default()),
            "test",
            Value::Array(Array::from(vec![vec!["test", "test"]])),
            false,
            Some(true),
            Some(true),
            None,
        );
        sheet.data_table_insert_full(&pos, dt.clone());
        assert!(sheet.has_content_ignore_blank_table(pos));
        assert!(sheet.has_content_ignore_blank_table(Pos { x: 2, y: 2 }));
        assert!(!sheet.has_content_ignore_blank_table(Pos { x: 3, y: 2 }));

        // Table with blank content should be ignored
        sheet.test_set_code_run_array(10, 10, vec!["1", "", "", "4"], false);

        let a1_context = gc.a1_context().clone();
        gc.sheet_mut(sheet_id).recalculate_bounds(&a1_context);

        let sheet = gc.sheet(sheet_id);
        assert!(sheet.has_content_ignore_blank_table(Pos { x: 10, y: 10 }));
        assert!(!sheet.has_content_ignore_blank_table(Pos { x: 11, y: 10 }));
        assert!(sheet.has_content_ignore_blank_table(Pos { x: 13, y: 10 }));

        // Chart output should still count as content
        let dt = DataTable::new(
            DataTableKind::CodeRun(CodeRun::default()),
            "test",
            Value::Single(CellValue::Html("Html".to_string())),
            false,
            Some(true),
            Some(true),
            Some((5, 5)),
        );
        let pos3 = Pos { x: 20, y: 20 };
        let sheet = gc.sheet_mut(sheet_id);
        sheet.data_table_insert_full(&pos3, dt);

        let a1_context = gc.a1_context().clone();
        gc.sheet_mut(sheet_id).recalculate_bounds(&a1_context);

        let sheet = gc.sheet(sheet_id);
        assert!(sheet.has_content_ignore_blank_table(pos3));
        assert!(sheet.has_content_ignore_blank_table(Pos { x: 24, y: 20 }));
        assert!(!sheet.has_content_ignore_blank_table(Pos { x: 25, y: 20 }));
    }
}<|MERGE_RESOLUTION|>--- conflicted
+++ resolved
@@ -6,6 +6,7 @@
 use data_tables::SheetDataTables;
 use lazy_static::lazy_static;
 use regex::Regex;
+use rust_decimal::Decimal;
 use serde::{Deserialize, Serialize};
 use validations::Validations;
 
@@ -242,7 +243,7 @@
             ) {
                 if is_percent {
                     if let CellValue::Number(n) = cell_value {
-                        return Some(CellValue::Number(n * 100));
+                        return Some(CellValue::Number(n * Decimal::from(100)));
                     }
                 }
                 return Some(cell_value.clone());
@@ -253,7 +254,7 @@
         if let Some(cell_value) = self.get_code_cell_value(pos) {
             if is_percent {
                 if let CellValue::Number(n) = cell_value {
-                    return Some(CellValue::Number(n * 100));
+                    return Some(CellValue::Number(n * Decimal::from(100)));
                 }
             }
             Some(cell_value.clone())
@@ -635,12 +636,8 @@
     use crate::grid::{
         CodeCellLanguage, CodeCellValue, CodeRun, DataTable, DataTableKind, NumericFormat,
     };
-<<<<<<< HEAD
     use crate::number::from_str;
-    use crate::test_util::print_table_in_rect;
-=======
     use crate::test_util::*;
->>>>>>> c368fe80
     use crate::{Array, SheetPos, SheetRect, Value};
 
     fn test_setup(selection: &Rect, vals: &[&str]) -> (GridController, SheetId) {
