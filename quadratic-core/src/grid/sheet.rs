use std::collections::{btree_map, BTreeMap, HashMap, HashSet};
use std::ops::Range;
use std::str::FromStr;

use bigdecimal::BigDecimal;
use itertools::Itertools;
use rand::Rng;
use serde::{Deserialize, Serialize};

use super::borders::{CellBorder, SheetBorders};
use super::bounds::GridBounds;
use super::code::{CodeCellRunResult, CodeCellValue};
use super::column::Column;
use super::formatting::{BoolSummary, CellFmtAttr};
use super::ids::{CellRef, ColumnId, IdMap, RegionRef, RowId, SheetId};
use super::js_types::{
    CellFormatSummary, FormattingSummary, JsRenderBorder, JsRenderCell, JsRenderCodeCell,
    JsRenderCodeCellState, JsRenderFill,
};
use super::response::{GetIdResponse, SetCellResponse};
use super::{NumericFormat, NumericFormatKind};
use crate::{Array, CellValue, IsBlank, Pos, Rect};

#[derive(Serialize, Deserialize, Debug, Clone, PartialEq)]
pub struct Sheet {
    pub id: SheetId,
    pub name: String,
    pub color: Option<String>,
    pub order: String,

    pub(super) column_ids: IdMap<ColumnId, i64>,
    pub(super) row_ids: IdMap<RowId, i64>,

    #[serde(with = "crate::util::btreemap_serde")]
    pub(super) column_widths: BTreeMap<i64, f32>,
    #[serde(with = "crate::util::btreemap_serde")]
    pub(super) row_heights: BTreeMap<i64, f32>,

    #[serde(with = "crate::util::btreemap_serde")]
    pub(super) columns: BTreeMap<i64, Column>,
    pub(super) borders: SheetBorders,
    #[serde(with = "crate::util::hashmap_serde")]
    pub(super) code_cells: HashMap<CellRef, CodeCellValue>,

    pub(super) data_bounds: GridBounds,
    pub(super) format_bounds: GridBounds,
}
impl Sheet {
    /// Constructs a new empty sheet.
    pub fn new(id: SheetId, name: String, order: String) -> Self {
        Sheet {
            id,
            name,
            color: None,
            order,

            column_ids: IdMap::new(),
            row_ids: IdMap::new(),

            column_widths: BTreeMap::new(),
            row_heights: BTreeMap::new(),

            columns: BTreeMap::new(),
            borders: SheetBorders::new(),
            code_cells: HashMap::new(),

            data_bounds: GridBounds::Empty,
            format_bounds: GridBounds::Empty,
        }
    }

    /// Populates the current sheet with random values
    pub fn with_random_floats(&mut self, region: &Rect) {
        self.columns.clear();
        let mut rng = rand::thread_rng();
        for x in region.x_range() {
            let (_, column) = self.get_or_create_column(x);
            for y in region.y_range() {
                let value = rng.gen_range(-10000..=10000).to_string();
                column.values.set(
                    y,
                    Some(CellValue::Number(BigDecimal::from_str(&value).unwrap())),
                );
            }
        }
        self.recalculate_bounds();
    }

    /// Sets a cell value and returns a response object, which contains column &
    /// row IDs and the old cell value. Returns `None` if the cell was deleted
    /// and did not previously exist (so no change is needed). The reason for
    /// this is that the column and/or row may never have been generated,
    /// because there's no need.
    pub fn set_cell_value(
        &mut self,
        pos: Pos,
        value: CellValue,
    ) -> Option<SetCellResponse<CellValue>> {
        let is_blank = value.is_blank();
        let value: Option<CellValue> = if is_blank { None } else { Some(value) };
        if value.is_none() && !self.columns.contains_key(&pos.x) {
            return None;
        }

        let (column_response, column) = self.get_or_create_column(pos.x);
        let old_value = column.values.set(pos.y, value).unwrap_or_default();

        let unspill = None;
        // if !is_blank {
        //     if let Some(source) = column.spills.get(pos.y) {
        //         self.unspill(source);
        //         unspill = Some(source);
        //     }
        // }

        // TODO: check for new spills, if the cell was deleted
        let spill = None;

        let row_response = self.get_or_create_row(pos.y);
        Some(SetCellResponse {
            column: column_response,
            row: row_response,
            old_value,

            spill,
            unspill,
        })
    }
    /// Deletes all cell values in a region. This does not affect:
    ///
    /// - Formatting
    /// - Spilled cells (unless the source is within `region`)
    pub fn delete_cell_values(&mut self, region: Rect) -> (Vec<ColumnId>, Vec<RowId>, Array) {
        let row_ids = region
            .y_range()
            .filter_map(|y| self.get_row(y))
            .collect_vec();
        let mut column_ids = vec![];

        let mut old_cell_values_array = Array::new_empty(region.size());

        for x in region.x_range() {
            let Some(column) = self.columns.get_mut(&x) else {
                continue;
            };
            column_ids.push(column.id);
            let removed = column.values.remove_range(region.y_range());
            for block in removed {
                for y in block.range() {
                    let array_x = (x - region.min.x) as u32;
                    let array_y = (y - region.min.y) as u32;
                    let Some(value) = block.get(y) else { continue };
                    old_cell_values_array
                        .set(array_x, array_y, value)
                        .expect("error inserting value into array of old cell values");
                }
            }
        }

        for cell_ref in self.iter_code_cells_locations_in_region(region) {
            // TODO: unspill!
            self.code_cells.remove(&cell_ref);
        }

        (column_ids, row_ids, old_cell_values_array)
    }
    /// Sets or deletes a code cell value.
    pub fn set_code_cell_value(&mut self, pos: Pos, code_cell: Option<CodeCellValue>) {
        let cell_ref = self.get_or_create_cell_ref(pos);
        // TODO: unspill!
        self.code_cells.remove(&cell_ref);
        if let Some(code_cell) = code_cell {
            self.code_cells.insert(cell_ref, code_cell);
        }
        // TODO: spill (or have some other way to handle new code results)
    }

    /// Sets or deletes horizontal borders in a region.
    pub fn set_horizontal_border(&mut self, region: Rect, value: CellBorder) {
        self.borders.set_horizontal_border(region, value);
    }
    /// Sets or deletes vertical borders in a region.
    pub fn set_vertical_border(&mut self, region: Rect, value: CellBorder) {
        self.borders.set_vertical_border(region, value);
    }

    /// Returns the value of a cell (i.e., what would be returned if code asked
    /// for it).
    pub fn get_cell_value(&self, pos: Pos) -> Option<CellValue> {
        let column = self.get_column(pos.x)?;
        column.values.get(pos.y)
    }
    /// Returns a formatting property of a cell.
    pub fn get_formatting_value<A: CellFmtAttr>(&self, pos: Pos) -> Option<A::Value> {
        let column = self.get_column(pos.x)?;
        A::column_data_ref(column).get(pos.y)
    }
    /// Returns a code cell value.
    pub fn get_code_cell(&self, pos: Pos) -> Option<&CodeCellValue> {
        self.code_cells.get(&self.try_get_cell_ref(pos)?)
    }
    /// Returns a code cell value.
    pub fn get_code_cell_from_ref(&self, cell_ref: CellRef) -> Option<&CodeCellValue> {
        self.code_cells.get(&cell_ref)
    }

    pub fn cell_numeric_format_kind(&self, pos: Pos) -> Option<NumericFormatKind> {
        let column = self.get_column(pos.x)?;
        if let Some(format) = column.numeric_format.get(pos.x) {
            Some(format.kind)
        } else {
            None
        }
    }

    pub fn get_code_cell_value(&self, pos: Pos) -> Option<CellValue> {
        let column = self.get_column(pos.x);
        if column.is_none() {
            return None;
        }
        let block = column.unwrap().spills.get(pos.y);
        if block.is_none() {
            return None;
        }
        let code_cell_pos = self.cell_ref_to_pos(block.unwrap())?;
        let code_cell = self.code_cells.get(&block.unwrap())?;
        code_cell.get_output_value(
            (pos.x - code_cell_pos.x) as u32,
            (pos.y - code_cell_pos.y) as u32,
        )
    }

    /// Returns a summary of formatting in a region.
    pub fn get_formatting_summary(&self, region: Rect) -> FormattingSummary {
        let mut bold = BoolSummary::default();
        let mut italic = BoolSummary::default();

        for x in region.x_range() {
            match self.columns.get(&x) {
                None => {
                    bold.is_any_false = true;
                    italic.is_any_false = true;
                }
                Some(column) => {
                    bold |= column.bold.bool_summary(region.y_range());
                    italic |= column.italic.bool_summary(region.y_range());
                }
            };
        }

        FormattingSummary { bold, italic }
    }

    /// Returns a summary of formatting in a region.
    pub fn get_cell_format_summary(&self, pos: Pos) -> CellFormatSummary {
        match self.columns.get(&pos.x) {
            None => CellFormatSummary {
                bold: None,
                italic: None,
                text_color: None,
                fill_color: None,
            },
            Some(column) => CellFormatSummary {
                bold: column.bold.get(pos.y),
                italic: column.italic.get(pos.y),
                text_color: column.text_color.get(pos.y),
                fill_color: column.fill_color.get(pos.y),
            },
        }
    }

    pub fn get_existing_cell_format(&self, pos: Pos) -> Option<CellFormatSummary> {
        match self.columns.get(&pos.x) {
            Some(column) => {
                let bold = column.bold.get(pos.y);
                let italic = column.italic.get(pos.y);

                if bold.is_some() || italic.is_some() {
                    Some(CellFormatSummary { bold, italic })
                } else {
                    None
                }
            }
            None => None,
        }
    }

    /// Sets a formatting property for a cell.
    pub fn set_formatting_value<A: CellFmtAttr>(
        &mut self,
        pos: Pos,
        value: Option<A::Value>,
    ) -> Option<A::Value> {
        let (_, column) = self.get_or_create_column(pos.x);
        A::column_data_mut(column).set(pos.y, value)
    }

    /// Returns the widths of columns.
    pub fn column_widths(&self) -> &BTreeMap<i64, f32> {
        &self.column_widths
    }
    /// Returns the heights of rows.
    pub fn row_heights(&self) -> &BTreeMap<i64, f32> {
        &self.row_heights
    }

    /// Returns all cell borders.
    pub fn borders(&self) -> &SheetBorders {
        &self.borders
    }

    /// Returns an iterator over each column and its X coordinate.
    pub fn iter_columns(&self) -> impl '_ + Iterator<Item = (i64, &Column)> {
        self.columns.iter().map(|(&x, column)| (x, column))
    }
    /// Returns an iterator over each row ID and its Y coordinate.
    pub fn iter_rows(&self) -> impl '_ + Iterator<Item = (i64, RowId)> {
        self.row_ids.iter()
    }
    /// Returns a column of a sheet from the column index.
    pub(crate) fn get_column(&self, index: i64) -> Option<&Column> {
        self.columns.get(&index)
    }
    pub(crate) fn get_mut_column(&mut self, index: i64) -> Option<&mut Column> {
        self.columns.get_mut(&index)
    }
    /// Returns a column of a sheet from its index, or creates a new column at
    /// that index.
    pub(crate) fn get_or_create_column(
        &mut self,
        index: i64,
    ) -> (GetIdResponse<ColumnId>, &mut Column) {
        match self.columns.entry(index) {
            btree_map::Entry::Vacant(e) => {
                let column = e.insert(Column::new());
                self.column_ids.add(column.id, index);
                (GetIdResponse::new(column.id), column)
            }
            btree_map::Entry::Occupied(e) => {
                let column = e.into_mut();
                (GetIdResponse::old(column.id), column)
            }
        }
    }
    /// Returns the ID of a row of a sheet from the row index.
    pub(crate) fn get_row(&self, index: i64) -> Option<RowId> {
        self.row_ids.id_at(index)
    }
    /// Returns a row of a sheet from its index, or creates a new row at that
    /// index.
    pub(crate) fn get_or_create_row(&mut self, index: i64) -> GetIdResponse<RowId> {
        match self.row_ids.id_at(index) {
            Some(id) => GetIdResponse::old(id),
            None => {
                let id = RowId::new();
                self.row_ids.add(id, index);
                GetIdResponse::new(id)
            }
        }
    }

    /// Returns the position references by a `CellRef`.
    pub(crate) fn cell_ref_to_pos(&self, cell_ref: CellRef) -> Option<Pos> {
        Some(Pos {
            x: self.column_ids.index_of(cell_ref.column)?,
            y: self.row_ids.index_of(cell_ref.row)?,
        })
    }
    /// Creates a `CellRef` if the column and row already exist.
    pub(crate) fn try_get_cell_ref(&self, pos: Pos) -> Option<CellRef> {
        Some(CellRef {
            sheet: self.id,
            column: self.column_ids.id_at(pos.x)?,
            row: self.row_ids.id_at(pos.y)?,
        })
    }
    /// Creates a `CellRef`, creating the column and row if they do not already
    /// exist.
    pub(crate) fn get_or_create_cell_ref(&mut self, pos: Pos) -> CellRef {
        CellRef {
            sheet: self.id,
            column: self.get_or_create_column(pos.x).0.id,
            row: self.get_or_create_row(pos.y).id,
        }
    }

    /// Returns the X coordinate of a column from its ID, or `None` if no such
    /// column exists.
    pub(crate) fn get_column_index(&self, column_id: ColumnId) -> Option<i64> {
        self.column_ids.index_of(column_id)
    }
    /// Returns the Y coordinate of a row from its ID, or `None` if no such row
    /// exists.
    pub(crate) fn get_row_index(&self, row_id: RowId) -> Option<i64> {
        self.row_ids.index_of(row_id)
    }

    /// Returns contiguous ranges of X coordinates from a list of column IDs.
    /// Ignores IDs for columns that don't exist.
    pub(crate) fn column_ranges(&self, column_ids: &[ColumnId]) -> Vec<Range<i64>> {
        let xs = column_ids
            .iter()
            .filter_map(|&id| self.get_column_index(id));
        contiguous_ranges(xs)
    }
    /// Returns contiguous ranges of Y coordinates from a list of row IDs.
    /// Ignores IDs for rows that don't exist.
    pub(crate) fn row_ranges(&self, row_ids: &[RowId]) -> Vec<Range<i64>> {
        let ys = row_ids.iter().filter_map(|&id| self.get_row_index(id));
        contiguous_ranges(ys)
    }
    /// Returns a list of rectangles that exactly covers a region. Ignores
    /// IDs for columns and rows that don't exist.
    pub(crate) fn region_rects(&self, region: &RegionRef) -> impl Iterator<Item = Rect> {
        let x_ranges = self.column_ranges(&region.columns);
        let y_ranges = self.row_ranges(&region.rows);
        itertools::iproduct!(x_ranges, y_ranges).map(|(xs, ys)| Rect::from_ranges(xs, ys))
    }

    /// Returns whether the sheet is completely empty.
    pub fn is_empty(&self) -> bool {
        self.data_bounds.is_empty() && self.format_bounds.is_empty()
    }
    /// Deletes all data and formatting in the sheet, effectively recreating it.
    pub fn clear(&mut self) {
        self.column_ids = IdMap::new();
        self.row_ids = IdMap::new();
        self.columns.clear();
        self.code_cells.clear();
        self.recalculate_bounds();
    }

    /// Returns the bounds of the sheet.
    ///
    /// If `ignore_formatting` is `true`, only data is considered; if it is
    /// `false`, then data and formatting are both considered.
    pub fn bounds(&self, ignore_formatting: bool) -> GridBounds {
        match ignore_formatting {
            true => self.data_bounds,
            false => GridBounds::merge(self.data_bounds, self.format_bounds),
        }
    }
    /// Returns the lower and upper bounds of a column, or `None` if the column
    /// is empty.
    ///
    /// If `ignore_formatting` is `true`, only data is considered; if it is
    /// `false`, then data and formatting are both considered.
    pub fn column_bounds(&self, x: i64, ignore_formatting: bool) -> Option<(i64, i64)> {
        let column = self.columns.get(&x)?;
        let range = column.range(ignore_formatting)?;
        Some((range.start, range.end - 1))
    }
    /// Returns the lower and upper bounds of a row, or `None` if the column is
    /// empty.
    ///
    /// If `ignore_formatting` is `true`, only data is considered; if it
    /// is `false`, then data and formatting are both considered.
    pub fn row_bounds(&self, y: i64, ignore_formatting: bool) -> Option<(i64, i64)> {
        let column_has_row = |(_x, column): &(&i64, &Column)| match ignore_formatting {
            true => column.has_anything_in_row(y),
            false => column.has_data_in_row(y),
        };
        let left = *self.columns.iter().find(column_has_row)?.0;
        let right = *self.columns.iter().rfind(column_has_row)?.0;
        Some((left, right))
    }

    /// Recalculates all bounds of the sheet.
    ///
    /// This should be called whenever data in the sheet is modified.
    pub fn recalculate_bounds(&mut self) {
        self.data_bounds.clear();
        self.format_bounds.clear();

        for (&x, column) in &self.columns {
            if let Some(data_range) = column.range(true) {
                let y = data_range.start;
                self.data_bounds.add(Pos { x, y });
                let y = data_range.end - 1;
                self.data_bounds.add(Pos { x, y });
            }
            if let Some(format_range) = column.range(false) {
                let y = format_range.start;
                self.format_bounds.add(Pos { x, y });
                let y = format_range.end - 1;
                self.format_bounds.add(Pos { x, y });
            }
        }
    }

    /// Returns cell data in a format useful for rendering. This includes only
    /// the data necessary to render raw text values.
    pub fn get_render_cells(&self, region: Rect) -> Vec<JsRenderCell> {
        let columns_iter = region
            .x_range()
            .filter_map(|x| Some((x, self.get_column(x)?)));

        // Fetch ordinary value cells.
        let ordinary_cells = columns_iter.clone().flat_map(|(x, column)| {
            column
                .values
                .values_in_range(region.y_range())
                .map(move |(y, value)| (x, y, column, value, None))
        });

        // Fetch values from code cells.
        let code_output_cells = columns_iter.flat_map(move |(x, column)| {
            column
                .spills
                .blocks_of_range(region.y_range())
                .filter_map(move |block| {
                    let code_cell_pos = self.cell_ref_to_pos(block.content.value)?;
                    let code_cell = self.code_cells.get(&block.content.value)?;
                    let dx = (x - code_cell_pos.x) as u32;
                    let dy = (block.y - code_cell_pos.y) as u32;

                    Some((0..block.len()).filter_map(move |y_within_block| {
                        let y = block.y + y_within_block as i64;
                        let dy = dy + y_within_block as u32;
                        Some((
                            x,
                            y,
                            column,
                            code_cell.get_output_value(dx, dy)?,
                            ((dx, dy) == (0, 0)).then_some(code_cell.language),
                        ))
                    }))
                })
                .flatten()
        });

        itertools::chain(ordinary_cells, code_output_cells)
            .map(|(x, y, column, value, language)| {
                let mut numeric_format: Option<NumericFormat> = None;
                let mut numeric_decimals: Option<i16> = None;

                // only get numeric_format only if it's a CellValue::Number (although it can exist for other types)
                if value.type_name() == "number" {
                    numeric_format = column.numeric_format.get(y);
                    let is_percentage = if let Some(numeric_format) = numeric_format.clone() {
                        numeric_format.kind == NumericFormatKind::Percentage
                    } else {
                        false
                    };
                    numeric_decimals = self.decimal_places(Pos { x, y }, is_percentage);
                }
                JsRenderCell {
                    x,
                    y,

                    value: value.to_display(numeric_format, numeric_decimals),
                    language,

                    align: column.align.get(y),
                    wrap: column.wrap.get(y),
                    bold: column.bold.get(y),
                    italic: column.italic.get(y),
                    text_color: column.text_color.get(y),
                    fill_color: None,
                }
            })
            .collect()
    }

    /// Returns all data for rendering cell fill color.
    pub fn get_all_render_fills(&self) -> Vec<JsRenderFill> {
        let mut ret = vec![];
        for (&x, column) in self.columns.iter() {
            for block in column.fill_color.blocks() {
                ret.push(JsRenderFill {
                    x,
                    y: block.y,
                    w: 1,
                    h: block.len() as u32,
                    color: block.content().value.clone(),
                });
            }
        }
        ret
    }
    /// Returns data for rendering cell fill color.
    pub fn get_render_fills(&self, region: Rect) -> Vec<JsRenderFill> {
        let mut ret = vec![];
        for (&x, column) in self.columns.range(region.x_range()) {
            for block in column.fill_color.blocks_covering_range(region.y_range()) {
                ret.push(JsRenderFill {
                    x,
                    y: block.y,
                    w: 1,
                    h: block.len() as u32,
                    color: block.content().value.clone(),
                });
            }
        }
        ret
    }
    /// Returns data for rendering code cells.
    pub fn get_render_code_cells(&self, region: Rect) -> Vec<JsRenderCodeCell> {
        self.iter_code_cells_locations_in_region(region)
            .filter_map(|cell_ref| {
                let pos = self.cell_ref_to_pos(cell_ref)?;
                if !region.contains(pos) {
                    return None;
                }
                let code_cell = self.code_cells.get(&cell_ref)?;
                let output_size = code_cell.output_size();
                let state = match &code_cell.output {
                    Some(output) => match output.result {
                        CodeCellRunResult::Ok { .. } => JsRenderCodeCellState::Success,
                        CodeCellRunResult::Err { .. } => JsRenderCodeCellState::RunError,
                    },
                    None => JsRenderCodeCellState::NotYetRun,
                };
                Some(JsRenderCodeCell {
                    x: pos.x,
                    y: pos.y,
                    w: output_size.w.get(),
                    h: output_size.h.get(),
                    language: code_cell.language,
                    state,
                })
            })
            .collect()
    }
    /// Returns data for all rendering code cells
    pub fn get_all_render_code_cells(&self) -> Vec<JsRenderCodeCell> {
        self.iter_code_cells_locations()
            .filter_map(|cell_ref| {
                let pos = self.cell_ref_to_pos(cell_ref)?;
                let code_cell = self.code_cells.get(&cell_ref)?;
                let output_size = code_cell.output_size();
                Some(JsRenderCodeCell {
                    x: pos.x,
                    y: pos.y,
                    w: output_size.w.get(),
                    h: output_size.h.get(),
                    language: code_cell.language,
                    state: match &code_cell.output {
                        Some(output) => match &output.result {
                            CodeCellRunResult::Ok { .. } => JsRenderCodeCellState::Success,
                            CodeCellRunResult::Err { .. } => JsRenderCodeCellState::RunError,
                        },
                        None => JsRenderCodeCellState::NotYetRun,
                    },
                })
            })
            .collect()
    }
    /// Returns data for rendering horizontal borders.
    pub fn get_render_horizontal_borders(&self) -> Vec<JsRenderBorder> {
        self.borders.get_render_horizontal_borders()
    }
    /// Returns data for rendering vertical borders.
    pub fn get_render_vertical_borders(&self) -> Vec<JsRenderBorder> {
        self.borders.get_render_vertical_borders()
    }

    /// Returns an iterator over all locations containing code cells that may
    /// spill into `region`.
    pub fn iter_code_cells_locations_in_region(
        &self,
        region: Rect,
    ) -> impl Iterator<Item = CellRef> {
        // Scan spilled cells to find code cells. TODO: this won't work for
        // unspilled code cells
        let code_cell_refs: HashSet<CellRef> = self
            .columns
            .range(region.x_range())
            .flat_map(|(_x, column)| {
                column
                    .spills
                    .blocks_covering_range(region.y_range())
                    .map(|block| block.content().value)
            })
            .collect();

        code_cell_refs.into_iter()
    }

    pub fn iter_code_cells_locations(&self) -> impl '_ + Iterator<Item = CellRef> {
        self.code_cells.keys().copied()
    }

    // fn unspill(&mut self, source: CellRef) {
    //     todo!("unspill cells from {source:?}");
    // }

    pub fn id_to_string(&self) -> String {
        self.id.to_string()
    }
<<<<<<< HEAD
    pub fn remove_formats_from_columns(&mut self, rect: Rect) -> Vec<Column> {
        let mut columns = vec![];
        let range: Range<i64> = Range {
            start: rect.min.y,
            end: rect.max.y + 1,
        };
        for x in rect.x_range() {
            let column = self.get_mut_column(x);
            match column {
                Some(column) => columns.push(column.remove_formats_to_column(range.clone())),
                None => columns.push(Column::new()),
            }
        }
        columns
    }
    pub fn merge_formats_from_columns(
        &mut self,
        start_pos: Pos,
        columns: Vec<Column>,
        use_column_ids: bool,
    ) {
        let mut x = start_pos.x;
        columns.iter().for_each(|column| {
            let index = if use_column_ids {
                self.get_column_index(column.id)
            } else {
                Some(x)
            };

            // this handles the case where a column was deleted when attempting to undo
            if index.is_some() {
                let (_, to_copy) = self.get_or_create_column(index.unwrap());
                to_copy.merge_formats_from_column(start_pos.y, column);
            }
            x += 1;
        });
=======

    /// get or calculate decimal places for a cell
    pub fn decimal_places(&self, pos: Pos, is_percentage: bool) -> Option<i16> {
        // first check if numeric_decimals already exists for this cell
        if let Some(decimals) = self.get_column(pos.x)?.numeric_decimals.get(pos.y) {
            return Some(decimals);
        }

        // otherwise check value to see if it has a decimal and use that length
        if let Some(value) = self.get_cell_value(pos) {
            match value {
                CellValue::Number(n) => {
                    let (_, exponent) = n.as_bigint_and_exponent();
                    if is_percentage {
                        Some(exponent as i16 - 2)
                    } else {
                        Some(exponent as i16)
                    }
                }
                _ => None,
            }
        } else {
            None
        }
>>>>>>> ed598bb9
    }
}

fn contiguous_ranges(values: impl IntoIterator<Item = i64>) -> Vec<Range<i64>> {
    // Usually `values` is already sorted or nearly sorted, in which case this
    // is `O(n)`. At worst, it's `O(n log n)`.
    let mut ret: Vec<Range<i64>> = vec![];
    for i in values.into_iter().sorted() {
        match ret.last_mut() {
            Some(range) if range.end == i => range.end += 1,
            Some(range) if (&*range).contains(&i) => continue,
            _ => ret.push(i..i + 1),
        }
    }
    ret
}

#[cfg(test)]
mod test {
    use std::str::FromStr;

    use bigdecimal::BigDecimal;

    use crate::{
        grid::{NumericFormat, NumericFormatKind, Sheet, SheetId},
        CellValue, Pos,
    };

    #[test]
    fn test_current_decimal_places_value() {
        let mut sheet = Sheet::new(SheetId::new(), String::from(""), String::from(""));

        // get decimal places after a set_cell_value
        sheet.set_cell_value(
            Pos { x: 1, y: 2 },
            CellValue::Number(BigDecimal::from_str(&"12.23").unwrap()),
        );
        assert_eq!(sheet.decimal_places(Pos { x: 1, y: 2 }, false), Some(2));

        sheet.set_cell_value(
            Pos { x: 2, y: 2 },
            CellValue::Number(BigDecimal::from_str(&"0.23").unwrap()),
        );
        assert_eq!(sheet.decimal_places(Pos { x: 2, y: 2 }, true), Some(0));
    }

    #[test]
    fn test_current_decimal_places_numeric_format() {
        let mut sheet = Sheet::new(SheetId::new(), String::from(""), String::from(""));

        let column = sheet.get_or_create_column(3);
        column.1.numeric_decimals.set(3, Some(3));

        assert_eq!(sheet.decimal_places(Pos { x: 3, y: 3 }, false), Some(3));
    }

    #[test]
    fn test_current_decimal_places_text() {
        let mut sheet = Sheet::new(SheetId::new(), String::from(""), String::from(""));

        sheet.set_cell_value(
            crate::Pos { x: 1, y: 2 },
            CellValue::Text(String::from("abc")),
        );

        assert_eq!(sheet.decimal_places(Pos { x: 1, y: 2 }, false), None);
    }

    #[test]
    fn test_current_decimal_places_percent() {
        let mut sheet = Sheet::new(SheetId::new(), String::from(""), String::from(""));

        sheet.set_cell_value(
            crate::Pos { x: 1, y: 2 },
            CellValue::Number(BigDecimal::from_str(&"0.24").unwrap()),
        );

        assert_eq!(sheet.decimal_places(Pos { x: 1, y: 2 }, true), Some(0));

        sheet.set_cell_value(
            crate::Pos { x: 1, y: 2 },
            CellValue::Number(BigDecimal::from_str(&"0.245").unwrap()),
        );

        assert_eq!(sheet.decimal_places(Pos { x: 1, y: 2 }, true), Some(1));
    }

    #[test]
    fn test_cell_numeric_format_kind() {
        let mut sheet = Sheet::new(SheetId::new(), String::from(""), String::from(""));
        let column = sheet.get_or_create_column(0);
        column.1.numeric_format.set(
            0,
            Some(NumericFormat {
                kind: NumericFormatKind::Percentage,
                symbol: None,
            }),
        );

        assert_eq!(
            sheet.cell_numeric_format_kind(Pos { x: 0, y: 0 }),
            Some(NumericFormatKind::Percentage)
        );
    }
}<|MERGE_RESOLUTION|>--- conflicted
+++ resolved
@@ -688,7 +688,7 @@
     pub fn id_to_string(&self) -> String {
         self.id.to_string()
     }
-<<<<<<< HEAD
+
     pub fn remove_formats_from_columns(&mut self, rect: Rect) -> Vec<Column> {
         let mut columns = vec![];
         let range: Range<i64> = Range {
@@ -725,7 +725,6 @@
             }
             x += 1;
         });
-=======
 
     /// get or calculate decimal places for a cell
     pub fn decimal_places(&self, pos: Pos, is_percentage: bool) -> Option<i16> {
@@ -750,7 +749,6 @@
         } else {
             None
         }
->>>>>>> ed598bb9
     }
 }
 
