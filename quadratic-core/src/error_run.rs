//! RunError reporting functionality for code cell errors.
//!
//! Use CoreError for runtime errors outside of code (eg, Python, Formulas).

use std::borrow::Cow;
use std::fmt;
use ts_rs::TS;

use serde::{Deserialize, Serialize};

use crate::{ArraySize, Axis, Span, Spanned, Value};

/// Result of a [`crate::RunError`].
pub type CodeResult<T = Spanned<Value>> = Result<T, RunError>;

/// Error message and accompanying span.
#[derive(Serialize, Deserialize, Debug, Clone, PartialEq, Eq)]
#[cfg_attr(feature = "js", derive(ts_rs::TS))]
pub struct RunError {
    /// Location of the source code where the error occurred (if any).
    pub span: Option<Span>,
    /// Type of error.
    pub msg: RunErrorMsg,
}
impl fmt::Display for RunError {
    fn fmt(&self, f: &mut fmt::Formatter<'_>) -> fmt::Result {
        match self.span {
            Some(span) => write!(f, "column {} to {}: {}", span.start, span.end, self.msg),
            None => write!(f, "{}", self.msg),
        }
    }
}
impl std::error::Error for RunError {}
impl RunError {
    /// Attaches a span to this Error, if it does not already have one.
    pub fn with_span(mut self, span: impl Into<Span>) -> Self {
        if self.span.is_none() {
            self.span = Some(span.into());
        }
        self
    }
}

/// Information about the type of error that occurred.
#[derive(Serialize, Deserialize, Debug, Clone, PartialEq, Eq, TS)]
pub enum RunErrorMsg {
<<<<<<< HEAD
    // TODO(ayush): rename to CodeRunError in next file version
    PythonError(Cow<'static, str>),
=======
    CodeRunError(Cow<'static, str>),

>>>>>>> cc8fde04
    Spill,

    // Miscellaneous errors
    Unimplemented(Cow<'static, str>),
    UnknownError,
    InternalError(Cow<'static, str>),

    // Compile errors
    Unterminated(Cow<'static, str>),
    Expected {
        expected: Cow<'static, str>,
        got: Option<Cow<'static, str>>,
    },
    Unexpected(Cow<'static, str>),
    TooManyArguments {
        func_name: Cow<'static, str>,
        max_arg_count: usize,
    },
    MissingRequiredArgument {
        func_name: Cow<'static, str>,
        arg_name: Cow<'static, str>,
    },
    BadFunctionName,
    BadCellReference,
    BadNumber,
    BadOp {
        op: Cow<'static, str>,
        ty1: Cow<'static, str>,
        ty2: Option<Cow<'static, str>>,
        use_duration_instead: bool,
    },
    /// NaN or ±Infinity
    NaN,

    // Array size errors
    ExactArraySizeMismatch {
        expected: ArraySize,
        got: ArraySize,
    },
    ExactArrayAxisMismatch {
        axis: Axis,
        expected: u32,
        got: u32,
    },
    ArrayAxisMismatch {
        axis: Axis,
        expected: u32,
        got: u32,
    },
    EmptyArray,
    NonRectangularArray,
    NonLinearArray,
    ArrayTooBig,

    // Runtime errors
    CircularReference,
    Overflow,
    DivideByZero,
    NegativeExponent,
    NotANumber,
    Infinity,
    IndexOutOfBounds,
    NoMatch,
    InvalidArgument,
}

impl fmt::Display for RunErrorMsg {
    fn fmt(&self, f: &mut fmt::Formatter<'_>) -> fmt::Result {
        match self {
            Self::CodeRunError(s) => {
                write!(f, "{s}")
            }
            Self::Spill => {
                write!(f, "Spill error")
            }
            Self::Unimplemented(s) => {
                write!(f, "This feature is unimplemented: {s}")
            }
            Self::UnknownError => {
                write!(f, "(unknown error)")
            }
            Self::InternalError(s) => {
                write!(f, "Internal error: {s}\nThis is a bug in Quadratic, not your formula. Please report this to us!")
            }

            Self::Unterminated(s) => {
                write!(f, "This {s} never ends")
            }
            Self::Expected { expected, got } => match got {
                Some(got) => write!(f, "Expected {expected}, got {got}"),
                None => write!(f, "Expected {expected}"),
            },
            Self::Unexpected(got) => write!(f, "Unexpected {got}"),
            Self::TooManyArguments {
                func_name,
                max_arg_count,
            } => {
                write!(
                    f,
                    "Too many arguments (`{func_name}` \
                     expects at most {max_arg_count})",
                )
            }
            Self::MissingRequiredArgument {
                func_name,
                arg_name,
            } => {
                write!(
                    f,
                    "Function `{func_name}` is missing \
                     required argument `{arg_name}`",
                )
            }
            Self::BadFunctionName => {
                write!(f, "There is no function with this name")
            }
            Self::BadCellReference => {
                write!(f, "Bad cell reference")
            }
            Self::BadNumber => {
                write!(f, "Bad numeric literal")
            }
            Self::BadOp {
                op,
                ty1,
                ty2,
                use_duration_instead,
            } => {
                write!(f, "Cannot {op} {ty1}")?;
                if let Some(ty2) = ty2 {
                    write!(f, " and {ty2}")?;
                }
                if *use_duration_instead {
                    write!(f, "; use a duration such as '1y 5d 12h 30m' instead")?;
                }
                Ok(())
            }
            Self::NaN => {
                write!(f, "NaN")
            }

            Self::ExactArraySizeMismatch { expected, got } => {
                write!(
                    f,
                    "Array size mismatch: expected \
                     {expected} array, got {got} array",
                )
            }
            Self::ExactArrayAxisMismatch {
                axis,
                expected,
                got,
            } => {
                write!(
                    f,
                    "Array {} mismatch: expected value with {}, got {}",
                    axis.width_height_str(),
                    axis.rows_cols_str(*expected),
                    axis.rows_cols_str(*got),
                )
            }
            Self::ArrayAxisMismatch {
                axis,
                expected,
                got,
            } => {
                write!(
                    f,
                    "Array {} mismatch: expected value with {}{}, got {}",
                    axis.width_height_str(),
                    if *expected == 1 {
                        String::new()
                    } else {
                        axis.rows_cols_str(1) + " or "
                    },
                    axis.rows_cols_str(*expected),
                    axis.rows_cols_str(*got),
                )
            }
            Self::EmptyArray => {
                write!(f, "Array cannot be empty")
            }
            Self::NonRectangularArray => {
                write!(f, "Array must be rectangular")
            }
            Self::NonLinearArray => {
                write!(f, "Array must be a single row or column")
            }
            Self::ArrayTooBig => {
                write!(f, "Array is too big")
            }

            Self::CircularReference => {
                write!(f, "Circular reference")
            }
            Self::Overflow => {
                write!(f, "Numeric overflow")
            }
            Self::DivideByZero => {
                write!(f, "Divide by zero")
            }
            Self::NegativeExponent => {
                write!(f, "Negative exponent")
            }
            Self::NotANumber => {
                write!(f, "NaN")
            }
            Self::Infinity => {
                write!(f, "Infinite value")
            }
            Self::IndexOutOfBounds => {
                write!(f, "Index out of bounds")
            }
            Self::NoMatch => {
                write!(f, "No match found")
            }
            Self::InvalidArgument => {
                write!(f, "Invalid argument")
            }
        }
    }
}
impl RunErrorMsg {
    /// Attaches a span to this error message, returning a Error.
    pub fn with_span(self, span: impl Into<Span>) -> RunError {
        RunError {
            span: Some(span.into()),
            msg: self,
        }
    }
    /// Returns a Error from this error message, without a span.
    pub const fn without_span(self) -> RunError {
        RunError {
            span: None,
            msg: self,
        }
    }
}

impl<T: Into<RunErrorMsg>> From<T> for RunError {
    fn from(msg: T) -> Self {
        msg.into().without_span()
    }
}

/// Handles internal errors. Panics in debug mode for the stack trace, but
/// returns a nice error message in release mode or on web.
///
/// Prefer internal_error!(); be careful not to call this and then throw away
/// the error it returns, because in debug mode in Rust code it will still
/// panic. For example, use `.ok_or_else(|| internal_error_value!(...))` rather
/// than `.ok_or(internal_error_value!(...))`.
macro_rules! internal_error_value {
    // Don't allocate a new String for &'static str literals.
    ( $msg:expr ) => {{
        // Panic in a debug build (for stack trace).
        #[cfg(all(debug_assertions, not(target_arch = "wasm32")))]
        #[allow(unused)]
        let ret: $crate::RunError = panic!("{}", $msg);
        // Give nice error message for user in release build.
        #[cfg(not(all(debug_assertions, not(target_arch = "wasm32"))))]
        #[allow(unused)]
        let ret: $crate::RunError = $crate::RunErrorMsg::InternalError(
            std::borrow::Cow::Borrowed($msg),
        )
        .without_span();
        #[allow(unreachable_code)]
        ret
    }};
    // Automatically format!() arguments.
    ( $( $args:expr ),+ $(,)? ) => {{
        // Panic in a debug build (for stack trace).
        #[cfg(all(debug_assertions, not(target_arch = "wasm32")))]
        #[allow(unused)]
        let ret: $crate::RunError = panic!($( $args ),+);
        // Give nice error message for user in release build.
        #[cfg(not(all(debug_assertions, not(target_arch = "wasm32"))))]
        #[allow(unused)]
        let ret: $crate::RunError =
            $crate::RunErrorMsg::InternalError(format!($( $args ),+).into()).without_span();
        #[allow(unreachable_code)]
        ret
    }};
}

/// Emits an internal error. Panics in debug mode for the stack trace, but
/// returns a nice error message in release mode or on web.
///
/// Note that this macro actually returns the error from the caller; it does not
/// just provide the value.
macro_rules! internal_error {
    ( $( $args:expr ),+ $(,)? ) => {
        return Err(internal_error_value!($( $args ),+))
    };
}<|MERGE_RESOLUTION|>--- conflicted
+++ resolved
@@ -44,13 +44,8 @@
 /// Information about the type of error that occurred.
 #[derive(Serialize, Deserialize, Debug, Clone, PartialEq, Eq, TS)]
 pub enum RunErrorMsg {
-<<<<<<< HEAD
-    // TODO(ayush): rename to CodeRunError in next file version
-    PythonError(Cow<'static, str>),
-=======
     CodeRunError(Cow<'static, str>),
 
->>>>>>> cc8fde04
     Spill,
 
     // Miscellaneous errors
