--- conflicted
+++ resolved
@@ -42,12 +42,7 @@
 }
 
 /// Information about the type of error that occurred.
-<<<<<<< HEAD
-#[derive(Serialize, Deserialize, Debug, Clone, PartialEq, Eq, TS)]
-=======
-#[derive(Serialize, Deserialize, Debug, Clone, PartialEq, Eq, Hash)]
-#[cfg_attr(feature = "js", derive(ts_rs::TS))]
->>>>>>> a762cc08
+#[derive(Serialize, Deserialize, Debug, Clone, PartialEq, Eq, TS, Hash)]
 pub enum RunErrorMsg {
     CodeRunError(Cow<'static, str>),
 
