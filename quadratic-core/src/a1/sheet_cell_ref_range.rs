//! A CellRefRange that includes a default sheet name. This is used by ranges
//! that may include multiple sheets.

use serde::{Deserialize, Serialize};

use crate::{Pos, RefAdjust, RefError, grid::SheetId};

use super::{A1Context, A1Error, CellRefRange, parse_optional_sheet_name_to_id};

#[derive(Serialize, Deserialize, Debug, Clone, PartialEq, Eq, Hash)]
pub struct SheetCellRefRange {
    pub sheet_id: SheetId,
    pub cells: CellRefRange,
    /// Whether the sheet name was specified explicitly.
    pub explicit_sheet_name: bool,
}

impl SheetCellRefRange {
    /// Parses a cell range reference using A1 notation.
    ///
    /// Ranges without an explicit sheet use `default_sheet_id`.
    ///
    /// This is a wrapper around [`Self::parse()`] that passes `base_pos: None`.
    pub fn parse_a1(
        a1: &str,
        default_sheet_id: SheetId,
        a1_context: &A1Context,
    ) -> Result<Self, A1Error> {
        Self::parse(a1, default_sheet_id, a1_context, None)
    }
    /// Parses a cell range reference using A1 or RC notation.
    ///
    /// Ranges without an explicit sheet use `default_sheet_id`.
    pub fn parse(
        a1: &str,
        default_sheet_id: SheetId,
        a1_context: &A1Context,
        base_pos: Option<Pos>,
    ) -> Result<Self, A1Error> {
        let (sheet, cells_str) = parse_optional_sheet_name_to_id(a1, a1_context)?;
        let (cells, table_sheet_id) = CellRefRange::parse(cells_str, a1_context, base_pos)?;
        Ok(Self {
            sheet_id: table_sheet_id.or(sheet).unwrap_or(default_sheet_id),
            cells,
            explicit_sheet_name: sheet.is_some(),
        })
    }

    /// Returns whether the reference needs a sheet name in order to be unambiguous.
    pub fn needs_sheet_name(&self, default_sheet_id: Option<SheetId>) -> bool {
        match self.cells {
            CellRefRange::Sheet { .. } => {
                self.explicit_sheet_name
                    || default_sheet_id.is_none_or(|sheet_id| sheet_id != self.sheet_id)
            }

            // table names are unique per file; only include sheet name if explicit
            CellRefRange::Table { .. } => self.explicit_sheet_name,
        }
    }

    /// Returns an A1-style string describing the range. The sheet name is
    /// included in the output only if `default_sheet_id` is `None` or differs
    /// from the ID of the sheet containing the range.
    pub fn to_a1_string(
        &self,
        default_sheet_id: Option<SheetId>,
        a1_context: &A1Context,
    ) -> String {
        if self.needs_sheet_name(default_sheet_id)
            && let Some(sheet_name) = a1_context.try_sheet_id(self.sheet_id) {
                return format!(
                    "{}!{}",
                    super::quote_sheet_name(sheet_name),
                    self.cells.to_a1_string(),
                );
            }
        format!("{}", self.cells)
    }

<<<<<<< HEAD
=======
    /// Returns an RC-style string describing the range. The sheet name is
    /// included in the output only if `default_sheet_id` is `None` or differs
    /// from the ID of the sheet containing the range.
    pub fn to_rc_string(
        &self,
        default_sheet_id: Option<SheetId>,
        a1_context: &A1Context,
        base_pos: Pos,
    ) -> String {
        if self.needs_sheet_name(default_sheet_id)
            && let Some(sheet_name) = a1_context.try_sheet_id(self.sheet_id) {
                return format!(
                    "{}!{}",
                    super::quote_sheet_name(sheet_name),
                    self.cells.to_rc_string(base_pos),
                );
            }
        self.cells.to_rc_string(base_pos)
    }

>>>>>>> be93e8e8
    /// Adjusts coordinates by `adjust`. Returns an error if the result is out
    /// of bounds.
    #[must_use = "this method returns a new value instead of modifying its input"]
    pub fn adjust(self, adjust: RefAdjust) -> Result<Self, RefError> {
        if adjust.affects_sheet(self.sheet_id) {
            Ok(Self {
                sheet_id: self.sheet_id,
                cells: self.cells.adjust(adjust)?,
                explicit_sheet_name: self.explicit_sheet_name,
            })
        } else {
            Ok(self)
        }
    }
    /// Adjusts coordinates by `adjust`, clamping the result within the sheet
    /// bounds. Returns `None` if the whole range goes out of bounds.
    #[must_use = "this method returns a new value instead of modifying its input"]
    pub fn saturating_adjust(self, adjust: RefAdjust) -> Option<Self> {
        if adjust.affects_sheet(self.sheet_id) {
            Some(Self {
                sheet_id: self.sheet_id,
                cells: self.cells.saturating_adjust(adjust)?,
                explicit_sheet_name: self.explicit_sheet_name,
            })
        } else {
            Some(self)
        }
    }

    /// Replaces a table name in the range.
    pub fn replace_table_name(&mut self, old_name: &str, new_name: &str) {
        self.cells.replace_table_name(old_name, new_name);
    }

    /// Replaces a table column name in the range.
    pub fn replace_column_name(&mut self, table_name: &str, old_name: &str, new_name: &str) {
        self.cells
            .replace_column_name(table_name, old_name, new_name);
    }
}

#[cfg(test)]
mod tests {
    use crate::Rect;

    use super::*;

    #[test]
    fn test_table_different_sheet() {
        let sheet1_id = SheetId::TEST;
        let sheet2_id = SheetId::new();
        let context = A1Context::test(
            &[("Sheet1", sheet1_id), ("Sheet 2", sheet2_id)],
            &[("Table1", &["col1", "col2", "col3"], Rect::test_a1("A1:C3"))],
        );

        // Create a table reference in Sheet 2
        let range = SheetCellRefRange::parse_a1("Table1", sheet2_id, &context).unwrap();

        // Verify the sheet ID matches Sheet 2
        assert_eq!(range.sheet_id, sheet1_id);

        assert_eq!(range.to_a1_string(None, &context), "Table1");
    }
}<|MERGE_RESOLUTION|>--- conflicted
+++ resolved
@@ -68,39 +68,17 @@
         a1_context: &A1Context,
     ) -> String {
         if self.needs_sheet_name(default_sheet_id)
-            && let Some(sheet_name) = a1_context.try_sheet_id(self.sheet_id) {
-                return format!(
-                    "{}!{}",
-                    super::quote_sheet_name(sheet_name),
-                    self.cells.to_a1_string(),
-                );
-            }
+            && let Some(sheet_name) = a1_context.try_sheet_id(self.sheet_id)
+        {
+            return format!(
+                "{}!{}",
+                super::quote_sheet_name(sheet_name),
+                self.cells.to_a1_string(),
+            );
+        }
         format!("{}", self.cells)
     }
 
-<<<<<<< HEAD
-=======
-    /// Returns an RC-style string describing the range. The sheet name is
-    /// included in the output only if `default_sheet_id` is `None` or differs
-    /// from the ID of the sheet containing the range.
-    pub fn to_rc_string(
-        &self,
-        default_sheet_id: Option<SheetId>,
-        a1_context: &A1Context,
-        base_pos: Pos,
-    ) -> String {
-        if self.needs_sheet_name(default_sheet_id)
-            && let Some(sheet_name) = a1_context.try_sheet_id(self.sheet_id) {
-                return format!(
-                    "{}!{}",
-                    super::quote_sheet_name(sheet_name),
-                    self.cells.to_rc_string(base_pos),
-                );
-            }
-        self.cells.to_rc_string(base_pos)
-    }
-
->>>>>>> be93e8e8
     /// Adjusts coordinates by `adjust`. Returns an error if the result is out
     /// of bounds.
     #[must_use = "this method returns a new value instead of modifying its input"]
