--- conflicted
+++ resolved
@@ -73,16 +73,11 @@
         base_pos: Option<Pos>,
     ) -> Result<(Self, Option<SheetId>), A1Error> {
         // first try table parsing
-<<<<<<< HEAD
-        if let Ok(table_ref) = TableRef::parse(s, a1_context) {
-            if let Some(entry) = a1_context.try_table(&table_ref.table_name) {
-                return Ok((Self::Table { range: table_ref }, Some(entry.sheet_id())));
-=======
         if let Ok(table_ref) = TableRef::parse(s, a1_context)
-            && let Some(entry) = a1_context.try_table(&table_ref.table_name) {
-                return Ok((Self::Table { range: table_ref }, Some(entry.sheet_id)));
->>>>>>> be93e8e8
-            }
+            && let Some(entry) = a1_context.try_table(&table_ref.table_name)
+        {
+            return Ok((Self::Table { range: table_ref }, Some(entry.sheet_id())));
+        }
         // then try sheet parsing
         Ok((
             Self::Sheet {
