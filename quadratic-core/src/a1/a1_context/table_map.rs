use std::collections::HashMap;

use indexmap::IndexMap;
use serde::{Deserialize, Serialize};

use crate::{
    MultiPos, Pos, SheetPos,
    grid::{CodeCellLanguage, DataTable, SheetId},
    util::case_fold_ascii,
};

use super::{JsTableInfo, TableMapEntry};

#[derive(Default, Debug, Serialize, Deserialize, Clone, PartialEq)]
pub struct TableMap {
    tables: IndexMap<String, TableMapEntry>,

    multi_pos_to_table: HashMap<MultiPos, String>,
}

impl TableMap {
    pub fn insert(&mut self, table_map_entry: TableMapEntry) {
        let table_name_folded = case_fold_ascii(&table_map_entry.table_name);
        self.multi_pos_to_table
            .insert(table_map_entry.multi_pos, table_name_folded.clone());
        self.tables.insert(table_name_folded, table_map_entry);
    }

    pub fn insert_table(&mut self, multi_pos: MultiPos, translated_pos: Pos, table: &DataTable) {
        let table_map_entry = TableMapEntry::from_table(multi_pos, translated_pos, table);
        self.insert(table_map_entry);
    }

<<<<<<< HEAD
    pub fn remove_at(&mut self, multi_pos: MultiPos) {
        self.multi_pos_to_table
            .remove(&multi_pos)
            .and_then(|table_name| self.tables.swap_remove(&table_name));
=======
    pub fn remove_at(&mut self, sheet_id: SheetId, pos: Pos) {
        if let Some(table_name) = self.sheet_pos_to_table.remove(&pos.to_sheet_pos(sheet_id)) {
            if let Some(table) = self.tables.get(&table_name) {
                if table.sheet_id == sheet_id && table.bounds.min == pos {
                    self.tables.swap_remove(&table_name);
                }
            }
        }
>>>>>>> 42853b20
    }

    pub fn remove_sheet(&mut self, sheet_id: SheetId) {
        self.multi_pos_to_table.retain(|sheet_pos, name| {
            if sheet_pos.sheet_id() == sheet_id {
                self.tables.swap_remove(name);
                false
            } else {
                true
            }
        });
    }

    pub fn sort(&mut self) {
        self.tables
            .sort_unstable_by(|k1, _, k2, _| k1.len().cmp(&k2.len()).then(k1.cmp(k2)));
    }

    /// Finds a table by name.
    pub fn try_table(&self, table_name: &str) -> Option<&TableMapEntry> {
        let table_name = case_fold_ascii(table_name);
        self.tables.get(&table_name)
    }

    /// Finds a table by name.
    pub fn try_table_mut(&mut self, table_name: &str) -> Option<&mut TableMapEntry> {
        let table_name = case_fold_ascii(table_name);
        self.tables.get_mut(&table_name)
    }

    /// Returns true if the table has a column with the given name.
    pub fn table_has_column(&self, table_name: &str, column_name: &str, index: usize) -> bool {
        let column_name_folded = case_fold_ascii(column_name);
        self.try_table(table_name)
            .map(|table| {
                table
                    .all_columns
                    .iter()
                    .enumerate()
                    .any(|(i, col)| case_fold_ascii(col) == column_name_folded && i != index)
            })
            .unwrap_or(false)
    }

    /// Returns an iterator over the table names in the table map.
    pub fn iter_table_names(&self) -> impl Iterator<Item = &String> {
        self.tables.keys()
    }

    /// Returns an iterator over the table names in the table map in reverse order.
    pub fn iter_rev_table_names(&self) -> impl Iterator<Item = &String> {
        self.tables.keys().rev()
    }

    /// Returns an iterator over the TableMapEntry in the table map.
    pub fn iter_table_values(&self) -> impl Iterator<Item = &TableMapEntry> {
        self.tables.values()
    }

    /// Returns an iterator over the TableMapEntry in a sheet.
    pub fn iter_table_values_in_sheet(
        &self,
        sheet_id: SheetId,
    ) -> impl Iterator<Item = &TableMapEntry> {
        self.multi_pos_to_table
            .iter()
            .filter(move |(sheet_pos, _)| sheet_pos.sheet_id() == sheet_id)
            .flat_map(|(_, table_name)| self.tables.get(table_name))
    }

    /// Returns a list of all table names in the table map.
    pub fn table_names(&self) -> Vec<String> {
        self.tables.values().map(|t| t.table_name.clone()).collect()
    }

    /// Finds a table by position
    pub fn table_from_pos(&self, sheet_pos: SheetPos) -> Option<&TableMapEntry> {
<<<<<<< HEAD
        self.tables.values().find(|table| {
            table.sheet_id() == sheet_pos.sheet_id && table.bounds.contains(sheet_pos.into())
        })
=======
        if let Some(table_name) = self.sheet_pos_to_table.get(&sheet_pos) {
            self.tables.get(table_name)
        } else {
            self.tables.values().find(|table| {
                table.sheet_id == sheet_pos.sheet_id && table.bounds.contains(sheet_pos.into())
            })
        }
>>>>>>> 42853b20
    }

    pub fn hide_column(&mut self, table_name: &str, column_name: &str) {
        if let Some(table) = self.try_table_mut(table_name) {
            if let Some(index) = table
                .visible_columns
                .iter()
                .position(|col| col == column_name)
            {
                table.visible_columns.remove(index);
            }
        }
    }

    pub fn contains_name(&self, table_name: &str, skip_multi_pos: Option<MultiPos>) -> bool {
        let table = self.try_table(table_name);
        if let Some(table) = table {
            if let Some(multi_pos) = skip_multi_pos {
                table.multi_pos != multi_pos
            } else {
                true
            }
        } else {
            false
        }
    }

    /// Returns JsTableInfo for all non-formula tables.
    pub fn expensive_table_info(&self) -> Vec<JsTableInfo> {
        self.iter_table_values()
            .filter_map(|table| {
                if table.language != CodeCellLanguage::Formula && table.bounds.len() > 1 {
                    Some(JsTableInfo {
                        name: table.table_name.clone(),
                        sheet_id: table.sheet_id().to_string(),
                        chart: table.is_html_image,
                        language: table.language.clone(),
                    })
                } else {
                    None
                }
            })
            .collect()
    }

    /// Finds a table by position.
    pub fn table_at(&self, multi_pos: MultiPos) -> Option<&TableMapEntry> {
        self.multi_pos_to_table
            .get(&multi_pos)
            .and_then(|table_name| self.tables.get(table_name))
    }

    /// Inserts a test table into the table map.
    ///
    /// if all_columns is None, then it uses visible_columns.
    #[cfg(test)]
    pub fn test_insert(
        &mut self,
        table_name: &str,
        visible_columns: &[&str],
        all_columns: Option<&[&str]>,
        bounds: crate::Rect,
        language: crate::grid::CodeCellLanguage,
    ) {
        self.insert(TableMapEntry::test(
            table_name,
            visible_columns,
            all_columns,
            bounds,
            language,
        ));
    }

    // shift_remove is expensive, so we should only use it for testing
    #[cfg(test)]
    pub fn remove(&mut self, table_name: &str) -> Option<TableMapEntry> {
        let table_name_folded = case_fold_ascii(table_name);
        if let Some(table) = self.tables.shift_remove(&table_name_folded) {
            self.multi_pos_to_table.remove(&table.multi_pos);
            Some(table)
        } else {
            None
        }
    }
}

#[cfg(test)]
mod tests {
    use super::*;

    use crate::{Rect, grid::CodeCellLanguage};

    #[test]
    fn test_try_col_index() {
        let mut map = TableMap::default();
        map.test_insert(
            "test",
            &["Col1", "Col2", "Col3"],
            None,
            Rect::new(1, 1, 3, 5),
            CodeCellLanguage::Import,
        );

        let table = map.try_table("test").unwrap();

        // Test exact match
        assert_eq!(table.try_col_index("Col1"), Some(0));
        assert_eq!(table.try_col_index("Col2"), Some(1));
        assert_eq!(table.try_col_index("Col3"), Some(2));

        // Test case insensitive
        assert_eq!(table.try_col_index("col1"), Some(0));
        assert_eq!(table.try_col_index("COL2"), Some(1));

        // Test non-existent column
        assert_eq!(table.try_col_index("Col4"), None);
    }

    #[test]
    fn test_try_col_range() {
        let mut map = TableMap::default();

        // Test with visible and hidden columns
        map.test_insert(
            "test",
            &["A", "C", "E"],                 // visible columns
            Some(&["A", "B", "C", "D", "E"]), // all columns
            Rect::new(1, 1, 3, 5),
            CodeCellLanguage::Import,
        );

        let table = map.try_table("test").unwrap();

        // Test both visible columns
        assert_eq!(table.try_col_range("A", "C"), Some((0, 1)));
        assert_eq!(table.try_col_range("A", "E"), Some((0, 2)));

        // Test case insensitive
        assert_eq!(table.try_col_range("a", "c"), Some((0, 1)));

        // Test with hidden start column
        assert_eq!(table.try_col_range("B", "E"), Some((1, 2)));

        // Test with hidden end column
        assert_eq!(table.try_col_range("A", "D"), Some((0, 1)));

        // Test with both hidden columns
        assert_eq!(table.try_col_range("B", "D"), Some((1, 1)));

        // Test non-existent columns
        assert_eq!(table.try_col_range("X", "Y"), None);
        assert_eq!(table.try_col_range("A", "Y"), None);
        assert_eq!(table.try_col_range("X", "E"), None);
    }

    #[test]
    fn test_try_col_range_to_end() {
        let mut map = TableMap::default();

        // Test with visible and hidden columns
        map.test_insert(
            "test",
            &["A", "C", "E"],                 // visible columns
            Some(&["A", "B", "C", "D", "E"]), // all columns
            Rect::new(1, 1, 2, 4),
            CodeCellLanguage::Import,
        );

        let table = map.try_table("test").unwrap();

        // Test from visible column
        assert_eq!(table.try_col_range_to_end("A"), Some((0, 2)));
        assert_eq!(table.try_col_range_to_end("C"), Some((1, 2)));

        // Test case insensitive
        assert_eq!(table.try_col_range_to_end("a"), Some((0, 2)));

        // Test from hidden column
        assert_eq!(table.try_col_range_to_end("B"), Some((1, 2)));
        assert_eq!(table.try_col_range_to_end("D"), Some((2, 2)));

        // Test non-existent column
        assert_eq!(table.try_col_range_to_end("X"), None);
    }

    #[test]
    fn test_try_col_closest_after() {
        let mut map = TableMap::default();

        // Test with visible and hidden columns
        map.test_insert(
            "test",
            &["A", "C", "E"],                 // visible columns
            Some(&["A", "B", "C", "D", "E"]), // all columns
            Rect::new(1, 1, 2, 4),
            CodeCellLanguage::Import,
        );

        let table = map.try_table("test").unwrap();

        // Test visible column
        assert_eq!(table.try_col_closest("A", true), Some(0));
        assert_eq!(table.try_col_closest("C", true), Some(1));
        assert_eq!(table.try_col_closest("E", true), Some(2));

        // Test case insensitive
        assert_eq!(table.try_col_closest("a", true), Some(0));

        // Test hidden column - should return next visible
        assert_eq!(table.try_col_closest("B", true), Some(1)); // Returns C
        assert_eq!(table.try_col_closest("D", true), Some(2)); // Returns E

        // Test non-existent column
        assert_eq!(table.try_col_closest("X", true), None);
    }

    #[test]
    fn test_try_col_closest_before() {
        let mut map = TableMap::default();
        // Test with visible and hidden columns
        map.test_insert(
            "test",
            &["A", "C", "E"],                 // visible columns
            Some(&["A", "B", "C", "D", "E"]), // all columns
            Rect::new(1, 1, 2, 4),
            CodeCellLanguage::Import,
        );

        let table = map.try_table("test").unwrap();

        // Test visible column
        assert_eq!(table.try_col_closest("A", false), Some(0));
        assert_eq!(table.try_col_closest("C", false), Some(1));
        assert_eq!(table.try_col_closest("E", false), Some(2));

        // Test case insensitive
        assert_eq!(table.try_col_closest("a", false), Some(0));

        // Test hidden column - should return previous visible
        assert_eq!(table.try_col_closest("B", false), Some(0)); // Returns A
        assert_eq!(table.try_col_closest("D", false), Some(1)); // Returns C

        // Test non-existent column
        assert_eq!(table.try_col_closest("X", false), None);
    }

    #[test]
    fn test_to_sheet_rows() {
        let mut map = TableMap::default();
        map.test_insert(
            "test",
            &["A"],
            None,
            Rect::test_a1("A1:C5"),
            CodeCellLanguage::Import,
        );
        let table = map.try_table("test").unwrap();
        assert_eq!(table.to_sheet_rows(), (1, 5));
    }

    #[test]
    fn test_col_name_from_index() {
        let mut map = TableMap::default();
        map.test_insert(
            "test",
            &["A", "B", "C"],
            None,
            Rect::test_a1("A1:C5"),
            CodeCellLanguage::Import,
        );
        let table = map.try_table("test").unwrap();
        assert_eq!(table.col_name_from_index(0), Some("A".to_string()));
        assert_eq!(table.col_name_from_index(1), Some("B".to_string()));
        assert_eq!(table.col_name_from_index(2), Some("C".to_string()));
    }

    #[test]
    fn test_table_has_column() {
        let mut map = TableMap::default();

        // Create a table with visible and hidden columns
        map.test_insert(
            "test_table",
            &["Visible1", "Visible2"],                  // visible columns
            Some(&["Visible1", "Hidden1", "Visible2"]), // all columns
            Rect::new(1, 1, 3, 5),
            CodeCellLanguage::Import,
        );

        // Test existing visible column (exact match)
        assert!(map.table_has_column("test_table", "Visible1", 10));
        assert!(map.table_has_column("test_table", "Visible2", 10));

        // Test existing hidden column
        assert!(map.table_has_column("test_table", "Hidden1", 10));

        // Test case insensitivity
        assert!(map.table_has_column("TEST_TABLE", "visible1", 10));
        assert!(map.table_has_column("test_table", "VISIBLE2", 10));
        assert!(map.table_has_column("TEST_TABLE", "HIDDEN1", 10));

        // Test non-existent column
        assert!(!map.table_has_column("test_table", "NonExistent", 10));

        // Test non-existent table
        assert!(!map.table_has_column("non_existent_table", "Visible1", 10));

        // Test empty column name
        assert!(!map.table_has_column("test_table", "", 10));

        // Create a table with empty column list
        map.test_insert(
            "empty_table",
            &[],
            None,
            Rect::new(1, 1, 3, 5),
            CodeCellLanguage::Import,
        );
        assert!(!map.table_has_column("empty_table", "AnyColumn", 10));

        assert!(map.table_has_column("test_table", "VISIBLE1", 1));
        // table_has_column is false when the index is the same as the existing column index
        assert!(!map.table_has_column("test_table", "VISIBLE1", 0));
    }

    #[test]
    fn test_table_info() {
        let mut map = TableMap::default();

        // Insert tables with different languages
        map.test_insert(
            "table1",
            &["A", "B"],
            None,
            Rect::new(1, 1, 2, 3),
            CodeCellLanguage::Python,
        );

        map.test_insert(
            "table2",
            &["C", "D"],
            None,
            Rect::new(4, 1, 2, 3),
            CodeCellLanguage::Formula, // This should be excluded
        );

        map.test_insert(
            "table3",
            &["E", "F"],
            None,
            Rect::new(7, 1, 2, 3),
            CodeCellLanguage::Import,
        );

        let info = map.expensive_table_info();
        assert_eq!(info.len(), 2); // Only non-formula tables should be included

        // Verify table1 info
        let table1_info = info.iter().find(|t| t.name == "table1").unwrap();
        assert_eq!(table1_info.name, "table1");
        assert_eq!(table1_info.sheet_id, SheetId::TEST.to_string());
        assert!(!table1_info.chart);
        assert_eq!(table1_info.language, CodeCellLanguage::Python);

        // Verify table3 info
        let table3_info = info.iter().find(|t| t.name == "table3").unwrap();
        assert_eq!(table3_info.name, "table3");
        assert_eq!(table3_info.sheet_id, SheetId::TEST.to_string());
        assert!(!table3_info.chart);
        assert_eq!(table3_info.language, CodeCellLanguage::Import);
    }
}<|MERGE_RESOLUTION|>--- conflicted
+++ resolved
@@ -31,21 +31,14 @@
         self.insert(table_map_entry);
     }
 
-<<<<<<< HEAD
     pub fn remove_at(&mut self, multi_pos: MultiPos) {
-        self.multi_pos_to_table
-            .remove(&multi_pos)
-            .and_then(|table_name| self.tables.swap_remove(&table_name));
-=======
-    pub fn remove_at(&mut self, sheet_id: SheetId, pos: Pos) {
-        if let Some(table_name) = self.sheet_pos_to_table.remove(&pos.to_sheet_pos(sheet_id)) {
+        if let Some(table_name) = self.multi_pos_to_table.remove(&multi_pos) {
             if let Some(table) = self.tables.get(&table_name) {
-                if table.sheet_id == sheet_id && table.bounds.min == pos {
+                if table.multi_pos == multi_pos {
                     self.tables.swap_remove(&table_name);
                 }
             }
         }
->>>>>>> 42853b20
     }
 
     pub fn remove_sheet(&mut self, sheet_id: SheetId) {
@@ -123,19 +116,13 @@
 
     /// Finds a table by position
     pub fn table_from_pos(&self, sheet_pos: SheetPos) -> Option<&TableMapEntry> {
-<<<<<<< HEAD
-        self.tables.values().find(|table| {
-            table.sheet_id() == sheet_pos.sheet_id && table.bounds.contains(sheet_pos.into())
-        })
-=======
-        if let Some(table_name) = self.sheet_pos_to_table.get(&sheet_pos) {
+        if let Some(table_name) = self.multi_pos_to_table.get(&sheet_pos.into()) {
             self.tables.get(table_name)
         } else {
             self.tables.values().find(|table| {
-                table.sheet_id == sheet_pos.sheet_id && table.bounds.contains(sheet_pos.into())
+                table.sheet_id() == sheet_pos.sheet_id && table.bounds.contains(sheet_pos.into())
             })
         }
->>>>>>> 42853b20
     }
 
     pub fn hide_column(&mut self, table_name: &str, column_name: &str) {
