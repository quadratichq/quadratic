use std::str::FromStr;

<<<<<<< HEAD
use crate::Pos;
=======
use crate::{Pos, a1::A1Selection, grid::SheetId};

>>>>>>> 1443e3dc
use crate::a1::{A1Context, RefRangeBounds};
use crate::grid::SheetId;
use wasm_bindgen::prelude::*;

#[wasm_bindgen(js_name = "getTableInfo")]
pub fn table_names(context: &[u8]) -> Result<JsValue, String> {
    let context = serde_json::from_slice::<A1Context>(context).map_err(|e| e.to_string())?;
    let table_info = context.table_info();
    serde_wasm_bindgen::to_value(&table_info).map_err(|e| e.to_string())
}

#[wasm_bindgen(js_name = "getTableNameFromPos")]
pub fn get_table_from_pos(context: &[u8], sheet_id: &str, col: u32, row: u32) -> Option<String> {
    let Ok(sheet_id) = SheetId::from_str(sheet_id) else {
        return None;
    };
    let pos = Pos::new(col as i64, row as i64);
    let context = serde_json::from_slice::<A1Context>(context).unwrap();
    let table = context.table_from_pos(pos.to_sheet_pos(sheet_id));
    table.map(|t| t.table_name.to_string())
}

/// Converts a table reference to an A1 range.
#[wasm_bindgen(js_name = "convertTableToRange")]
pub fn convert_table_to_range(
    context: &[u8],
    table_name: &str,
    current_sheet_id: &str,
) -> Result<String, String> {
    let context = serde_json::from_slice::<A1Context>(context).map_err(|e| e.to_string())?;
    let sheet_id =
        SheetId::from_str(current_sheet_id).map_err(|e| format!("Sheet not found: {e}"))?;
    context
        .convert_table_to_range(table_name, sheet_id)
        .map_err(|e| e.to_string())
}

#[wasm_bindgen(js_name = "getTableNameInNameOrColumn")]
pub fn get_table_name_in_name_or_column(
    sheet_id: &str,
    x: u32,
    y: u32,
    context: &[u8],
) -> Option<String> {
    let Ok(sheet_id) = SheetId::from_str(sheet_id) else {
        return None;
    };
    let Ok(context) = serde_json::from_slice::<A1Context>(context) else {
        return None;
    };
    context.table_in_name_or_column(sheet_id, x, y)
}

#[wasm_bindgen(js_name = "toggleReferenceTypes")]
pub fn toggle_reference_types(reference: &str) -> Result<String, String> {
    // Check that reference contains both a letter and a number (otherwise we don't toggle it)
    if !reference.chars().any(|c| c.is_alphabetic()) || !reference.chars().any(|c| c.is_numeric()) {
        return Err("Cannot toggle references without both letters and numbers".to_string());
    }

    let mut cell_ref = RefRangeBounds::from_str(reference, None).map_err(|e| e.to_string())?;
    cell_ref.start.toggle_absolute();
    cell_ref.end = cell_ref.start;
    Ok(cell_ref.to_string())
}

#[wasm_bindgen(js_name = "selectionToSheetRect")]
pub fn selection_to_sheet_rect(
    sheet_id: &str,
    selection: &str,
    context: &str,
) -> Result<String, String> {
    // we don't need a real context since we're creating a table, so there should be no need for table info
    let sheet_id = SheetId::from_str(sheet_id).map_err(|e| format!("Sheet not found: {e}"))?;
    let context = serde_json::from_str::<A1Context>(context)
        .map_err(|e| format!("Error parsing context: {e}"))?;
    let selection = A1Selection::parse_a1(selection, sheet_id, &context)
        .map_err(|e| format!("Invalid selection: {e}"))?;
    let range = selection
        .ranges
        .first()
        .ok_or("Invalid selection: no ranges")?;
    // we don't really need the context here, but we need to pass something
    let context = A1Context::default();
    let rect = range
        .to_rect(&context)
        .ok_or("Invalid selection: not a rectangle")?;
    let sheet_rect = rect.to_sheet_rect(sheet_id);
    serde_json::to_string(&sheet_rect).map_err(|e| e.to_string())
}
<|MERGE_RESOLUTION|>--- conflicted
+++ resolved
@@ -1,13 +1,8 @@
 use std::str::FromStr;
 
-<<<<<<< HEAD
-use crate::Pos;
-=======
 use crate::{Pos, a1::A1Selection, grid::SheetId};
 
->>>>>>> 1443e3dc
 use crate::a1::{A1Context, RefRangeBounds};
-use crate::grid::SheetId;
 use wasm_bindgen::prelude::*;
 
 #[wasm_bindgen(js_name = "getTableInfo")]
@@ -95,4 +90,4 @@
         .ok_or("Invalid selection: not a rectangle")?;
     let sheet_rect = rect.to_sheet_rect(sheet_id);
     serde_json::to_string(&sheet_rect).map_err(|e| e.to_string())
-}
+}