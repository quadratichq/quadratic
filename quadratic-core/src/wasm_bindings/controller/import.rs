use std::str::FromStr;

use wasm_bindgen::JsValue;
use wasm_bindgen::prelude::wasm_bindgen;

use crate::Pos;
use crate::controller::GridController;
use crate::grid::{Grid, SheetId};
use crate::wasm_bindings::capture_core_error;
use crate::wasm_bindings::js::jsImportProgress;

#[wasm_bindgen]
impl GridController {
    #[wasm_bindgen(js_name = "importCsv")]
    pub fn js_import_csv(
        file: &[u8],
        file_name: &str,
        delimiter: Option<u8>,
        header_is_first_row: Option<bool>,
        is_overwrite_table: Option<bool>,
    ) -> Result<GridController, JsValue> {
        let mut grid = Grid::new_blank();
        let sheet_id = grid.add_sheet(None);
        let insert_at = pos![A1];

        let mut grid_controller = GridController::from_grid(grid, 0);
        grid_controller
            .import_csv(
                sheet_id,
                file,
                file_name,
                insert_at,
                None,
                delimiter,
                header_is_first_row,
                false,
                is_overwrite_table.unwrap_or(false),
            )
            .map_err(|e| e.to_string())?;

        Ok(grid_controller)
    }
}

#[wasm_bindgen]
impl GridController {
    #[wasm_bindgen(js_name = "importCsvIntoExistingFile")]
    #[allow(clippy::too_many_arguments)]
    pub fn js_import_csv_into_existing_file(
        &mut self,
        file: &[u8],
        file_name: &str,
        sheet_id: &str,
        insert_at: &str,
        cursor: Option<String>,
        delimiter: Option<u8>,
        header_is_first_row: Option<bool>,
        is_ai: bool,
<<<<<<< HEAD
    ) -> JsValue {
        capture_core_error(|| {
            let sheet_id =
                SheetId::from_str(sheet_id).map_err(|e| format!("Unable to parse SheetId: {e}"))?;
            let insert_at = serde_json::from_str::<Pos>(insert_at)
                .map_err(|e| format!("Unable to parse Pos: {e}"))?;

            let response_prompt = self
                .import_csv(
                    sheet_id,
                    file,
                    file_name,
                    insert_at,
                    cursor,
                    delimiter,
                    header_is_first_row,
                    is_ai,
                )
                .map_err(|e| format!("Error importing CSV file: {file_name:?}, error: {e:?}"))?;

            Ok(Some(JsValue::from_str(&response_prompt)))
        })
=======
        is_overwrite_table: bool,
    ) -> Result<(), JsValue> {
        let sheet_id = SheetId::from_str(sheet_id).map_err(|e| e.to_string())?;
        let insert_at = serde_json::from_str::<Pos>(insert_at).map_err(|e| e.to_string())?;
        self.import_csv(
            sheet_id,
            file,
            file_name,
            insert_at,
            cursor,
            delimiter,
            header_is_first_row,
            is_ai,
            is_overwrite_table,
        )
        .map_err(|e| e.to_string())?;

        Ok(())
>>>>>>> 5e5a12ed
    }
}

#[wasm_bindgen]
impl GridController {
    #[wasm_bindgen(js_name = "importExcel")]
    pub fn js_import_excel(file: Vec<u8>, file_name: &str) -> Result<GridController, JsValue> {
        let grid = Grid::new_blank();
        let mut grid_controller = GridController::from_grid(grid, 0);
        grid_controller
            .import_excel(&file, file_name, None, false)
            .map_err(|e| e.to_string())?;

        Ok(grid_controller)
    }
}

#[wasm_bindgen]
impl GridController {
    #[wasm_bindgen(js_name = "importExcelIntoExistingFile")]
    pub fn js_import_excel_into_existing_file(
        &mut self,
        file: Vec<u8>,
        file_name: &str,
        cursor: Option<String>,
        is_ai: bool,
    ) -> JsValue {
        capture_core_error(|| {
            let response_prompt = self
                .import_excel(&file, file_name, cursor, is_ai)
                .map_err(|e| format!("Error importing Excel file: {file_name:?}, error: {e:?}"))?;

            Ok(Some(JsValue::from_str(&response_prompt)))
        })
    }
}

#[wasm_bindgen]
impl GridController {
    #[wasm_bindgen(js_name = "importParquet")]
    pub fn js_import_parquet(file: Vec<u8>, file_name: &str) -> Result<GridController, JsValue> {
        let mut grid = Grid::new_blank();
        let sheet_id = grid.add_sheet(None);
        let insert_at = pos![A1];
        let mut grid_controller = GridController::from_grid(grid, 0);
        let updater = Some(jsImportProgress);

        grid_controller
            .import_parquet(
                sheet_id, file, file_name, insert_at, None, updater, false, false,
            )
            .map_err(|e| e.to_string())?;

        Ok(grid_controller)
    }
}

#[wasm_bindgen]
impl GridController {
    #[wasm_bindgen(js_name = "importParquetIntoExistingFile")]
    pub fn js_import_parquet_into_existing_file(
        &mut self,
        file: Vec<u8>,
        file_name: &str,
        sheet_id: &str,
        insert_at: &str,
        cursor: Option<String>,
        is_ai: bool,
<<<<<<< HEAD
    ) -> JsValue {
        capture_core_error(|| {
            let sheet_id =
                SheetId::from_str(sheet_id).map_err(|e| format!("Unable to parse SheetId: {e}"))?;
            let insert_at = serde_json::from_str::<Pos>(insert_at)
                .map_err(|e| format!("Unable to parse Pos: {e}"))?;

            let updater = Some(jsImportProgress);

            let response_prompt = self
                .import_parquet(sheet_id, file, file_name, insert_at, cursor, updater, is_ai)
                .map_err(|e| {
                    format!("Error importing Parquet file: {file_name:?}, error: {e:?}")
                })?;

            Ok(Some(JsValue::from_str(&response_prompt)))
        })
=======
        is_overwrite_table: bool,
    ) -> Result<(), JsValue> {
        let sheet_id = SheetId::from_str(sheet_id).map_err(|e| e.to_string())?;
        let insert_at = serde_json::from_str::<Pos>(insert_at).map_err(|e| e.to_string())?;
        let updater = Some(jsImportProgress);

        self.import_parquet(
            sheet_id,
            file,
            file_name,
            insert_at,
            cursor,
            updater,
            is_ai,
            is_overwrite_table,
        )
        .map_err(|e| e.to_string())?;

        Ok(())
>>>>>>> 5e5a12ed
    }
}<|MERGE_RESOLUTION|>--- conflicted
+++ resolved
@@ -56,14 +56,11 @@
         delimiter: Option<u8>,
         header_is_first_row: Option<bool>,
         is_ai: bool,
-<<<<<<< HEAD
+        is_overwrite_table: bool,
     ) -> JsValue {
         capture_core_error(|| {
-            let sheet_id =
-                SheetId::from_str(sheet_id).map_err(|e| format!("Unable to parse SheetId: {e}"))?;
-            let insert_at = serde_json::from_str::<Pos>(insert_at)
-                .map_err(|e| format!("Unable to parse Pos: {e}"))?;
-
+            let sheet_id = SheetId::from_str(sheet_id).map_err(|e| e.to_string())?;
+            let insert_at = serde_json::from_str::<Pos>(insert_at).map_err(|e| e.to_string())?;
             let response_prompt = self
                 .import_csv(
                     sheet_id,
@@ -74,31 +71,12 @@
                     delimiter,
                     header_is_first_row,
                     is_ai,
+                    is_overwrite_table,
                 )
                 .map_err(|e| format!("Error importing CSV file: {file_name:?}, error: {e:?}"))?;
 
             Ok(Some(JsValue::from_str(&response_prompt)))
         })
-=======
-        is_overwrite_table: bool,
-    ) -> Result<(), JsValue> {
-        let sheet_id = SheetId::from_str(sheet_id).map_err(|e| e.to_string())?;
-        let insert_at = serde_json::from_str::<Pos>(insert_at).map_err(|e| e.to_string())?;
-        self.import_csv(
-            sheet_id,
-            file,
-            file_name,
-            insert_at,
-            cursor,
-            delimiter,
-            header_is_first_row,
-            is_ai,
-            is_overwrite_table,
-        )
-        .map_err(|e| e.to_string())?;
-
-        Ok(())
->>>>>>> 5e5a12ed
     }
 }
 
@@ -167,7 +145,7 @@
         insert_at: &str,
         cursor: Option<String>,
         is_ai: bool,
-<<<<<<< HEAD
+        is_overwrite_table: bool,
     ) -> JsValue {
         capture_core_error(|| {
             let sheet_id =
@@ -178,33 +156,21 @@
             let updater = Some(jsImportProgress);
 
             let response_prompt = self
-                .import_parquet(sheet_id, file, file_name, insert_at, cursor, updater, is_ai)
+                .import_parquet(
+                    sheet_id,
+                    file,
+                    file_name,
+                    insert_at,
+                    cursor,
+                    updater,
+                    is_ai,
+                    is_overwrite_table,
+                )
                 .map_err(|e| {
                     format!("Error importing Parquet file: {file_name:?}, error: {e:?}")
                 })?;
 
             Ok(Some(JsValue::from_str(&response_prompt)))
         })
-=======
-        is_overwrite_table: bool,
-    ) -> Result<(), JsValue> {
-        let sheet_id = SheetId::from_str(sheet_id).map_err(|e| e.to_string())?;
-        let insert_at = serde_json::from_str::<Pos>(insert_at).map_err(|e| e.to_string())?;
-        let updater = Some(jsImportProgress);
-
-        self.import_parquet(
-            sheet_id,
-            file,
-            file_name,
-            insert_at,
-            cursor,
-            updater,
-            is_ai,
-            is_overwrite_table,
-        )
-        .map_err(|e| e.to_string())?;
-
-        Ok(())
->>>>>>> 5e5a12ed
     }
 }