--- conflicted
+++ resolved
@@ -71,21 +71,6 @@
         cursor: Option<String>,
         is_ai: bool,
     ) -> Option<String> {
-<<<<<<< HEAD
-        if let Ok(pos) = serde_json::from_str::<Pos>(&pos) {
-            if let Ok(sheet_id) = SheetId::from_str(&sheet_id) {
-                if let Ok(language) = serde_wasm_bindgen::from_value(language) {
-                    return Some(self.set_code_cell(
-                        pos.to_sheet_pos(sheet_id),
-                        language,
-                        code_string,
-                        code_cell_name,
-                        cursor,
-                        is_ai,
-                    ));
-                }
-            }
-=======
         if let Ok(pos) = serde_json::from_str::<Pos>(&pos)
             && let Ok(sheet_id) = SheetId::from_str(&sheet_id)
             && let Ok(language) = serde_wasm_bindgen::from_value(language)
@@ -96,8 +81,8 @@
                 code_string,
                 code_cell_name,
                 cursor,
+                is_ai,
             ));
->>>>>>> f1c76605
         }
         None
     }
