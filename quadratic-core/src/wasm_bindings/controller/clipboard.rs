--- conflicted
+++ resolved
@@ -4,12 +4,7 @@
 use crate::{
     controller::{operations::clipboard::PasteSpecial, GridController},
     grid::js_types::JsClipboard,
-<<<<<<< HEAD
-    grid::SheetId,
-    selection::Selection,
-=======
     selection::OldSelection,
->>>>>>> 29aebe29
     SheetPos, SheetRect,
 };
 
