--- conflicted
+++ resolved
@@ -116,38 +116,21 @@
     }
 
     #[wasm_bindgen(js_name = "getAICells")]
-<<<<<<< HEAD
-    pub fn js_get_ai_cells(
-        &self,
-        a1: String,
-        sheet_id: String,
-        page: i32,
-    ) -> Result<String, JsValue> {
-        let sheet_id = SheetId::from_str(&sheet_id)
-            .map_err(|_| JsValue::from_str("Unable to parse SheetId"))?;
-        let selection = A1Selection::parse_a1(&a1, sheet_id, self.a1_context())
-            .map_err(|_| JsValue::from_str("Unable to parse a1 string"))?;
-
-        match &self.get_ai_cells(selection, page as u32) {
-            Ok(ai_cells) => serde_json::to_string(ai_cells)
-                .map_err(|_| JsValue::from_str("Unable to parse AICells")),
-            Err(e) => Err(JsValue::from_str(&format!("Unable to parse AICells: {e}"))),
-        }
-=======
     pub fn js_get_ai_cells(&self, a1: String, sheet_id: String, page: i32) -> JsValue {
         capture_core_error(|| {
             let sheet_id = SheetId::from_str(&sheet_id).map_err(|_| "Unable to parse SheetId")?;
             let selection = A1Selection::parse_a1(&a1, sheet_id, self.a1_context())
                 .map_err(|_| "Unable to parse A1Selection")?;
 
-            match &self.get_ai_cells(selection, page as u32) {
+            let page = u32::try_from(page).map_err(|_| "Unable to parse page")?;
+
+            match &self.get_ai_cells(selection, page) {
                 Ok(ai_cells) => Ok(Some(
                     serde_wasm_bindgen::to_value(ai_cells).unwrap_or(JsValue::UNDEFINED),
                 )),
                 Err(e) => Err(format!("Unable to parse AICells: {e}")),
             }
         })
->>>>>>> 3af394ec
     }
 
     #[wasm_bindgen(js_name = "getAICellFormats")]
