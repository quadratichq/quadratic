use std::collections::HashMap;

use super::*;

#[wasm_bindgen]
impl GridController {
<<<<<<< HEAD
    /// Adds an empty sheet to the grid. Returns a [`TransactionSummary`].
    #[wasm_bindgen(js_name = "addSheet")]
    pub fn js_add_sheet(
        &mut self,
        sheet_name: Option<String>,
        insert_before_sheet_name: Option<String>,
        cursor: Option<String>,
    ) {
        self.add_sheet(sheet_name, insert_before_sheet_name, cursor);
    }
=======
>>>>>>> ac7d6540
    /// Gets a list of ordered sheet ids
    #[wasm_bindgen(js_name = "getSheetIds")]
    pub fn js_get_sheet_ids(&mut self) -> Result<JsValue, JsValue> {
        let sheet_ids: Vec<String> = self.sheet_ids().iter().map(|id| id.to_string()).collect();
        Ok(serde_wasm_bindgen::to_value(&sheet_ids).map_err(|e| e.to_string())?)
    }

    /// Adds an empty sheet to the grid. Returns a [`TransactionSummary`].
    #[wasm_bindgen(js_name = "addSheet")]
    pub fn js_add_sheet(
        &mut self,
        sheet_name: Option<String>,
        insert_before_sheet_name: Option<String>,
        cursor: Option<String>,
    ) -> JsValue {
        capture_core_error(|| {
            self.add_sheet(sheet_name, insert_before_sheet_name, cursor);
            Ok(None)
        })
    }

    /// Makes a copy of a sheet. Returns a [`TransactionSummary`].
    #[wasm_bindgen(js_name = "duplicateSheet")]
    pub fn js_duplicate_sheet(
        &mut self,
        sheet_id: String,
        name_of_new_sheet: Option<String>,
        cursor: Option<String>,
    ) -> JsValue {
        capture_core_error(|| {
            let sheet_id = SheetId::from_str(&sheet_id).map_err(|_| "Invalid sheet ID")?;
            self.duplicate_sheet(sheet_id, name_of_new_sheet, cursor);
            Ok(None)
        })
    }

    /// Deletes a sheet from the the grid. Returns a [`TransactionSummary`].
    #[wasm_bindgen(js_name = "deleteSheet")]
    pub fn js_delete_sheet(&mut self, sheet_id: String, cursor: Option<String>) -> JsValue {
        capture_core_error(|| {
            let sheet_id = SheetId::from_str(&sheet_id).map_err(|_| "Invalid sheet ID")?;
            self.delete_sheet(sheet_id, cursor);
            Ok(None)
        })
    }

    /// Moves a sheet to before another sheet, or to the end of the list.
    /// Returns a [`TransactionSummary`].
    #[wasm_bindgen(js_name = "moveSheet")]
    pub fn js_move_sheet(
        &mut self,
        sheet_id: String,
        to_before: Option<String>,
        cursor: Option<String>,
<<<<<<< HEAD
    ) -> Result<JsValue, JsValue> {
        let sheet_id = SheetId::from_str(&sheet_id).unwrap();
        let to_before = to_before.map(|to_before| SheetId::from_str(&to_before).unwrap());
        Ok(serde_wasm_bindgen::to_value(
            &self.move_sheet(sheet_id, to_before, cursor),
        )?)
    }
    /// Makes a copy of a sheet. Returns a [`TransactionSummary`].
    #[wasm_bindgen(js_name = "duplicateSheet")]
    pub fn js_duplicate_sheet(
        &mut self,
        sheet_id: String,
        name_of_new_sheet: Option<String>,
        cursor: Option<String>,
    ) -> Result<JsValue, JsValue> {
        let sheet_id = SheetId::from_str(&sheet_id).unwrap();
        Ok(serde_wasm_bindgen::to_value(&self.duplicate_sheet(
            sheet_id,
            name_of_new_sheet,
            cursor,
        ))?)
=======
    ) -> JsValue {
        capture_core_error(|| {
            let sheet_id = SheetId::from_str(&sheet_id).map_err(|_| "Invalid sheet ID")?;
            let to_before = match to_before {
                Some(to_before) => {
                    Some(SheetId::from_str(&to_before).map_err(|_| "Invalid to before sheet ID")?)
                }
                None => None,
            };
            self.move_sheet(sheet_id, to_before, cursor);
            Ok(None)
        })
>>>>>>> ac7d6540
    }

    /// Returns the order string for a sheet.
    #[wasm_bindgen(js_name = "getSheetOrder")]
    pub fn js_sheet_order(&self, sheet_id: String) -> String {
        // todo: should return a Result
        let Some(sheet) = self.try_sheet_from_string_id(&sheet_id) else {
            return "a0".to_string();
        };
        sheet.order.clone()
    }

    /// Returns the ID of the sheet at the given index.
    #[wasm_bindgen(js_name = "sheetIdToIndex")]
    pub fn js_sheet_id_to_index(&self, id: String) -> Option<usize> {
        let sheet_id = SheetId::from_str(&id).unwrap();
        self.grid().sheet_id_to_index(sheet_id)
    }

    #[wasm_bindgen(js_name = "getSheetName")]
    pub fn js_sheet_name(&self, sheet_id: String) -> String {
        // todo: should return a Result
        let Some(sheet) = self.try_sheet_from_string_id(&sheet_id) else {
            return "Sheet".into();
        };
        sheet.name.clone()
    }

    #[wasm_bindgen(js_name = "getSheetColor")]
    pub fn js_sheet_color(&self, sheet_id: String) -> String {
        // todo: should return a Result
        let Some(sheet) = self.try_sheet_from_string_id(&sheet_id) else {
            return "".to_string();
        };
        sheet.color.clone().unwrap_or_default()
    }

    #[wasm_bindgen(js_name = "setSheetName")]
    pub fn js_set_sheet_name(
        &mut self,
        sheet_id: String,
        name: String,
        cursor: Option<String>,
    ) -> JsValue {
        capture_core_error(|| {
            let sheet_id = SheetId::from_str(&sheet_id).map_err(|_| "Invalid sheet ID")?;
            self.set_sheet_name(sheet_id, name, cursor);
            Ok(None)
        })
    }

    #[wasm_bindgen(js_name = "setSheetColor")]
    pub fn js_set_sheet_color(
        &mut self,
        sheet_id: String,
        color: Option<String>,
        cursor: Option<String>,
<<<<<<< HEAD
    ) -> Result<JsValue, JsValue> {
        // return Ok since sheet may have been deleted between call and now
        let Ok(sheet_id) = SheetId::from_str(&sheet_id) else {
            return Ok(JsValue::UNDEFINED);
        };
        Ok(serde_wasm_bindgen::to_value(
            &self.set_sheet_color(sheet_id, color, cursor),
        )?)
=======
    ) -> JsValue {
        capture_core_error(|| {
            let sheet_id = SheetId::from_str(&sheet_id).map_err(|_| "Invalid sheet ID")?;
            self.set_sheet_color(sheet_id, color, cursor);
            Ok(None)
        })
    }

    #[wasm_bindgen(js_name = "setSheetsColor")]
    pub fn js_set_sheets_color(
        &mut self,
        sheet_names_to_color: JsValue,
        cursor: Option<String>,
    ) -> JsValue {
        capture_core_error(|| {
            let sheet_names_to_color =
                serde_wasm_bindgen::from_value::<Vec<JsSheetNameToColor>>(sheet_names_to_color)
                    .map_err(|e| format!("Invalid sheet names to color: {e}"))?;
            self.set_sheets_color(sheet_names_to_color, cursor);
            Ok(None)
        })
>>>>>>> ac7d6540
    }

    #[wasm_bindgen(js_name = "setSheetColors")]
    pub fn js_set_sheet_colors(&mut self, sheet_name_to_color: JsValue, cursor: Option<String>) {
        if let Ok(sheet_name_to_color) =
            serde_wasm_bindgen::from_value::<HashMap<String, String>>(sheet_name_to_color)
        {
            self.set_sheet_colors(sheet_name_to_color, cursor);
        }
    }
}<|MERGE_RESOLUTION|>--- conflicted
+++ resolved
@@ -1,22 +1,7 @@
-use std::collections::HashMap;
-
 use super::*;
 
 #[wasm_bindgen]
 impl GridController {
-<<<<<<< HEAD
-    /// Adds an empty sheet to the grid. Returns a [`TransactionSummary`].
-    #[wasm_bindgen(js_name = "addSheet")]
-    pub fn js_add_sheet(
-        &mut self,
-        sheet_name: Option<String>,
-        insert_before_sheet_name: Option<String>,
-        cursor: Option<String>,
-    ) {
-        self.add_sheet(sheet_name, insert_before_sheet_name, cursor);
-    }
-=======
->>>>>>> ac7d6540
     /// Gets a list of ordered sheet ids
     #[wasm_bindgen(js_name = "getSheetIds")]
     pub fn js_get_sheet_ids(&mut self) -> Result<JsValue, JsValue> {
@@ -71,29 +56,6 @@
         sheet_id: String,
         to_before: Option<String>,
         cursor: Option<String>,
-<<<<<<< HEAD
-    ) -> Result<JsValue, JsValue> {
-        let sheet_id = SheetId::from_str(&sheet_id).unwrap();
-        let to_before = to_before.map(|to_before| SheetId::from_str(&to_before).unwrap());
-        Ok(serde_wasm_bindgen::to_value(
-            &self.move_sheet(sheet_id, to_before, cursor),
-        )?)
-    }
-    /// Makes a copy of a sheet. Returns a [`TransactionSummary`].
-    #[wasm_bindgen(js_name = "duplicateSheet")]
-    pub fn js_duplicate_sheet(
-        &mut self,
-        sheet_id: String,
-        name_of_new_sheet: Option<String>,
-        cursor: Option<String>,
-    ) -> Result<JsValue, JsValue> {
-        let sheet_id = SheetId::from_str(&sheet_id).unwrap();
-        Ok(serde_wasm_bindgen::to_value(&self.duplicate_sheet(
-            sheet_id,
-            name_of_new_sheet,
-            cursor,
-        ))?)
-=======
     ) -> JsValue {
         capture_core_error(|| {
             let sheet_id = SheetId::from_str(&sheet_id).map_err(|_| "Invalid sheet ID")?;
@@ -106,7 +68,6 @@
             self.move_sheet(sheet_id, to_before, cursor);
             Ok(None)
         })
->>>>>>> ac7d6540
     }
 
     /// Returns the order string for a sheet.
@@ -164,16 +125,6 @@
         sheet_id: String,
         color: Option<String>,
         cursor: Option<String>,
-<<<<<<< HEAD
-    ) -> Result<JsValue, JsValue> {
-        // return Ok since sheet may have been deleted between call and now
-        let Ok(sheet_id) = SheetId::from_str(&sheet_id) else {
-            return Ok(JsValue::UNDEFINED);
-        };
-        Ok(serde_wasm_bindgen::to_value(
-            &self.set_sheet_color(sheet_id, color, cursor),
-        )?)
-=======
     ) -> JsValue {
         capture_core_error(|| {
             let sheet_id = SheetId::from_str(&sheet_id).map_err(|_| "Invalid sheet ID")?;
@@ -195,15 +146,5 @@
             self.set_sheets_color(sheet_names_to_color, cursor);
             Ok(None)
         })
->>>>>>> ac7d6540
-    }
-
-    #[wasm_bindgen(js_name = "setSheetColors")]
-    pub fn js_set_sheet_colors(&mut self, sheet_name_to_color: JsValue, cursor: Option<String>) {
-        if let Ok(sheet_name_to_color) =
-            serde_wasm_bindgen::from_value::<HashMap<String, String>>(sheet_name_to_color)
-        {
-            self.set_sheet_colors(sheet_name_to_color, cursor);
-        }
     }
 }