--- conflicted
+++ resolved
@@ -66,10 +66,6 @@
                     }
                     drop(sheets_info);
 
-<<<<<<< HEAD
-
-=======
->>>>>>> bd209fad
                     grid.sheet_ids().iter().for_each(|sheet_id| {
                         grid.send_all_fills(*sheet_id);
 
