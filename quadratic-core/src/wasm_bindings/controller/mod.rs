--- conflicted
+++ resolved
@@ -5,11 +5,8 @@
 pub mod bounds;
 pub mod clipboard;
 pub mod formatting;
-<<<<<<< HEAD
 pub mod import;
-=======
 pub mod offsets;
->>>>>>> 449be7c6
 pub mod render;
 pub mod sheets;
 
