use super::*;

#[cfg(not(test))]
use js_sys::SharedArrayBuffer;

#[wasm_bindgen]
extern "C" {
    #[wasm_bindgen(js_namespace = JSON)]
    pub(crate) fn stringify(value: &JsValue) -> String;
}

#[wasm_bindgen]
extern "C" {
    // Use `js_namespace` here to bind `console.log(..)` instead of just
    // `log(..)`
    #[wasm_bindgen(js_namespace = console)]
    pub(crate) fn log(s: &str);
}

#[cfg(not(test))]
#[wasm_bindgen(
    module = "/../quadratic-client/src/app/web-workers/quadraticCore/worker/rustCallbacks.ts"
)]
extern "C" {
    pub fn jsTime(name: String);
    pub fn jsTimeEnd(name: String);

    pub fn jsRunPython(
        transactionId: String,
        x: i32,
        y: i32,
        sheet_id: String,
        code: String,
    ) -> JsValue;

    pub fn jsRunJavascript(
        transactionId: String,
        x: i32,
        y: i32,
        sheet_id: String,
        code: String,
    ) -> JsValue;

    // cells: Vec<JsRenderCell>
    pub fn jsRenderCellSheets(
        sheet_id: String,
        hash_x: i64,
        hash_y: i64,
        cells: String, /*Vec<JsRenderCell>*/
    );

    pub fn jsSheetInfo(sheets: String /* Vec<JsSheetInfo> */);
    pub fn jsSheetInfoUpdate(sheet: String /* JsSheetInfo */);

    // todo: there should be a jsSheetFillUpdate instead of constantly passing back all sheet fills
    pub fn jsSheetFills(sheet_id: String, fills: String /* JsRenderFill */);

    pub fn jsSheetMetaFills(sheet_id: String, fills: String /* JsSheetFill */);

    pub fn jsAddSheet(sheetInfo: String /*SheetInfo*/, user: bool);
    pub fn jsDeleteSheet(sheetId: String, user: bool);
    pub fn jsRequestTransactions(sequence_num: u64);
    pub fn jsUpdateCodeCell(
        sheet_id: String,
        x: i64,
        y: i64,
        code_cell: Option<String>,        /*JsCodeCell*/
        render_code_cell: Option<String>, /*JsRenderCodeCell*/
    );
    pub fn jsOffsetsModified(sheet_id: String, offsets: String /* Vec<JsOffset> */);
    pub fn jsSetCursor(cursor: String);
    pub fn jsSetCursorSelection(selection: String);
    pub fn jsUpdateHtml(html: String /*JsHtmlOutput*/);
    pub fn jsClearHtml(sheet_id: String, x: i64, y: i64);
    pub fn jsHtmlOutput(html: String /*Vec<JsHtmlOutput>*/);
    pub fn jsGenerateThumbnail();
    pub fn jsBordersSheet(sheet_id: String, borders: String /* JsBordersSheet */);
    pub fn jsSheetCodeCell(sheet_id: String, code_cells: String);
    pub fn jsSheetBoundsUpdate(bounds: String);

    pub fn jsImportProgress(
        file_name: &str,
        current: u32,
        total: u32,
        x: i64,
        y: i64,
        w: u32,
        h: u32,
    );
    pub fn jsTransactionStart(transaction_id: String, name: String);
    pub fn addUnsentTransaction(transaction_id: String, transaction: String, operations: u32);
    pub fn jsSendTransaction(transaction_id: String, transaction: Vec<u8>);

    pub fn jsTransactionProgress(transaction_id: String, remaining_operations: i32);

    pub fn jsUndoRedo(undo: bool, redo: bool);

    pub fn jsConnection(
        transactionId: String,
        x: i32,
        y: i32,
        sheet_id: String,
        query: String,
        connector_type: ConnectionKind,
        connection_id: String,
    );

    pub fn jsSendImage(
        sheet_id: String,
        x: i32,
        y: i32,
        image: Option<String>,
        w: Option<String>,
        h: Option<String>,
    );

    // rows: Vec<i64>
    pub fn jsRequestRowHeights(transaction_id: String, sheet_id: String, rows: String);

    pub fn jsSheetValidations(sheet_id: String, validations: String /* Vec<Validation> */);
    pub fn jsValidationWarning(
        sheet_id: String,
        validations: String, /* Vec<(x, y, validation_id, failed) */
    );
    pub fn jsRenderValidationWarnings(
        sheet_id: String,
        hash_x: i64,
        hash_y: i64,
        validations: String, /* Vec<(x, y, id) */
    );

    pub fn jsMultiplayerSynced();

    // hashes: Vec<JsPos>
    pub fn jsHashesDirty(sheet_id: String, hashes: String);

<<<<<<< HEAD
    pub fn jsSendViewportBuffer(transaction_id: String, buffer: SharedArrayBuffer);

    pub fn jsClearViewportBuffer(transaction_id: String);

    pub fn jsClientMessage(message: String, error: bool);
=======
    pub fn jsSendViewportBuffer(buffer: SharedArrayBuffer);
>>>>>>> 9908f56a
}

#[cfg(test)]
use std::sync::Mutex;

#[cfg(test)]
use lazy_static::lazy_static;

#[cfg(test)]
lazy_static! {
    static ref TEST_ARRAY: Mutex<Vec<TestFunction>> = Mutex::new(vec![]);
}

#[cfg(test)]
pub fn expect_js_call(name: &str, args: String, clear: bool) {
    let result = TestFunction {
        name: name.to_string(),
        args,
    };
    let index = TEST_ARRAY.lock().unwrap().iter().position(|x| *x == result);
    match index {
        Some(index) => {
            TEST_ARRAY.lock().unwrap().remove(index);
        }
        None => {
            dbg!(&TEST_ARRAY.lock().unwrap());
            panic!("Expected to find in TEST_ARRAY: {:?}", result)
        }
    }
    if clear {
        TEST_ARRAY.lock().unwrap().clear();
    }
}

#[cfg(test)]
pub fn expect_js_call_count(name: &str, count: usize, clear: bool) {
    let mut found = 0;
    TEST_ARRAY.lock().unwrap().retain(|x| {
        if x.name == name {
            found += 1;
            return false;
        }
        true
    });
    assert_eq!(found, count);
    if clear {
        TEST_ARRAY.lock().unwrap().clear();
    }
}

#[cfg(test)]
use js_types::JsOffset;

#[cfg(test)]
use std::collections::HashMap;

#[cfg(test)]
pub fn expect_js_offsets(
    sheet_id: SheetId,
    offsets: HashMap<(Option<i64>, Option<i64>), f64>,
    clear: bool,
) {
    let mut offsets = offsets
        .iter()
        .map(|(&(column, row), &size)| JsOffset {
            column: column.map(|c| c as i32),
            row: row.map(|r| r as i32),
            size,
        })
        .collect::<Vec<JsOffset>>();

    offsets.sort_by(|a, b| a.row.cmp(&b.row).then(a.column.cmp(&b.column)));

    let offsets = serde_json::to_string(&offsets).unwrap();

    expect_js_call(
        "jsOffsetsModified",
        format!("{},{}", sheet_id, offsets),
        clear,
    );
}

#[cfg(test)]
pub fn clear_js_calls() {
    TEST_ARRAY.lock().unwrap().clear();
}

#[cfg(test)]
#[derive(serde::Serialize, Debug, PartialEq)]
pub struct TestFunction {
    pub name: String,
    pub args: String,
}

#[cfg(test)]
impl TestFunction {
    pub fn new(name: &str, args: String) -> Self {
        Self {
            name: name.to_string(),
            args,
        }
    }
}

#[cfg(test)]
#[allow(non_snake_case)]
pub fn jsTime(name: String) {
    TEST_ARRAY
        .lock()
        .unwrap()
        .push(TestFunction::new("jsTime", name));
}

#[cfg(test)]
#[allow(non_snake_case)]
pub fn jsTimeEnd(name: String) {
    TEST_ARRAY
        .lock()
        .unwrap()
        .push(TestFunction::new("jsTimeEnd", name));
}

#[cfg(test)]
#[allow(non_snake_case)]
pub fn jsRunPython(
    transactionId: String,
    x: i32,
    y: i32,
    sheet_id: String,
    code: String,
) -> JsValue {
    TEST_ARRAY.lock().unwrap().push(TestFunction::new(
        "jsRunPython",
        format!("{},{},{},{},{}", transactionId, x, y, sheet_id, code),
    ));
    JsValue::NULL
}

#[cfg(test)]
#[allow(non_snake_case)]
pub fn jsRunJavascript(
    transactionId: String,
    x: i32,
    y: i32,
    sheet_id: String,
    code: String,
) -> JsValue {
    TEST_ARRAY.lock().unwrap().push(TestFunction::new(
        "jsRunJavascript",
        format!("{},{},{},{},{}", transactionId, x, y, sheet_id, code),
    ));
    JsValue::NULL
}

#[cfg(test)]
pub fn hash_test<T: std::hash::Hash>(value: &T) -> u64 {
    use std::hash::{DefaultHasher, Hasher};
    let mut hasher = DefaultHasher::new();
    value.hash(&mut hasher);
    hasher.finish()
}

#[cfg(test)]
#[allow(non_snake_case)]
pub fn jsRenderCellSheets(
    sheet_id: String,
    hash_x: i64,
    hash_y: i64,
    cells: String, /*Vec<JsRenderCell>*/
) {
    // we use a hash of cells to avoid storing too large test data
    TEST_ARRAY.lock().unwrap().push(TestFunction::new(
        "jsRenderCellSheets",
        format!("{},{},{},{}", sheet_id, hash_x, hash_y, hash_test(&cells)),
    ));
}

#[cfg(test)]
#[allow(non_snake_case)]
pub fn jsSheetInfo(sheets: String /* Vec<JsSheetInfo> */) {
    TEST_ARRAY
        .lock()
        .unwrap()
        .push(TestFunction::new("jsSheetInfo", sheets));
}

#[cfg(test)]
#[allow(non_snake_case)]
pub fn jsSheetInfoUpdate(sheet: String /* JsSheetInfo */) {
    TEST_ARRAY
        .lock()
        .unwrap()
        .push(TestFunction::new("jsSheetInfoUpdate", sheet));
}

#[cfg(test)]
#[allow(non_snake_case)]
pub fn jsSheetFills(sheet_id: String, fills: String /* JsRenderFill */) {
    TEST_ARRAY.lock().unwrap().push(TestFunction::new(
        "jsSheetFills",
        format!("{},{}", sheet_id, fills),
    ));
}

#[cfg(test)]
#[allow(non_snake_case)]
pub fn jsSheetMetaFills(sheet_id: String, fills: String /* JsSheetFill */) {
    TEST_ARRAY.lock().unwrap().push(TestFunction::new(
        "jsSheetMetaFills",
        format!("{},{}", sheet_id, fills),
    ));
}

#[cfg(test)]
#[allow(non_snake_case)]
pub fn jsAddSheet(sheetInfo: String /*SheetInfo*/, user: bool) {
    TEST_ARRAY.lock().unwrap().push(TestFunction::new(
        "jsAddSheet",
        format!("{},{}", sheetInfo, user),
    ));
}

#[cfg(test)]
#[allow(non_snake_case)]
pub fn jsDeleteSheet(sheetId: String, user: bool) {
    TEST_ARRAY.lock().unwrap().push(TestFunction::new(
        "jsDeleteSheet",
        format!("{},{}", sheetId, user),
    ));
}

#[cfg(test)]
#[allow(non_snake_case)]
pub fn jsRequestTransactions(sequence_num: u64) {
    TEST_ARRAY.lock().unwrap().push(TestFunction::new(
        "jsRequestTransactions",
        sequence_num.to_string(),
    ));
}

#[cfg(test)]
#[allow(non_snake_case)]
pub fn jsUpdateCodeCell(
    sheet_id: String,
    x: i64,
    y: i64,
    code_cell: Option<String>,        /*JsCodeCell*/
    render_code_cell: Option<String>, /*JsRenderCodeCell*/
) {
    TEST_ARRAY.lock().unwrap().push(TestFunction::new(
        "jsUpdateCodeCell",
        format!(
            "{},{},{},{:?},{:?}",
            sheet_id, x, y, code_cell, render_code_cell
        ),
    ));
}

#[cfg(test)]
#[allow(non_snake_case)]
pub fn jsOffsetsModified(sheet_id: String, offsets: String /*Vec<JsOffset>*/) {
    TEST_ARRAY.lock().unwrap().push(TestFunction::new(
        "jsOffsetsModified",
        format!("{},{}", sheet_id, offsets),
    ));
}

#[cfg(test)]
#[allow(non_snake_case)]
pub fn jsSetCursor(cursor: String) {
    TEST_ARRAY
        .lock()
        .unwrap()
        .push(TestFunction::new("jsSetCursor", cursor));
}

#[cfg(test)]
#[allow(non_snake_case)]
pub fn jsSetCursorSelection(selection: String) {
    TEST_ARRAY
        .lock()
        .unwrap()
        .push(TestFunction::new("jsSetCursorSelection", selection));
}

#[cfg(test)]
#[allow(non_snake_case)]
pub fn jsUpdateHtml(html: String /*JsHtmlOutput*/) {
    TEST_ARRAY
        .lock()
        .unwrap()
        .push(TestFunction::new("jsUpdateHtml", html));
}

#[cfg(test)]
#[allow(non_snake_case)]
pub fn jsClearHtml(sheet_id: String, x: i64, y: i64) {
    TEST_ARRAY.lock().unwrap().push(TestFunction::new(
        "jsClearHtml",
        format!("{},{},{}", sheet_id, x, y),
    ));
}

#[cfg(test)]
#[allow(non_snake_case)]
pub fn jsHtmlOutput(html: String /*Vec<JsHtmlOutput>*/) {
    TEST_ARRAY
        .lock()
        .unwrap()
        .push(TestFunction::new("jsHtmlOutput", html));
}

#[cfg(test)]
#[allow(non_snake_case)]
pub fn jsGenerateThumbnail() {
    TEST_ARRAY
        .lock()
        .unwrap()
        .push(TestFunction::new("jsGenerateThumbnail", "".to_string()));
}

#[cfg(test)]
#[allow(non_snake_case)]
pub fn jsBordersSheet(sheet_id: String, borders: String /* JsBordersSheet */) {
    TEST_ARRAY.lock().unwrap().push(TestFunction::new(
        "jsBordersSheet",
        format!("{},{}", sheet_id, borders),
    ));
}

#[cfg(test)]
#[allow(non_snake_case)]
pub fn jsSheetCodeCell(sheet_id: String, code_cells: String) {
    TEST_ARRAY.lock().unwrap().push(TestFunction::new(
        "jsSheetCodeCell",
        format!("{},{}", sheet_id, code_cells),
    ));
}

#[cfg(test)]
#[allow(non_snake_case)]
pub fn jsSheetBoundsUpdate(bounds: String) {
    TEST_ARRAY
        .lock()
        .unwrap()
        .push(TestFunction::new("jsSheetBoundsUpdate", bounds));
}

#[cfg(test)]
#[allow(non_snake_case)]
pub fn jsImportProgress(file_name: &str, current: u32, total: u32, x: i64, y: i64, w: u32, h: u32) {
    TEST_ARRAY.lock().unwrap().push(TestFunction::new(
        "jsImportProgress",
        format!(
            "{},{},{},{},{},{},{}",
            file_name, current, total, x, y, w, h
        ),
    ));
}

#[cfg(test)]
#[allow(non_snake_case)]
pub fn jsTransactionStart(transaction_id: String, name: String) {
    TEST_ARRAY.lock().unwrap().push(TestFunction::new(
        "jsTransactionStart",
        format!("{},{}", transaction_id, name,),
    ));
}

#[cfg(test)]
#[allow(non_snake_case)]
pub fn addUnsentTransaction(transaction_id: String, transaction: String, operations: u32) {
    TEST_ARRAY.lock().unwrap().push(TestFunction::new(
        "addUnsentTransaction",
        format!("{},{},{}", transaction_id, transaction, operations),
    ));
}

#[cfg(test)]
#[allow(non_snake_case)]
pub fn jsSendTransaction(transaction_id: String, _transaction: Vec<u8>) {
    // We do not include the actual transaction as we don't want to save that in
    // the TEST_ARRAY because of its potential size.
    TEST_ARRAY.lock().unwrap().push(TestFunction::new(
        "jsSendTransaction",
        transaction_id.to_string(),
    ));
}

#[cfg(test)]
#[allow(non_snake_case)]
pub fn jsTransactionProgress(transaction_id: String, remaining_operations: i32) {
    TEST_ARRAY.lock().unwrap().push(TestFunction::new(
        "jsTransactionProgress",
        format!("{},{}", transaction_id, remaining_operations),
    ));
}

#[cfg(test)]
#[allow(non_snake_case)]
pub fn jsUndoRedo(undo: bool, redo: bool) {
    TEST_ARRAY.lock().unwrap().push(TestFunction::new(
        "jsUndoRedo",
        format!("{},{}", undo, redo),
    ));
}

#[cfg(test)]
#[allow(non_snake_case)]
pub fn jsConnection(
    transactionId: String,
    x: i32,
    y: i32,
    sheet_id: String,
    query: String,
    connector_type: ConnectionKind,
    connection_id: String,
) -> JsValue {
    TEST_ARRAY.lock().unwrap().push(TestFunction::new(
        "jsConnection",
        format!(
            "{},{},{},{},{},{},{}",
            transactionId, x, y, sheet_id, query, connector_type, connection_id
        ),
    ));
    JsValue::NULL
}

#[cfg(test)]
#[allow(non_snake_case)]
pub fn jsSendImage(
    sheet_id: String,
    x: i32,
    y: i32,
    image: Option<String>,
    w: Option<String>,
    h: Option<String>,
) {
    TEST_ARRAY.lock().unwrap().push(TestFunction::new(
        "jsSendImage",
        format!(
            "{},{},{},{:?},{:?},{:?}",
            sheet_id,
            x,
            y,
            image.is_some(),
            w,
            h
        ),
    ));
}

#[cfg(test)]
#[allow(non_snake_case)]
pub fn jsSheetValidations(sheet_id: String, validations: String /* JsValidation */) {
    TEST_ARRAY.lock().unwrap().push(TestFunction::new(
        "jsSheetValidations",
        format!("{},{}", sheet_id, validations),
    ));
}

#[cfg(test)]
#[allow(non_snake_case)]
pub fn jsRequestRowHeights(
    transaction_id: String,
    sheet_id: String,
    rows: String, /*Vec<i64>*/
) {
    TEST_ARRAY.lock().unwrap().push(TestFunction::new(
        "jsRequestRowHeights",
        format!("{},{},{}", transaction_id, sheet_id, rows),
    ));
}

#[cfg(test)]
#[allow(non_snake_case)]
pub fn jsValidationWarning(
    sheet_id: String,
    validations: String, /* Vec<(x, y, validation_id, failed) */
) {
    TEST_ARRAY.lock().unwrap().push(TestFunction::new(
        "jsValidationWarning",
        format!("{},{}", sheet_id, validations),
    ));
}

#[cfg(test)]
#[allow(non_snake_case)]
pub fn jsRenderValidationWarnings(
    sheet_id: String,
    hash_x: i64,
    hash_y: i64,
    validations: String, /* Vec(x, y, id) */
) {
    TEST_ARRAY.lock().unwrap().push(TestFunction::new(
        "jsRenderValidationWarnings",
        format!(
            "{},{},{},{}",
            sheet_id,
            hash_x,
            hash_y,
            hash_test(&validations)
        ),
    ));
}

#[cfg(test)]
#[allow(non_snake_case)]
pub fn jsMultiplayerSynced() {
    TEST_ARRAY
        .lock()
        .unwrap()
        .push(TestFunction::new("jsMultiplayerSynced", "".into()));
}

#[cfg(test)]
#[allow(non_snake_case)]
pub fn jsHashesDirty(sheet_id: String, hashes: String /*Vec<JsPos>*/) {
    TEST_ARRAY.lock().unwrap().push(TestFunction::new(
        "jsHashesDirty",
        format!("{},{}", sheet_id, hashes),
    ));
}

#[cfg(test)]
#[allow(non_snake_case)]
pub fn jsSendViewportBuffer(buffer: [u8; 112]) {
    TEST_ARRAY.lock().unwrap().push(TestFunction::new(
        "jsSendViewportBuffer",
        format!("{:?}", buffer),
    ));
}

#[cfg(test)]
#[allow(non_snake_case)]
pub fn jsClientMessage(message: String, error: bool) {
    TEST_ARRAY.lock().unwrap().push(TestFunction::new(
        "jsClientMessage",
        format!("{},{}", message, error),
    ));
}<|MERGE_RESOLUTION|>--- conflicted
+++ resolved
@@ -134,15 +134,11 @@
     // hashes: Vec<JsPos>
     pub fn jsHashesDirty(sheet_id: String, hashes: String);
 
-<<<<<<< HEAD
     pub fn jsSendViewportBuffer(transaction_id: String, buffer: SharedArrayBuffer);
 
     pub fn jsClearViewportBuffer(transaction_id: String);
 
     pub fn jsClientMessage(message: String, error: bool);
-=======
-    pub fn jsSendViewportBuffer(buffer: SharedArrayBuffer);
->>>>>>> 9908f56a
 }
 
 #[cfg(test)]
