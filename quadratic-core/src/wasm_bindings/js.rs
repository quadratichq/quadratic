use super::*;

#[wasm_bindgen]
extern "C" {
    #[wasm_bindgen(js_namespace = JSON)]
    pub(crate) fn stringify(value: &JsValue) -> String;
}

#[wasm_bindgen]
extern "C" {
    // Use `js_namespace` here to bind `console.log(..)` instead of just
    // `log(..)`
    #[wasm_bindgen(js_namespace = console)]
    pub(crate) fn log(s: &str);
}

#[cfg(not(test))]
#[wasm_bindgen(
    module = "/../quadratic-client/src/app/web-workers/quadraticCore/worker/rustCallbacks.ts"
)]
extern "C" {
    pub fn jsTime(name: String);
    pub fn jsTimeEnd(name: String);

    pub fn jsRunPython(
        transactionId: String,
        x: i32,
        y: i32,
        sheet_id: String,
        code: String,
    ) -> JsValue;

    pub fn jsRunJavascript(
        transactionId: String,
        x: i32,
        y: i32,
        sheet_id: String,
        code: String,
    ) -> JsValue;

    // cells: Vec<JsRenderCell>
    pub fn jsRenderCellSheets(
        sheet_id: String,
        hash_x: i64,
        hash_y: i64,
        cells: String, /*Vec<JsRenderCell>*/
    );

    pub fn jsSheetInfo(sheets: String /* Vec<JsSheetInfo> */);
    pub fn jsSheetInfoUpdate(sheet: String /* JsSheetInfo */);

    // todo: there should be a jsSheetFillUpdate instead of constantly passing back all sheet fills
    pub fn jsSheetFills(sheet_id: String, fills: String /* JsRenderFill */);

    pub fn jsSheetMetaFills(sheet_id: String, fills: String /* JsSheetFill */);

    pub fn jsAddSheet(sheetInfo: String /*SheetInfo*/, user: bool);
    pub fn jsDeleteSheet(sheetId: String, user: bool);
    pub fn jsRequestTransactions(sequence_num: u64);
    pub fn jsUpdateCodeCell(
        sheet_id: String,
        x: i64,
        y: i64,
        code_cell: Option<String>,        /*JsCodeCell*/
        render_code_cell: Option<String>, /*JsRenderCodeCell*/
    );
    pub fn jsOffsetsModified(sheet_id: String, column: Option<i64>, row: Option<i64>, size: f64);
    pub fn jsSetCursor(cursor: String);
    pub fn jsSetCursorSelection(selection: String);
    pub fn jsUpdateHtml(html: String /*JsHtmlOutput*/);
    pub fn jsClearHtml(sheet_id: String, x: i64, y: i64);
    pub fn jsHtmlOutput(html: String /*Vec<JsHtmlOutput>*/);
    pub fn jsGenerateThumbnail();
    pub fn jsSheetBorders(sheet_id: String, borders: String);
    pub fn jsSheetCodeCell(sheet_id: String, code_cells: String);
    pub fn jsSheetBoundsUpdate(bounds: String);

    pub fn jsImportProgress(
        file_name: &str,
        current: u32,
        total: u32,
        x: i64,
        y: i64,
        w: u32,
        h: u32,
    );
    pub fn jsTransactionStart(transaction_id: String, name: String);
    pub fn addUnsentTransaction(transaction_id: String, transaction: String, operations: u32);
    pub fn jsSendTransaction(transaction_id: String, transaction: String);

    pub fn jsTransactionProgress(transaction_id: String, remaining_operations: i32);

    pub fn jsUndoRedo(undo: bool, redo: bool);

<<<<<<< HEAD
    // cells: Vec<Pos>
    pub fn jsRequestRowHeights(transaction_id: String, sheet_id: String, cells: String);
    // row_heights: Vec<JsRowHeight>
    pub fn jsResizeRowHeights(sheet_id: String, row_heights: String /*Vec<JsRowHeight>*/);
=======
    pub fn jsSendImage(
        sheet_id: String,
        x: i32,
        y: i32,
        image: Option<String>,
        w: Option<String>,
        h: Option<String>,
    );
>>>>>>> f3aa6ab3
}

#[cfg(test)]
use std::sync::Mutex;

#[cfg(test)]
use lazy_static::lazy_static;

#[cfg(test)]
lazy_static! {
    static ref TEST_ARRAY: Mutex<Vec<TestFunction>> = Mutex::new(vec![]);
}

#[cfg(test)]
pub fn expect_js_call(name: &str, args: String, clear: bool) {
    let result = TestFunction {
        name: name.to_string(),
        args,
    };
    let index = TEST_ARRAY.lock().unwrap().iter().position(|x| *x == result);
    match index {
        Some(index) => {
            TEST_ARRAY.lock().unwrap().remove(index);
        }
        None => {
            dbg!(&TEST_ARRAY.lock().unwrap());
            panic!("Expected to find in TEST_ARRAY: {:?}", result)
        }
    }
    if clear {
        TEST_ARRAY.lock().unwrap().clear();
    }
}

#[cfg(test)]
pub fn expect_js_call_count(name: &str, count: usize, clear: bool) {
    let mut found = 0;
    TEST_ARRAY.lock().unwrap().retain(|x| {
        if x.name == name {
            found += 1;
            return false;
        }
        true
    });
    assert_eq!(found, count);
    if clear {
        TEST_ARRAY.lock().unwrap().clear();
    }
}

#[cfg(test)]
pub fn clear_js_calls() {
    TEST_ARRAY.lock().unwrap().clear();
}

#[cfg(test)]
#[derive(serde::Serialize, Debug, PartialEq)]
pub struct TestFunction {
    pub name: String,
    pub args: String,
}

#[cfg(test)]
impl TestFunction {
    pub fn new(name: &str, args: String) -> Self {
        Self {
            name: name.to_string(),
            args,
        }
    }
}

#[cfg(test)]
#[allow(non_snake_case)]
pub fn jsTime(name: String) {
    TEST_ARRAY
        .lock()
        .unwrap()
        .push(TestFunction::new("jsTime", name));
}

#[cfg(test)]
#[allow(non_snake_case)]
pub fn jsTimeEnd(name: String) {
    TEST_ARRAY
        .lock()
        .unwrap()
        .push(TestFunction::new("jsTimeEnd", name));
}

#[cfg(test)]
#[allow(non_snake_case)]
pub fn jsRunPython(
    transactionId: String,
    x: i32,
    y: i32,
    sheet_id: String,
    code: String,
) -> JsValue {
    TEST_ARRAY.lock().unwrap().push(TestFunction::new(
        "jsRunPython",
        format!("{},{},{},{},{}", transactionId, x, y, sheet_id, code),
    ));
    JsValue::NULL
}

#[cfg(test)]
#[allow(non_snake_case)]
pub fn jsRunJavascript(
    transactionId: String,
    x: i32,
    y: i32,
    sheet_id: String,
    code: String,
) -> JsValue {
    TEST_ARRAY.lock().unwrap().push(TestFunction::new(
        "jsRunJavascript",
        format!("{},{},{},{},{}", transactionId, x, y, sheet_id, code),
    ));
    JsValue::NULL
}

#[cfg(test)]
pub fn hash_test<T: std::hash::Hash>(value: &T) -> u64 {
    use std::hash::{DefaultHasher, Hasher};
    let mut hasher = DefaultHasher::new();
    value.hash(&mut hasher);
    hasher.finish()
}

#[cfg(test)]
#[allow(non_snake_case)]
pub fn jsRenderCellSheets(
    sheet_id: String,
    hash_x: i64,
    hash_y: i64,
    cells: String, /*Vec<JsRenderCell>*/
) {
    // we use a hash of cells to avoid storing too large test data
    TEST_ARRAY.lock().unwrap().push(TestFunction::new(
        "jsRenderCellSheets",
        format!("{},{},{},{}", sheet_id, hash_x, hash_y, hash_test(&cells)),
    ));
}

#[cfg(test)]
#[allow(non_snake_case)]
pub fn jsSheetInfo(sheets: String /* Vec<JsSheetInfo> */) {
    TEST_ARRAY
        .lock()
        .unwrap()
        .push(TestFunction::new("jsSheetInfo", sheets));
}

#[cfg(test)]
#[allow(non_snake_case)]
pub fn jsSheetInfoUpdate(sheet: String /* JsSheetInfo */) {
    TEST_ARRAY
        .lock()
        .unwrap()
        .push(TestFunction::new("jsSheetInfoUpdate", sheet));
}

#[cfg(test)]
#[allow(non_snake_case)]
pub fn jsSheetFills(sheet_id: String, fills: String /* JsRenderFill */) {
    TEST_ARRAY.lock().unwrap().push(TestFunction::new(
        "jsSheetFills",
        format!("{},{}", sheet_id, fills),
    ));
}

#[cfg(test)]
#[allow(non_snake_case)]
pub fn jsSheetMetaFills(sheet_id: String, fills: String /* JsSheetFill */) {
    TEST_ARRAY.lock().unwrap().push(TestFunction::new(
        "jsSheetMetaFills",
        format!("{},{}", sheet_id, fills),
    ));
}

#[cfg(test)]
#[allow(non_snake_case)]
pub fn jsAddSheet(sheetInfo: String /*SheetInfo*/, user: bool) {
    TEST_ARRAY.lock().unwrap().push(TestFunction::new(
        "jsAddSheet",
        format!("{},{}", sheetInfo, user),
    ));
}

#[cfg(test)]
#[allow(non_snake_case)]
pub fn jsDeleteSheet(sheetId: String, user: bool) {
    TEST_ARRAY.lock().unwrap().push(TestFunction::new(
        "jsDeleteSheet",
        format!("{},{}", sheetId, user),
    ));
}

#[cfg(test)]
#[allow(non_snake_case)]
pub fn jsRequestTransactions(sequence_num: u64) {
    TEST_ARRAY.lock().unwrap().push(TestFunction::new(
        "jsRequestTransactions",
        sequence_num.to_string(),
    ));
}

#[cfg(test)]
#[allow(non_snake_case)]
pub fn jsUpdateCodeCell(
    sheet_id: String,
    x: i64,
    y: i64,
    code_cell: Option<String>,        /*JsCodeCell*/
    render_code_cell: Option<String>, /*JsRenderCodeCell*/
) {
    TEST_ARRAY.lock().unwrap().push(TestFunction::new(
        "jsUpdateCodeCell",
        format!(
            "{},{},{},{:?},{:?}",
            sheet_id, x, y, code_cell, render_code_cell
        ),
    ));
}

#[cfg(test)]
#[allow(non_snake_case)]
pub fn jsOffsetsModified(sheet_id: String, column: Option<i64>, row: Option<i64>, size: f64) {
    TEST_ARRAY.lock().unwrap().push(TestFunction::new(
        "jsOffsetsModified",
        format!("{},{:?},{:?},{}", sheet_id, column, row, size),
    ));
}

#[cfg(test)]
#[allow(non_snake_case)]
pub fn jsSetCursor(cursor: String) {
    TEST_ARRAY
        .lock()
        .unwrap()
        .push(TestFunction::new("jsSetCursor", cursor));
}

#[cfg(test)]
#[allow(non_snake_case)]
pub fn jsSetCursorSelection(selection: String) {
    TEST_ARRAY
        .lock()
        .unwrap()
        .push(TestFunction::new("jsSetCursorSelection", selection));
}

#[cfg(test)]
#[allow(non_snake_case)]
pub fn jsUpdateHtml(html: String /*JsHtmlOutput*/) {
    TEST_ARRAY
        .lock()
        .unwrap()
        .push(TestFunction::new("jsUpdateHtml", html));
}

#[cfg(test)]
#[allow(non_snake_case)]
pub fn jsClearHtml(sheet_id: String, x: i64, y: i64) {
    TEST_ARRAY.lock().unwrap().push(TestFunction::new(
        "jsClearHtml",
        format!("{},{},{}", sheet_id, x, y),
    ));
}

#[cfg(test)]
#[allow(non_snake_case)]
pub fn jsHtmlOutput(html: String /*Vec<JsHtmlOutput>*/) {
    TEST_ARRAY
        .lock()
        .unwrap()
        .push(TestFunction::new("jsHtmlOutput", html));
}

#[cfg(test)]
#[allow(non_snake_case)]
pub fn jsGenerateThumbnail() {
    TEST_ARRAY
        .lock()
        .unwrap()
        .push(TestFunction::new("jsGenerateThumbnail", "".to_string()));
}

#[cfg(test)]
#[allow(non_snake_case)]
pub fn jsSheetBorders(sheet_id: String, borders: String) {
    TEST_ARRAY.lock().unwrap().push(TestFunction::new(
        "jsSheetBorders",
        format!("{},{}", sheet_id, borders),
    ));
}

#[cfg(test)]
#[allow(non_snake_case)]
pub fn jsSheetCodeCell(sheet_id: String, code_cells: String) {
    TEST_ARRAY.lock().unwrap().push(TestFunction::new(
        "jsSheetCodeCell",
        format!("{},{}", sheet_id, code_cells),
    ));
}

#[cfg(test)]
#[allow(non_snake_case)]
pub fn jsSheetBoundsUpdate(bounds: String) {
    TEST_ARRAY
        .lock()
        .unwrap()
        .push(TestFunction::new("jsSheetBoundsUpdate", bounds));
}

#[cfg(test)]
#[allow(non_snake_case)]
pub fn jsImportProgress(file_name: &str, current: u32, total: u32, x: i64, y: i64, w: u32, h: u32) {
    TEST_ARRAY.lock().unwrap().push(TestFunction::new(
        "jsImportProgress",
        format!(
            "{},{},{},{},{},{},{}",
            file_name, current, total, x, y, w, h
        ),
    ));
}

#[cfg(test)]
#[allow(non_snake_case)]
pub fn jsTransactionStart(transaction_id: String, name: String) {
    TEST_ARRAY.lock().unwrap().push(TestFunction::new(
        "jsTransactionStart",
        format!("{},{}", transaction_id, name,),
    ));
}

#[cfg(test)]
#[allow(non_snake_case)]
pub fn addUnsentTransaction(transaction_id: String, transaction: String, operations: u32) {
    TEST_ARRAY.lock().unwrap().push(TestFunction::new(
        "addUnsentTransaction",
        format!("{},{},{}", transaction_id, transaction, operations),
    ));
}

#[cfg(test)]
#[allow(non_snake_case)]
pub fn jsSendTransaction(transaction_id: String, _transaction: String) {
    // We do not include the actual transaction as we don't want to save that in
    // the TEST_ARRAY because of its potential size.
    TEST_ARRAY.lock().unwrap().push(TestFunction::new(
        "jsSendTransaction",
        transaction_id.to_string(),
    ));
}

#[cfg(test)]
#[allow(non_snake_case)]
pub fn jsTransactionProgress(transaction_id: String, remaining_operations: i32) {
    TEST_ARRAY.lock().unwrap().push(TestFunction::new(
        "jsTransactionProgress",
        format!("{},{}", transaction_id, remaining_operations),
    ));
}

#[cfg(test)]
#[allow(non_snake_case)]
pub fn jsUndoRedo(undo: bool, redo: bool) {
    TEST_ARRAY.lock().unwrap().push(TestFunction::new(
        "jsUndoRedo",
        format!("{},{}", undo, redo),
    ));
}

#[cfg(test)]
#[allow(non_snake_case)]
<<<<<<< HEAD
pub fn jsRequestRowHeights(
    transaction_id: String,
    sheet_id: String,
    cells: String, /*Vec<Pos>*/
) {
    TEST_ARRAY.lock().unwrap().push(TestFunction::new(
        "jsRequestRowHeights",
        format!("{},{},{}", transaction_id, sheet_id, cells),
    ));
}

#[cfg(test)]
#[allow(non_snake_case)]
pub fn jsResizeRowHeights(sheet_id: String, row_heights: String /*Vec<JsRowHeight>*/) {
    TEST_ARRAY.lock().unwrap().push(TestFunction::new(
        "jsResizeRowHeights",
        format!("{},{}", sheet_id, row_heights),
=======
pub fn jsSendImage(
    sheet_id: String,
    x: i32,
    y: i32,
    image: Option<String>,
    w: Option<String>,
    h: Option<String>,
) {
    TEST_ARRAY.lock().unwrap().push(TestFunction::new(
        "jsSendImage",
        format!(
            "{},{},{},{:?},{:?},{:?}",
            sheet_id,
            x,
            y,
            image.is_some(),
            w,
            h
        ),
>>>>>>> f3aa6ab3
    ));
}<|MERGE_RESOLUTION|>--- conflicted
+++ resolved
@@ -92,12 +92,6 @@
 
     pub fn jsUndoRedo(undo: bool, redo: bool);
 
-<<<<<<< HEAD
-    // cells: Vec<Pos>
-    pub fn jsRequestRowHeights(transaction_id: String, sheet_id: String, cells: String);
-    // row_heights: Vec<JsRowHeight>
-    pub fn jsResizeRowHeights(sheet_id: String, row_heights: String /*Vec<JsRowHeight>*/);
-=======
     pub fn jsSendImage(
         sheet_id: String,
         x: i32,
@@ -106,7 +100,11 @@
         w: Option<String>,
         h: Option<String>,
     );
->>>>>>> f3aa6ab3
+
+    // cells: Vec<Pos>
+    pub fn jsRequestRowHeights(transaction_id: String, sheet_id: String, cells: String);
+    // row_heights: Vec<JsRowHeight>
+    pub fn jsResizeRowHeights(sheet_id: String, row_heights: String /*Vec<JsRowHeight>*/);
 }
 
 #[cfg(test)]
@@ -484,25 +482,6 @@
 
 #[cfg(test)]
 #[allow(non_snake_case)]
-<<<<<<< HEAD
-pub fn jsRequestRowHeights(
-    transaction_id: String,
-    sheet_id: String,
-    cells: String, /*Vec<Pos>*/
-) {
-    TEST_ARRAY.lock().unwrap().push(TestFunction::new(
-        "jsRequestRowHeights",
-        format!("{},{},{}", transaction_id, sheet_id, cells),
-    ));
-}
-
-#[cfg(test)]
-#[allow(non_snake_case)]
-pub fn jsResizeRowHeights(sheet_id: String, row_heights: String /*Vec<JsRowHeight>*/) {
-    TEST_ARRAY.lock().unwrap().push(TestFunction::new(
-        "jsResizeRowHeights",
-        format!("{},{}", sheet_id, row_heights),
-=======
 pub fn jsSendImage(
     sheet_id: String,
     x: i32,
@@ -522,6 +501,27 @@
             w,
             h
         ),
->>>>>>> f3aa6ab3
+    ));
+}
+
+#[cfg(test)]
+#[allow(non_snake_case)]
+pub fn jsRequestRowHeights(
+    transaction_id: String,
+    sheet_id: String,
+    cells: String, /*Vec<Pos>*/
+) {
+    TEST_ARRAY.lock().unwrap().push(TestFunction::new(
+        "jsRequestRowHeights",
+        format!("{},{},{}", transaction_id, sheet_id, cells),
+    ));
+}
+
+#[cfg(test)]
+#[allow(non_snake_case)]
+pub fn jsResizeRowHeights(sheet_id: String, row_heights: String /*Vec<JsRowHeight>*/) {
+    TEST_ARRAY.lock().unwrap().push(TestFunction::new(
+        "jsResizeRowHeights",
+        format!("{},{}", sheet_id, row_heights),
     ));
 }