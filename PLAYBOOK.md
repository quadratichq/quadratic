--- conflicted
+++ resolved
@@ -5,14 +5,11 @@
 - [Reverting a Deployment](#reverting-a-deployment)
 - [Adding/Modifying Environment Variables](#addingmodifying-environment-variables)
 - [SSH into a Preview Branch](#ssh-into-a-preview-branch)
-<<<<<<< HEAD
 - [Troubleshooting Preview Branches](#troubleshooting-preview-branches)
   - [View Build Logs](#view-build-logs)
   - [Ensure Images are Pulled](#ensure-images-are-pulled)
-=======
 - [SSH into the QA Branch](#ssh-into-the-qa-branch)
 - [Recording a session for future network debugging (HAR)](#recording-a-session-for-future-network-debugging-har)
->>>>>>> d7cfd862
 
 
 ## Deploying QA
@@ -54,7 +51,7 @@
    1. Click the appropriate environment (`*-development` for `qa`, `*-production` for `prod`)
    1. Edit the values in the `environmentVariables:` section on the `Environment definition` text area
    1. Click on the `Save` button
-   1. For QA, close and reopen the QA PR 
+   1. For QA, close and reopen the QA PR
 
 ## SSH into a Preview Branch
 1. Locate the PR number in Github
@@ -73,7 +70,6 @@
    1. View live logs: docker logs -f `CONTAINER ID`
    1. View live tail logs: docker logs -f --tail 100 `CONTAINER ID`
    1. Enter into the container: docker exec -it `CONTAINER ID` bash
-<<<<<<< HEAD
 
 ## Troubleshooting Preview Branches
 
@@ -86,10 +82,6 @@
 1. [SSH into a Preview Branch](#ssh-into-a-preview-branch)
 1. Enter into the command line: `docker images`
 1. All services should be listed.  As of this writing, 11 containers should be running.
-
- 
-=======
-   6. Click on the `Save` button
 
 ## SSH into the QA Branch
 1. Locate the PR number in Github
@@ -118,5 +110,4 @@
 ## Recording a session for future network debugging (HAR)
 This should be used where production failed to deploy but you want to record the network activities before reverting.
 
-See: https://support.zendesk.com/hc/en-us/articles/4408828867098-Generating-a-HAR-file-for-troubleshooting#h_01HRFHNXRB4YH4BMMGN6VEAYWB
->>>>>>> d7cfd862
+See: https://support.zendesk.com/hc/en-us/articles/4408828867098-Generating-a-HAR-file-for-troubleshooting#h_01HRFHNXRB4YH4BMMGN6VEAYWB