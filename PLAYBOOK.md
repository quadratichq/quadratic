<!-- omit in toc -->
# DevOps Playbook

- [Deploying QA](#deploying-qa)
- [Adding/Modifying Environment Variables](#addingmodifying-environment-variables)
- [SSH into a Preview Branch](#ssh-into-a-preview-branch)
- [Troubleshooting Preview Branches](#troubleshooting-preview-branches)
  - [View Build Logs](#view-build-logs)
  - [Ensure Images are Pulled](#ensure-images-are-pulled)


## Deploying QA
1. Run the bump script (`./bump.sh patch`) and create a PR
1. Merge the bump PR
1. Manually validate functionality
1. Verify CI has passed, including e2e tests
1. Have at least 2 people involved: Ops and QA
1. Merge `qa` into `main`, which will trigger the infrastructure deployment
1. Monitor the deployment within the Github Actions
1. Manually validate the basic features are working: dashboard, grid, connections, multiplayer, files
1. Merge `main` back into `qa`

## Adding/Modifying Environment Variables

1. Modify environment variables
1. Modify the relevant variables in .env.example and .env.test as well
1. Modify the environment variables in the [self hosting repo](https://github.com/quadratichq/quadratic-selfhost).
   1. Create a PR, modify the environment variables in .env.aws, .env.aws-preview, .env.local
   1. Modify the variables in docker-compose.yml
   1. Merge PR into `main` as preview branches always pull from the main branch
1. If this is an existing PR, close and open the PR to trigger a new infrastructure deployment
1. Add a message to Slack in the `#engineering` channel about the changes
1. For `preview`:
   1. Log into the `Quadratic Development` AWS account (`us-west-2`)
   1. Navigate to the `Paramater Store` service
   1. Create or locate the environment variable (e.g. `/quadratic-development/ANTHROPIC_API_KEY`)
   1. Set the value and save
1. For `qa` and `prod`:
<<<<<<< HEAD
   1. Log into Pulumi (likely through the Github SSO)
   1. Click on the `Environments` link in the left-hand sidebar
   1. Click the appropriate environment (`*-development` for `qa`, `*-production` for `prod`)
   1. Edit the values in the `environmentVariables:` section on the `Environment definition` text area
   1. Click on the `Save` button
   1. For QA, close and reopen the QA PR 
=======
   1. Log into Pulumi (likely through the Github SSO) (https://app.pulumi.com/quadratic)
   3. Click on the `Environments` link in the left-hand sidebar
   4. Click the appropriate environment (`*-development` for `qa`, `*-production` for `prod`)
   5. Edit the values in the `environmentVariables:` section on the `Environment definition` text area
   6. Click on the `Save` button
>>>>>>> 2e089649

## SSH into a Preview Branch
1. Locate the PR number in Github
1. Log into the `Quadratic Development` AWS account (`us-west-2`)
1. Navigate to the `EC2` service
1. Click on the `Instances` link in the left-hand sidebar or in the middle `Resources` section
1. Type in the PR number in the search interface
1. Click on the `Instance ID` link for the matching instance
1. Click on the `Connect` button in the upper right corner
1. Make sure the `Connect using a Public IP` option is selected and hit the orange `Connect` button
1. Wait a few momemnts for the SSH UI to load
1. Enter `docker ps` to see the running docker containers
1. There will be a container for every service, note the `CONTAINER ID` for each
1. Commands:
   1. View all logs: docker logs `CONTAINER ID`
   1. View live logs: docker logs -f `CONTAINER ID`
   1. View live tail logs: docker logs -f --tail 100 `CONTAINER ID`
   1. Enter into the container: docker exec -it `CONTAINER ID` bash

## Troubleshooting Preview Branches

### View Build Logs
1. [SSH into a Preview Branch](#ssh-into-a-preview-branch)
1. Enter into the command line: `tail -100 /var/log/cloud-init-output.log`
1. Ensure no errors

### Ensure Images are Pulled
1. [SSH into a Preview Branch](#ssh-into-a-preview-branch)
1. Enter into the command line: `docker images`
1. All services should be listed.  As of this writing, 11 containers should be running.

 <|MERGE_RESOLUTION|>--- conflicted
+++ resolved
@@ -36,20 +36,12 @@
    1. Create or locate the environment variable (e.g. `/quadratic-development/ANTHROPIC_API_KEY`)
    1. Set the value and save
 1. For `qa` and `prod`:
-<<<<<<< HEAD
-   1. Log into Pulumi (likely through the Github SSO)
+   1. Log into Pulumi (likely through the Github SSO) (https://app.pulumi.com/quadratic)
    1. Click on the `Environments` link in the left-hand sidebar
    1. Click the appropriate environment (`*-development` for `qa`, `*-production` for `prod`)
    1. Edit the values in the `environmentVariables:` section on the `Environment definition` text area
    1. Click on the `Save` button
    1. For QA, close and reopen the QA PR 
-=======
-   1. Log into Pulumi (likely through the Github SSO) (https://app.pulumi.com/quadratic)
-   3. Click on the `Environments` link in the left-hand sidebar
-   4. Click the appropriate environment (`*-development` for `qa`, `*-production` for `prod`)
-   5. Edit the values in the `environmentVariables:` section on the `Environment definition` text area
-   6. Click on the `Save` button
->>>>>>> 2e089649
 
 ## SSH into a Preview Branch
 1. Locate the PR number in Github
