--- conflicted
+++ resolved
@@ -48,18 +48,11 @@
    4. Set the value and save
 8. For `qa` and `prod`:
    1. Log into Pulumi (likely through the Github SSO) (https://app.pulumi.com/quadratic)
-<<<<<<< HEAD
    1. Click on the `Environments` link in the left-hand sidebar
    1. Click the appropriate environment (`*-development` for `qa`, `*-production` for `prod`)
    1. Edit the values in the `environmentVariables:` section on the `Environment definition` text area
    1. Click on the `Save` button
    1. For QA, close and reopen the QA PR
-=======
-   2. Click on the `Environments` link in the left-hand sidebar
-   3. Click the appropriate environment (`*-development` for `qa`, `*-production` for `prod`)
-   4. Edit the values in the `environmentVariables:` section on the `Environment definition` text area
-   5. Click on the `Save` button
->>>>>>> 3c7bfa5a
 
 ## SSH into a Preview Branch
 1. Locate the PR number in Github
