--- conflicted
+++ resolved
@@ -23,20 +23,13 @@
   "proxy",
   "record",
 ], optional = true }
-<<<<<<< HEAD
 jsonwebtoken = { version = "9.2.0", optional = true }
 parquet = { version = "54.2.1", default-features = false, features = ["arrow", "arrow-array", "flate2", "snap"], optional = true }
 prost = { version = "0.13.5", optional = true, default-features = false }
 redis = { version = "0.29.1", features = ["tokio-comp"], optional = true }
 reqwest = { version = "0.11.22", features = ["json", "serde_json"], optional = true }
-=======
-jsonwebtoken = "9.2.0"
-parquet = { version = "54.2.1", default-features = false, features = ["arrow", "arrow-array", "flate2", "snap"] }
-redis = { version = "0.29.1", features = ["tokio-comp"] }
-reqwest = { version = "0.11.22", features = ["json", "serde_json"] }
-russh = "0.51.1"
-russh-config = "0.50.0"
->>>>>>> 01c21b57
+russh = { version = "0.51.1", optional = true }
+russh-config = { version = "0.50.0", optional = true }
 rust_decimal = "1.30.0"
 serde = { version = "1.0.193", features = ["derive"] }
 serde_json = { version = "1.0.108" }
@@ -54,17 +47,10 @@
 strum_macros = "0.27.1"
 tabled = { version = "0.14.0", features = ["color"], optional = true }
 thiserror = "2.0.12"
-<<<<<<< HEAD
-tiberius = { version = "0.12.3", features = ["bigdecimal", "chrono", "time", "tds73", "rust_decimal"], optional = true }
+tiberius = { version = "0.12.3", default-features = false, features = ["vendored-openssl", "bigdecimal", "chrono", "time", "tds73", "rust_decimal"], optional = true }
 tokio = { version = "1.44.2", features = ["full"], optional = true }
 tokio-util = { version = "0.7.11", features = ["compat"], optional = true }
 tracing = { version = "0.1.40", optional = true }
-=======
-tiberius = { version = "0.12.3", default-features = false, features = ["vendored-openssl", "bigdecimal", "chrono", "time", "tds73", "rust_decimal"] }
-tokio = { version = "1.44.2", features = ["full"] }
-tokio-util = { version = "0.7.11", features = ["compat"] }
-tracing = "0.1.40"
->>>>>>> 01c21b57
 uuid = { version = "1.6.1", features = ["serde", "v4"] }
 
 [features]
@@ -74,6 +60,7 @@
 aws = ["aws-sdk-s3", "aws-config"]
 crypto = ["aes"]
 environment = []
+net = ["russh", "russh-config", "tokio", "tokio-util"]
 protobuf = ["prost", "prost/derive"]
 pubsub = ["reqwest", "redis"]
 quadratic-api = ["reqwest"]
