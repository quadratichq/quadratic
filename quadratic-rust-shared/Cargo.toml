--- conflicted
+++ resolved
@@ -62,11 +62,8 @@
 plaid = { version = "9.0.1", optional = true }
 prost = { version = "0.13.5", optional = true, default-features = false }
 prost-reflect = { version = "0.15.1", optional = true, features = ["derive"] }
-<<<<<<< HEAD
 rayon = { version = "1.8", optional = true }
-=======
 prost-types = { version = "0.14.1", optional = true, features = ["chrono"] }
->>>>>>> 6adc8d7e
 redis = { version = "0.29.1", features = ["tokio-comp"], optional = true }
 reqwest = { version = "0.11.22", features = [
   "json",
@@ -143,12 +140,8 @@
 ]
 protobuf = ["prost", "prost/derive", "prost-reflect"]
 pubsub = ["reqwest", "redis"]
-<<<<<<< HEAD
-quadratic-api = ["reqwest", "tracing","urlencoding"]
-=======
-quadratic-api = ["bincode", "reqwest", "urlencoding"]
+quadratic-api = ["bincode", "reqwest", "tracing", "urlencoding"]
 quadratic-cloud = ["base64", "bincode", "quadratic-api"]
->>>>>>> 6adc8d7e
 record-request-mock = []
 sql = [
   "arrow",
