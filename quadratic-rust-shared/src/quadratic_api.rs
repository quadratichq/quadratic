//! Interacting with the Quadratic API

<<<<<<< HEAD
use chrono::{DateTime, NaiveDate, Utc};
=======
use chrono::{DateTime, Utc};
>>>>>>> 6adc8d7e
use reqwest::{RequestBuilder, Response, StatusCode};
use serde::{Deserialize, Serialize, de::DeserializeOwned};
use strum_macros::Display;
use urlencoding::encode;
use uuid::Uuid;

use crate::error::{Result, SharedError};

pub const ADMIN_PERMS: &[FilePermRole] = &[FilePermRole::FileView, FilePermRole::FileEdit];

// This is only a partial mapping as permission is all that is needed from the
// incoming json struct.
#[derive(Debug, Deserialize)]
#[serde(rename_all = "camelCase")]
pub struct File {
    last_checkpoint_sequence_number: u64,
}

#[derive(Debug, Deserialize)]
#[serde(rename_all = "camelCase")]
pub struct FilePermsPayload {
    file: File,
    user_making_request: FilePerms,
}

#[derive(Debug, Deserialize)]
#[serde(rename_all = "camelCase")]
pub struct FilePerms {
    file_permissions: Vec<FilePermRole>,
}

#[derive(Debug, Serialize, Deserialize, Clone, PartialEq, Display)]
#[serde(rename_all = "SCREAMING_SNAKE_CASE")]
pub enum FilePermRole {
    FileView,
    FileEdit,
    FileDelete,
    FileMove,
}

#[derive(Debug, Serialize, Deserialize, Default)]
#[serde(rename_all = "camelCase")]
pub struct LastCheckpoint {
    pub sequence_number: u64,
    version: String,
    s3_key: String,
    s3_bucket: String,
}

#[derive(Debug, Deserialize)]
#[serde(rename_all = "camelCase")]
pub struct Checkpoint {
    last_checkpoint: LastCheckpoint,
}

/// Check if the quadratic API server is healthy.
pub async fn is_healthy(base_url: &str) -> bool {
    let url = format!("{base_url}/health");
    let client = get_client(&url, "");
    let response = client.send().await;

    match response {
        Ok(response) => response.status() == StatusCode::OK,
        Err(_) => false,
    }
}

/// Retrieve file perms from the quadratic API server.
pub fn get_client(url: &str, jwt: &str) -> RequestBuilder {
    if jwt.is_empty() {
        reqwest::Client::new().get(url)
    } else {
        reqwest::Client::new()
            .get(url)
            .header("Authorization", format!("Bearer {jwt}"))
    }
}

/// Generic GET request to the quadratic API server.
/// Returns a better error message if the resource is not found.
pub async fn get<T: DeserializeOwned>(url: &str, jwt: &str, error_message: &str) -> Result<T> {
    let client = get_client(url, jwt);
    let response = client.send().await?;

    // return a better error to the user
    if response.status() == StatusCode::NOT_FOUND {
        return Err(SharedError::QuadraticApi(error_message.into()));
    }

    let response = handle_response(response).await?;

    Ok(response.json::<T>().await?)
}

/// Retrieve file perms from the quadratic API server.
pub async fn get_file_perms(
    base_url: &str,
    jwt: String,
    file_id: Uuid,
    m2m_token: Option<&str>,
) -> Result<(Vec<FilePermRole>, u64)> {
    let (permissions, sequence_num) = match m2m_token {
        Some(token) => {
            let checkpoint = get_file_checkpoint(base_url, token, &file_id).await?;
            (ADMIN_PERMS.to_vec(), checkpoint.sequence_number)
        }
        None => get_user_file_perms(base_url, jwt, file_id).await?,
    };

    Ok((permissions, sequence_num))
}

/// Retrieve user file perms from the quadratic API server.
pub async fn get_user_file_perms(
    base_url: &str,
    jwt: String,
    file_id: Uuid,
) -> Result<(Vec<FilePermRole>, u64)> {
    let file_url = format!("{base_url}/v0/files/{file_id}");
<<<<<<< HEAD
    let error_message = format!("File {file_id} not found");
    let deserialized = get::<FilePermsPayload>(&file_url, &jwt, &error_message).await?;
=======
    let client = get_client(&file_url, &jwt);
    let response = client.send().await?;

    let response = handle_response(response).await?;

    let deserialized = response.json::<FilePermsPayload>().await?;
>>>>>>> 6adc8d7e

    Ok((
        deserialized.user_making_request.file_permissions,
        deserialized.file.last_checkpoint_sequence_number,
    ))
}

/// Retrieve file's checkpoint from the quadratic API server.
pub async fn get_file_checkpoint(
    base_url: &str,
    jwt: &str,
    file_id: &Uuid,
) -> Result<LastCheckpoint> {
    let url = format!("{base_url}/v0/internal/file/{file_id}/checkpoint");
<<<<<<< HEAD
    let error_message = format!("File checkpoint for {file_id} not found");
    let checkpoint = get::<Checkpoint>(&url, jwt, &error_message).await?;
=======
    let client = get_client(&url, jwt);
    let response = client.send().await?;

    let response = handle_response(response).await?;
>>>>>>> 6adc8d7e

    Ok(checkpoint.last_checkpoint)
}

/// Set the file's checkpoint with the quadratic API server.
pub async fn set_file_checkpoint(
    base_url: &str,
    jwt: &str,
    file_id: &Uuid,
    sequence_number: u64,
    version: String,
    s3_key: String,
    s3_bucket: String,
) -> Result<LastCheckpoint> {
    let url = format!("{base_url}/v0/internal/file/{file_id}/checkpoint");
    let body = LastCheckpoint {
        sequence_number,
        version,
        s3_key,
        s3_bucket,
    };

    let response = reqwest::Client::new()
        .put(url)
        .header("Authorization", format!("Bearer {jwt}"))
        .json(&body)
        .send()
        .await?;

    let response = handle_response(response).await?;

    let deserialized = response.json::<Checkpoint>().await?.last_checkpoint;
    Ok(deserialized)
}

/**************************************************
 * Connections
 **************************************************/

#[derive(Debug, Serialize, Deserialize)]
#[serde(rename_all = "UPPERCASE")]
pub enum ConnectionStatus {
    ACTIVE,
    INACTIVE,
    DELETED,
}

#[derive(Debug, Serialize, Deserialize, Default)]
#[serde(rename_all = "camelCase")]
pub struct Connection<T> {
    pub uuid: Uuid,
    pub name: String,
    pub r#type: String,
    pub type_details: T,
}

#[derive(Debug, Serialize, Deserialize)]
#[serde(rename_all = "camelCase")]
pub struct SyncedConnection<T> {
    pub id: u64,
    pub uuid: Uuid,
    pub connection_id: u64,
    pub percent_completed: u64,
    pub status: ConnectionStatus,
    pub updated_date: DateTime<Utc>,
    pub type_details: T,
    pub r#type: String,
}

#[derive(Debug, Serialize, Deserialize)]
#[serde(rename_all = "UPPERCASE")]
pub enum SyncedConnectionLogStatus {
    PENDING,
    RUNNING,
    COMPLETED,
    FAILED,
}

#[derive(Debug, Serialize, Deserialize)]
#[serde(rename_all = "camelCase")]
pub struct SyncedConnectionLogRequest {
    pub run_id: Uuid,
    pub synced_dates: Vec<NaiveDate>,
    pub status: SyncedConnectionLogStatus,
    pub error: Option<String>,
}

#[derive(Debug, Serialize, Deserialize)]
#[serde(rename_all = "camelCase")]
pub struct SyncedConnectionLogResponse {
    pub id: u64,
    pub synced_connection_id: u64,
    pub run_id: Uuid,
    pub synced_dates: Vec<NaiveDate>,
    pub status: SyncedConnectionLogStatus,
    pub error: Option<String>,
    pub created_date: DateTime<Utc>,
}

/// Retrieve user's connection from the quadratic API server.
pub async fn get_connection<T: DeserializeOwned>(
    base_url: &str,
    jwt: &str,
    email: &str,
    connection_id: &Uuid,
    team_id: &Uuid,
    is_internal: bool,
) -> Result<Connection<T>> {
    let url = if is_internal {
        format!("{base_url}/v0/internal/connection/{connection_id}")
    } else {
        let encoded_email = encode(email);
        format!(
            "{base_url}/v0/internal/user/{encoded_email}/teams/{team_id}/connections/{connection_id}"
        )
    };
<<<<<<< HEAD
    let error_message = format!("Connection {connection_id} not found");
=======

    let client = get_client(&url, jwt);
    let response = client.send().await?;

    // return a better error to the user
    if response.status() == StatusCode::NOT_FOUND {
        return Err(SharedError::QuadraticApi(format!(
            "Connection {connection_id} not found"
        )));
    }

    let response = handle_response(response).await?;
>>>>>>> 6adc8d7e

    get::<Connection<T>>(&url, jwt, &error_message).await
}

/// Retrieve user's connection from the quadratic API server.
pub async fn get_connections_by_type<T: DeserializeOwned>(
    base_url: &str,
    jwt: &str,
    connection_type: &str,
) -> Result<Vec<Connection<T>>> {
    let url = format!("{base_url}/v0/internal/connection?type={connection_type}");
    let error_message = format!("Connection {connection_type} not found");

    get::<Vec<Connection<T>>>(&url, jwt, &error_message).await
}

<<<<<<< HEAD
/// Retrieve all synced connections for a given type from the quadratic API server.
pub async fn get_synced_connections_by_type<T: DeserializeOwned + Serialize>(
    base_url: &str,
    jwt: &str,
    connection_type: &str,
) -> Result<Vec<SyncedConnection<T>>> {
    let url = format!("{base_url}/v0/internal/synced-connection?type={connection_type}");
    let error_message = format!("Synced connection {connection_type} not found");

    get::<Vec<SyncedConnection<T>>>(&url, jwt, &error_message).await
}

/// Create a synced connection log for a synced connection.
pub async fn create_synced_connection_log(
    base_url: &str,
    jwt: &str,
    run_id: Uuid,
    synced_connection_id: u64,
    synced_dates: Vec<NaiveDate>,
    status: SyncedConnectionLogStatus,
    error: Option<String>,
) -> Result<SyncedConnectionLogResponse> {
    tracing::info!(
        "Creating synced connection log, run_id: {run_id}, synced_connection_id: {synced_connection_id}, status: {status:?}"
    );

    let url = format!("{base_url}/v0/internal/synced-connection/{synced_connection_id}/log");
    let body = SyncedConnectionLogRequest {
        run_id,
        synced_dates,
        status,
        error,
    };

    let response = reqwest::Client::new()
        .post(url)
        .header("Authorization", format!("Bearer {jwt}"))
        .json(&body)
        .send()
        .await?;

    let response = handle_response(response).await?;
    let synced_connection_log = response.json::<SyncedConnectionLogResponse>().await?;

    Ok(synced_connection_log)
=======
    Ok(response.json::<Vec<Connection<T>>>().await?)
>>>>>>> 6adc8d7e
}

#[derive(Debug, Serialize, Deserialize, Default)]
#[serde(rename_all = "camelCase")]
pub struct Team {
    pub ssh_private_key: String,
}

/// Retrieve user's team from the quadratic API server.
pub async fn get_team(base_url: &str, jwt: &str, email: &str, team_id: &Uuid) -> Result<Team> {
    let encoded_email = encode(email);
    let url = format!("{base_url}/v0/internal/user/{encoded_email}/teams/{team_id}");
    let error_message = format!("Team {team_id} not found");

<<<<<<< HEAD
    get::<Team>(&url, jwt, &error_message).await
}
=======
    let response = handle_response(response).await?;
>>>>>>> 6adc8d7e

/// Extract the response body from a response.
async fn extract_response_body(response: Response) -> String {
    response
        .text()
        .await
        .unwrap_or_else(|_| "Unable to read response body".to_string())
}

<<<<<<< HEAD
=======
/// Extract the response body from a response.
async fn extract_response_body(response: Response) -> String {
    response
        .text()
        .await
        .unwrap_or_else(|_| "Unable to read response body".to_string())
}

>>>>>>> 6adc8d7e
/// Handle a response from the quadratic API server.
async fn handle_response(response: Response) -> Result<Response> {
    let status = response.status();
    match status {
        StatusCode::OK => Ok(response),
        StatusCode::BAD_REQUEST
        | StatusCode::FORBIDDEN
        | StatusCode::UNAUTHORIZED
        | StatusCode::NOT_FOUND => {
            let body = extract_response_body(response).await;
            let error_msg = match status {
                StatusCode::BAD_REQUEST => format!("Bad request: {}", body),
                StatusCode::FORBIDDEN => format!("Forbidden: {}", body),
                StatusCode::UNAUTHORIZED => format!("Unauthorized: {}", body),
                StatusCode::NOT_FOUND => format!("Not found: {}", body),
                _ => unreachable!(),
            };
            Err(SharedError::QuadraticApi(error_msg))
        }
        _ => {
            let body = extract_response_body(response).await;
            Err(SharedError::QuadraticApi(format!(
                "Unexpected response status {}: {}",
                status, body
            )))
        }
    }
}

/// Validate that role allows viewing a file
pub fn can_view(role: &[FilePermRole]) -> bool {
    role.contains(&FilePermRole::FileView)
}

/// Validate that role allows editing a file
pub fn can_edit(role: &[FilePermRole]) -> bool {
    role.contains(&FilePermRole::FileEdit)
}

#[derive(Serialize, Deserialize, Debug)]
#[serde(rename_all = "camelCase")]
pub struct GetFileInitDataResponse {
    pub team_id: Uuid,
    pub email: String,
    pub sequence_number: u32,
    pub presigned_url: String,
    pub timezone: Option<String>,
}
pub async fn get_file_init_data(
    base_url: &str,
    jwt: &str,
    file_id: Uuid,
) -> Result<GetFileInitDataResponse> {
    let url = format!("{base_url}/v0/internal/file/{file_id}/init-data");
    let client = get_client(&url, jwt);
    let response = client.send().await?;

    let response = handle_response(response).await?;

    let file_init_data = response
        .json::<GetFileInitDataResponse>()
        .await
        .map_err(|e| SharedError::QuadraticApi(format!("Error getting file init data: {e}")))?;

    Ok(file_init_data)
}

#[derive(Debug, Serialize, Deserialize, bincode::Encode, bincode::Decode)]
#[serde(rename_all = "camelCase")]
pub struct Task {
    #[bincode(with_serde)]
    pub file_id: Uuid,
    #[bincode(with_serde)]
    pub task_id: Uuid,
    #[bincode(with_serde)]
    pub next_run_time: Option<DateTime<Utc>>,
    pub operations: Vec<u8>,
}

#[derive(Debug, Clone, Serialize, Deserialize, bincode::Encode, bincode::Decode)]
#[serde(rename_all = "camelCase")]
pub struct TaskRun {
    #[bincode(with_serde)]
    pub file_id: Uuid,
    #[bincode(with_serde)]
    pub task_id: Uuid,
    #[bincode(with_serde)]
    pub run_id: Uuid,
    pub operations: Vec<u8>,
}

impl From<Task> for TaskRun {
    fn from(task: Task) -> Self {
        TaskRun {
            file_id: task.file_id,
            task_id: task.task_id,
            run_id: Uuid::new_v4(),
            operations: task.operations,
        }
    }
}

#[derive(Debug, Serialize, Deserialize)]
#[serde(rename_all = "UPPERCASE")]
pub enum ScheduledTaskLogStatus {
    PENDING,
    RUNNING,
    COMPLETED,
    FAILED,
}

#[derive(Debug, Serialize, Deserialize)]
#[serde(rename_all = "camelCase")]
pub struct ScheduledTaskLogRequest {
    pub run_id: Uuid,
    pub status: ScheduledTaskLogStatus,
    pub error: Option<String>,
}

#[derive(Debug, Serialize, Deserialize)]
#[serde(rename_all = "camelCase")]
pub struct ScheduledTaskLogResponse {
    pub id: u64,
    pub scheduled_task_id: u64,
    pub run_id: Uuid,
    pub status: ScheduledTaskLogStatus,
    pub error: Option<String>,
    pub created_date: DateTime<Utc>,
}

impl TaskRun {
    pub fn as_bytes(&self) -> Result<Vec<u8>> {
        serde_json::to_vec(self).map_err(|e| SharedError::Serialization(e.to_string()))
    }

    pub fn from_bytes(bytes: &[u8]) -> Result<Self> {
        if bytes.is_empty() {
            return Err(SharedError::Serialization("Task data is empty".to_string()));
        }

        // Check if bytes contain only whitespace
        if bytes.iter().all(|&b| b.is_ascii_whitespace()) {
            return Err(SharedError::Serialization(
                "TaskRun data contains only whitespace".to_string(),
            ));
        }

        let task_run = serde_json::from_slice::<Self>(bytes)?;

        Ok(task_run)
    }
}

/// Retrieve all scheduled tasks from the quadratic API server.
pub async fn get_scheduled_tasks(base_url: &str, jwt: &str) -> Result<Vec<Task>> {
    let url = format!("{base_url}/v0/internal/scheduled-tasks");
    let client = get_client(&url, jwt);
    let response = client.send().await?;

    let response = handle_response(response).await?;

    let tasks = response.json::<Vec<Task>>().await?;

    Ok(tasks)
}

/// Create a scheduled task log for a scheduled task.
pub async fn create_scheduled_task_log(
    base_url: &str,
    jwt: &str,
    run_id: Uuid,
    scheduled_task_id: Uuid,
    status: ScheduledTaskLogStatus,
    error: Option<String>,
) -> Result<ScheduledTaskLogResponse> {
    tracing::info!(
        "Creating scheduled task log, run_id: {run_id}, scheduled_task_id: {scheduled_task_id}, status: {status:?}"
    );

    let url = format!("{base_url}/v0/internal/scheduled-tasks/{scheduled_task_id}/log");
    let body = ScheduledTaskLogRequest {
        run_id,
        status,
        error,
    };

    let response = reqwest::Client::new()
        .post(url)
        .header("Authorization", format!("Bearer {jwt}"))
        .json(&body)
        .send()
        .await?;

    let response = handle_response(response).await?;

    let scheduled_task_log = response.json::<ScheduledTaskLogResponse>().await?;

    Ok(scheduled_task_log)
}

#[cfg(test)]
pub mod tests {
    use super::*;
    const PERMS: &str = r#"
{
    "file": {
        "uuid": "0e53acb6-3045-4def-8611-bdf35493a425",
        "name": "Untitled",
        "createdDate": "2024-01-11T22:41:41.556Z",
        "updatedDate": "2024-01-11T22:41:41.556Z",
        "publicLinkAccess": "NOT_SHARED",
        "lastCheckpointSequenceNumber": 0,
        "lastCheckpointVersion": "1.4",
        "lastCheckpointDataUrl": "https://quadratic-api-development.s3.us-west-2.amazonaws.com/0e53acb6-3045-4def-8611-bdf35493a425-0.grid?X-Amz-Algorithm=AWS4-HMAC-SHA256&X-Amz-Content-Sha256=UNSIGNED-PAYLOAD&X-Amz-Credential=AKIA5BUBGQ3MVA3QLOPB%2F20240111%2Fus-west-2%2Fs3%2Faws4_request&X-Amz-Date=20240111T225400Z&X-Amz-Expires=120&X-Amz-Signature=7940db9ee303bd81faf7ca468219075822bbd66b669ad150a69be943841af105&X-Amz-SignedHeaders=host&x-id=GetObject",
        "thumbnail": "https://quadratic-api-development.s3.us-west-2.amazonaws.com/0e53acb6-3045-4def-8611-bdf35493a425-thumbnail.png?X-Amz-Algorithm=AWS4-HMAC-SHA256&X-Amz-Content-Sha256=UNSIGNED-PAYLOAD&X-Amz-Credential=AKIA5BUBGQ3MVA3QLOPB%2F20240111%2Fus-west-2%2Fs3%2Faws4_request&X-Amz-Date=20240111T225400Z&X-Amz-Expires=120&X-Amz-Signature=42545f5fef210677be1aa8e51ef127f6d5a82804dc792c345bae15df9a60951b&X-Amz-SignedHeaders=host&x-id=GetObject"
    },
    "owner": { "type": "self" },
    "userMakingRequest": {
        "filePermissions": ["FILE_VIEW", "FILE_EDIT", "FILE_DELETE"]
    }
}"#;

    #[tokio::test]
    async fn test_file_perms_parse() {
        let perms = serde_json::from_str::<FilePermsPayload>(PERMS).unwrap();
        assert!(
            perms
                .user_making_request
                .file_permissions
                .contains(&FilePermRole::FileView)
        );
    }
}<|MERGE_RESOLUTION|>--- conflicted
+++ resolved
@@ -1,10 +1,6 @@
 //! Interacting with the Quadratic API
 
-<<<<<<< HEAD
 use chrono::{DateTime, NaiveDate, Utc};
-=======
-use chrono::{DateTime, Utc};
->>>>>>> 6adc8d7e
 use reqwest::{RequestBuilder, Response, StatusCode};
 use serde::{Deserialize, Serialize, de::DeserializeOwned};
 use strum_macros::Display;
@@ -124,17 +120,8 @@
     file_id: Uuid,
 ) -> Result<(Vec<FilePermRole>, u64)> {
     let file_url = format!("{base_url}/v0/files/{file_id}");
-<<<<<<< HEAD
     let error_message = format!("File {file_id} not found");
     let deserialized = get::<FilePermsPayload>(&file_url, &jwt, &error_message).await?;
-=======
-    let client = get_client(&file_url, &jwt);
-    let response = client.send().await?;
-
-    let response = handle_response(response).await?;
-
-    let deserialized = response.json::<FilePermsPayload>().await?;
->>>>>>> 6adc8d7e
 
     Ok((
         deserialized.user_making_request.file_permissions,
@@ -149,15 +136,8 @@
     file_id: &Uuid,
 ) -> Result<LastCheckpoint> {
     let url = format!("{base_url}/v0/internal/file/{file_id}/checkpoint");
-<<<<<<< HEAD
     let error_message = format!("File checkpoint for {file_id} not found");
     let checkpoint = get::<Checkpoint>(&url, jwt, &error_message).await?;
-=======
-    let client = get_client(&url, jwt);
-    let response = client.send().await?;
-
-    let response = handle_response(response).await?;
->>>>>>> 6adc8d7e
 
     Ok(checkpoint.last_checkpoint)
 }
@@ -274,22 +254,7 @@
             "{base_url}/v0/internal/user/{encoded_email}/teams/{team_id}/connections/{connection_id}"
         )
     };
-<<<<<<< HEAD
     let error_message = format!("Connection {connection_id} not found");
-=======
-
-    let client = get_client(&url, jwt);
-    let response = client.send().await?;
-
-    // return a better error to the user
-    if response.status() == StatusCode::NOT_FOUND {
-        return Err(SharedError::QuadraticApi(format!(
-            "Connection {connection_id} not found"
-        )));
-    }
-
-    let response = handle_response(response).await?;
->>>>>>> 6adc8d7e
 
     get::<Connection<T>>(&url, jwt, &error_message).await
 }
@@ -306,7 +271,6 @@
     get::<Vec<Connection<T>>>(&url, jwt, &error_message).await
 }
 
-<<<<<<< HEAD
 /// Retrieve all synced connections for a given type from the quadratic API server.
 pub async fn get_synced_connections_by_type<T: DeserializeOwned + Serialize>(
     base_url: &str,
@@ -352,9 +316,6 @@
     let synced_connection_log = response.json::<SyncedConnectionLogResponse>().await?;
 
     Ok(synced_connection_log)
-=======
-    Ok(response.json::<Vec<Connection<T>>>().await?)
->>>>>>> 6adc8d7e
 }
 
 #[derive(Debug, Serialize, Deserialize, Default)]
@@ -369,12 +330,8 @@
     let url = format!("{base_url}/v0/internal/user/{encoded_email}/teams/{team_id}");
     let error_message = format!("Team {team_id} not found");
 
-<<<<<<< HEAD
     get::<Team>(&url, jwt, &error_message).await
 }
-=======
-    let response = handle_response(response).await?;
->>>>>>> 6adc8d7e
 
 /// Extract the response body from a response.
 async fn extract_response_body(response: Response) -> String {
@@ -384,8 +341,6 @@
         .unwrap_or_else(|_| "Unable to read response body".to_string())
 }
 
-<<<<<<< HEAD
-=======
 /// Extract the response body from a response.
 async fn extract_response_body(response: Response) -> String {
     response
@@ -394,7 +349,6 @@
         .unwrap_or_else(|_| "Unable to read response body".to_string())
 }
 
->>>>>>> 6adc8d7e
 /// Handle a response from the quadratic API server.
 async fn handle_response(response: Response) -> Result<Response> {
     let status = response.status();
