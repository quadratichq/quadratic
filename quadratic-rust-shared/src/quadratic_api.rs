//! Interacting with the Quadratic API

use reqwest::{RequestBuilder, Response, StatusCode};
use serde::{Deserialize, Serialize, de::DeserializeOwned};
use strum_macros::Display;
use urlencoding::encode;
use uuid::Uuid;

use crate::error::{Result, SharedError};

pub const ADMIN_PERMS: &[FilePermRole] = &[FilePermRole::FileView, FilePermRole::FileEdit];

// This is only a partial mapping as permission is all that is needed from the
// incoming json struct.
#[derive(Debug, Deserialize)]
#[serde(rename_all = "camelCase")]
pub struct File {
    last_checkpoint_sequence_number: u64,
}

#[derive(Debug, Deserialize)]
#[serde(rename_all = "camelCase")]
pub struct FilePermsPayload {
    file: File,
    user_making_request: FilePerms,
}

#[derive(Debug, Deserialize)]
#[serde(rename_all = "camelCase")]
pub struct FilePerms {
    file_permissions: Vec<FilePermRole>,
}

#[derive(Debug, Serialize, Deserialize, Clone, PartialEq, Display)]
#[serde(rename_all = "SCREAMING_SNAKE_CASE")]
pub enum FilePermRole {
    FileView,
    FileEdit,
    FileDelete,
    FileMove,
}

#[derive(Debug, Serialize, Deserialize, Default)]
#[serde(rename_all = "camelCase")]
pub struct LastCheckpoint {
    pub sequence_number: u64,
    version: String,
    s3_key: String,
    s3_bucket: String,
}

#[derive(Debug, Deserialize)]
#[serde(rename_all = "camelCase")]
pub struct Checkpoint {
    last_checkpoint: LastCheckpoint,
}

/// Check if the quadratic API server is healthy.
pub async fn is_healthy(base_url: &str) -> bool {
    let url = format!("{base_url}/health");
    let client = get_client(&url, "");
    let response = client.send().await;

    match response {
        Ok(response) => response.status() == StatusCode::OK,
        Err(_) => false,
    }
}

/// Retrieve file perms from the quadratic API server.
pub fn get_client(url: &str, jwt: &str) -> RequestBuilder {
    if jwt.is_empty() {
        reqwest::Client::new().get(url)
    } else {
        reqwest::Client::new()
            .get(url)
            .header("Authorization", format!("Bearer {jwt}"))
    }
}

/// Retrieve file perms from the quadratic API server.
pub async fn get_file_perms(
    base_url: &str,
    jwt: String,
    file_id: Uuid,
    m2m_token: Option<&str>,
) -> Result<(Vec<FilePermRole>, u64)> {
    let (permissions, sequence_num) = match m2m_token {
        Some(token) => {
            let checkpoint = get_file_checkpoint(&base_url, token, &file_id).await?;
            (ADMIN_PERMS.to_vec(), checkpoint.sequence_number)
        }
        None => get_user_file_perms(&base_url, jwt, file_id).await?,
    };

    Ok((permissions, sequence_num))
}

/// Retrieve user file perms from the quadratic API server.
pub async fn get_user_file_perms(
    base_url: &str,
    jwt: String,
    file_id: Uuid,
) -> Result<(Vec<FilePermRole>, u64)> {
    let file_url = format!("{base_url}/v0/files/{file_id}");
    let client = get_client(&file_url, &jwt);
    let response = client.send().await?;

    handle_response(&response)?;

    let deserialized = response.json::<FilePermsPayload>().await?;

    Ok((
        deserialized.user_making_request.file_permissions,
        deserialized.file.last_checkpoint_sequence_number,
    ))
}

/// Retrieve file's checkpoint from the quadratic API server.
pub async fn get_file_checkpoint(
    base_url: &str,
    jwt: &str,
    file_id: &Uuid,
) -> Result<LastCheckpoint> {
    let url = format!("{base_url}/v0/internal/file/{file_id}/checkpoint");
    let client = get_client(&url, jwt);
    let response = client.send().await?;

    handle_response(&response)?;

    Ok(response.json::<Checkpoint>().await?.last_checkpoint)
}

/// Set the file's checkpoint with the quadratic API server.
pub async fn set_file_checkpoint(
    base_url: &str,
    jwt: &str,
    file_id: &Uuid,
    sequence_number: u64,
    version: String,
    s3_key: String,
    s3_bucket: String,
) -> Result<LastCheckpoint> {
    let url = format!("{base_url}/v0/internal/file/{file_id}/checkpoint");
    let body = LastCheckpoint {
        sequence_number,
        version,
        s3_key,
        s3_bucket,
    };

    let response = reqwest::Client::new()
        .put(url)
        .header("Authorization", format!("Bearer {jwt}"))
        .json(&body)
        .send()
        .await?;

    handle_response(&response)?;

    let deserialized = response.json::<Checkpoint>().await?.last_checkpoint;
    Ok(deserialized)
}
#[derive(Debug, Serialize, Deserialize, Default)]
#[serde(rename_all = "camelCase")]
pub struct Connection<T> {
    pub uuid: Uuid,
    pub name: String,
    pub r#type: String,
    pub created_date: String,
    pub updated_date: String,
    pub type_details: T,
}

/// Retrieve user's connection from the quadratic API server.
pub async fn get_connection<T: DeserializeOwned>(
    base_url: &str,
    jwt: &str,
    email: &str,
    connection_id: &Uuid,
    team_id: &Uuid,
    is_internal: bool,
) -> Result<Connection<T>> {
<<<<<<< HEAD
    let url = if is_internal {
        format!("{base_url}/v0/internal/connection/{connection_id}")
    } else {
        format!("{base_url}/v0/internal/user/{user_id}/teams/{team_id}/connections/{connection_id}")
    };

=======
    let encoded_email = encode(email);
    let url = format!(
        "{base_url}/v0/internal/user/{encoded_email}/teams/{team_id}/connections/{connection_id}"
    );
>>>>>>> 74d3d0ef
    let client = get_client(&url, jwt);
    let response = client.send().await?;

    // return a better error to the user
    if response.status() == StatusCode::NOT_FOUND {
        return Err(SharedError::QuadraticApi(format!(
            "Connection {connection_id} not found"
        )));
    }

    handle_response(&response)?;

    Ok(response.json::<Connection<T>>().await?)
}

#[derive(Debug, Serialize, Deserialize, Default)]
#[serde(rename_all = "camelCase")]
pub struct Team {
    pub ssh_private_key: String,
}

/// Retrieve user's team from the quadratic API server.
pub async fn get_team(base_url: &str, jwt: &str, email: &str, team_id: &Uuid) -> Result<Team> {
    let encoded_email = encode(email);
    let url = format!("{base_url}/v0/internal/user/{encoded_email}/teams/{team_id}");
    let client = get_client(&url, jwt);
    let response = client.send().await?;

    handle_response(&response)?;

    Ok(response.json::<Team>().await?)
}

fn handle_response(response: &Response) -> Result<()> {
    match response.status() {
        StatusCode::OK => Ok(()),
        StatusCode::FORBIDDEN => Err(SharedError::QuadraticApi("Forbidden".into())),
        StatusCode::UNAUTHORIZED => Err(SharedError::QuadraticApi("Unauthorized".into())),
        StatusCode::NOT_FOUND => Err(SharedError::QuadraticApi("Not found".into())),
        _ => Err(SharedError::QuadraticApi(format!(
            "Unexpected response: {response:?}"
        ))),
    }
}

/// Validate that role allows viewing a file
pub fn can_view(role: &[FilePermRole]) -> bool {
    role.contains(&FilePermRole::FileView)
}

/// Validate that role allows editing a file
pub fn can_edit(role: &[FilePermRole]) -> bool {
    role.contains(&FilePermRole::FileEdit)
}

#[cfg(test)]
pub mod tests {
    use super::*;
    const PERMS: &str = r#"
{
    "file": {
        "uuid": "0e53acb6-3045-4def-8611-bdf35493a425",
        "name": "Untitled",
        "createdDate": "2024-01-11T22:41:41.556Z",
        "updatedDate": "2024-01-11T22:41:41.556Z",
        "publicLinkAccess": "NOT_SHARED",
        "lastCheckpointSequenceNumber": 0,
        "lastCheckpointVersion": "1.4",
        "lastCheckpointDataUrl": "https://quadratic-api-development.s3.us-west-2.amazonaws.com/0e53acb6-3045-4def-8611-bdf35493a425-0.grid?X-Amz-Algorithm=AWS4-HMAC-SHA256&X-Amz-Content-Sha256=UNSIGNED-PAYLOAD&X-Amz-Credential=AKIA5BUBGQ3MVA3QLOPB%2F20240111%2Fus-west-2%2Fs3%2Faws4_request&X-Amz-Date=20240111T225400Z&X-Amz-Expires=120&X-Amz-Signature=7940db9ee303bd81faf7ca468219075822bbd66b669ad150a69be943841af105&X-Amz-SignedHeaders=host&x-id=GetObject",
        "thumbnail": "https://quadratic-api-development.s3.us-west-2.amazonaws.com/0e53acb6-3045-4def-8611-bdf35493a425-thumbnail.png?X-Amz-Algorithm=AWS4-HMAC-SHA256&X-Amz-Content-Sha256=UNSIGNED-PAYLOAD&X-Amz-Credential=AKIA5BUBGQ3MVA3QLOPB%2F20240111%2Fus-west-2%2Fs3%2Faws4_request&X-Amz-Date=20240111T225400Z&X-Amz-Expires=120&X-Amz-Signature=42545f5fef210677be1aa8e51ef127f6d5a82804dc792c345bae15df9a60951b&X-Amz-SignedHeaders=host&x-id=GetObject"
    },
    "owner": { "type": "self" },
    "userMakingRequest": {
        "filePermissions": ["FILE_VIEW", "FILE_EDIT", "FILE_DELETE"]
    }
}"#;

    #[tokio::test]
    async fn test_file_perms_parse() {
        let perms = serde_json::from_str::<FilePermsPayload>(PERMS).unwrap();
        assert!(
            perms
                .user_making_request
                .file_permissions
                .contains(&FilePermRole::FileView)
        );
    }
}<|MERGE_RESOLUTION|>--- conflicted
+++ resolved
@@ -181,19 +181,15 @@
     team_id: &Uuid,
     is_internal: bool,
 ) -> Result<Connection<T>> {
-<<<<<<< HEAD
     let url = if is_internal {
         format!("{base_url}/v0/internal/connection/{connection_id}")
     } else {
-        format!("{base_url}/v0/internal/user/{user_id}/teams/{team_id}/connections/{connection_id}")
+        let encoded_email = encode(email);
+        format!(
+            "{base_url}/v0/internal/user/{encoded_email}/teams/{team_id}/connections/{connection_id}"
+        )
     };
 
-=======
-    let encoded_email = encode(email);
-    let url = format!(
-        "{base_url}/v0/internal/user/{encoded_email}/teams/{team_id}/connections/{connection_id}"
-    );
->>>>>>> 74d3d0ef
     let client = get_client(&url, jwt);
     let response = client.send().await?;
 
