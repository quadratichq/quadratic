//! Shared functions related to the environment

use serde::Deserialize;
use strum_macros::Display;

<<<<<<< HEAD
#[derive(Display, Deserialize, Debug, PartialEq, Clone)]
=======
#[derive(Display, Deserialize, Debug, PartialEq, Clone, Copy)]
>>>>>>> 6adc8d7e
#[serde(rename_all = "lowercase")]
pub enum Environment {
    Local,
    Docker,
    Test,
    Development,
    Production,
}

impl Environment {
    pub fn is_production(&self) -> bool {
        self == &Environment::Production
    }

    pub fn is_development(&self) -> bool {
        self == &Environment::Development
    }

    pub fn is_docker(&self) -> bool {
        self == &Environment::Docker
    }

    pub fn is_test(&self) -> bool {
        self == &Environment::Test
    }

    pub fn is_local(&self) -> bool {
        self == &Environment::Local
    }

    pub fn is_local_or_docker(&self) -> bool {
        self == &Environment::Local || self == &Environment::Docker
    }
}

#[cfg(test)]
mod tests {
    use super::*;

    #[test]
    fn test_environment_is_production() {
        assert!(Environment::Production.is_production());
        assert!(Environment::Development.is_development());
        assert!(Environment::Docker.is_docker());
        assert!(Environment::Test.is_test());
        assert!(Environment::Local.is_local());
    }
}<|MERGE_RESOLUTION|>--- conflicted
+++ resolved
@@ -3,11 +3,7 @@
 use serde::Deserialize;
 use strum_macros::Display;
 
-<<<<<<< HEAD
-#[derive(Display, Deserialize, Debug, PartialEq, Clone)]
-=======
 #[derive(Display, Deserialize, Debug, PartialEq, Clone, Copy)]
->>>>>>> 6adc8d7e
 #[serde(rename_all = "lowercase")]
 pub enum Environment {
     Local,
