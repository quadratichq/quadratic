//! PostgreSQL
//!
//! Functions to interact with PostgreSQL

use std::collections::BTreeMap;

use arrow::datatypes::Date32Type;
use async_trait::async_trait;
use bigdecimal::BigDecimal;
use bytes::Bytes;
use chrono::{DateTime, Local, NaiveDate, NaiveDateTime, NaiveTime};
use futures_util::StreamExt;
use serde::{Deserialize, Serialize};
use serde_json::Value;
use uuid::Uuid;

use sqlx::{
    Column, ConnectOptions, PgConnection, Row, TypeInfo,
    postgres::{PgColumn, PgConnectOptions, PgRow, PgTypeKind, types::PgTimeTz},
};

use crate::error::{Result, SharedError};
use crate::quadratic_api::Connection as ApiConnection;
use crate::sql::error::Sql as SqlError;
use crate::sql::schema::{DatabaseSchema, SchemaColumn, SchemaTable};
use crate::sql::{ArrowType, Connection};
<<<<<<< HEAD
use crate::{convert_pg_type, net::ssh::SshConfig};
=======
use crate::{convert_sqlx_type, to_arrow_type};
>>>>>>> c5e6cc03

use super::UsesSsh;
/// PostgreSQL connection
#[derive(Debug, Clone, Serialize, Deserialize)]
#[serde(rename_all = "camelCase")]
pub struct PostgresConnection {
    pub username: Option<String>,
    pub password: Option<String>,
    pub host: String,
    pub port: Option<String>,
    pub database: String,
    pub use_ssh: Option<bool>,
    pub ssh_host: Option<String>,
    pub ssh_port: Option<String>,
    pub ssh_username: Option<String>,
    pub ssh_key: Option<String>,
}

impl From<&ApiConnection<PostgresConnection>> for PostgresConnection {
    fn from(connection: &ApiConnection<PostgresConnection>) -> Self {
        let details = connection.type_details.to_owned();
        PostgresConnection::new(
            details.username,
            details.password,
            details.host,
            details.port,
            details.database,
            details.use_ssh,
            details.ssh_host,
            details.ssh_port,
            details.ssh_username,
            details.ssh_key,
        )
    }
}

impl TryFrom<PostgresConnection> for SshConfig {
    type Error = SharedError;

    fn try_from(connection: PostgresConnection) -> Result<Self> {
        let required = |value: Option<String>| {
            value.ok_or(SharedError::Sql(SqlError::Connect(
                "Required field is missing".into(),
            )))
        };

        let ssh_port = <PostgresConnection as UsesSsh>::parse_port(&connection.ssh_port).ok_or(
            SharedError::Sql(SqlError::Connect("SSH port is required".into())),
        )??;

        Ok(SshConfig::new(
            required(connection.ssh_host)?,
            ssh_port,
            required(connection.ssh_username)?,
            connection.password,
            required(connection.ssh_key)?,
            None,
        ))
    }
}

impl PostgresConnection {
    /// Create a new PostgreSQL connection
    pub fn new(
        username: Option<String>,
        password: Option<String>,
        host: String,
        port: Option<String>,
        database: String,
        use_ssh: Option<bool>,
        ssh_host: Option<String>,
        ssh_port: Option<String>,
        ssh_username: Option<String>,
        ssh_key: Option<String>,
    ) -> PostgresConnection {
        PostgresConnection {
            username,
            password,
            host,
            port,
            database,
            use_ssh,
            ssh_host,
            ssh_port,
            ssh_username,
            ssh_key,
        }
    }

    /// Query all rows from a PostgreSQL database
    async fn query_all(pool: &mut PgConnection, sql: &str) -> Result<Vec<PgRow>> {
        let rows = sqlx::query(sql)
            .fetch_all(pool)
            .await
            .map_err(|e| SharedError::Sql(SqlError::Query(e.to_string())))?;

        Ok(rows)
    }
}

#[async_trait]
impl Connection for PostgresConnection {
    type Conn = PgConnection;
    type Row = PgRow;
    type Column = PgColumn;

    /// Get the length of a row
    fn row_len(row: &Self::Row) -> usize {
        row.len()
    }

    /// Get the columns of a row
    fn row_columns(row: &Self::Row) -> Box<dyn Iterator<Item = &Self::Column> + '_> {
        Box::new(row.columns().iter())
    }

    /// Get the name of a column
    fn column_name(col: &Self::Column) -> &str {
        col.name()
    }

    /// Connect to a PostgreSQL database
    async fn connect(&self) -> Result<Self::Conn> {
        let mut options = PgConnectOptions::new();
        options = options.host(&self.host);
        options = options.database(&self.database);

        if let Some(ref username) = self.username {
            options = options.username(username);
        }

        if let Some(ref password) = self.password {
            options = options.password(password);
        }

        if let Some(port) = self.port() {
            options = options.port(port?);
        }

        let pool = options.connect().await.map_err(|e| {
            SharedError::Sql(SqlError::Connect(format!("{:?}: {e}", self.database)))
        })?;

        Ok(pool)
    }

    /// Query rows from a PostgreSQL database
    async fn query(
        &self,
        pool: &mut Self::Conn,
        sql: &str,
        max_bytes: Option<u64>,
    ) -> Result<(Bytes, bool, usize)> {
        let mut rows = vec![];
        let mut over_the_limit = false;

        if let Some(max_bytes) = max_bytes {
            let mut bytes = 0;
            let mut stream = sqlx::query(sql).fetch(pool);

            while let Some(row) = stream.next().await {
                let row = row.map_err(|e| SharedError::Sql(SqlError::Query(e.to_string())))?;
                bytes += row.len() as u64;

                if bytes > max_bytes {
                    over_the_limit = true;
                    break;
                }

                rows.push(row);
            }
            tracing::info!("Query executed with {bytes} bytes");
        } else {
            rows = sqlx::query(sql)
                .fetch_all(pool)
                .await
                .map_err(|e| SharedError::Sql(SqlError::Query(e.to_string())))?;
        }

        let (bytes, num_records) = Self::to_parquet(rows)?;
        Ok((bytes, over_the_limit, num_records))
    }

    /// Get the schema of a PostgreSQL database
    async fn schema(&self, pool: &mut Self::Conn) -> Result<DatabaseSchema> {
        let database = self.database.to_owned();
        let sql = format!("
            select c.table_catalog as database, c.table_schema as schema, c.table_name as table, c.column_name, c.udt_name as column_type, c.is_nullable
            from information_schema.tables as t inner join information_schema.columns as c on t.table_name = c.table_name
            where t.table_type = 'BASE TABLE' 
                and c.table_schema not in 
                    ('pg_catalog', 'information_schema')
                    and c.table_catalog = '{database}'
            order by c.table_name, c.ordinal_position, c.column_name");

        let rows = Self::query_all(pool, &sql).await?;

        let mut schema = DatabaseSchema {
            database,
            tables: BTreeMap::new(),
        };

        for row in rows.into_iter() {
            let table_name = row.get::<String, usize>(2);

            schema
                .tables
                // get or insert the table
                .entry(table_name.to_owned())
                .or_insert_with(|| SchemaTable {
                    name: table_name,
                    schema: row.get::<String, usize>(1),
                    columns: vec![],
                })
                .columns
                // add the column to the table
                .push(SchemaColumn {
                    name: row.get::<String, usize>(3),
                    r#type: row.get::<String, usize>(4),
                    is_nullable: matches!(
                        row.get::<String, usize>(5).to_lowercase().as_str(),
                        "yes"
                    ),
                });
        }

        Ok(schema)
    }

    /// Convert a row to an Arrow type
    fn to_arrow(row: &Self::Row, column: &Self::Column, index: usize) -> ArrowType {
        // println!("Column: {} ({})", column.name(), column.type_info().name());
        match column.type_info().name() {
            "TEXT" | "VARCHAR" | "CHAR" | "CHAR(N)" | "NAME" | "CITEXT" => {
                to_arrow_type!(ArrowType::Utf8, String, row, index)
            }
            "SMALLINT" | "SMALLSERIAL" | "INT2" => {
                to_arrow_type!(ArrowType::Int16, i16, row, index)
            }
            "INT" | "SERIAL" | "INT4" => to_arrow_type!(ArrowType::Int32, i32, row, index),
            "BIGINT" | "BIGSERIAL" | "INT8" => to_arrow_type!(ArrowType::Int64, i64, row, index),
            "BOOL" => to_arrow_type!(ArrowType::Boolean, bool, row, index),
            "REAL" | "FLOAT4" => to_arrow_type!(ArrowType::Float32, f32, row, index),
            "DOUBLE PRECISION" | "FLOAT8" => to_arrow_type!(ArrowType::Float64, f64, row, index),
            "NUMERIC" => to_arrow_type!(ArrowType::BigDecimal, BigDecimal, row, index),
            "TIMESTAMP" => to_arrow_type!(ArrowType::Timestamp, NaiveDateTime, row, index),
            "TIMESTAMPTZ" => to_arrow_type!(ArrowType::TimestampTz, DateTime<Local>, row, index),
            "DATE" => match convert_sqlx_type!(NaiveDate, row, index) {
                Some(naive_date) => ArrowType::Date32(Date32Type::from_naive_date(naive_date)),
                None => ArrowType::Null,
            },
            "TIME" => to_arrow_type!(ArrowType::Time32, NaiveTime, row, index),
            "TIMETZ" => {
                let time = row.try_get::<PgTimeTz, usize>(index).ok();
                time.map_or_else(|| ArrowType::Void, |time| ArrowType::Time32(time.time))
            }
            "INTERVAL" => {
                // TODO(ddimaria): implement once we support intervals
                // let interval = row.try_get::<PgInterval, usize>(index).ok();
                // PgInterval { months: -2, days: 0, microseconds: 0
                ArrowType::Void
            }
            "JSON" => to_arrow_type!(ArrowType::Json, Value, row, index),
            "JSONB" => to_arrow_type!(ArrowType::Jsonb, Value, row, index),
            "UUID" => to_arrow_type!(ArrowType::Uuid, Uuid, row, index),
            "XML" => ArrowType::Void,
            "VOID" => ArrowType::Void,
            // try to convert others to a string
            _ => {
                match column.type_info().kind() {
                    PgTypeKind::Enum(_) => {
                        let value = row
                            .try_get_raw(index)
                            .map(|value| value.as_str().unwrap_or_default().to_string());

                        if let Ok(value) = value {
                            return ArrowType::Utf8(value);
                        }
                    }
                    PgTypeKind::Simple => {}
                    PgTypeKind::Pseudo => {}
                    PgTypeKind::Domain(_type_info) => {}
                    PgTypeKind::Composite(_type_info_array) => {}
                    PgTypeKind::Array(_type_info) => {}
                    PgTypeKind::Range(_type_info) => {}
                };

                // println!(
                //     "Unknown type: {:?}",
                //     row.try_get_raw(index)
                //         .and_then(|value| Ok(value.as_str().unwrap_or_default().to_string()))
                // );

                to_arrow_type!(ArrowType::Utf8, String, row, index)
            }
        }
    }
}

<<<<<<< HEAD
impl UsesSsh for PostgresConnection {
    fn use_ssh(&self) -> bool {
        self.use_ssh.unwrap_or(false)
    }

    fn port(&self) -> Option<Result<u16>> {
        Self::parse_port(&self.port)
    }

    fn set_port(&mut self, port: u16) {
        self.port = Some(port.to_string());
    }

    fn ssh_host(&self) -> Option<String> {
        self.ssh_host.to_owned()
    }

    fn set_ssh_key(&mut self, ssh_key: Option<String>) {
        self.ssh_key = ssh_key;
    }
}

/// Convert a column data to an ArrowType into an Arrow type
#[macro_export]
macro_rules! convert_pg_type {
    ( $kind:ty, $row:ident, $index:ident ) => {{
        $row.try_get::<$kind, usize>($index)
            .ok()
            .unwrap_or_default()
    }};
}

=======
>>>>>>> c5e6cc03
#[cfg(test)]
mod tests {

    use super::*;
    // use std::io::Read;

    fn new_postgres_connection() -> PostgresConnection {
        PostgresConnection::new(
            Some("user".into()),
            Some("password".into()),
            "127.0.0.1".into(),
            Some("5433".into()),
            "postgres-connection".into(),
            Some(false),
            Some("".into()),
            Some("".into()),
            Some("".into()),
            Some("".into()),
        )
    }

    #[tokio::test]
    async fn test_postgres_connection() {
        let connection = new_postgres_connection();
        let mut pool = connection.connect().await.unwrap();
        let sql = "select * from all_native_data_types limit 1";
        let rows = PostgresConnection::query_all(&mut pool, sql).await.unwrap();

        for row in &rows {
            for (index, col) in row.columns().iter().enumerate() {
                let value = PostgresConnection::to_arrow(row, col, index);
                println!("{} ({}) = {:?}", col.name(), col.type_info().name(), value);
            }
        }

        let _data = PostgresConnection::to_parquet(rows);

        // println!("{:?}", _data);
    }

    #[tokio::test]
    async fn test_postgres_schema() {
        let connection = new_postgres_connection();
        let mut pool = connection.connect().await.unwrap();
        let _schema = connection.schema(&mut pool).await.unwrap();

        // println!("{:?}", schema);
    }
}<|MERGE_RESOLUTION|>--- conflicted
+++ resolved
@@ -24,13 +24,8 @@
 use crate::sql::error::Sql as SqlError;
 use crate::sql::schema::{DatabaseSchema, SchemaColumn, SchemaTable};
 use crate::sql::{ArrowType, Connection};
-<<<<<<< HEAD
-use crate::{convert_pg_type, net::ssh::SshConfig};
-=======
-use crate::{convert_sqlx_type, to_arrow_type};
->>>>>>> c5e6cc03
-
-use super::UsesSsh;
+use crate::{convert_sqlx_type, net::ssh::SshConfig, sql::UsesSsh, to_arrow_type};
+
 /// PostgreSQL connection
 #[derive(Debug, Clone, Serialize, Deserialize)]
 #[serde(rename_all = "camelCase")]
@@ -328,7 +323,6 @@
     }
 }
 
-<<<<<<< HEAD
 impl UsesSsh for PostgresConnection {
     fn use_ssh(&self) -> bool {
         self.use_ssh.unwrap_or(false)
@@ -351,18 +345,6 @@
     }
 }
 
-/// Convert a column data to an ArrowType into an Arrow type
-#[macro_export]
-macro_rules! convert_pg_type {
-    ( $kind:ty, $row:ident, $index:ident ) => {{
-        $row.try_get::<$kind, usize>($index)
-            .ok()
-            .unwrap_or_default()
-    }};
-}
-
-=======
->>>>>>> c5e6cc03
 #[cfg(test)]
 mod tests {
 
