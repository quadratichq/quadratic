--- conflicted
+++ resolved
@@ -14,12 +14,11 @@
 pub mod environment;
 
 pub mod error;
-<<<<<<< HEAD
+
+#[cfg(feature = "net")]
+pub mod net;
 
 #[cfg(feature = "arrow")]
-=======
-pub mod net;
->>>>>>> 01c21b57
 pub mod parquet;
 
 #[cfg(feature = "protobuf")]
