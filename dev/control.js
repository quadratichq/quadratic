import { exec, spawn } from "node:child_process";
import treeKill from "tree-kill";
import { killPort } from "./utils.js";
export class Control {
<<<<<<< HEAD
  cli;
  ui;
  quitting = false;
  api;
  types;
  core;
  client;
  multiplayer;
  files;
  connection;
  python;
  db;
  npm;
  rust;
  shared;
  signals = {};
  status = {
    client: false,
    api: false,
    core: false,
    multiplayer: false,
    files: false,
    connection: false,
    python: false,
    types: false,
    db: false,
    npm: false,
    postgres: false,
    redis: false,
    shared: false,
  };
  constructor(cli) {
    this.cli = cli;
  }
  async quit(errorMessage) {
    if (this.quitting) return;
    this.quitting = true;
    this.ui.quit(errorMessage);
    await Promise.all([
      this.kill("api"),
      this.kill("types"),
      this.kill("core"),
      this.kill("client"),
      this.kill("multiplayer"),
      this.kill("files"),
      this.kill("connection"),
      this.kill("python"),
      this.kill("shared"),
    ]);
    process.exit(0);
  }
  handleResponse(name, data, options, successCallback) {
    const response = data.toString();
    if (
      Array.isArray(options.success)
        ? options.success.some((s) => response.includes(s))
        : response.includes(options.success)
    ) {
      this.status[name] = true;
      if (successCallback) {
        successCallback();
      }
    } else if (
      Array.isArray(options.error)
        ? options.error.some((s) => response.includes(s))
        : response.includes(options.error)
    ) {
      this.status[name] = "error";
    } else if (
      Array.isArray(options.start)
        ? options.start.some((s) => response.includes(s))
        : response.includes(options.start)
    ) {
      this.status[name] = false;
    }
  }
  async checkServices(exitOnError = true) {
    this.ui.print("redis", "checking whether redis is running...");
    this.ui.print("postgres", "checking whether postgres is running...");
    const [redisRunning, postgresRunning] = await Promise.all([
      this.isRedisRunning(),
      this.isPostgresRunning(),
    ]);
    const redisNotRunning =
      redisRunning !== true && redisRunning !== "not found";
    const postgresNotRunning =
      postgresRunning !== true && postgresRunning !== "not found";
    const redisNotFound = redisRunning === "not found";
    const postgresNotFound = postgresRunning === "not found";
    const errors = [];
    // Check Redis
    if (redisNotFound) {
      this.status.redis = "killed"; // use killed to indicate that redis-cli was not found
      errors.push(
        "redis-cli not found. Please install redis-cli or ensure it's in your PATH.",
      );
    } else if (redisRunning === true) {
      this.status.redis = true;
      this.ui.print("redis", "is running", "green");
    } else {
      this.status.redis = "error";
    }
    // Check PostgreSQL
    if (postgresNotFound) {
      this.status.postgres = "killed"; // use killed to indicate that pg_isready was not found
      errors.push(
        "pg_isready not found. Please install PostgreSQL client tools or ensure pg_isready is in your PATH.",
      );
    } else if (postgresRunning === true) {
      this.status.postgres = true;
      this.ui.print("postgres", "is running", "green");
    } else {
      this.status.postgres = "error";
    }
    // Combine "not running" errors if both are failing
    if (redisNotRunning && postgresNotRunning) {
      errors.push(
        "Redis and PostgreSQL are NOT running! Please start redis and PostgreSQL before running node dev.",
      );
    } else {
      if (redisNotRunning) {
        errors.push(
          "Redis is NOT running! Please start redis before running node dev.",
        );
      }
      if (postgresNotRunning) {
        errors.push(
          "PostgreSQL is NOT running! Please start PostgreSQL before running node dev.",
        );
      }
    }
    // If there are any errors, quit with combined message (if exitOnError is true)
    if (errors.length > 0) {
      if (exitOnError) {
        await this.quit(errors.join(" | "));
        return; // quit() will exit, but TypeScript doesn't know that
      }
      // If exitOnError is false, status has already been updated and UI will show it
    }
  }
  async runApi(restart) {
    if (this.quitting) return;
    this.status.api = false;
    await this.kill("api");
    try {
      this.ui.print(
        "api",
        "killing port 8000 to ensure it's really good and dead...",
      );
      await killPort(8000);
      // need to ignore the error if there is no process running on port 8000
    } catch (e) {}
    this.ui.print("api");
    // this function is called more than once,
    // so we need to check if it's the first run
    let firstRun = true;
    this.signals.api = new AbortController();
    this.api = spawn(
      "npm",
      [
        "run",
        this.cli.options.api ? "start" : "start-no-watch",
        "--workspace=quadratic-api",
      ],
      { signal: this.signals.api.signal },
    );
    this.ui.printOutput("api", (data) =>
      this.handleResponse(
        "api",
        data,
        {
          success: "Server running",
          error: `"level":"error"`,
          start: "> quadratic-api",
        },
        () => {
          if (firstRun && !restart) {
            firstRun = false;
            if (this.status.multiplayer !== "killed" && !this.multiplayer) {
              this.runMultiplayer();
=======
    cli;
    ui;
    quitting = false;
    api;
    types;
    core;
    client;
    multiplayer;
    files;
    connection;
    python;
    db;
    npm;
    rust;
    shared;
    cloudController;
    signals = {};
    status = {
        client: false,
        api: false,
        core: false,
        multiplayer: false,
        files: false,
        connection: false,
        python: false,
        types: false,
        db: false,
        npm: false,
        postgres: false,
        redis: false,
        shared: false,
        cloudController: false,
    };
    constructor(cli) {
        this.cli = cli;
    }
    async quit(errorMessage) {
        if (this.quitting)
            return;
        this.quitting = true;
        this.ui.quit(errorMessage);
        await Promise.all([
            this.kill("api"),
            this.kill("types"),
            this.kill("core"),
            this.kill("client"),
            this.kill("multiplayer"),
            this.kill("files"),
            this.kill("connection"),
            this.kill("python"),
            this.kill("shared"),
            this.kill("cloudController"),
        ]);
        process.exit(0);
    }
    handleResponse(name, data, options, successCallback) {
        const response = data.toString();
        if (Array.isArray(options.success)
            ? options.success.some((s) => response.includes(s))
            : response.includes(options.success)) {
            this.status[name] = true;
            if (successCallback) {
                successCallback();
            }
        }
        else if (Array.isArray(options.error)
            ? options.error.some((s) => response.includes(s))
            : response.includes(options.error)) {
            this.status[name] = "error";
        }
        else if (Array.isArray(options.start)
            ? options.start.some((s) => response.includes(s))
            : response.includes(options.start)) {
            this.status[name] = false;
        }
    }
    async checkServices(exitOnError = true) {
        this.ui.print("redis", "checking whether redis is running...");
        this.ui.print("postgres", "checking whether postgres is running...");
        const [redisRunning, postgresRunning] = await Promise.all([
            this.isRedisRunning(),
            this.isPostgresRunning(),
        ]);
        const redisNotRunning = redisRunning !== true && redisRunning !== "not found";
        const postgresNotRunning = postgresRunning !== true && postgresRunning !== "not found";
        const redisNotFound = redisRunning === "not found";
        const postgresNotFound = postgresRunning === "not found";
        const errors = [];
        // Check Redis
        if (redisNotFound) {
            this.status.redis = "killed"; // use killed to indicate that redis-cli was not found
            errors.push("redis-cli not found. Please install redis-cli or ensure it's in your PATH.");
        }
        else if (redisRunning === true) {
            this.status.redis = true;
            this.ui.print("redis", "is running", "green");
        }
        else {
            this.status.redis = "error";
        }
        // Check PostgreSQL
        if (postgresNotFound) {
            this.status.postgres = "killed"; // use killed to indicate that pg_isready was not found
            errors.push("pg_isready not found. Please install PostgreSQL client tools or ensure pg_isready is in your PATH.");
        }
        else if (postgresRunning === true) {
            this.status.postgres = true;
            this.ui.print("postgres", "is running", "green");
        }
        else {
            this.status.postgres = "error";
        }
        // Combine "not running" errors if both are failing
        if (redisNotRunning && postgresNotRunning) {
            errors.push("Redis and PostgreSQL are NOT running! Please start redis and PostgreSQL before running node dev.");
        }
        else {
            if (redisNotRunning) {
                errors.push("Redis is NOT running! Please start redis before running node dev.");
            }
            if (postgresNotRunning) {
                errors.push("PostgreSQL is NOT running! Please start PostgreSQL before running node dev.");
>>>>>>> 6adc8d7e
            }
            if (this.status.files !== "killed" && !this.files) {
              this.runFiles();
            }
<<<<<<< HEAD
            if (this.status.connection !== "killed" && !this.connection) {
              this.runConnection();
=======
            // If exitOnError is false, status has already been updated and UI will show it
        }
    }
    async runApi(restart) {
        if (this.quitting)
            return;
        this.status.api = false;
        await this.kill("api");
        try {
            this.ui.print("api", "killing port 8000 to ensure it's really good and dead...");
            await killPort(8000);
            // need to ignore the error if there is no process running on port 8000
        }
        catch (e) { }
        this.ui.print("api");
        // this function is called more than once,
        // so we need to check if it's the first run
        let firstRun = true;
        this.signals.api = new AbortController();
        this.api = spawn("npm", [
            "run",
            this.cli.options.api ? "start" : "start-no-watch",
            "--workspace=quadratic-api",
        ], { signal: this.signals.api.signal });
        this.ui.printOutput("api", (data) => this.handleResponse("api", data, {
            success: "Server running",
            error: `"level":"error"`,
            start: "> quadratic-api",
        }, () => {
            if (firstRun && !restart) {
                firstRun = false;
                if (this.status.multiplayer !== "killed" && !this.multiplayer) {
                    this.runMultiplayer();
                }
                if (this.status.files !== "killed" && !this.files) {
                    this.runFiles();
                }
                if (this.status.connection !== "killed" && !this.connection) {
                    this.runConnection();
                }
                if (this.status.cloudController !== "killed" &&
                    !this.cloudController) {
                    this.runCloudController();
                }
>>>>>>> 6adc8d7e
            }
          }
        },
      ),
    );
  }
  async restartApi() {
    this.cli.options.api = !this.cli.options.api;
    this.runApi(true);
  }
  async runTypes(restart) {
    this.ui.print("types");
    this.status.types = false;
    await this.kill("types");
    if (!this.cli.options.skipTypes || restart) {
      this.types = spawn("npm run build:wasm:types", { shell: true });
      this.ui.printOutput("types", (data) => {
        this.handleResponse("types", data, {
          success: "Running ",
          error: "error:",
          start: ["Compiling", "> quadratic"],
        });
      });
      this.types.on("exit", () => {
        this.types = undefined;
        this.ui.print("types", "completed.");
      });
    }
  }
  async restartTypes() {
    this.runTypes(true);
  }
  async runClient() {
    if (this.quitting) return;
    this.status.client = false;
    this.ui.print("client");
    await this.kill("client");
    this.signals.client = new AbortController();
    // clean the node_modules/.vite directory to avoid client errors
    const clean = exec("rm -rf quadratic-client/node_modules/.vite");
    clean.on("close", () => {
      this.client = spawn(
        "npm",
        [
          "run",
          this.cli.options.client ? "start" : "start:no-hmr",
          "--workspace=quadratic-client",
        ],
        {
          signal: this.signals.client.signal,
        },
      );
      this.ui.printOutput("client", (data) => {
        this.handleResponse("client", data, {
          success: ["Found 0 errors.", "Network: use --host to expose"],
          error: ["ERROR(", "npm ERR!"],
          start: "> quadratic-client@",
        });
        if (data.includes("Killed: 9")) {
          this.ui.print(
            "client",
            "React failed to run. Trying again...",
            "red",
          );
          this.runClient();
        }
      });
    });
  }
  restartClient() {
    this.cli.options.client = !this.cli.options.client;
    this.runClient();
  }
  togglePerf() {
    this.cli.options.perf = !this.cli.options.perf;
    this.cli.options.functionTimer = false;
    this.restartCore();
  }
  toggleFunctionTimer() {
    this.cli.options.functionTimer = !this.cli.options.functionTimer;
    this.restartCore();
  }
  async runCore(restart) {
    if (this.cli.options.noRust) return;
    if (this.quitting) return;
    this.status.core = false;
    this.ui.print("core");
    await this.kill("core");
    this.signals.core = new AbortController();
    this.core = spawn(
      "npm",
      [
        "run",
        this.cli.options.perf
          ? `${this.cli.options.core ? "watch" : "build"}:wasm:perf:javascript`
          : this.cli.options.functionTimer
            ? `${this.cli.options.core ? "watch" : "build"}:wasm:javascript:function-timer`
            : `${this.cli.options.core ? "watch" : "build"}:wasm:javascript`,
      ],
      { signal: this.signals.core.signal },
    );
    this.ui.printOutput("core", (data) =>
      this.handleResponse("core", data, {
        success: ["[Finished running. Exit status: 0", "ready to publish"],
        error: "error[",
        start: ["> quadratic", "[Running "],
      }),
    );
  }
  kill(name) {
    if (!this[name]) return;
    this.ui.print(name, "killing...");
    return new Promise((resolve) => {
      this[name].stdout?.pause();
      this[name].stderr?.pause();
      treeKill(this[name].pid, (error) => {
        if (error) {
          this.ui.print(name, "failed to kill", "red");
        } else {
          this.ui.print(name, "successfully killed");
          resolve(undefined);
        }
      });
    });
  }
  async killMultiplayer() {
    if (this.status.multiplayer === "killed") {
      this.status.multiplayer = false;
      this.ui.print("multiplayer", "resurrecting...");
      this.runMultiplayer(true);
    } else {
      if (this.multiplayer) {
        await this.kill("multiplayer");
        this.ui.print("multiplayer", "killed", "red");
      }
      this.status.multiplayer = "killed";
    }
  }
  async restartCore() {
    this.cli.options.core = !this.cli.options.core;
    this.runCore(true);
  }
  async runMultiplayer(restart) {
    if (this.quitting) return;
    if (this.status.multiplayer === "killed") return;
    this.status.multiplayer = false;
    await this.kill("multiplayer");
    try {
      this.ui.print(
        "multiplayer",
        "killing port 3001 to ensure it's really good and dead...",
      );
      await killPort(3001);
      // need to ignore the error if there is no process running on port 3001
    } catch (e) {}
    this.signals.multiplayer = new AbortController();
    this.ui.print("multiplayer");
    if (this.cli.options.noRust) {
      this.multiplayer = spawn("./quadratic-multiplayer", [], {
        signal: this.signals.multiplayer.signal,
        cwd: "quadratic-multiplayer/target/debug",
        env: { ...process.env, RUST_LOG: "info" },
      });
    } else {
      this.multiplayer = spawn(
        "cargo",
        this.cli.options.multiplayer
          ? ["watch", "-x", "run -p quadratic-multiplayer --target-dir=target"]
          : ["run", "-p", "quadratic-multiplayer", "--target-dir=target"],
        {
          signal: this.signals.multiplayer.signal,
          cwd: "quadratic-multiplayer",
          env: { ...process.env, RUST_LOG: "info" },
        },
      );
    }
    this.ui.printOutput("multiplayer", (data) =>
      this.handleResponse("multiplayer", data, {
        success: "listening on",
        error: "error[",
        start: "    Compiling",
      }),
    );
  }
  async restartMultiplayer() {
    this.cli.options.multiplayer = !this.cli.options.multiplayer;
    if (this.multiplayer) {
      this.runMultiplayer(true);
    }
  }
  async runFiles() {
    if (this.quitting) return;
    if (this.status.files === "killed") return;
    this.status.files = false;
    this.ui.print("files");
    await this.kill("files");
    try {
      this.ui.print(
        "files",
        "killing port 3002 to ensure it's really good and dead...",
      );
      await killPort(3002);
      // need to ignore the error if there is no process running on port 3001
    } catch (e) {}
    this.signals.files = new AbortController();
    if (this.cli.options.noRust) {
      this.files = spawn("./quadratic-files", [], {
        signal: this.signals.files.signal,
        cwd: "quadratic-files/target/debug",
        env: { ...process.env, RUST_LOG: "info" },
      });
    } else {
      this.files = spawn(
        "cargo",
        this.cli.options.files
          ? ["watch", "-x", "run -p quadratic-files --target-dir=target"]
          : ["run", "-p", "quadratic-files", "--target-dir=target"],
        {
          signal: this.signals.files.signal,
          cwd: "quadratic-files",
          env: { ...process.env, RUST_LOG: "info" },
        },
      );
    }
    this.ui.printOutput("files", (data) => {
      this.handleResponse("files", data, {
        success: "listening on",
        error: ["error[", "npm ERR!"],
        start: "    Compiling",
      });
    });
  }
  async restartFiles() {
    this.cli.options.files = !this.cli.options.files;
    if (this.files) {
      this.runFiles();
    }
  }
  async killFiles() {
    if (this.status.files === "killed") {
      this.status.files = false;
      this.ui.print("files", "restarting...");
      this.runFiles();
    } else {
      if (this.files) {
        await this.kill("files");
        this.ui.print("files", "killed", "red");
      }
      this.status.files = "killed";
    }
  }
  async runShared(restart) {
    if (this.quitting) return;
    if (this.status.shared === "killed") return;
    this.status.shared = false;
    this.ui.print("shared");
    await this.kill("shared");
    let firstRun = true;
    this.signals.shared = new AbortController();
    this.shared = spawn(
      `npm run ${this.cli.options.shared ? "watch" : "compile"} --workspace=quadratic-shared`,
      {
        signal: this.signals.shared.signal,
        shell: true,
      },
    );
    this.ui.printOutput("shared", (data) => {
      this.handleResponse(
        "shared",
        data,
        {
          success: [" 0 errors.", "successfully"],
          error: ["error"],
          start: "Starting",
        },
        () => {
          if (firstRun && !restart) {
            firstRun = false;
            if (this.status.db !== "killed" && !this.db) {
              this.runDb();
            }
          }
        },
      );
    });
  }
  async restartShared() {
    this.cli.options.shared = !this.cli.options.shared;
    if (this.shared) {
      this.runShared(true);
    }
  }
  async killShared() {
    if (this.status.shared === "killed") {
      this.status.shared = false;
      this.ui.print("shared", "restarting...");
      this.runShared();
    } else {
      if (this.shared) {
        await this.kill("shared");
<<<<<<< HEAD
        this.ui.print("shared", "killed", "red");
      }
      this.status.shared = "killed";
    }
  }
  async runConnection() {
    if (this.quitting) return;
    if (this.status.connection === "killed") return;
    this.status.connection = false;
    this.ui.print("connection");
    await this.kill("connection");
    try {
      this.ui.print(
        "connection",
        "killing port 3003 to ensure it's really good and dead...",
      );
      await killPort(3003);
      // need to ignore the error if there is no process running on port 3001
    } catch (e) {}
    this.signals.connection = new AbortController();
    if (this.cli.options.noRust) {
      this.connection = spawn("./quadratic-connection", [], {
        signal: this.signals.connection.signal,
        cwd: "quadratic-connection/target/debug",
        env: { ...process.env, RUST_LOG: "info" },
      });
    } else {
      this.connection = spawn(
        "cargo",
        this.cli.options.connection
          ? ["watch", "-x", "run -p quadratic-connection --target-dir=target"]
          : ["run", "-p", "quadratic-connection", "--target-dir=target"],
        {
          signal: this.signals.connection.signal,
          cwd: "quadratic-connection",
          env: { ...process.env, RUST_LOG: "info" },
        },
      );
    }
    this.ui.printOutput("connection", (data) => {
      this.handleResponse("connection", data, {
        success: "listening on",
        error: [
          "error[",
          "error:",
          "failed to compile",
          "npm ERR!",
          "Compiling failed",
          "Exit status: 1",
        ],
        start: "    Compiling",
      });
    });
    this.connection.on("exit", (code) => {
      // Only set error status if exit code indicates failure and status wasn't already set to success
      if (code !== 0 && code !== null && this.status.connection !== true) {
        this.status.connection = "error";
        this.ui.print("connection", "exited with error code", "red");
      }
      this.connection = undefined;
    });
  }
  async restartConnection() {
    this.cli.options.connection = !this.cli.options.connection;
    if (this.connection) {
      this.runConnection();
    }
  }
  async killConnection() {
    if (this.status.connection === "killed") {
      this.status.connection = false;
      this.ui.print("connection", "restarting...");
      this.runConnection();
    } else {
      if (this.connection) {
=======
        let firstRun = true;
        this.signals.shared = new AbortController();
        this.shared = spawn(`npm run ${this.cli.options.shared ? "watch" : "compile"} --workspace=quadratic-shared`, {
            signal: this.signals.shared.signal,
            shell: true,
        });
        this.ui.printOutput("shared", (data) => {
            this.handleResponse("shared", data, {
                success: [" 0 errors.", "successfully"],
                error: ["error"],
                start: "Starting",
            }, () => {
                if (firstRun && !restart) {
                    firstRun = false;
                    if (this.status.db !== "killed" && !this.db) {
                        this.runDb();
                    }
                }
            });
        });
    }
    async restartShared() {
        this.cli.options.shared = !this.cli.options.shared;
        if (this.shared) {
            this.runShared(true);
        }
    }
    async killShared() {
        if (this.status.shared === "killed") {
            this.status.shared = false;
            this.ui.print("shared", "restarting...");
            this.runShared();
        }
        else {
            if (this.shared) {
                await this.kill("shared");
                this.ui.print("shared", "killed", "red");
            }
            this.status.shared = "killed";
        }
    }
    async runCloudController() {
        if (this.quitting)
            return;
        if (this.status.cloudController === "killed")
            return;
        this.status.cloudController = false;
        this.ui.print("cloudController");
        await this.kill("cloudController");
        this.signals.cloudController = new AbortController();
        if (this.cli.options.noRust) {
            this.cloudController = spawn("./quadratic-cloud-controller", [], {
                signal: this.signals.cloudController.signal,
                cwd: "quadratic-cloud-controller/target/debug",
                env: { ...process.env, RUST_LOG: "info" },
            });
        }
        else {
            this.cloudController = spawn("cargo", this.cli.options.cloudController
                ? ["watch", "-x", "run -p quadratic-cloud-controller --target-dir=target"]
                : ["run", "-p", "quadratic-cloud-controller", "--target-dir=target"], {
                signal: this.signals.cloudController.signal,
                cwd: "quadratic-cloud-controller",
                env: { ...process.env, RUST_LOG: "info" },
            });
        }
        this.ui.printOutput("cloudController", (data) => {
            this.handleResponse("cloudController", data, {
                success: ["Finished ", "Running "],
                error: ["error[", "npm ERR!"],
                start: "    Compiling",
            });
        });
    }
    async restartCloudController() {
        this.cli.options.cloudController = !this.cli.options.cloudController;
        this.runCloudController();
    }
    async killCloudController() {
        if (this.status.cloudController === "killed") {
            this.status.cloudController = false;
            this.ui.print("cloudController", "restarting...");
            this.runCloudController();
        }
        else {
            if (this.cloudController) {
                await this.kill("cloudController");
                this.ui.print("cloudController", "killed", "red");
            }
            this.status.cloudController = "killed";
        }
    }
    async runConnection() {
        if (this.quitting)
            return;
        if (this.status.connection === "killed")
            return;
        this.status.connection = false;
        this.ui.print("connection");
>>>>>>> 6adc8d7e
        await this.kill("connection");
        this.ui.print("connection", "killed", "red");
      }
      this.status.connection = "killed";
    }
  }
  async runPython() {
    if (this.quitting) return;
    this.status.python = false;
    await this.kill("python");
    this.ui.print("python");
    this.signals.python = new AbortController();
    this.python = spawn(
      "npm",
      ["run", this.cli.options.python ? "watch:python" : "build:python"],
      { signal: this.signals.python.signal },
    );
    this.ui.printOutput("python", (data) =>
      this.handleResponse("python", data, {
        success: "Python complete",
        error: "Python error!",
        start: "quadratic-kernels/python-wasm/",
      }),
    );
  }
  async restartPython() {
    this.cli.options.python = !this.cli.options.python;
    this.runPython();
  }
  async runDb() {
    if (this.quitting) return;
    this.ui.print("db", "checking migration...");
    this.status.db = false;
    await this.kill("db");
    this.db = spawn("npm", [
      "run",
      "prisma:migrate",
      "--workspace=quadratic-api",
    ]);
    this.ui.printOutput("db");
    this.db.once("exit", (code) => {
      if (code === 0) {
        this.ui.print("db", "migration completed");
        this.status.db = true;
        this.runApi();
      } else {
        this.ui.print("db", "failed");
        this.status.db = "error";
        this.ui.print(
          "db",
          "Failed to migrate database. Likely you will need to `npm run prisma:dev:reset --workspace=quadratic-api`",
          "red",
        );
        this.runApi();
      }
    });
  }
  runNpmInstall() {
    if (this.quitting) return;
    this.ui.print("npm", "installing...");
    this.npm = spawn("npm", ["install"]);
    this.npm.on("close", (code) => {
      if (code === 0) {
        this.ui.print("npm", "installation completed");
        this.status.npm = true;
      } else {
        this.ui.print("npm", "installation failed");
        this.status.npm = "error";
      }
      this.runClient();
    });
  }
  runRust() {
    if (this.quitting) return;
    this.ui.print("rust", "installing...");
    this.rust = spawn("rustup", ["show"]);
    this.rust.on("close", (code) => {
      if (code === 0) {
        this.ui.print("rust", "completed");
        this.status.rust = true;
      } else {
        this.ui.print("rust", "failed");
        this.status.rust = "error";
      }
      this.runTypes();
      this.runCore();
    });
  }
  isRedisRunning() {
    return new Promise((resolve) => {
      if (this.quitting) resolve(false);
      const servicesLocal = this.cli.options.servicesLocal;
      const redis = servicesLocal
        ? spawn("redis-cli", ["ping"])
        : spawn("docker", ["exec", "redis", "redis-cli", "ping"]);
      redis.on("error", (e) => {
        if (e.code === "ENOENT") {
          resolve("not found");
        }
      });
      redis.on("close", (code) => {
        resolve(code === 0);
      });
    });
  }
  isPostgresRunning() {
    return new Promise((resolve) => {
      if (this.quitting) resolve(false);
      const servicesLocal = this.cli.options.servicesLocal;
      const postgres = servicesLocal
        ? spawn("pg_isready")
        : spawn("docker", ["exec", "postgres", "pg_isready"]);
      postgres.on("error", (e) => {
        if (e.code === "ENOENT") {
          resolve("not found");
        }
<<<<<<< HEAD
      });
      postgres.on("close", (code) => {
        resolve(code === 0);
      });
    });
  }
  async start(ui) {
    this.ui = ui;
    await this.checkServices();
    // If checkServices() found errors, quit() was called and process will exit
    // Only continue if services are running
    this.runNpmInstall();
    this.runRust();
    this.runPython();
    this.runShared();
  }
=======
        else {
            this.connection = spawn("cargo", this.cli.options.connection
                ? ["watch", "-x", "run -p quadratic-connection --target-dir=target"]
                : ["run", "-p", "quadratic-connection", "--target-dir=target"], {
                signal: this.signals.connection.signal,
                cwd: "quadratic-connection",
                env: { ...process.env, RUST_LOG: "info" },
            });
        }
        this.ui.printOutput("connection", (data) => {
            this.handleResponse("connection", data, {
                success: "listening on",
                error: ["error[", "error:", "failed to compile", "npm ERR!", "Compiling failed", "Exit status: 1"],
                start: "    Compiling",
            });
        });
        this.connection.on("exit", (code) => {
            // Only set error status if exit code indicates failure and status wasn't already set to success
            if (code !== 0 && code !== null && this.status.connection !== true) {
                this.status.connection = "error";
                this.ui.print("connection", "exited with error code", "red");
            }
            this.connection = undefined;
        });
    }
    async restartConnection() {
        this.cli.options.connection = !this.cli.options.connection;
        if (this.connection) {
            this.runConnection();
        }
    }
    async killConnection() {
        if (this.status.connection === "killed") {
            this.status.connection = false;
            this.ui.print("connection", "restarting...");
            this.runConnection();
        }
        else {
            if (this.connection) {
                await this.kill("connection");
                this.ui.print("connection", "killed", "red");
            }
            this.status.connection = "killed";
        }
    }
    async runPython() {
        if (this.quitting)
            return;
        this.status.python = false;
        await this.kill("python");
        this.ui.print("python");
        this.signals.python = new AbortController();
        this.python = spawn("npm", ["run", this.cli.options.python ? "watch:python" : "build:python"], { signal: this.signals.python.signal });
        this.ui.printOutput("python", (data) => this.handleResponse("python", data, {
            success: "Python complete",
            error: "Python error!",
            start: "quadratic-kernels/python-wasm/",
        }));
    }
    async restartPython() {
        this.cli.options.python = !this.cli.options.python;
        this.runPython();
    }
    async runDb() {
        if (this.quitting)
            return;
        this.ui.print("db", "checking migration...");
        this.status.db = false;
        await this.kill("db");
        this.db = spawn("npm", [
            "run",
            "prisma:migrate",
            "--workspace=quadratic-api",
        ]);
        this.ui.printOutput("db");
        this.db.once("exit", (code) => {
            if (code === 0) {
                this.ui.print("db", "migration completed");
                this.status.db = true;
                this.runApi();
            }
            else {
                this.ui.print("db", "failed");
                this.status.db = "error";
                this.ui.print("db", "Failed to migrate database. Likely you will need to `npm run prisma:dev:reset --workspace=quadratic-api`", "red");
                this.runApi();
            }
        });
    }
    runNpmInstall() {
        if (this.quitting)
            return;
        this.ui.print("npm", "installing...");
        this.npm = spawn("npm", ["install"]);
        this.npm.on("close", (code) => {
            if (code === 0) {
                this.ui.print("npm", "installation completed");
                this.status.npm = true;
            }
            else {
                this.ui.print("npm", "installation failed");
                this.status.npm = "error";
            }
            this.runClient();
        });
    }
    runRust() {
        if (this.quitting)
            return;
        this.ui.print("rust", "installing...");
        this.rust = spawn("rustup", ["show"]);
        this.rust.on("close", (code) => {
            if (code === 0) {
                this.ui.print("rust", "completed");
                this.status.rust = true;
            }
            else {
                this.ui.print("rust", "failed");
                this.status.rust = "error";
            }
            this.runTypes();
            this.runCore();
        });
    }
    isRedisRunning() {
        return new Promise((resolve) => {
            if (this.quitting)
                resolve(false);
            const servicesLocal = this.cli.options.servicesLocal;
            const redis = servicesLocal
                ? spawn("redis-cli", ["ping"])
                : spawn("docker", ["exec", "redis", "redis-cli", "ping"]);
            redis.on("error", (e) => {
                if (e.code === "ENOENT") {
                    resolve("not found");
                }
            });
            redis.on("close", (code) => {
                resolve(code === 0);
            });
        });
    }
    isPostgresRunning() {
        return new Promise((resolve) => {
            if (this.quitting)
                resolve(false);
            const servicesLocal = this.cli.options.servicesLocal;
            const postgres = servicesLocal
                ? spawn("pg_isready")
                : spawn("docker", ["exec", "postgres", "pg_isready"]);
            postgres.on("error", (e) => {
                if (e.code === "ENOENT") {
                    resolve("not found");
                }
            });
            postgres.on("close", (code) => {
                resolve(code === 0);
            });
        });
    }
    async start(ui) {
        this.ui = ui;
        // if Redis and PostgreSQL are not running, we quit before continuing
        await this.checkServices();
        this.runNpmInstall();
        this.runRust();
        this.runPython();
        this.runShared();
    }
>>>>>>> origin/google-analytics-connection
}<|MERGE_RESOLUTION|>--- conflicted
+++ resolved
@@ -2,188 +2,6 @@
 import treeKill from "tree-kill";
 import { killPort } from "./utils.js";
 export class Control {
-<<<<<<< HEAD
-  cli;
-  ui;
-  quitting = false;
-  api;
-  types;
-  core;
-  client;
-  multiplayer;
-  files;
-  connection;
-  python;
-  db;
-  npm;
-  rust;
-  shared;
-  signals = {};
-  status = {
-    client: false,
-    api: false,
-    core: false,
-    multiplayer: false,
-    files: false,
-    connection: false,
-    python: false,
-    types: false,
-    db: false,
-    npm: false,
-    postgres: false,
-    redis: false,
-    shared: false,
-  };
-  constructor(cli) {
-    this.cli = cli;
-  }
-  async quit(errorMessage) {
-    if (this.quitting) return;
-    this.quitting = true;
-    this.ui.quit(errorMessage);
-    await Promise.all([
-      this.kill("api"),
-      this.kill("types"),
-      this.kill("core"),
-      this.kill("client"),
-      this.kill("multiplayer"),
-      this.kill("files"),
-      this.kill("connection"),
-      this.kill("python"),
-      this.kill("shared"),
-    ]);
-    process.exit(0);
-  }
-  handleResponse(name, data, options, successCallback) {
-    const response = data.toString();
-    if (
-      Array.isArray(options.success)
-        ? options.success.some((s) => response.includes(s))
-        : response.includes(options.success)
-    ) {
-      this.status[name] = true;
-      if (successCallback) {
-        successCallback();
-      }
-    } else if (
-      Array.isArray(options.error)
-        ? options.error.some((s) => response.includes(s))
-        : response.includes(options.error)
-    ) {
-      this.status[name] = "error";
-    } else if (
-      Array.isArray(options.start)
-        ? options.start.some((s) => response.includes(s))
-        : response.includes(options.start)
-    ) {
-      this.status[name] = false;
-    }
-  }
-  async checkServices(exitOnError = true) {
-    this.ui.print("redis", "checking whether redis is running...");
-    this.ui.print("postgres", "checking whether postgres is running...");
-    const [redisRunning, postgresRunning] = await Promise.all([
-      this.isRedisRunning(),
-      this.isPostgresRunning(),
-    ]);
-    const redisNotRunning =
-      redisRunning !== true && redisRunning !== "not found";
-    const postgresNotRunning =
-      postgresRunning !== true && postgresRunning !== "not found";
-    const redisNotFound = redisRunning === "not found";
-    const postgresNotFound = postgresRunning === "not found";
-    const errors = [];
-    // Check Redis
-    if (redisNotFound) {
-      this.status.redis = "killed"; // use killed to indicate that redis-cli was not found
-      errors.push(
-        "redis-cli not found. Please install redis-cli or ensure it's in your PATH.",
-      );
-    } else if (redisRunning === true) {
-      this.status.redis = true;
-      this.ui.print("redis", "is running", "green");
-    } else {
-      this.status.redis = "error";
-    }
-    // Check PostgreSQL
-    if (postgresNotFound) {
-      this.status.postgres = "killed"; // use killed to indicate that pg_isready was not found
-      errors.push(
-        "pg_isready not found. Please install PostgreSQL client tools or ensure pg_isready is in your PATH.",
-      );
-    } else if (postgresRunning === true) {
-      this.status.postgres = true;
-      this.ui.print("postgres", "is running", "green");
-    } else {
-      this.status.postgres = "error";
-    }
-    // Combine "not running" errors if both are failing
-    if (redisNotRunning && postgresNotRunning) {
-      errors.push(
-        "Redis and PostgreSQL are NOT running! Please start redis and PostgreSQL before running node dev.",
-      );
-    } else {
-      if (redisNotRunning) {
-        errors.push(
-          "Redis is NOT running! Please start redis before running node dev.",
-        );
-      }
-      if (postgresNotRunning) {
-        errors.push(
-          "PostgreSQL is NOT running! Please start PostgreSQL before running node dev.",
-        );
-      }
-    }
-    // If there are any errors, quit with combined message (if exitOnError is true)
-    if (errors.length > 0) {
-      if (exitOnError) {
-        await this.quit(errors.join(" | "));
-        return; // quit() will exit, but TypeScript doesn't know that
-      }
-      // If exitOnError is false, status has already been updated and UI will show it
-    }
-  }
-  async runApi(restart) {
-    if (this.quitting) return;
-    this.status.api = false;
-    await this.kill("api");
-    try {
-      this.ui.print(
-        "api",
-        "killing port 8000 to ensure it's really good and dead...",
-      );
-      await killPort(8000);
-      // need to ignore the error if there is no process running on port 8000
-    } catch (e) {}
-    this.ui.print("api");
-    // this function is called more than once,
-    // so we need to check if it's the first run
-    let firstRun = true;
-    this.signals.api = new AbortController();
-    this.api = spawn(
-      "npm",
-      [
-        "run",
-        this.cli.options.api ? "start" : "start-no-watch",
-        "--workspace=quadratic-api",
-      ],
-      { signal: this.signals.api.signal },
-    );
-    this.ui.printOutput("api", (data) =>
-      this.handleResponse(
-        "api",
-        data,
-        {
-          success: "Server running",
-          error: `"level":"error"`,
-          start: "> quadratic-api",
-        },
-        () => {
-          if (firstRun && !restart) {
-            firstRun = false;
-            if (this.status.multiplayer !== "killed" && !this.multiplayer) {
-              this.runMultiplayer();
-=======
     cli;
     ui;
     quitting = false;
@@ -306,15 +124,10 @@
             }
             if (postgresNotRunning) {
                 errors.push("PostgreSQL is NOT running! Please start PostgreSQL before running node dev.");
->>>>>>> 6adc8d7e
             }
             if (this.status.files !== "killed" && !this.files) {
               this.runFiles();
             }
-<<<<<<< HEAD
-            if (this.status.connection !== "killed" && !this.connection) {
-              this.runConnection();
-=======
             // If exitOnError is false, status has already been updated and UI will show it
         }
     }
@@ -359,7 +172,6 @@
                     !this.cloudController) {
                     this.runCloudController();
                 }
->>>>>>> 6adc8d7e
             }
           }
         },
@@ -660,83 +472,6 @@
     } else {
       if (this.shared) {
         await this.kill("shared");
-<<<<<<< HEAD
-        this.ui.print("shared", "killed", "red");
-      }
-      this.status.shared = "killed";
-    }
-  }
-  async runConnection() {
-    if (this.quitting) return;
-    if (this.status.connection === "killed") return;
-    this.status.connection = false;
-    this.ui.print("connection");
-    await this.kill("connection");
-    try {
-      this.ui.print(
-        "connection",
-        "killing port 3003 to ensure it's really good and dead...",
-      );
-      await killPort(3003);
-      // need to ignore the error if there is no process running on port 3001
-    } catch (e) {}
-    this.signals.connection = new AbortController();
-    if (this.cli.options.noRust) {
-      this.connection = spawn("./quadratic-connection", [], {
-        signal: this.signals.connection.signal,
-        cwd: "quadratic-connection/target/debug",
-        env: { ...process.env, RUST_LOG: "info" },
-      });
-    } else {
-      this.connection = spawn(
-        "cargo",
-        this.cli.options.connection
-          ? ["watch", "-x", "run -p quadratic-connection --target-dir=target"]
-          : ["run", "-p", "quadratic-connection", "--target-dir=target"],
-        {
-          signal: this.signals.connection.signal,
-          cwd: "quadratic-connection",
-          env: { ...process.env, RUST_LOG: "info" },
-        },
-      );
-    }
-    this.ui.printOutput("connection", (data) => {
-      this.handleResponse("connection", data, {
-        success: "listening on",
-        error: [
-          "error[",
-          "error:",
-          "failed to compile",
-          "npm ERR!",
-          "Compiling failed",
-          "Exit status: 1",
-        ],
-        start: "    Compiling",
-      });
-    });
-    this.connection.on("exit", (code) => {
-      // Only set error status if exit code indicates failure and status wasn't already set to success
-      if (code !== 0 && code !== null && this.status.connection !== true) {
-        this.status.connection = "error";
-        this.ui.print("connection", "exited with error code", "red");
-      }
-      this.connection = undefined;
-    });
-  }
-  async restartConnection() {
-    this.cli.options.connection = !this.cli.options.connection;
-    if (this.connection) {
-      this.runConnection();
-    }
-  }
-  async killConnection() {
-    if (this.status.connection === "killed") {
-      this.status.connection = false;
-      this.ui.print("connection", "restarting...");
-      this.runConnection();
-    } else {
-      if (this.connection) {
-=======
         let firstRun = true;
         this.signals.shared = new AbortController();
         this.shared = spawn(`npm run ${this.cli.options.shared ? "watch" : "compile"} --workspace=quadratic-shared`, {
@@ -836,7 +571,6 @@
             return;
         this.status.connection = false;
         this.ui.print("connection");
->>>>>>> 6adc8d7e
         await this.kill("connection");
         this.ui.print("connection", "killed", "red");
       }
@@ -953,24 +687,6 @@
         if (e.code === "ENOENT") {
           resolve("not found");
         }
-<<<<<<< HEAD
-      });
-      postgres.on("close", (code) => {
-        resolve(code === 0);
-      });
-    });
-  }
-  async start(ui) {
-    this.ui = ui;
-    await this.checkServices();
-    // If checkServices() found errors, quit() was called and process will exit
-    // Only continue if services are running
-    this.runNpmInstall();
-    this.runRust();
-    this.runPython();
-    this.runShared();
-  }
-=======
         else {
             this.connection = spawn("cargo", this.cli.options.connection
                 ? ["watch", "-x", "run -p quadratic-connection --target-dir=target"]
@@ -1140,5 +856,4 @@
         this.runPython();
         this.runShared();
     }
->>>>>>> origin/google-analytics-connection
 }