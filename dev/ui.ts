import chalk from "chalk";
import { CLI } from "./cli.js";
import {
  ANIMATE_STATUS,
  ANIMATION_INTERVAL,
  BROKEN,
  COMPONENTS,
  DONE,
  FUNCTION_TIMER,
  KILLED,
  NO_LOGS,
  PERF,
  SPACE,
  WATCH,
} from "./constants.js";
import { Control } from "./control.js";
import { helpCLI, helpKeyboard } from "./help.js";
import { logo } from "./logo.js";

export class UI {
  private cli: CLI;
  private control: Control;
  private spin = 0;
  private help: boolean | "cli" = false;

  // keep track of cursor when drawing the menu
  private showing = false;
  private characters = 0;
  private lines = 0;
  private interval: NodeJS.Timeout;

  constructor(cli: CLI, control: Control) {
    this.cli = cli;
    this.control = control;

    console.log(logo);

    this.interval = setInterval(() => {
      this.spin = (this.spin + 1) % ANIMATE_STATUS.length;
      if (this.showing) {
        this.clear();
        this.prompt();
      }
    }, ANIMATION_INTERVAL);
  }

  quit(errorMessage?: string) {
    this.clear();
    if (errorMessage) {
      const width = Math.max(80, errorMessage.length + 4);
      const border = "-".repeat(width - 2);
      const message = chalk.yellow.bgRed(errorMessage);
      const padding = " ".repeat(Math.max(0, width - errorMessage.length - 4));
      const borderStyle = chalk.yellow.bgRed;

      process.stdout.write(borderStyle(`+${border}+\n`));
      process.stdout.write(borderStyle(`| `));
      process.stdout.write(`${message}`);
      process.stdout.write(borderStyle(`${padding} |\n`));
      process.stdout.write(borderStyle(`+${border}+\n`));
    }
    clearInterval(this.interval);
    process.stdin.pause();
  }

  clear() {
    if (this.showing) {
      // reset the current line
      process.stdout.clearLine(0);
      this.characters = 0;

      for (let i = 0; i < this.lines; i++) {
        process.stdout.moveCursor(0, -1);
        process.stdout.clearLine(0);
      }
      this.lines = 0;

      // move cursor to start of line
      process.stdout.cursorTo(0);
      this.showing = false;
    }
  }

<<<<<<< HEAD
  writeWarning(text: string, highlight: boolean) {
    // Handle undefined, null, or non-string values
    if (text == null) {
      return;
    }

    if (highlight) {
      process.stdout.write(chalk.yellow.bgRed(text));
    } else {
      process.stdout.write(chalk.red(text));
    }
    this.trackPromptTextSize(text);
  }

=======
>>>>>>> 80cda0e3
  write(text: string, color?: string, underline?: boolean) {
    // Handle undefined, null, or non-string values
    if (text == null) {
      return;
    }

    if (underline) {
      process.stdout.write(
        color ? chalk[color].underline(text) : chalk.underline(text),
      );
    } else {
      process.stdout.write(color ? chalk[color](text) : text);
    }
    this.trackPromptTextSize(text);
  }

  trackPromptTextSize(text: string) {
    // Handle undefined, null, or non-string values
    if (text == null || typeof text !== "string") {
      return;
    }

    const width = process.stdout.getWindowSize()[0];

    // keep track of the cursor and wraps to remove the menu bar when writing logs

    // use an array to turn utf8 characters into 1 character
    for (const char of [...text]) {
      if (char === "\n") {
        this.lines++;
        this.characters = 0;
      } else {
        this.characters++;
      }
      if (this.characters > width) {
        this.lines++;
        this.characters = 0;
      }
    }
  }

  statusItem(component: string) {
    const error = this.control.status[component] === "error";
    const { name, color, dark, shortcut } = COMPONENTS[component];
    const index = name.toLowerCase().indexOf(shortcut.toLowerCase());
    const writeColor = error ? "red" : this.cli.options.dark ? dark : color;
    this.write(name.substring(0, index), writeColor);
    this.write(name[index], writeColor, true);
    this.write(name.substring(index + 1), writeColor);
    if (this.getHideOption(component)) {
      this.write(" " + NO_LOGS);
    }
    if (this.control.status[component] === "error") {
      this.write(" " + BROKEN, "red");
    } else if (this.control.status[component] === "killed") {
      this.write(" " + KILLED);
    } else if (!this.control.status[component]) {
      this.write(" " + ANIMATE_STATUS[this.spin], "gray");
    } else if (this.cli.options[component]) {
      this.write(" " + WATCH, "gray");
    } else {
      this.write(" " + DONE, "green");
    }

    if (component === "core" && this.cli.options.perf) {
      this.write(PERF);
    }

    if (component === "core" && this.cli.options.functionTimer) {
      this.write(FUNCTION_TIMER);
    }

    this.write(SPACE);
  }

  print(component: string, text = "starting...", textColor?: string) {
    if (this.getHideOption(component)) return;
    this.clear();
    const { name, color, dark } = COMPONENTS[component];
    const displayColor = this.cli.options.dark ? dark : color;
    process.stdout.write(`[${chalk[displayColor](name)}] `);
    process.stdout.write(textColor ? chalk[textColor](text) : text);
    process.stdout.write("\n");
    this.prompt();
  }

  printBoxedError(component: string, text: string) {
    if (this.getHideOption(component)) return;
    this.clear();
    const { name, color, dark } = COMPONENTS[component];
    const displayColor = this.cli.options.dark ? dark : color;
    const prefix = `[${chalk[displayColor](name)}] `;
    const message = chalk.red(text);
    const width = Math.max(80, text.length + 4);
    const border = "-".repeat(width - 2);

    process.stdout.write(`${prefix}+${border}+\n`);
    process.stdout.write(`${prefix}| ${message}${" ".repeat(Math.max(0, width - text.length - 4))} |\n`);
    process.stdout.write(`${prefix}+${border}+\n`);
    this.prompt();
  }

  prompt() {
    this.clear();
    this.write("\n");
    this.statusItem("client");
    this.statusItem("api");
    // we don't need to show core since we're not compiling it
    if (!this.cli.options.noRust) {
      this.statusItem("core");
    }
    this.statusItem("multiplayer");
    this.statusItem("files");
    this.statusItem("connection");
    this.statusItem("types");
    this.statusItem("python");
    this.statusItem("shared");
    this.statusItem("cloudController");
    if (this.help === "cli") {
      this.write(helpCLI);
    } else if (this.help) {
      this.write(helpKeyboard);
    }
    this.showing = true;
  }

  getHideOption(name: string): boolean {
    if (name === "client") name = "react";
    if (name === "api") name = "API";
    const option = `hide${name[0].toUpperCase() + name.substring(1)}`;
    return !!this.cli.options[option];
  }

  printOutput(name: string, callback?: (data: string) => void) {
    const command = this.control[name];
    const component = COMPONENTS[name];
    const color = this.cli.options.dark ? component.dark : component.color;
    const displayName = component.name;
    command.stdout.on("data", (data: string) => {
      const hide = COMPONENTS[name].hide || this.getHideOption(name);
      if (hide) {
        if (callback) {
          callback(data);
        }
      } else {
        this.clear();
        process.stdout.write(
          `[${chalk[color](displayName)}] ${chalk[color](data)}`,
        );
        this.prompt();
        if (callback) {
          this.clear();
          callback(data);
          this.prompt();
        }
      }
    });
    command.stderr.on("data", (data: string) => {
      const hide = COMPONENTS[name].hide || this.getHideOption(name);
      if (hide) {
        if (callback) {
          callback(data);
        }
      } else {
        this.clear();
        if (
          data.includes("[ESLint] Found 0 error and 0 warning") ||
          data.includes(
            "[TypeScript] Found 0 errors. Watching for file changes.",
          )
        ) {
          process.stdout.write(
            `[${chalk[color](displayName)}] ${chalk[color](data)}`,
          );
        } else {
          let dataColor = this.cli.options.dark ? "white" : "red";
          process.stdout.write(
            `[${chalk[color](displayName)}] ${chalk[dataColor](data)}`,
          );
        }
        this.prompt();
        if (callback) {
          this.clear();
          callback(data);
          this.prompt();
        }
      }
    });
  }

  showHelp(cli?: boolean) {
    if (cli) {
      this.help = "cli";
    } else {
      this.help = !this.help;
    }
    this.clear();
    this.prompt();
  }
}<|MERGE_RESOLUTION|>--- conflicted
+++ resolved
@@ -81,7 +81,6 @@
     }
   }
 
-<<<<<<< HEAD
   writeWarning(text: string, highlight: boolean) {
     // Handle undefined, null, or non-string values
     if (text == null) {
@@ -96,8 +95,6 @@
     this.trackPromptTextSize(text);
   }
 
-=======
->>>>>>> 80cda0e3
   write(text: string, color?: string, underline?: boolean) {
     // Handle undefined, null, or non-string values
     if (text == null) {
