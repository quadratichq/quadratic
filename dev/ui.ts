import chalk from "chalk";
import { CLI } from "./cli.js";
import {
  ANIMATE_STATUS,
  ANIMATION_INTERVAL,
  BROKEN,
  COMPONENTS,
  DONE,
  KILLED,
  NO_LOGS,
  SPACE,
  WATCH,
} from "./constants.js";
import { Control } from "./control.js";
import { helpCLI, helpKeyboard } from "./help.js";
import { logo } from "./logo.js";

export class UI {
  private cli: CLI;
  private control: Control;
  private spin = 0;
  private help: boolean | "cli" = false;

  // keep track of cursor when drawing the menu
  private showing = false;
  private characters = 0;
  private lines = 0;
  private interval: NodeJS.Timeout;

  constructor(cli: CLI, control: Control) {
    this.cli = cli;
    this.control = control;

    console.log(logo);

    this.interval = setInterval(() => {
      this.spin = (this.spin + 1) % ANIMATE_STATUS.length;
      if (this.showing) {
        this.clear();
        this.prompt();
      }
    }, ANIMATION_INTERVAL);
  }

  quit() {
    this.clear();
    clearInterval(this.interval);
    process.stdin.pause();
  }

  clear() {
    if (this.showing) {
      // reset the current line
      process.stdout.clearLine(0);
      this.characters = 0;

      for (let i = 0; i < this.lines; i++) {
        process.stdout.moveCursor(0, -1);
        process.stdout.clearLine(0);
      }
      this.lines = 0;

      // move cursor to start of line
      process.stdout.cursorTo(0);
      this.showing = false;
    }
  }

  writeWarning(text: string, highlight: boolean) {
    if (highlight) {
      process.stdout.write(chalk.yellow.bgRed(text));
    } else {
      process.stdout.write(chalk.red(text));
    }
    this.trackPromptTextSize(text);
  }

  write(text: string, color?: string, underline?: boolean) {
    if (underline) {
      process.stdout.write(
        color ? chalk[color].underline(text) : chalk.underline(text)
      );
    } else {
      process.stdout.write(color ? chalk[color](text) : text);
    }
    this.trackPromptTextSize(text);
  }

  trackPromptTextSize(text: string) {
    const width = process.stdout.getWindowSize()[0];

    // keep track of the cursor and wraps to remove the menu bar when writing logs

    // use an array to turn utf8 characters into 1 character
    for (const char of [...text]) {
      if (char === "\n") {
        this.lines++;
        this.characters = 0;
      } else {
        this.characters++;
      }
      if (this.characters > width) {
        this.lines++;
        this.characters = 0;
      }
    }
  }

  statusItem(component: string) {
    const error = this.control.status[component] === "error";
    const { name, color, dark, shortcut } = COMPONENTS[component];
    const index = name.toLowerCase().indexOf(shortcut.toLowerCase());
    const writeColor = error ? "red" : this.cli.options.dark ? dark : color;
    this.write(name.substring(0, index), writeColor);
    this.write(name[index], writeColor, true);
    this.write(name.substring(index + 1), writeColor);
    if (this.getHideOption(component)) {
      this.write(" " + NO_LOGS);
    }
    if (this.control.status[component] === "error") {
      this.write(" " + BROKEN, "red");
    } else if (this.control.status[component] === "killed") {
      this.write(" " + KILLED);
    } else if (!this.control.status[component]) {
      this.write(" " + ANIMATE_STATUS[this.spin], "gray");
    } else if (this.cli.options[component]) {
      this.write(" " + WATCH, "gray");
    } else {
      this.write(" " + DONE, "green");
    }
    this.write(SPACE);
  }

  print(component: string, text = "starting...", textColor?: string) {
    if (this.getHideOption(component)) return;
    this.clear();
    const { name, color, dark } = COMPONENTS[component];
    const displayColor = this.cli.options.dark ? dark : color;
    process.stdout.write(`[${chalk[displayColor](name)}] `);
    process.stdout.write(textColor ? chalk[textColor](text) : text);
    process.stdout.write("\n");
    this.prompt();
  }

  promptExternal() {
    const postgres = this.control.status.postgres;
    const redis = this.control.status.redis;
    if (postgres !== true || redis !== true) {
      let s = "\n\n ";
      if (postgres === "error") {
        s += "postgres is NOT running";
      } else if (postgres === "killed") {
        s += "pg_isready not found in path";
      }
      if (redis) {
        s += SPACE;
      }
      if (redis === "error") {
        s += "redis is NOT running";
      } else if (redis === "killed") {
        s += "redis-server not found in path";
      }
      this.writeWarning(s, postgres === "error" || redis === "error");
    }
  }

  prompt() {
    this.clear();
    this.write("\n");
<<<<<<< HEAD
    this.write("Quadratic Dev", "underline");
    this.write(SPACE);
    this.statusItem("client");
=======
    this.statusItem("client", true);
>>>>>>> 6fd79521
    this.statusItem("api");
    this.statusItem("core");
    this.statusItem("multiplayer");
    this.statusItem("files");
    this.statusItem("types");
    this.statusItem("python");
    if (this.help === "cli") {
      this.write(helpCLI);
    } else if (this.help) {
      this.write(helpKeyboard);
    }
    this.promptExternal();
    this.showing = true;
  }

  getHideOption(name: string): boolean {
    if (name === "client") name = "react";
    if (name === "api") name = "API";
    const option = `hide${name[0].toUpperCase() + name.substring(1)}`;
    return !!this.cli.options[option];
  }

  printOutput(name: string, callback?: (data: string) => void) {
    const command = this.control[name];
    const component = COMPONENTS[name];
    const color = this.cli.options.dark ? component.dark : component.color;
    const displayName = component.name;
    command.stdout.on("data", (data: string) => {
      const hide = COMPONENTS[name].hide || this.getHideOption(name);
      if (hide) {
        if (callback) {
          callback(data);
        }
      } else {
        this.clear();
        process.stdout.write(
          `[${chalk[color](displayName)}] ${chalk[color](data)}`
        );
        this.prompt();
        if (callback) {
          this.clear();
          callback(data);
          this.prompt();
        }
      }
    });
    command.stderr.on("data", (data: string) => {
      const hide = COMPONENTS[name].hide || this.getHideOption(name);
      if (hide) {
        if (callback) {
          callback(data);
        }
      } else {
        this.clear();
        if (
          data.includes("[ESLint] Found 0 error and 0 warning") ||
          data.includes(
            "[TypeScript] Found 0 errors. Watching for file changes."
          )
        ) {
          process.stdout.write(
            `[${chalk[color](displayName)}] ${chalk[color](data)}`
          );
        } else {
          let dataColor = this.cli.options.dark ? "white" : "red";
          process.stdout.write(
            `[${chalk[color](displayName)}] ${chalk[dataColor](data)}`
          );
        }
        this.prompt();
        if (callback) {
          this.clear();
          callback(data);
          this.prompt();
        }
      }
    });
  }

  showHelp(cli?: boolean) {
    if (cli) {
      this.help = "cli";
    } else {
      this.help = !this.help;
    }
    this.clear();
    this.prompt();
  }
}<|MERGE_RESOLUTION|>--- conflicted
+++ resolved
@@ -167,13 +167,7 @@
   prompt() {
     this.clear();
     this.write("\n");
-<<<<<<< HEAD
-    this.write("Quadratic Dev", "underline");
-    this.write(SPACE);
     this.statusItem("client");
-=======
-    this.statusItem("client", true);
->>>>>>> 6fd79521
     this.statusItem("api");
     this.statusItem("core");
     this.statusItem("multiplayer");
