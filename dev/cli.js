import { Command } from "commander";
export class CLI {
    options;
    constructor() {
        const program = new Command();
        program
            .name("node dev")
            .description("Runs the Quadratic dev server. By default, only React runs in watch mode.")
            .option("-a, --api", "Watch the quadratic-api directory")
            .option("-c, --core", "Watch the quadratic-core directory")
            .option("-m, --multiplayer", "Watch the quadratic-multiplayer directory")
            .option("-f, --files", "Watch the quadratic-files directory")
            .option("-a, --all", "Watch all directories")
<<<<<<< HEAD
            .option("-d, --darkmode", "View the output in dark mode")
            .option("-p, --perf", "Run quadratic-core in perf mode (slower linking but faster runtime)")
=======
            .option("-s, --skipTypes", "Skip WASM types compilation")
            .option("-p, --perf", "Run quadratic-core in perf mode (slower to link but faster runtime)")
            .option("-R, --hideReact", "Hide React output")
            .option("-A, --hideAPI", "Hide React output")
            .option("-C, --hideCore", "Hide React output")
            .option("-T, --hideTypes", "Hide Types output")
            .option("-M, --hideMultiplayer", "Hide Multiplayer output")
            .option("-F, --hideFiles", "Hide Files output")
            .option("-d, --dark", "Use dark theme")
>>>>>>> edc9425a
            .showHelpAfterError();
        program.parse();
        this.options = program.opts();
        if (this.options.all) {
            this.options.api = true;
            this.options.core = true;
            this.options.multiplayer = true;
            this.options.files = true;
        }
    }
}<|MERGE_RESOLUTION|>--- conflicted
+++ resolved
@@ -11,10 +11,6 @@
             .option("-m, --multiplayer", "Watch the quadratic-multiplayer directory")
             .option("-f, --files", "Watch the quadratic-files directory")
             .option("-a, --all", "Watch all directories")
-<<<<<<< HEAD
-            .option("-d, --darkmode", "View the output in dark mode")
-            .option("-p, --perf", "Run quadratic-core in perf mode (slower linking but faster runtime)")
-=======
             .option("-s, --skipTypes", "Skip WASM types compilation")
             .option("-p, --perf", "Run quadratic-core in perf mode (slower to link but faster runtime)")
             .option("-R, --hideReact", "Hide React output")
@@ -24,7 +20,6 @@
             .option("-M, --hideMultiplayer", "Hide Multiplayer output")
             .option("-F, --hideFiles", "Hide Files output")
             .option("-d, --dark", "Use dark theme")
->>>>>>> edc9425a
             .showHelpAfterError();
         program.parse();
         this.options = program.opts();
