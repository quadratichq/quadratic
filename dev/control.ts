import killPort from "kill-port";
import {
  ChildProcessWithoutNullStreams,
  exec,
  spawn,
} from "node:child_process";
import treeKill from "tree-kill";
import { CLI } from "./cli.js";
import { UI } from "./ui.js";
export class Control {
  private cli: CLI;
  private ui: UI;
  private quitting = false;

  api?: ChildProcessWithoutNullStreams;
  types?: ChildProcessWithoutNullStreams;
  core?: ChildProcessWithoutNullStreams;
  client?: ChildProcessWithoutNullStreams;
  multiplayer?: ChildProcessWithoutNullStreams;
  files?: ChildProcessWithoutNullStreams;
  connection?: ChildProcessWithoutNullStreams;
  python?: ChildProcessWithoutNullStreams;
  db?: ChildProcessWithoutNullStreams;
  npm?: ChildProcessWithoutNullStreams;
  rust?: ChildProcessWithoutNullStreams;
  shared?: ChildProcessWithoutNullStreams;

  signals: Record<string, AbortController> = {};

  status: Record<string, boolean | "error" | "killed"> = {
    client: false,
    api: false,
    core: false,
    multiplayer: false,
    files: false,
    connection: false,
    python: false,
    types: false,
    db: false,
    npm: false,
    postgres: false,
    redis: false,
    shared: false,
  };

  constructor(cli: CLI) {
    this.cli = cli;
  }

  async quit() {
    if (this.quitting) return;
    this.quitting = true;
    this.ui.quit();
    await Promise.all([
      this.kill("api"),
      this.kill("types"),
      this.kill("core"),
      this.kill("client"),
      this.kill("multiplayer"),
      this.kill("files"),
      this.kill("connection"),
      this.kill("python"),
      this.kill("shared"),
    ]);
    process.exit(0);
  }

  handleResponse(
    name: string,
    data: string,
    options: {
      success: string | string[];
      error: string | string[];
      start: string | string[];
    },
    successCallback?: () => void,
  ) {
    const response = data.toString();
    if (
      Array.isArray(options.success)
        ? (options.success as string[]).some((s) => response.includes(s))
        : response.includes(options.success as string)
    ) {
      this.status[name] = true;
      if (successCallback) {
        successCallback();
      }
    } else if (
      Array.isArray(options.error)
        ? (options.error as string[]).some((s) => response.includes(s))
        : response.includes(options.error as string)
    ) {
      this.status[name] = "error";
    } else if (
      Array.isArray(options.start)
        ? (options.start as string[]).some((s) => response.includes(s))
        : response.includes(options.start as string)
    ) {
      this.status[name] = false;
    }
  }

  checkServices() {
    this.isRedisRunning().then((running: boolean | "not found") => {
      this.ui.print("redis", "checking whether redis is running...");
      if (running === "not found") {
        this.status.redis = "killed"; // use killed to indicate that redis-cli was not found
        this.ui.print("redis", "redis-cli not found", "red");
      } else if (running === true) {
        this.status.redis = true;
        this.ui.print("redis", "is running", "green");
      } else {
        this.status.redis = "error";
        this.ui.print("redis", "is NOT running!", "red");
      }
    });
    this.isPostgresRunning().then((running: boolean | "not found") => {
      this.ui.print("postgres", "checking whether postgres is running...");
      if (running === "not found") {
        this.status.postgres = "killed"; // use killed to indicate that redis-cli was not found
        this.ui.print("postgres", "pg_isready not found", "red");
      } else if (running === true) {
        this.status.postgres = true;
        this.ui.print("postgres", "is running", "green");
      } else {
        this.status.postgres = "error";
        this.ui.print("postgres", "is NOT running!", "red");
      }
    });
  }

  async runApi(restart?: boolean) {
    if (this.quitting) return;
    this.status.api = false;
    await this.kill("api");
    try {
      this.ui.print(
        "api",
        "killing port 8000 to ensure it's really good and dead...",
      );
      await killPort(8000);
      // need to ignore the error if there is no process running on port 8000
    } catch (e) {}
    this.ui.print("api");

    // this function is called more than once,
    // so we need to check if it's the first run
    let firstRun = true;

    this.signals.api = new AbortController();
    this.api = spawn(
      "npm",
      [
        "run",
        this.cli.options.api ? "start" : "start-no-watch",
        "--workspace=quadratic-api",
      ],
      { signal: this.signals.api.signal },
    );
    this.ui.printOutput("api", (data) =>
      this.handleResponse(
        "api",
        data,
        {
          success: "Server running",
<<<<<<< HEAD
          error: "error",
=======
          error: `"level":"error"`,
>>>>>>> d94d231c
          start: "> quadratic-api",
        },
        () => {
          if (firstRun && !restart) {
            firstRun = false;
            if (this.status.multiplayer !== "killed" && !this.multiplayer) {
              this.runMultiplayer();
            }
            if (this.status.files !== "killed" && !this.files) {
              this.runFiles();
            }
            if (this.status.connection !== "killed" && !this.connection) {
              this.runConnection();
            }
          }
        },
      ),
    );
  }

  async restartApi() {
    this.cli.options.api = !this.cli.options.api;
    this.runApi(true);
  }

  async runTypes(restart?: boolean) {
    this.ui.print("types");
    this.status.types = false;
    await this.kill("types");
    if (!this.cli.options.skipTypes || restart) {
      this.types = spawn("npm run build:wasm:types", { shell: true });
      this.ui.printOutput("types", (data) => {
        this.handleResponse("types", data, {
          success: "Running ",
          error: "error:",
          start: ["Compiling", "> quadratic"],
        });
      });
      this.types.on("exit", () => {
        this.types = undefined;
        this.ui.print("types", "completed.");
      });
    }
  }

  async restartTypes() {
    this.runTypes(true);
  }

  async runClient() {
    if (this.quitting) return;
    this.status.client = false;
    this.ui.print("client");
    await this.kill("client");
    this.signals.client = new AbortController();
    // clean the node_modules/.vite directory to avoid client errors
    const clean = exec("rm -rf quadratic-client/node_modules/.vite");
    clean.on("close", () => {
      this.client = spawn(
        "npm",
        [
          "run",
          this.cli.options.client ? "start" : "start:no-hmr",
          "--workspace=quadratic-client",
        ],
        {
          signal: this.signals.client.signal,
        },
      );
      this.ui.printOutput("client", (data) => {
        this.handleResponse("client", data, {
          success: ["Found 0 errors.", "Network: use --host to expose"],
          error: ["ERROR(", "npm ERR!"],
          start: "> quadratic-client@",
        });
        if (data.includes("Killed: 9")) {
          this.ui.print(
            "client",
            "React failed to run. Trying again...",
            "red",
          );
          this.runClient();
        }
      });
    });
  }

  restartClient() {
    this.cli.options.client = !this.cli.options.client;
    this.runClient();
  }

  togglePerf() {
    this.cli.options.perf = !this.cli.options.perf;
    this.cli.options.functionTimer = false;
    this.restartCore();
  }

  toggleFunctionTimer() {
    this.cli.options.functionTimer = !this.cli.options.functionTimer;
    this.restartCore();
  }

  async runCore(restart?: boolean) {
    if (this.quitting) return;
    this.status.core = false;
    this.ui.print("core");
    await this.kill("core");

    // this function is called more than once,
    // so we need to check if it's the first run
    let firstRun = true;

    this.signals.core = new AbortController();
    this.core = spawn(
      "npm",
      [
        "run",
        this.cli.options.perf
          ? `${this.cli.options.core ? "watch" : "build"}:wasm:perf:javascript`
          : this.cli.options.functionTimer
            ? `${this.cli.options.core ? "watch" : "build"}:wasm:javascript:function-timer`
            : `${this.cli.options.core ? "watch" : "build"}:wasm:javascript`,
      ],
      { signal: this.signals.core.signal },
    );
    this.ui.printOutput("core", (data) =>
      this.handleResponse(
        "core",
        data,
        {
          success: ["[Finished running. Exit status: 0", "ready to publish"],
          error: "error[",
          start: ["> quadratic", "[Running "],
        },
        () => {
          if (firstRun && !restart) {
            this.runNpmInstall();
            firstRun = false;
          }
        },
      ),
    );
  }

  kill(name: string) {
    if (!this[name]) return;
    this.ui.print(name, "killing...");
    return new Promise((resolve) => {
      this[name].stdout?.pause();
      this[name].stderr?.pause();
      treeKill(this[name].pid, (error?: Error) => {
        if (error) {
          this.ui.print(name, "failed to kill", "red");
        } else {
          this.ui.print(name, "successfully killed");
          resolve(undefined);
        }
      });
    });
  }

  async killMultiplayer() {
    if (this.status.multiplayer === "killed") {
      this.status.multiplayer = false;
      this.ui.print("multiplayer", "resurrecting...");
      this.runMultiplayer(true);
    } else {
      if (this.multiplayer) {
        await this.kill("multiplayer");
        this.ui.print("multiplayer", "killed", "red");
      }
      this.status.multiplayer = "killed";
    }
  }

  async restartCore() {
    this.cli.options.core = !this.cli.options.core;
    this.runCore(true);
  }

  async runMultiplayer(restart?: boolean) {
    if (this.quitting) return;
    if (this.status.multiplayer === "killed") return;
    this.status.multiplayer = false;
    await this.kill("multiplayer");
    try {
      this.ui.print(
        "multiplayer",
        "killing port 3001 to ensure it's really good and dead...",
      );
      await killPort(3001);
      // need to ignore the error if there is no process running on port 3001
    } catch (e) {}

    this.signals.multiplayer = new AbortController();
    this.ui.print("multiplayer");
    this.multiplayer = spawn(
      "cargo",
      this.cli.options.multiplayer
        ? ["watch", "-x", "run -p quadratic-multiplayer --target-dir=target"]
        : ["run", "-p", "quadratic-multiplayer", "--target-dir=target"],
      {
        signal: this.signals.multiplayer.signal,
        cwd: "quadratic-multiplayer",
        env: { ...process.env, RUST_LOG: "info" },
      },
    );
    this.ui.printOutput("multiplayer", (data) =>
      this.handleResponse("multiplayer", data, {
        success: "listening on",
        error: "error[",
        start: "    Compiling",
      }),
    );
  }

  async restartMultiplayer() {
    this.cli.options.multiplayer = !this.cli.options.multiplayer;
    if (this.multiplayer) {
      this.runMultiplayer(true);
    }
  }

  async runFiles() {
    if (this.quitting) return;
    if (this.status.files === "killed") return;
    this.status.files = false;
    this.ui.print("files");
    await this.kill("files");
    try {
      this.ui.print(
        "files",
        "killing port 3002 to ensure it's really good and dead...",
      );
      await killPort(3002);
      // need to ignore the error if there is no process running on port 3001
    } catch (e) {}

    this.signals.files = new AbortController();
    this.files = spawn(
      "cargo",
      this.cli.options.files
        ? ["watch", "-x", "run -p quadratic-files --target-dir=target"]
        : ["run", "-p", "quadratic-files", "--target-dir=target"],
      {
        signal: this.signals.files.signal,
        cwd: "quadratic-files",
        env: { ...process.env, RUST_LOG: "info" },
      },
    );
    this.ui.printOutput("files", (data) => {
      this.handleResponse("files", data, {
        success: "listening on",
        error: ["error[", "npm ERR!"],
        start: "    Compiling",
      });
    });
  }

  async restartFiles() {
    this.cli.options.files = !this.cli.options.files;
    if (this.files) {
      this.runFiles();
    }
  }

  async killFiles() {
    if (this.status.files === "killed") {
      this.status.files = false;
      this.ui.print("files", "restarting...");
      this.runFiles();
    } else {
      if (this.files) {
        await this.kill("files");
        this.ui.print("files", "killed", "red");
      }
      this.status.files = "killed";
    }
  }

  async runShared(restart?: boolean) {
    if (this.quitting) return;
    if (this.status.shared === "killed") return;
    this.status.shared = false;
    this.ui.print("shared");
    await this.kill("shared");

    let firstRun = true;

    this.signals.shared = new AbortController();
    this.shared = spawn(
      `npm run ${this.cli.options.shared ? "watch" : "compile"} --workspace=quadratic-shared`,
      {
        signal: this.signals.shared.signal,
        shell: true,
      },
    );
    this.ui.printOutput("shared", (data) => {
      this.handleResponse(
        "shared",
        data,
        {
          success: [" 0 errors.", "successfully"],
          error: ["error"],
          start: "Starting",
        },
        () => {
          if (firstRun && !restart) {
            firstRun = false;
            if (this.status.db !== "killed" && !this.db) {
              this.runDb();
            }
          }
        },
      );
    });
  }

  async restartShared() {
    this.cli.options.shared = !this.cli.options.shared;
    if (this.shared) {
      this.runShared(true);
    }
  }

  async killShared() {
    if (this.status.shared === "killed") {
      this.status.shared = false;
      this.ui.print("shared", "restarting...");
      this.runShared();
    } else {
      if (this.shared) {
        await this.kill("shared");
        this.ui.print("shared", "killed", "red");
      }
      this.status.shared = "killed";
    }
  }
  async runConnection() {
    if (this.quitting) return;
    if (this.status.connection === "killed") return;
    this.status.connection = false;
    this.ui.print("connection");
    await this.kill("connection");
    try {
      this.ui.print(
        "connection",
        "killing port 3003 to ensure it's really good and dead...",
      );
      await killPort(3003);
      // need to ignore the error if there is no process running on port 3001
    } catch (e) {}

    this.signals.connection = new AbortController();
    this.connection = spawn(
      "cargo",
      this.cli.options.connection
        ? ["watch", "-x", "run -p quadratic-connection --target-dir=target"]
        : ["run", "-p", "quadratic-connection", "--target-dir=target"],
      {
        signal: this.signals.connection.signal,
        cwd: "quadratic-connection",
        env: { ...process.env, RUST_LOG: "info" },
      },
    );
    this.ui.printOutput("connection", (data) => {
      this.handleResponse("connection", data, {
        success: "listening on",
        error: ["error[", "npm ERR!"],
        start: "    Compiling",
      });
    });
  }

  async restartConnection() {
    this.cli.options.connection = !this.cli.options.connection;
    if (this.connection) {
      this.runConnection();
    }
  }

  async killConnection() {
    if (this.status.connection === "killed") {
      this.status.connection = false;
      this.ui.print("connection", "restarting...");
      this.runConnection();
    } else {
      if (this.connection) {
        await this.kill("connection");
        this.ui.print("connection", "killed", "red");
      }
      this.status.connection = "killed";
    }
  }

  async runPython() {
    if (this.quitting) return;
    this.status.python = false;
    await this.kill("python");
    this.ui.print("python");
    this.signals.python = new AbortController();
    this.python = spawn(
      "npm",
      ["run", this.cli.options.python ? "watch:python" : "build:python"],
      { signal: this.signals.python.signal },
    );
    this.ui.printOutput("python", (data) =>
      this.handleResponse("python", data, {
        success: "Python complete",
        error: "Python error!",
        start: "quadratic-kernels/python-wasm/",
      }),
    );
  }

  async restartPython() {
    this.cli.options.python = !this.cli.options.python;
    this.runPython();
  }

  async runDb() {
    if (this.quitting) return;
    this.ui.print("db", "checking migration...");
    this.status.db = false;
    await this.kill("db");
    this.db = spawn("npm", [
      "run",
      "prisma:migrate",
      "--workspace=quadratic-api",
    ]);
    this.ui.printOutput("db");
    this.db.once("exit", (code) => {
      if (code === 0) {
        this.ui.print("db", "migration completed");
        this.status.db = true;
      } else {
        this.ui.print("db", "failed");
        this.status.db = "error";
      }
      this.runApi();
    });
  }

  runNpmInstall() {
    if (this.quitting) return;
    this.ui.print("npm", "installing...");
    this.npm = spawn("npm", ["install"]);
    this.npm.on("close", (code) => {
      if (code === 0) {
        this.ui.print("npm", "installation completed");
        this.status.npm = true;
      } else {
        this.ui.print("npm", "installation failed");
        this.status.npm = "error";
      }
      this.runClient();
    });
  }

  runRust() {
    if (this.quitting) return;
    this.ui.print("rust", "upgrading...");
    this.rust = spawn("rustup", ["upgrade"]);
    this.rust.on("close", (code) => {
      if (code === 0) {
        this.ui.print("rust", "completed");
        this.status.rust = true;
      } else {
        this.ui.print("rust", "failed");
        this.status.rust = "error";
      }
      this.runTypes();
      this.runCore();
    });
  }

  isRedisRunning(): Promise<boolean | "not found"> {
    return new Promise((resolve) => {
      if (this.quitting) resolve(false);
      const servicesLocal = this.cli.options.servicesLocal;
      const redis = servicesLocal
        ? spawn("redis-cli", ["ping"])
        : spawn("docker", ["exec", "redis", "redis-cli", "ping"]);
      redis.on("error", (e: any) => {
        if (e.code === "ENOENT") {
          resolve("not found");
        }
      });
      redis.on("close", (code) => {
        resolve(code === 0);
      });
    });
  }

  isPostgresRunning(): Promise<boolean | "not found"> {
    return new Promise((resolve) => {
      if (this.quitting) resolve(false);
      const servicesLocal = this.cli.options.servicesLocal;
      const postgres = servicesLocal
        ? spawn("pg_isready")
        : spawn("docker", ["exec", "postgres", "pg_isready"]);
      postgres.on("error", (e: any) => {
        if (e.code === "ENOENT") {
          resolve("not found");
        }
      });
      postgres.on("close", (code) => {
        resolve(code === 0);
      });
    });
  }

  async start(ui: UI) {
    exec("rm -rf quadratic-client/src/app/quadratic-core");
    this.ui = ui;
    this.checkServices();
    this.runRust();
    this.runPython();
    this.runShared();
  }
}<|MERGE_RESOLUTION|>--- conflicted
+++ resolved
@@ -163,11 +163,7 @@
         data,
         {
           success: "Server running",
-<<<<<<< HEAD
-          error: "error",
-=======
           error: `"level":"error"`,
->>>>>>> d94d231c
           start: "> quadratic-api",
         },
         () => {
