--- conflicted
+++ resolved
@@ -45,12 +45,8 @@
     "@prisma/client": "^6.16.2",
     "@sendgrid/mail": "^8.1.0",
     "@sentry/node": "^10.10.0",
-<<<<<<< HEAD
     "@types/geoip-lite": "^1.4.4",
-    "@workos-inc/node": "7.69.2",
-=======
     "@workos-inc/node": "7.70.0",
->>>>>>> d02ca399
     "axios": "^1.8.2",
     "cookie-parser": "^1.4.7",
     "cors": "^2.8.5",
