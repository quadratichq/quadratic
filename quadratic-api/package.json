{
  "name": "quadratic-api",
<<<<<<< HEAD
  "version": "0.21.2",
  "type": "commonjs",
=======
  "version": "0.21.3",
>>>>>>> 86220574
  "description": "",
  "main": "index.js",
  "scripts": {
    "start": "export VERSION=$npm_package_version && dotenv -e .env -- ts-node-dev --respawn --exit-child --watch src --project ./tsconfig.json -- ./src/server.ts --max-old-space-size=8192",
    "start-no-watch": "export VERSION=$npm_package_version && dotenv -e .env -- ts-node --project ./tsconfig.json -- ./src/server.ts --max-old-space-size=8192",
    "start:prod": "export VERSION=$npm_package_version && dotenv -e .env -- node dist/src/server.js --max-old-space-size=8192",
    "postinstall": "npm run prisma:generate",
    "prebuild": "rm -rf dist",
    "build": "tsc --project tsconfig.production.json && tsc --project ../quadratic-shared/tsconfig.json",
    "postbuild": "npm run copy:grid-files",
    "copy:grid-files": "cp ./src/data/*.grid ./dist/src/data/",
    "update-university-domains": "node scripts/updateUniversityDomains.js",
    "lint": "npm run lint:eslint && npm run lint:prettier",
    "lint:eslint": "eslint src/**/*.ts",
    "lint:eslint:write": "eslint src/**/*.ts --fix",
    "lint:prettier": "prettier --check \"src/**/*.ts\"",
    "lint:prettier:write": "prettier --write \"src/**/*.ts\"",
    "prisma:generate": "prisma generate",
    "prisma:migrate:deploy": "npx prisma migrate deploy --schema=prisma/schema.prisma",
    "prisma:migrate": "npx prisma migrate dev",
    "prisma:migrate:create": "npx prisma migrate dev --create-only",
    "prisma:dev:reset": "npx prisma migrate reset",
    "docker:up": "docker compose up -d && sleep 3",
    "docker:down": "docker compose down",
    "docker:dev": "npm run docker:up && dotenv -e .env.test -- prisma migrate deploy && dotenv -e .env.test -- ts-node-dev --watch src --project ./tsconfig.json -- ./src/server.ts && npm run docker:down",
    "docker:test:dev": "npm run docker:up && dotenv -e .env.test -- prisma migrate deploy && dotenv -e .env.test -- jest --watch --detectOpenHandles && npm run docker:down",
    "docker:test:dev:ai": "npm run docker:up && dotenv -e .env.test -- prisma migrate deploy && dotenv -e .env.test -- jest --watch --detectOpenHandles --testPathPattern=ai.handler && npm run docker:down",
    "docker:test:ci": "npm run docker:up && NODE_OPTIONS='--max-old-space-size=4096' dotenv -e .env.test -- prisma migrate reset --force && dotenv -e .env.test -- jest --runInBand && npm run docker:down",
    "key:generate": "openssl rand -hex 32",
    "clean": "npx rimraf node_modules dist build target"
  },
  "author": "David Kircos",
  "dependencies": {
    "@aws-sdk/client-s3": "^3.427.0",
    "@aws-sdk/s3-request-presigner": "^3.427.0",
    "@langchain/anthropic": "^1.0.1",
    "@langchain/aws": "^1.0.1",
    "@langchain/community": "^1.0.3",
    "@langchain/core": "^1.0.5",
    "@langchain/google-genai": "^1.0.1",
    "@langchain/openai": "^1.1.1",
    "@mailchimp/mailchimp_marketing": "^3.0.80",
    "@ory/kratos-client": "^1.2.1",
    "@prisma/client": "^6.16.2",
    "@sendgrid/mail": "^8.1.0",
    "@sentry/node": "^10.10.0",
    "@types/geoip-lite": "^1.4.4",
    "@workos-inc/node": "7.70.0",
    "axios": "^1.8.2",
    "cookie-parser": "^1.4.7",
    "cors": "^2.8.5",
    "express": "^4.20.0",
    "express-async-errors": "^3.1.1",
    "express-jwt": "^8.4.1",
    "express-rate-limit": "^6.7.0",
    "express-validator": "^7.0.1",
    "express-winston": "^4.2.0",
    "geoip-lite": "^1.4.10",
    "google-auth-library": "^9.15.1",
    "helmet": "^6.0.1",
    "jsonwebtoken": "^9.0.1",
    "jwks-rsa": "^3.0.0",
    "mixpanel": "^0.18.1",
    "multer": "^2.0.0",
    "multer-s3": "^3.0.1",
    "openai": "*",
    "raindrop-ai": "^0.0.59",
    "stripe": "^14.16.0",
    "supertest": "^6.3.3",
    "winston": "^3.17.0",
    "zod": "^3.25.3"
  },
  "devDependencies": {
    "@anthropic-ai/bedrock-sdk": "^0.10.0",
    "@aws-sdk/types": "^3.449.0",
    "@faker-js/faker": "^8.2.0",
    "@smithy/protocol-http": "^3.0.8",
    "@tsconfig/node23": "^23.0.1",
    "@types/aws-sdk": "^2.7.0",
    "@types/cookie-parser": "^1.4.9",
    "@types/cors": "^2.8.12",
    "@types/express": "^4.17.14",
    "@types/jest": "^29.5.14",
    "@types/mailchimp__mailchimp_marketing": "^3.0.21",
    "@types/multer": "^1.4.8",
    "@types/multer-s3": "^3.0.1",
    "@types/node": "^24.3.1",
    "@types/pg": "^8.10.7",
    "@types/supertest": "^2.0.12",
    "@typescript-eslint/eslint-plugin": "^8.27.0",
    "@typescript-eslint/parser": "^8.27.0",
    "dotenv-cli": "^7.1.0",
    "jest": "^29.7.0",
    "prisma": "^6.16.2",
    "ts-jest": "^29.2.5",
    "ts-node": "^10.9.2",
    "ts-node-dev": "^2.0.0",
    "typescript": "^5.9.2"
  },
  "engines": {
    "node": "24.x"
  }
}<|MERGE_RESOLUTION|>--- conflicted
+++ resolved
@@ -1,11 +1,7 @@
 {
   "name": "quadratic-api",
-<<<<<<< HEAD
-  "version": "0.21.2",
+  "version": "0.21.3",
   "type": "commonjs",
-=======
-  "version": "0.21.3",
->>>>>>> 86220574
   "description": "",
   "main": "index.js",
   "scripts": {
