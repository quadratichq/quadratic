--- conflicted
+++ resolved
@@ -8,16 +8,6 @@
 };
 
 // keys singleton
-<<<<<<< HEAD
-let keys: { sshPublicKey: Buffer; sshPrivateKey: Buffer } | null = null;
-
-export async function getKeys(): Promise<{ sshPublicKey: Buffer; sshPrivateKey: Buffer }> {
-  if (keys === null || !isRunningInTest()) {
-    const { privateKey, publicKey } = await generateSshKeys();
-    const sshPublicKey = Buffer.from(encryptFromEnv(publicKey));
-    const sshPrivateKey = Buffer.from(encryptFromEnv(privateKey));
-    keys = { sshPublicKey, sshPrivateKey };
-=======
 let keys: Promise<{ sshPublicKey: Buffer; sshPrivateKey: Buffer }> | null = null;
 export async function getKeys(): Promise<{ sshPublicKey: Buffer; sshPrivateKey: Buffer }> {
   if (keys === null || !isRunningInTest()) {
@@ -26,7 +16,6 @@
       const sshPrivateKey = Buffer.from(encryptFromEnv(privateKey));
       return { sshPublicKey, sshPrivateKey };
     });
->>>>>>> 8df07340
   }
   return keys;
 }
