import axios from 'axios';
import type { Request } from 'express';
import multer from 'multer';
import type { Readable } from 'node:stream';
import stream from 'node:stream';
import { convertError } from 'quadratic-shared/utils/error';
import { QUADRATIC_FILE_URI, QUADRATIC_FILE_URI_PUBLIC } from '../env-vars';
import type { UploadFile } from '../types/Request';
import { encryptFromEnv } from '../utils/crypto';
import logger from '../utils/logger';
import type { UploadFileResponse } from './storage';

const generateUrl = (key: string, isPublic: boolean): string => {
  const baseUrl = isPublic ? QUADRATIC_FILE_URI_PUBLIC : QUADRATIC_FILE_URI;
  return `${baseUrl}/storage/${key}`;
};

const generatePresignedUrl = (key: string): string => generateUrl(`presigned/${key}`, true);

// Get the URL for a given file (key) for the file service.
export const getStorageUrl = (key: string): string => {
  return generateUrl(key, true);
};

// Get a presigned URL for a given file (key) for the file service.
export const getPresignedStorageUrl = (key: string): string => {
  const encrypted = encryptFromEnv(key);
  return generatePresignedUrl(encrypted);
};

// Upload a file to the file service.
export const upload = async (key: string, contents: string | Uint8Array, jwt: string): Promise<UploadFileResponse> => {
  const url = generateUrl(key, false);

  if (typeof contents === 'string') {
    contents = new Uint8Array(Buffer.from(contents, 'base64'));
  }

  try {
    const response = await axios
      .post(url, contents, {
        headers: {
          'Content-Type': 'text/plain',
          Authorization: `${jwt}`,
        },
      })
      .then((res) => res.data);

    return response;
  } catch (error) {
<<<<<<< HEAD
    console.error(JSON.stringify({ message: 'Error in upload to file service', error: convertError(error) }));
=======
    logger.error('Error in upload to file service', error);
>>>>>>> 658a79a9
    throw new Error(`Failed to upload file to ${url}`);
  }
};

// Collect a full stream and place in a byte array.
function streamToByteArray(stream: Readable): Promise<Uint8Array> {
  return new Promise((resolve, reject) => {
    const chunks: Buffer[] = [];

    stream.on('data', (chunk: Buffer) => {
      chunks.push(chunk);
    });

    stream.on('end', () => {
      const buffer = Buffer.concat(chunks);
      resolve(new Uint8Array(buffer));
    });

    stream.on('error', (err: Error) => {
      reject(err);
    });
  });
}

// Multer storage engine for file-system storage.
//
// This middleware is used to handled client upload files and send them to
// the file service.
export const multerFileSystemStorage: multer.Multer = multer({
  storage: {
    _handleFile(
      req: Request,
      file: Express.Multer.File & UploadFile,
      cb: (error?: any, info?: Partial<Express.Multer.File>) => void
    ): void {
      const fileUuid = req.params.uuid;
      const key = `${fileUuid}-${file.originalname}`;
      const jwt = req.header('Authorization');

      file.key = key;

      if (!jwt) {
        cb('No authorization header');
        return;
      }

      // Create a pass-through stream to pipe the file stream to
      const passThrough = new stream.PassThrough();
      file.stream.pipe(passThrough);

      // Collect the stream and upload to the file service
      streamToByteArray(passThrough)
        .then((data) => {
          upload(key, data, jwt)
            .then((_response) => cb(null, file))
            .catch((error) => cb(error));
        })
        .catch((error) => cb(error));
    },

    // only implement if needed (not currently used)
    _removeFile(_req: Request, _file: Express.Multer.File, cb: (error: Error | null) => void): void {
      cb(null);
    },
  },
});<|MERGE_RESOLUTION|>--- conflicted
+++ resolved
@@ -3,7 +3,6 @@
 import multer from 'multer';
 import type { Readable } from 'node:stream';
 import stream from 'node:stream';
-import { convertError } from 'quadratic-shared/utils/error';
 import { QUADRATIC_FILE_URI, QUADRATIC_FILE_URI_PUBLIC } from '../env-vars';
 import type { UploadFile } from '../types/Request';
 import { encryptFromEnv } from '../utils/crypto';
@@ -48,11 +47,7 @@
 
     return response;
   } catch (error) {
-<<<<<<< HEAD
-    console.error(JSON.stringify({ message: 'Error in upload to file service', error: convertError(error) }));
-=======
     logger.error('Error in upload to file service', error);
->>>>>>> 658a79a9
     throw new Error(`Failed to upload file to ${url}`);
   }
 };
