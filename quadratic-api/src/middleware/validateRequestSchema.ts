import type { NextFunction, Request, Response } from 'express';
import { convertError } from 'quadratic-shared/utils/error';
import type { infer as ZodInfer, ZodObject, ZodTypeAny } from 'zod';
import { NODE_ENV } from '../env-vars';
import type { ResponseError } from '../types/Response';
import { ApiError } from '../utils/ApiError';
import logger from '../utils/logger';

type RequestSchema = ZodObject<{
  body?: ZodTypeAny;
  query?: ZodTypeAny;
  params?: ZodTypeAny;
}>;

/**
 * Takes a Zod schema and validates the request `body`, `query`, and `params` against it.
 * TODO: deprecate this in favor of `parseRequest`
 *
 * Example:
 *
 * ```
 * validateZodSchema(
 *   z.object({
 *     body: z.object(...),
 *     query: z.object(...),
 *     params: z.object(...}
 *   })
 * )
 * ```
 * @param schema
 * @returns
 */
export const validateRequestSchema =
  (schema: RequestSchema) => async (req: Request, res: Response<ResponseError>, next: NextFunction) => {
    try {
      await schema.parseAsync({
        body: req.body,
        query: req.query,
        params: req.params,
      });

      return next();
    } catch (error) {
      return res.status(400).json({ error: { message: 'Bad request. Schema validation failed', meta: error } });
    }
  };

/**
 * Takes a Zod schema and parses it against the request `body`, `query`, and `params`.
 * It returns the values after they’ve been transformed as specified by the schema.
 * It should be used as the first function in a route handler.
 *
 * Example:
 *
 * ```
 * export handler = async (req: Request, res: Response) => {
 *   const { body, params, query } = parse(
 *     z.object({
 *       body: z.object({ ... }),
 *       query: z.object({ ... }),
 *       params: z.object({ ... })
 *     })
 *   );
 * }
 * ```
 */
export const parseRequest = <S extends RequestSchema>(req: Request, schema: S): ZodInfer<S> => {
  try {
    const data = schema.parse({
      body: req.body,
      query: req.query,
      params: req.params,
    });

    return data;
  } catch (error) {
    if (NODE_ENV === 'development') {
<<<<<<< HEAD
      console.error(JSON.stringify({ message: 'Error in parseRequest', error: convertError(error) }));
=======
      logger.error('Error in parseRequest', error);
>>>>>>> 658a79a9
    }
    throw new ApiError(400, 'Bad request. Schema validation failed', error);
  }
};<|MERGE_RESOLUTION|>--- conflicted
+++ resolved
@@ -1,5 +1,4 @@
 import type { NextFunction, Request, Response } from 'express';
-import { convertError } from 'quadratic-shared/utils/error';
 import type { infer as ZodInfer, ZodObject, ZodTypeAny } from 'zod';
 import { NODE_ENV } from '../env-vars';
 import type { ResponseError } from '../types/Response';
@@ -75,11 +74,7 @@
     return data;
   } catch (error) {
     if (NODE_ENV === 'development') {
-<<<<<<< HEAD
-      console.error(JSON.stringify({ message: 'Error in parseRequest', error: convertError(error) }));
-=======
       logger.error('Error in parseRequest', error);
->>>>>>> 658a79a9
     }
     throw new ApiError(400, 'Bad request. Schema validation failed', error);
   }
