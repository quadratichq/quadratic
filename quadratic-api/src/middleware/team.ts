import { NextFunction, Request, Response } from 'express';
import { z } from 'zod';
import dbClient from '../dbClient';
import { RequestWithTeam } from '../types/Request';
import { ResponseError } from '../types/Response';
import { getTeamAccess } from '../utils';
import { userMiddleware } from './user';
import { validateAccessToken } from './validateAccessToken';

const teamUuidSchema = z.string().uuid();

export const teamMiddleware = [validateAccessToken, userMiddleware, middleware];

/**
 * Ensures that:
 * 1. Team request is valid
 * 2. Team exists
 * 3. User has access to the team
 * And attaches data to the request about the team and the user's relationship to the team
 */
<<<<<<< HEAD
async function middleware(req: Request, res: Response<ResponseError>, next: NextFunction) {
  const {
    params: { uuid: teamUuid },
    user,
  } = req as RequestWithTeam;
=======
export const teamMiddleware = async (
  req: Request & RequestWithUser & RequestWithTeam,
  res: Response<ResponseError>,
  next: NextFunction
) => {
  await validateAccessToken(req, res, () => {});
  await userMiddleware(req, res, () => {});
>>>>>>> 031d51c6

  // Validate the team UUID
  try {
    teamUuidSchema.parse(teamUuid);
  } catch (zodError) {
    return res.status(400).json({ error: { message: 'Invalid team UUID', meta: zodError } });
  }

  // Lookup the team
  const team = await dbClient.team.findUnique({
    where: {
      uuid: req.params.uuid,
    },
  });
  if (team === null) {
    return res.status(404).json({ error: { message: 'Team not found' } });
  }

  // Check if the user making the request has access to the team
  const userMakingRequest = await dbClient.userTeamRole.findUnique({
    where: {
      userId_teamId: {
        userId: user.id,
        teamId: team.id,
      },
    },
  });
  if (userMakingRequest === null) {
    return res.status(404).json({ error: { message: 'Team not found' } });
  }

  // TODO if the team is deleted

  // Attach info about the team and the user's access to the team on the request
  // @ts-expect-error
  (req.team as RequestWithTeam) = {
    data: team,
    user: {
      // @ts-expect-error fix types
      role: userMakingRequest.role,
      access: getTeamAccess(userMakingRequest.role),
    },
  };

  next();
}<|MERGE_RESOLUTION|>--- conflicted
+++ resolved
@@ -1,7 +1,7 @@
 import { NextFunction, Request, Response } from 'express';
 import { z } from 'zod';
 import dbClient from '../dbClient';
-import { RequestWithTeam } from '../types/Request';
+import { RequestWithTeam, RequestWithUser } from '../types/Request';
 import { ResponseError } from '../types/Response';
 import { getTeamAccess } from '../utils';
 import { userMiddleware } from './user';
@@ -18,21 +18,11 @@
  * 3. User has access to the team
  * And attaches data to the request about the team and the user's relationship to the team
  */
-<<<<<<< HEAD
 async function middleware(req: Request, res: Response<ResponseError>, next: NextFunction) {
   const {
     params: { uuid: teamUuid },
     user,
-  } = req as RequestWithTeam;
-=======
-export const teamMiddleware = async (
-  req: Request & RequestWithUser & RequestWithTeam,
-  res: Response<ResponseError>,
-  next: NextFunction
-) => {
-  await validateAccessToken(req, res, () => {});
-  await userMiddleware(req, res, () => {});
->>>>>>> 031d51c6
+  } = req as RequestWithUser;
 
   // Validate the team UUID
   try {
