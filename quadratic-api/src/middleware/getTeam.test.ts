--- conflicted
+++ resolved
@@ -3,19 +3,11 @@
   auth0Mock([
     {
       user_id: 'userOwner',
-<<<<<<< HEAD
-      email: 'owner@example.com',
-    },
-    {
-      user_id: 'userNoTeam',
-      email: 'noteam@example.com',
-=======
       email: 'userOwner@example.com',
     },
     {
       user_id: 'userNoTeam',
       email: 'userNoTeam@example.com',
->>>>>>> 1821d5f2
     },
   ])
 );
@@ -27,21 +19,7 @@
 import { clearDb, createUsers } from '../tests/testDataGenerator';
 
 beforeAll(async () => {
-<<<<<<< HEAD
-  const userOwner = await dbClient.user.create({
-    data: {
-      auth0Id: 'userOwner',
-    },
-  });
-  await dbClient.user.create({
-    data: {
-      auth0Id: 'userNoTeam',
-    },
-  });
-
-=======
   const [userOwner] = await createUsers(['userOwner', 'userNoTeam']);
->>>>>>> 1821d5f2
   await dbClient.team.create({
     data: {
       name: 'Test Team 1',
