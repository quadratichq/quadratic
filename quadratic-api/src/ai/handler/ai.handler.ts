--- conflicted
+++ resolved
@@ -3,11 +3,8 @@
 import {
   getModelOptions,
   isAnthropicModel,
-<<<<<<< HEAD
   isAzureOpenAIModel,
-=======
   isBasetenModel,
->>>>>>> e9588eaf
   isBedrockAnthropicModel,
   isBedrockModel,
   isGenAIModel,
@@ -25,11 +22,8 @@
 import { handleOpenAIRequest } from '../../ai/handler/openai.handler';
 import {
   anthropic,
-<<<<<<< HEAD
   azureOpenAI,
-=======
   baseten,
->>>>>>> e9588eaf
   bedrock,
   bedrock_anthropic,
   geminiai,
