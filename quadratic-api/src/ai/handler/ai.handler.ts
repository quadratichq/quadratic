--- conflicted
+++ resolved
@@ -17,7 +17,6 @@
 import { DEFAULT_BACKUP_MODEL, DEFAULT_BACKUP_MODEL_THINKING } from 'quadratic-shared/ai/models/AI_MODELS';
 import type { ApiTypes } from 'quadratic-shared/typesAndSchemas';
 import type { AIModelKey, AIRequestHelperArgs, ParsedAIResponse } from 'quadratic-shared/typesAndSchemasAI';
-import { convertError } from 'quadratic-shared/utils/error';
 import { handleAnthropicRequest } from '../../ai/handler/anthropic.handler';
 import { handleBedrockRequest } from '../../ai/handler/bedrock.handler';
 import { handleOpenAIRequest } from '../../ai/handler/openai.handler';
@@ -131,11 +130,7 @@
 
     return parsedResponse;
   } catch (error) {
-<<<<<<< HEAD
-    console.error(JSON.stringify({ message: 'Error in handleAIRequest', modelKey, error: convertError(error) }));
-=======
     logger.error('Error in handleAIRequest', { modelKey, error });
->>>>>>> 658a79a9
 
     Sentry.captureException(error, {
       level: 'error',
