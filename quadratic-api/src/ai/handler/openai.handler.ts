--- conflicted
+++ resolved
@@ -4,11 +4,8 @@
 import { getModelFromModelKey, getModelOptions } from 'quadratic-shared/ai/helpers/model.helper';
 import type {
   AIRequestHelperArgs,
-<<<<<<< HEAD
   AzureOpenAIModelKey,
-=======
   BasetenModelKey,
->>>>>>> e9588eaf
   OpenAIModelKey,
   OpenRouterModelKey,
   ParsedAIResponse,
@@ -17,11 +14,7 @@
 import { getOpenAIApiArgs, parseOpenAIResponse, parseOpenAIStream } from '../helpers/openai.helper';
 
 export const handleOpenAIRequest = async (
-<<<<<<< HEAD
-  modelKey: OpenAIModelKey | XAIModelKey | OpenRouterModelKey | AzureOpenAIModelKey,
-=======
-  modelKey: OpenAIModelKey | XAIModelKey | BasetenModelKey | OpenRouterModelKey,
->>>>>>> e9588eaf
+  modelKey: OpenAIModelKey | AzureOpenAIModelKey | XAIModelKey | BasetenModelKey | OpenRouterModelKey,
   args: AIRequestHelperArgs,
   isOnPaidPlan: boolean,
   exceededBillingLimit: boolean,
