--- conflicted
+++ resolved
@@ -33,20 +33,15 @@
     stream: options.stream,
     tools,
     tool_choice,
-<<<<<<< HEAD
-    ...(options.supportsReasoning && {
-      reasoning: {
-        effort: 'medium',
-        summary: 'auto',
-      },
-    }),
-=======
-    reasoning: {
-      effort: 'medium',
-      summary: 'auto',
-    },
+    ...(options.supportsReasoning
+      ? {
+          reasoning: {
+            effort: 'medium',
+            summary: 'auto',
+          },
+        }
+      : {}),
     service_tier: options.serviceTier,
->>>>>>> 07add1cc
     ...(options.top_p !== undefined ? { top_p: options.top_p } : {}),
     ...(options.top_k !== undefined ? { top_k: options.top_k } : {}),
     ...(options.min_p !== undefined ? { min_p: options.min_p } : {}),
