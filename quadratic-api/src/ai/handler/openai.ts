--- conflicted
+++ resolved
@@ -59,12 +59,8 @@
         tools,
         tool_choice,
       });
-<<<<<<< HEAD
 
-      const responseMessage = parseOpenAIResponse(result, response, model);
-=======
       const responseMessage = parseOpenAIResponse(result, response, modelKey);
->>>>>>> 0f345449
       return responseMessage;
     } catch (error: any) {
       if (error instanceof OpenAI.APIError) {
