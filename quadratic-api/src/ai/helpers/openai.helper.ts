import type { Response } from 'express';
import type OpenAI from 'openai';
import type {
  ChatCompletionContentPart,
  ChatCompletionContentPartText,
  ChatCompletionMessageParam,
  ChatCompletionTool,
  ChatCompletionToolChoiceOption,
} from 'openai/resources';
import type { Stream } from 'openai/streaming';
import { getDataBase64String } from 'quadratic-shared/ai/helpers/files.helper';
import {
  getSystemPromptMessages,
  isContentImage,
  isContentText,
  isInternalMessage,
  isToolResultMessage,
} from 'quadratic-shared/ai/helpers/message.helper';
import { MODELS_CONFIGURATION } from 'quadratic-shared/ai/models/AI_MODELS';
import type { AITool } from 'quadratic-shared/ai/specs/aiToolsSpec';
import { aiToolsSpec } from 'quadratic-shared/ai/specs/aiToolsSpec';
import type { ApiTypes } from 'quadratic-shared/typesAndSchemas';
import type {
<<<<<<< HEAD
  AIMessagePrompt,
  AIModelKey,
=======
>>>>>>> 3326bcad
  AIRequestHelperArgs,
  AISource,
  AIUsage,
  AzureOpenAIModelKey,
  Content,
  ImageContent,
  OpenAIModelKey,
  OpenRouterModelKey,
  ParsedAIResponse,
  TextContent,
  ToolResultContent,
  VertexAIModelKey,
  XAIModelKey,
} from 'quadratic-shared/typesAndSchemasAI';

function convertContent(content: Content): Array<ChatCompletionContentPart> {
  return content
    .filter((content): content is TextContent | ImageContent => isContentText(content) || isContentImage(content))
    .map((content) => {
      if (isContentText(content)) {
        return content;
      } else {
        return {
          type: 'image_url',
          image_url: {
            url: getDataBase64String(content),
          },
        };
      }
    });
}

function convertToolResultContent(content: ToolResultContent): Array<ChatCompletionContentPartText> {
  return content.filter((content): content is TextContent => isContentText(content));
}

export function getOpenAIApiArgs(
  args: AIRequestHelperArgs,
  strictParams: boolean
): {
  messages: ChatCompletionMessageParam[];
  tools: ChatCompletionTool[] | undefined;
  tool_choice: ChatCompletionToolChoiceOption | undefined;
} {
  const { messages: chatMessages, toolName, source } = args;

  const { systemMessages, promptMessages } = getSystemPromptMessages(chatMessages);
  const messages: ChatCompletionMessageParam[] = promptMessages.reduce<ChatCompletionMessageParam[]>((acc, message) => {
    if (isInternalMessage(message)) {
      return acc;
    } else if (message.role === 'assistant' && message.contextType === 'userPrompt') {
      const openaiMessage: ChatCompletionMessageParam = {
        role: message.role,
        content: message.content
          .filter((content) => content.text && content.type === 'text')
          .map((content) => ({
            type: 'text',
            text: content.text,
          })),
        tool_calls:
          message.toolCalls.length > 0
            ? message.toolCalls.map((toolCall) => ({
                id: toolCall.id,
                type: 'function' as const,
                function: {
                  name: toolCall.name,
                  arguments: toolCall.arguments,
                },
              }))
            : undefined,
      };
      return [...acc, openaiMessage];
    } else if (isToolResultMessage(message)) {
      const openaiMessages: ChatCompletionMessageParam[] = message.content.map((toolResult) => ({
        role: 'tool' as const,
        tool_call_id: toolResult.id,
        content: convertToolResultContent(toolResult.content),
      }));
      return [...acc, ...openaiMessages];
    } else if (message.role === 'user') {
      const openaiMessage: ChatCompletionMessageParam = {
        role: message.role,
        content: convertContent(message.content),
      };
      return [...acc, openaiMessage];
    } else {
      const openaiMessage: ChatCompletionMessageParam = {
        role: message.role,
        content: message.content,
      };
      return [...acc, openaiMessage];
    }
  }, []);

  const openaiMessages: ChatCompletionMessageParam[] = [
    { role: 'system', content: systemMessages.map((message) => ({ type: 'text', text: message })) },
    ...messages,
  ];

  const tools = getOpenAITools(source, toolName, strictParams);
  const tool_choice = tools?.length ? getOpenAIToolChoice(toolName) : undefined;

  return { messages: openaiMessages, tools, tool_choice };
}

function getOpenAITools(
  source: AISource,
  toolName: AITool | undefined,
  strictParams: boolean
): ChatCompletionTool[] | undefined {
  const tools = Object.entries(aiToolsSpec).filter(([name, toolSpec]) => {
    if (toolName === undefined) {
      return toolSpec.sources.includes(source);
    }
    return name === toolName;
  });

  if (tools.length === 0) {
    return undefined;
  }

  const openaiTools: ChatCompletionTool[] = tools.map(
    ([name, { description, parameters }]): ChatCompletionTool => ({
      type: 'function' as const,
      function: {
        name,
        description,
        parameters,
        strict: strictParams,
      },
    })
  );

  return openaiTools;
}

function getOpenAIToolChoice(name?: AITool): ChatCompletionToolChoiceOption {
  return name === undefined ? 'auto' : { type: 'function', function: { name } };
}

export async function parseOpenAIStream(
  chunks: Stream<OpenAI.Chat.Completions.ChatCompletionChunk>,
<<<<<<< HEAD
  modelKey: OpenAIModelKey | XAIModelKey | AzureOpenAIModelKey,
=======
  modelKey: OpenAIModelKey | XAIModelKey | OpenRouterModelKey,
  isOnPaidPlan: boolean,
  exceededBillingLimit: boolean,
>>>>>>> 3326bcad
  response?: Response
): Promise<ParsedAIResponse> {
  const responseMessage: ApiTypes['/v0/ai/chat.POST.response'] = {
    role: 'assistant',
    content: [],
    contextType: 'userPrompt',
    toolCalls: [],
    modelKey,
    isOnPaidPlan,
    exceededBillingLimit,
  };

  response?.write(`data: ${JSON.stringify(responseMessage)}\n\n`);

  const usage: AIUsage = {
    inputTokens: 0,
    outputTokens: 0,
    cacheReadTokens: 0,
    cacheWriteTokens: 0,
  };

  for await (const chunk of chunks) {
    if (chunk.usage) {
      usage.inputTokens = Math.max(usage.inputTokens, chunk.usage.prompt_tokens);
      usage.outputTokens = Math.max(usage.outputTokens, chunk.usage.completion_tokens);
      usage.cacheReadTokens = Math.max(usage.cacheReadTokens, chunk.usage.prompt_tokens_details?.cached_tokens ?? 0);
      usage.inputTokens -= usage.cacheReadTokens;
    }

    if (!response?.writableEnded) {
      if (chunk.choices && chunk.choices[0] && chunk.choices[0].delta) {
        // text delta
        if (chunk.choices[0].delta.content) {
          const currentContent = {
            ...(responseMessage.content.pop() ?? {
              type: 'text',
              text: '',
            }),
          };
          currentContent.text += chunk.choices[0].delta.content ?? '';
          responseMessage.content.push(currentContent);

          responseMessage.toolCalls = responseMessage.toolCalls.map((toolCall) => ({
            ...toolCall,
            loading: false,
          }));
        }
        // tool use delta
        else if (chunk.choices[0].delta.tool_calls) {
          chunk.choices[0].delta.tool_calls.forEach((tool_call) => {
            const toolCall = responseMessage.toolCalls.pop();
            if (toolCall) {
              responseMessage.toolCalls.push({
                ...toolCall,
                loading: true,
              });
            }
            if (tool_call.function?.name) {
              // New tool call
              responseMessage.toolCalls.push({
                id: tool_call.id ?? '',
                name: tool_call.function.name,
                arguments: tool_call.function.arguments ?? '',
                loading: true,
              });
            } else {
              // Append to existing tool call
              const currentToolCall = responseMessage.toolCalls.pop() ?? {
                id: '',
                name: '',
                arguments: '',
                loading: true,
              };

              responseMessage.toolCalls.push({
                ...currentToolCall,
                arguments: currentToolCall.arguments + (tool_call.function?.arguments ?? ''),
              });
            }
          });
        }
        // tool use stop
        else if (chunk.choices[0].finish_reason === 'tool_calls') {
          responseMessage.toolCalls.forEach((toolCall) => {
            toolCall.loading = false;
          });
        }
      }

      response?.write(`data: ${JSON.stringify(responseMessage)}\n\n`);
    } else {
      break;
    }
  }

  responseMessage.content = responseMessage.content.filter((content) => content.text !== '');

  if (responseMessage.content.length === 0 && responseMessage.toolCalls.length === 0) {
    responseMessage.content.push({
      type: 'text',
      text: 'Please try again.',
    });
  }

  if (responseMessage.toolCalls.some((toolCall) => toolCall.loading)) {
    responseMessage.toolCalls = responseMessage.toolCalls.map((toolCall) => ({
      ...toolCall,
      loading: false,
    }));
  }

  response?.write(`data: ${JSON.stringify(responseMessage)}\n\n`);
  if (!response?.writableEnded) {
    response?.end();
  }

  return { responseMessage, usage };
}

export function parseOpenAIResponse(
  result: OpenAI.Chat.Completions.ChatCompletion,
<<<<<<< HEAD
  modelKey: OpenAIModelKey | XAIModelKey | AzureOpenAIModelKey,
=======
  modelKey: OpenAIModelKey | XAIModelKey | OpenRouterModelKey,
  isOnPaidPlan: boolean,
  exceededBillingLimit: boolean,
>>>>>>> 3326bcad
  response?: Response
): ParsedAIResponse {
  const responseMessage: ApiTypes['/v0/ai/chat.POST.response'] = {
    role: 'assistant',
    content: [],
    contextType: 'userPrompt',
    toolCalls: [],
    modelKey,
    isOnPaidPlan,
    exceededBillingLimit,
  };

  const message = result.choices[0].message;

  if (message.content) {
    responseMessage.content.push({
      type: 'text',
      text: message.content,
    });
  }

  if (message.tool_calls) {
    message.tool_calls.forEach((toolCall) => {
      if (toolCall.type === 'function') {
        responseMessage.toolCalls.push({
          id: toolCall.id,
          name: toolCall.function.name,
          arguments: toolCall.function.arguments,
          loading: false,
        });
      }
    });
  }

  if (responseMessage.content.length === 0 && responseMessage.toolCalls.length === 0) {
    responseMessage.content.push({
      type: 'text',
      text: 'Please try again.',
    });
  }

  response?.json(responseMessage);

  const cacheReadTokens = result.usage?.prompt_tokens_details?.cached_tokens ?? 0;
  const usage: AIUsage = {
    inputTokens: (result.usage?.prompt_tokens ?? 0) - cacheReadTokens,
    outputTokens: result.usage?.completion_tokens ?? 0,
    cacheReadTokens,
    cacheWriteTokens: 0,
  };

  return { responseMessage, usage };
}

export function isOpenAIModel(modelKey: AIModelKey): modelKey is OpenAIModelKey {
  return MODELS_CONFIGURATION[modelKey].provider === 'openai';
}

export function isAzureOpenAIModel(modelKey: AIModelKey): modelKey is AzureOpenAIModelKey {
  return MODELS_CONFIGURATION[modelKey].provider === 'azure-openai';
}

export function isVertexAIModel(modelKey: AIModelKey): modelKey is VertexAIModelKey {
  return MODELS_CONFIGURATION[modelKey].provider === 'vertexai';
}<|MERGE_RESOLUTION|>--- conflicted
+++ resolved
@@ -21,11 +21,7 @@
 import { aiToolsSpec } from 'quadratic-shared/ai/specs/aiToolsSpec';
 import type { ApiTypes } from 'quadratic-shared/typesAndSchemas';
 import type {
-<<<<<<< HEAD
-  AIMessagePrompt,
   AIModelKey,
-=======
->>>>>>> 3326bcad
   AIRequestHelperArgs,
   AISource,
   AIUsage,
@@ -168,13 +164,9 @@
 
 export async function parseOpenAIStream(
   chunks: Stream<OpenAI.Chat.Completions.ChatCompletionChunk>,
-<<<<<<< HEAD
-  modelKey: OpenAIModelKey | XAIModelKey | AzureOpenAIModelKey,
-=======
-  modelKey: OpenAIModelKey | XAIModelKey | OpenRouterModelKey,
+  modelKey: OpenAIModelKey | XAIModelKey | OpenRouterModelKey | AzureOpenAIModelKey,
   isOnPaidPlan: boolean,
   exceededBillingLimit: boolean,
->>>>>>> 3326bcad
   response?: Response
 ): Promise<ParsedAIResponse> {
   const responseMessage: ApiTypes['/v0/ai/chat.POST.response'] = {
@@ -296,13 +288,9 @@
 
 export function parseOpenAIResponse(
   result: OpenAI.Chat.Completions.ChatCompletion,
-<<<<<<< HEAD
-  modelKey: OpenAIModelKey | XAIModelKey | AzureOpenAIModelKey,
-=======
-  modelKey: OpenAIModelKey | XAIModelKey | OpenRouterModelKey,
+  modelKey: OpenAIModelKey | XAIModelKey | OpenRouterModelKey | AzureOpenAIModelKey,
   isOnPaidPlan: boolean,
   exceededBillingLimit: boolean,
->>>>>>> 3326bcad
   response?: Response
 ): ParsedAIResponse {
   const responseMessage: ApiTypes['/v0/ai/chat.POST.response'] = {
