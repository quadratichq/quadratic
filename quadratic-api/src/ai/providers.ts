import { AnthropicBedrock } from '@anthropic-ai/bedrock-sdk';
import { Anthropic } from '@anthropic-ai/sdk';
import { AnthropicVertex } from '@anthropic-ai/vertex-sdk';
import { BedrockRuntimeClient } from '@aws-sdk/client-bedrock-runtime';
import { GoogleGenAI } from '@google/genai';
import { GoogleAuth } from 'google-auth-library';
import { AzureOpenAI, OpenAI } from 'openai';
import {
  ANTHROPIC_API_KEY,
  AWS_S3_ACCESS_KEY_ID,
  AWS_S3_REGION,
  AWS_S3_SECRET_ACCESS_KEY,
<<<<<<< HEAD
  AZURE_OPENAI_API_KEY,
  AZURE_OPENAI_ENDPOINT,
=======
  BASETEN_API_KEY,
>>>>>>> e9588eaf
  GCP_CLIENT_EMAIL,
  GCP_GEMINI_API_KEY,
  GCP_PRIVATE_KEY,
  GCP_PROJECT_ID,
  GCP_REGION,
  GCP_REGION_ANTHROPIC,
  OPEN_ROUTER_API_KEY,
  OPENAI_API_KEY,
  XAI_API_KEY,
} from '../env-vars';

const googleAuthOptions = {
  credentials: {
    project_id: GCP_PROJECT_ID,
    client_email: GCP_CLIENT_EMAIL,
    private_key: GCP_PRIVATE_KEY?.replace(/\\n/g, '\n'),
  },
  scopes: ['https://www.googleapis.com/auth/cloud-platform'],
};

// anthropic-sdk for gcp
export const vertex_anthropic = new AnthropicVertex({
  projectId: GCP_PROJECT_ID,
  region: GCP_REGION_ANTHROPIC,
  googleAuth: new GoogleAuth(googleAuthOptions),
});

// gcp-sdk for vertex api
export const vertexai = new GoogleGenAI({
  vertexai: true,
  project: GCP_PROJECT_ID,
  location: GCP_REGION,
  googleAuthOptions,
});

// gcp-sdk for gemini api
export const geminiai = new GoogleGenAI({
  apiKey: GCP_GEMINI_API_KEY,
});

// anthropic-sdk for bedrock
export const bedrock_anthropic = new AnthropicBedrock({
  awsSecretKey: AWS_S3_SECRET_ACCESS_KEY,
  awsAccessKey: AWS_S3_ACCESS_KEY_ID,
  awsRegion: AWS_S3_REGION,
});

// aws-sdk for bedrock, generic for all models
export const bedrock = new BedrockRuntimeClient({
  region: AWS_S3_REGION,
  credentials: { accessKeyId: AWS_S3_ACCESS_KEY_ID, secretAccessKey: AWS_S3_SECRET_ACCESS_KEY },
});

export const anthropic = new Anthropic({
  apiKey: ANTHROPIC_API_KEY,
});

export const openai = new OpenAI({
  apiKey: OPENAI_API_KEY,
});

export const azureOpenAI = new AzureOpenAI({
  apiKey: AZURE_OPENAI_API_KEY,
  endpoint: AZURE_OPENAI_ENDPOINT,
  apiVersion: '2024-10-21',
});

export const xai = new OpenAI({
  apiKey: XAI_API_KEY,
  baseURL: 'https://api.x.ai/v1',
});

export const baseten = new OpenAI({
  apiKey: BASETEN_API_KEY,
  baseURL: 'https://inference.baseten.co/v1',
});

export const open_router = new OpenAI({
  apiKey: OPEN_ROUTER_API_KEY,
  baseURL: 'https://openrouter.ai/api/v1',
  defaultHeaders: {
    'HTTP-Referer': 'https://quadratic.ai',
    'X-Title': 'Quadratic',
  },
});<|MERGE_RESOLUTION|>--- conflicted
+++ resolved
@@ -10,12 +10,9 @@
   AWS_S3_ACCESS_KEY_ID,
   AWS_S3_REGION,
   AWS_S3_SECRET_ACCESS_KEY,
-<<<<<<< HEAD
   AZURE_OPENAI_API_KEY,
   AZURE_OPENAI_ENDPOINT,
-=======
   BASETEN_API_KEY,
->>>>>>> e9588eaf
   GCP_CLIENT_EMAIL,
   GCP_GEMINI_API_KEY,
   GCP_PRIVATE_KEY,
