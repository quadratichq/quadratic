export const PythonDocs = `# Python Docs

When the data that code references is updated, the code cell is automatically re-run. 

<<<<<<< HEAD
## Cell references 
Single-cell references are placed in a variable of corresponding type. Multi-line references are placed in a DataFrame.
=======
Single cell references are placed in a variable of corresponding type. Multi-line references are placed in a DataFrame.

Essential Python basics in Quadratic: 
1. Cell references - use q.cells() to read data from the sheet into Python with table references and A1 notation
2. Return data to the sheet - return Python outputs from code to the sheet; the last line is what gets returned 
3. Import Python packages - supporting some built-in libraries and others via micropip
4. Make API requests - use the Requests library to query APIs
5. Visualize data - turn your data into charts with Plotly exclusively, no other charting libraries supported 

## Reference cells from Python

You can reference tables, individual cells, and ranges of cells using Python.

### Referencing tables

Much of Quadratic's data is formatted in Data Tables for ease of use. To perform any reference type you can use \`q.cells\`. For table references this places the table in a DataFrame.


Note the following examples that use table references: 
\`\`\`python
# References entire table, including headers, places into DataFrame 
df = q.cells("Table1")

# Retrieves the column data and its header, places into single column DataFrame
df_column = q.cells("Table1[column_name]")

# Creates an empty DataFrame with just the DataFrame's headers as table's column names
df_headers = q.cells("Table1[#HEADERS]")

# Reference a range of columns from a table, e.g. in following example we reference columns 1, 2, and 3. Columns can then be dropped or manipulated using Pandas DataFrame logic.
df_columns = q.cells("Table1[[Column 1]:[Column 3]]")
\`\`\`python

Tables should be used whenever possible. Use ranged A1 references or single cell references otherwise. 

### Referencing individual cells

To reference an individual cell, use the global function \`q.cells\` which returns the cell value, as shown in following example.

\`\`\`python
# Reads the value in cell A1 and stores in variable x 
x = q.cells('A1')
\`\`\`

You can reference cells and use them directly in a Pythonic fashion, as shown in following example. 

\`\`\`python
q.cells('A1') + q.cells('A2') # Sums the values in cells A1 and A2 
\`\`\`

Any time cells dependent on other cells update the dependent cell will also update; your code will execute whenever it makes a reference to another cell.

### Referencing a range of cells

To reference a range of cells, use the global function \`q.cells\`, ranged references will always return a Pandas DataFrame.

\`\`\`python
q.cells('A1:A5') # Returns a 1x5 DataFrame spanning from A1 to A5
q.cells('A1:C7') # Returns a 3x7 DataFrame spanning from A1 to C7
q.cells('A') # Returns all values in column A into a single-column DataFrame
q.cells('A:C') # Returns all values in columns A to C into a three-column DataFrame
q.cells('A5:A') # Returns all values in column A starting at A5 and going down until the next blank cell 
q.cells('A5:C') # Returns all values in columns A to C, starting at A5 and going down
\`\`\`

If the first row of cells is a header, you should set \`first_row_header\` as an argument. This makes the first row of your DataFrame the column names, otherwise will default to the default integer column names as 0, 1, 2, 3, etc.

Use first_row_header when you have column names that you want as the header of the DataFrame. This should be used commonly. You can tell when a column name should be a header when the column name describes the data below. 

\`\`\`python
# first_row_header=True will be used any time the first row is the intended header for that data.
q.cells('A1:B9', first_row_header=True) # returns a 2x9 DataFrame with first row as DataFrame headers
\`\`\`

### Referencing another sheet

To reference another sheet's table, individual cells , or range of cells use the following: 

\`\`\`python
# Use the sheet name as an argument for referencing range of cells 
q.cells("'Sheet_name_here'!A1:C9")

# For individual cell reference 
q.cells("'Sheet_name_here'!A1")

# Since tables are global to a file, they can be referenced across sheets without defining sheet name
q.cells("Table1")
\`\`\`

### Column references

To reference all the data in a column or set of columns without defining the range, use the following syntax. 

Column references span from row 1 to wherever the content in that column ends. 

\`\`\`python
# references all values in the column from row 1 to the end of the content 
q.cells('A') # returns all the data in the column starting from row 1 to end of data 

q.cells('A:D') # returns all the data in columns A to D starting from row 1 to end of data in longest column

q.cells('A5:A') # returns all values from A5 to the end of the content in column A 

q.cells('A5:C') # returns all values from A5 to end of content in C

q.cells('A:C', first_row_header=True) # same rules with first_row_header apply 

q.cells("'Sheet2'!A:C", first_row_header=True) # same rules to reference in other sheets apply
\`\`\`

### Relative vs absolute references

By default when you copy paste a reference it will update the row reference unless you use $ notation in your references. 

\`\`\`python
# Copy pasting this one row down will change reference to A2
q.cells('A1')

# Copy pasting this one row down will keep reference as A1
q.cells('A$1')

# Example using ranges - row references will not change
q.cells('A$1:B$20)

# Only A reference will change when copied down
q.cells('A1:B$20')
\`\`\`

## Return data to the sheet

Return the data from your Python code to the spreadsheet.

By default, the last line of code is output to the spreadsheet. Primarily return results to the spreadsheet rather than using print statements; print statements do not get returned to the sheet.

Only one value or variable (single value, single list, single dataframe, single series, single chart, etc) can be returned per code cell. If you need to return multiple things, such as numerical results of an analysis and a chart, you should use multiple code cells, outputting the analysis in one cell and the chart in another.

All code outputs by default are given names that can be referenced, regardless of their return type. 

You can expect to primarily use DataFrames as Quadratic is heavily built around Pandas DataFrames.

### Single value

Note the simplest possible example, where we set \`x = 5\` and then return \`x\` to the spreadsheet by placing \`x\` in the last line of code.

\`\`\`python
# create variable 
x = 5 

# last line of code gets returned to the sheet, so the value 5 gets returned
x
\`\`\`

### List of values 

Lists can be returned directly to the sheet.  
\`\`\`python
my_list = [1, 2, 3, 4, 5]

# Returns the list to the spreadsheet, with each value from the list occupying their own cell  
my_list
\`\`\`

### DataFrame

You can return your DataFrames directly to the sheet by putting the DataFrame's variable name as the last line of code. The DataFrame's column names will be returned to the sheet as table headers. If no columns are named, column headers will not display in the sheet. To display column headers in the sheet, name the headers. The columns can still be referenced by their default DataFrame integer values. 

\`\`\`python
# import pandas 
import pandas as pd
 
# create some sample data 
data = [['tom', 30], ['nick', 19], ['julie', 42]]
 
# Create the DataFrame
df = pd.DataFrame(data, columns=['Name', 'Age'])
 
# return DataFrame to the sheet with "Name" and "Age" as column headers
df
\`\`\`

Note that if your DataFrame has an index it will not be returned to the sheet. If you want to return the index to the sheet use the following code:

\`\`\`python
# use reset_index() method where df is the dataframe name
df.reset_index()
\`\`\`

This is necessary any time you use describe() method in Pandas or any method that returns a named index.
These methods create a named index so you'll need to use reset_index() if you want to correctly display the index in the sheet when you return the DataFrame. The index is never returned to the sheet. 

### Charts

Build your chart and return it to the spreadsheet by using the \`fig\` variable name or \`fig.show()\` as the last line of code. Chart will only get displayed if fig (or whatever the chart variable name is) or fig.show() are the last line of code.

\`\`\`python
import plotly.express as px

# replace this df with your data
df = px.data.gapminder().query("country=='Canada'")

# create your chart type
fig = px.line(df, x="year", y="lifeExp", title='Life expectancy in Canada')

# display chart in sheet
fig.show()
\`\`\`

### Function outputs

You can not use the \`return\` keyword to return data to the sheet, as that keyword only works inside of Python functions. The last line of code is what gets returned to the sheet, even if it's a function call.
Here is an example of using a Python function to return data to the sheet. 

\`\`\`python
def do_some_math(x): 
    return x+1

# since this is the last line of code, it returns the result of do_some_math(), which in this case is 6 
do_some_math(5)
\`\`\`

Note that conditionals will not return the value to the sheet if the last line is a conditional. The following is an example that will return nothing to the sheet:

Negative example: 
\`\`\`python
x = 3
y = 0 
if x == 3: 
    y = True
else: 
    y = False
\`\`\`

The following is how you would return the result of that conditional to the sheet.

Positive example: 
\`\`\`python
x = 3
y = 0 
if x == 3: 
    y = True
else: 
    y = False
y
\`\`\`

Do NOT try to use try-except blocks. It is much more useful to simply return the output to the sheet and let the error surface in the sheet and the console. 

If you create an error and need to see the data, a print statement (e.g. print(df.head(3)) of the data can allow you to see the data to continue with a more useful result. 

Negative example: 
\`\`\`python
x = 3

try: 
    x += 1 
except: 
    print('error')
\`\`\`

Instead, simply return the output to the sheet. If an error occurs it will surface to the sheet and the console correctly. Never use try-except blocks.
Positive example: 
\`\`\`python
x = 3

# since this is the last line of code, it returns the result of x + 1, which in this case is 4 
x += 1
\`\`\`

### Formatting 

Do NOT try to use formatting options like f-strings (f"") or .format() on numerical return types. Returning formatted data will not flow through to the sheet; the sheet will read formatted numerical values as strings, keeping formatting options like currencies and significant digits from working on the returned values. 

## Packages

Using and installing Python packages.

### Default Packages

Some libraries are included by default, here are some examples (note that they need to be imported in every cell they are used even though they're included by default):

* Pandas 
* NumPy 
* SciPy 
* Plotly
* Scikit-learn
* Statsmodels
* Nltk
* Regex

Default packages can be imported like any other native Python package.

\`\`\`python
import pandas as pd
import numpy as np 
import scipy
\`\`\`

### Additional packages

Micropip can be used to install additional Python packages that aren't automatically supported. 

\`\`\`python
import micropip

# \`await\` is required to wait until the package is installed
await micropip.install("faker")

from faker import Faker

fake = Faker()
fake.name()
\`\`\`

This only works for packages that are either pure Python or for packages with C extensions that are built in Pyodide.

If you receive the following error then the library is likely not available in Quadratic or you've misspelled the library name: 
"Can't find a pure Python 3 wheel."

## API requests

API Requests in Python must use the Requests library.

### GET request

Import the basic Requests library, query the API, and get the data into a Pandas DataFrame. 

\`\`\`python
# Imports
import requests
import pandas as pd

# Request
response = requests.get('your_API_url_here')

# JSON to DataFrame
df = pd.DataFrame(response.json())

# Display DataFrame in the sheet 
df
\`\`\`

### POST request

\`\`\`python
import requests

url = 'your_API_url_here'

obj = {'somekey': 'somevalue'}

x = requests.post(url, json = myobj)

# return the API response to the sheet
x.text
\`\`\`

## Charts/visualizations

Plotly is the only charting library supported in Quadratic. Do not try to use other libraries like Seaborn or Matplotlib. Matplotlib DOES NOT WORK in Quadratic. 

To return a chart to the sheet, put fig.show() as the last line of code. 

When creating charts do not try to state the code in the chat, use the set_code_cell_value function to place the code instead.

\`\`\`python
# Here are some example styling options for prettier charts
fig.update_layout(
    xaxis=dict(
        showline=True,
        showgrid=False,
        showticklabels=True,
        linecolor='rgb(204, 204, 204)',
        linewidth=2,
        ticks='outside',
        tickfont=dict(
            family='Arial',
            size=12,
            color='rgb(82, 82, 82)',
        ),
    ),
    yaxis=dict(
        showgrid=False,
        zeroline=False,
        showline=False,
        showticklabels=True,
    ),
    autosize=False,
    showlegend=False,
    plot_bgcolor='white',
    title='Your_title_here' # replace with the relevant chart title based on the data in the chart/x and y-axis names
)
\`\`\`

### Trendlines 

When using Trendlines in Plotly you MUST import statsmodels for the trendline to work. Note an example trendline below.

\`\`\`python
import plotly.express as px
import pandas as pd
import statsmodels

# Get the data
df = q.cells("concrete_data")

# Create scatter plot
fig = px.scatter(df, x='age', y='strength', 
                title='Concrete Strength vs Age',
                trendline="lowess")

# Update layout
fig.update_layout(
    xaxis_title="Age (days)",
    yaxis_title="Strength (MPa)",
    plot_bgcolor='white'
)

fig.show()
\`\`\`

## Time-series analysis

For time-series analysis a good starting point is using statsmodels library for a simple ARIMA analysis. You can reference sheet data using table and sheet references to build these kinds of analysis.

\`\`\`python
import pandas as pd
import numpy as np
import plotly.express as px
import plotly.graph_objects as go
from .tsa.arima.model import ARIMA
from statsmodels.tsa.stattools import adfuller

# Generate sample time series data
dates = pd.date_range(start='2023-01-01', end='2023-12-31', freq='D')
np.random.seed(42)
values = np.random.normal(loc=100, scale=10, size=len(dates))
values = np.cumsum(values)

# Create DataFrame
df = pd.DataFrame({
    'Date': dates,
    'Value': values
})

# Fit ARIMA model
model = ARIMA(df['Value'], order=(1,1,1))
results = model.fit()

# Make predictions
forecast = results.get_forecast(steps=30)
forecast_mean = forecast.predicted_mean
forecast_dates = pd.date_range(start=dates[-1], periods=31)[1:]

# Create plot with original data and forecast
fig = go.Figure()

# Add original data
fig.add_trace(go.Scatter(x=dates, y=values, name='Original Data'))

# Add forecast
fig.add_trace(go.Scatter(x=forecast_dates, y=forecast_mean, 
                        name='ARIMA Forecast',
                        line=dict(dash='dash')))

# Update layout
fig.update_layout(
    title='Time Series with ARIMA(1,1,1) Forecast',
    xaxis_title='Date',
    yaxis_title='Value',
    plot_bgcolor='white'
)

fig.show()
\`\`\`

## Machine learning

For machine learning, Scikit-learn is recommended. Here's a simple sklearn example. 

When generating scikit-learn examples it helps to add a visualization, but it is not strictly required.

\`\`\`python
import pandas as pd
import numpy as np
import plotly.graph_objects as go
from sklearn.model_selection import train_test_split
from sklearn.linear_model import LogisticRegression
from sklearn.metrics import accuracy_score

# Load data from the Sample_Data table
df = q.cells("Sample_Data_Table")

# Extract features and target
X = df[['Feature1', 'Feature2']].values
y = df['Target'].astype(int).values  # Convert target to integers

# Split data into training and testing sets
X_train, X_test, y_train, y_test = train_test_split(X, y, test_size=0.3, random_state=42)

# Create and train the model
model = LogisticRegression()
model.fit(X_train, y_train)

# Make predictions
y_pred = model.predict(X_test)

# Calculate accuracy
accuracy = accuracy_score(y_test, y_pred)

# Create a meshgrid for visualization
x_min, x_max = X[:, 0].min() - 0.5, X[:, 0].max() + 0.5
y_min, y_max = X[:, 1].min() - 0.5, X[:, 1].max() + 0.5
xx, yy = np.meshgrid(np.arange(x_min, x_max, 0.01),
                     np.arange(y_min, y_max, 0.01))

# Get predictions for the meshgrid
Z = model.predict(np.c_[xx.ravel(), yy.ravel()])
Z = Z.reshape(xx.shape)

# Create plot with decision boundary
fig = go.Figure()

# Add decision boundary contour
fig.add_trace(
    go.Contour(
        z=Z,
        x=np.arange(x_min, x_max, 0.01),
        y=np.arange(y_min, y_max, 0.01),
        showscale=False,
        colorscale='RdBu',
        opacity=0.4,
        contours=dict(showlines=False)
    )
)

# Add scatter points for class 0
fig.add_trace(
    go.Scatter(
        x=X[y==0, 0],
        y=X[y==0, 1],
        mode='markers',
        name='Class 0',
        marker=dict(color='blue', size=10)
    )
)

# Add scatter points for class 1
fig.add_trace(
    go.Scatter(
        x=X[y==1, 0],
        y=X[y==1, 1],
        mode='markers',
        name='Class 1',
        marker=dict(color='red', size=10)
    )
)

# Update layout
fig.update_layout(
    title=f'Logistic Regression Decision Boundary (Accuracy: {accuracy:.2f})',
    xaxis_title='Feature 1',
    yaxis_title='Feature 2',
    plot_bgcolor='white'
)

fig.show()
\`\`\`

## Correlations

Do not attempt to build a correlation analysis unless the user asks for it. 

Note there are two code examples here. A good correlation analysis will have two code cells generated - the first is for the correlations, the second visualizes in a heatmap.

Here is an example of a successful correlation analysis.

First code block finds the correlations. 
\`\`\`python
import pandas as pd
import numpy as np

# Get the stock data
df = q.cells("Stock_Market_Data")

# Calculate daily returns for each stock (better for correlation analysis than raw prices)
stock_columns = ['AAPL', 'MSFT', 'GOOGL', 'AMZN', 'META']
df_returns = df.copy()

for col in stock_columns:
    df_returns[f'{col}_return'] = df[col].pct_change() * 100

# Drop the first row (which has NaN returns) and keep only return columns
df_returns = df_returns.drop(columns=stock_columns + ['Date']).dropna()

# Calculate correlation matrix of returns
correlation_matrix = df_returns.corr()

# Round the result that is returned to the sheet so it is more readable 
correlation_matrix.round(3)
\`\`\`

Second code block visualizes the correlations in a heatmap.
\`\`\`python
import plotly.express as px

# Get the correlation matrix from previous code - previous code outputs table is named "Python2"
df = q.cells("Python2")

# Create a heatmap visualization
fig = px.imshow(df,
               color_continuous_scale='RdBu_r',
               zmin=-1, zmax=1,
               title='Stock Returns Correlation Matrix')

fig.update_layout(
    xaxis_title='Stock',
    yaxis_title='Stock',
    coloraxis_colorbar=dict(
        title='Correlation',
    ),
    plot_bgcolor='white'
)

# Display the heatmap
fig.show()
\`\`\`

## File imports and exports
Python can NOT be used to import files like .xlsx, .pqt, .csv. Users should import xlsx, .pqt, and csv files to Quadratic by drag and dropping them directly into the sheet. They can then be read into Python with q.cells(). Python can not be used to import files (.xlsx, .csv, .pqt, etc).

To import PDF and image files, insert them to the AI chat with the paperclip attach button, copy/paste, or drag and drop directly in the chat. PDF and image files can not be imported via Python. Once in the sheet, they can be analyzed by first being read into Python with q.cells().

Python can also not be used to export/download data as various file types. To download data from Quadratic, highlight the data you'd like to download, right click, and select the "Download as CSV" button.

## Sentiment analysis 

For sentiment analysis, NLTK is recommended. Here's a simple NLTK example.

\`\`\`python
import nltk
from nltk.sentiment import SentimentIntensityAnalyzer
import pandas as pd

# Download required NLTK data
nltk.download('vader_lexicon')

# Get text data and create DataFrame
text_data = q.cells('A1:A3')
df = pd.DataFrame(text_data).rename(columns={0: 'Text'})

# Initialize the NLTK sentiment analyzer
sia = SentimentIntensityAnalyzer()

# Analyze sentiment
df['Sentiment_Scores'] = df['Text'].apply(lambda x: sia.polarity_scores(x)['compound'])

# Define sentiment categories
df['Sentiment'] = df['Sentiment_Scores'].apply(lambda x: 'Positive' if x > 0.05 
                                             else ('Negative' if x < -0.05 
                                             else 'Neutral'))

# Return the resulting DataFrame
df
\`\`\`

## Web scraping

You should use Beautifulsoup4 for web scraping.

Here is a successful example of web scraping. 
\`\`\`python
# Import necessary libraries
import requests
import pandas as pd
import micropip

# Install BeautifulSoup4
await micropip.install('beautifulsoup4')
from bs4 import BeautifulSoup

# URL of the Denver Nuggets Wikipedia page
url = 'https://en.wikipedia.org/wiki/Denver_Nuggets'

# Send a GET request to fetch the webpage
response = requests.get(url)

# Parse the HTML content
soup = BeautifulSoup(response.content, 'html.parser')

# Extract the page title
title = soup.find('h1', {'id': 'firstHeading'}).text
print(f"Page title: {title}")

# Extract team information from the infobox
infobox = soup.find('table', {'class': 'infobox'})

# Initialize lists to store the data
info_labels = []
info_values = []

# Extract data from the infobox
if infobox:
    rows = infobox.find_all('tr')
    for row in rows:
        header = row.find('th')
        data = row.find('td')
        if header and data:
            info_labels.append(header.text.strip())
            info_values.append(data.text.strip())

# Create a DataFrame with the extracted information
nuggets_info = pd.DataFrame({
    'Category': info_labels,
    'Information': info_values
})

# Extract section headers for team history
section_titles = []
section_ids = []

for heading in soup.find_all(['h2', 'h3']):
    if heading.get('id'):
        section_titles.append(heading.text.strip())
        section_ids.append(heading.get('id'))
>>>>>>> 7a1b601e

# Single cell reference
q.cells('A5')

# Multi-line reference
q.cells('A1:B5')

# Multi-line reference with headers 
q.cellls('A5:D9', first_row_header=True)

# Table references
q.cells('table_name')

# Table column reference 
q.cells('table_name[column_name]')

## Return data to the sheet 
Last line is returned to the sheet. Do NOT use the return keyword. Conditional statements do not get returned. Only one variable can be returned.

DataFrame index does not get returned to sheet. Use reset_index() if you want to show it in sheet. 

## Importing packages 

Many libraries are supported by default. Use micropip to install additional libraries. 

await micropip.install('package-name')
import package-name

## API requests 

Use the Requests library. 

## Visualize data 

Only Plotly is supported. 
`;<|MERGE_RESOLUTION|>--- conflicted
+++ resolved
@@ -2,735 +2,8 @@
 
 When the data that code references is updated, the code cell is automatically re-run. 
 
-<<<<<<< HEAD
 ## Cell references 
 Single-cell references are placed in a variable of corresponding type. Multi-line references are placed in a DataFrame.
-=======
-Single cell references are placed in a variable of corresponding type. Multi-line references are placed in a DataFrame.
-
-Essential Python basics in Quadratic: 
-1. Cell references - use q.cells() to read data from the sheet into Python with table references and A1 notation
-2. Return data to the sheet - return Python outputs from code to the sheet; the last line is what gets returned 
-3. Import Python packages - supporting some built-in libraries and others via micropip
-4. Make API requests - use the Requests library to query APIs
-5. Visualize data - turn your data into charts with Plotly exclusively, no other charting libraries supported 
-
-## Reference cells from Python
-
-You can reference tables, individual cells, and ranges of cells using Python.
-
-### Referencing tables
-
-Much of Quadratic's data is formatted in Data Tables for ease of use. To perform any reference type you can use \`q.cells\`. For table references this places the table in a DataFrame.
-
-
-Note the following examples that use table references: 
-\`\`\`python
-# References entire table, including headers, places into DataFrame 
-df = q.cells("Table1")
-
-# Retrieves the column data and its header, places into single column DataFrame
-df_column = q.cells("Table1[column_name]")
-
-# Creates an empty DataFrame with just the DataFrame's headers as table's column names
-df_headers = q.cells("Table1[#HEADERS]")
-
-# Reference a range of columns from a table, e.g. in following example we reference columns 1, 2, and 3. Columns can then be dropped or manipulated using Pandas DataFrame logic.
-df_columns = q.cells("Table1[[Column 1]:[Column 3]]")
-\`\`\`python
-
-Tables should be used whenever possible. Use ranged A1 references or single cell references otherwise. 
-
-### Referencing individual cells
-
-To reference an individual cell, use the global function \`q.cells\` which returns the cell value, as shown in following example.
-
-\`\`\`python
-# Reads the value in cell A1 and stores in variable x 
-x = q.cells('A1')
-\`\`\`
-
-You can reference cells and use them directly in a Pythonic fashion, as shown in following example. 
-
-\`\`\`python
-q.cells('A1') + q.cells('A2') # Sums the values in cells A1 and A2 
-\`\`\`
-
-Any time cells dependent on other cells update the dependent cell will also update; your code will execute whenever it makes a reference to another cell.
-
-### Referencing a range of cells
-
-To reference a range of cells, use the global function \`q.cells\`, ranged references will always return a Pandas DataFrame.
-
-\`\`\`python
-q.cells('A1:A5') # Returns a 1x5 DataFrame spanning from A1 to A5
-q.cells('A1:C7') # Returns a 3x7 DataFrame spanning from A1 to C7
-q.cells('A') # Returns all values in column A into a single-column DataFrame
-q.cells('A:C') # Returns all values in columns A to C into a three-column DataFrame
-q.cells('A5:A') # Returns all values in column A starting at A5 and going down until the next blank cell 
-q.cells('A5:C') # Returns all values in columns A to C, starting at A5 and going down
-\`\`\`
-
-If the first row of cells is a header, you should set \`first_row_header\` as an argument. This makes the first row of your DataFrame the column names, otherwise will default to the default integer column names as 0, 1, 2, 3, etc.
-
-Use first_row_header when you have column names that you want as the header of the DataFrame. This should be used commonly. You can tell when a column name should be a header when the column name describes the data below. 
-
-\`\`\`python
-# first_row_header=True will be used any time the first row is the intended header for that data.
-q.cells('A1:B9', first_row_header=True) # returns a 2x9 DataFrame with first row as DataFrame headers
-\`\`\`
-
-### Referencing another sheet
-
-To reference another sheet's table, individual cells , or range of cells use the following: 
-
-\`\`\`python
-# Use the sheet name as an argument for referencing range of cells 
-q.cells("'Sheet_name_here'!A1:C9")
-
-# For individual cell reference 
-q.cells("'Sheet_name_here'!A1")
-
-# Since tables are global to a file, they can be referenced across sheets without defining sheet name
-q.cells("Table1")
-\`\`\`
-
-### Column references
-
-To reference all the data in a column or set of columns without defining the range, use the following syntax. 
-
-Column references span from row 1 to wherever the content in that column ends. 
-
-\`\`\`python
-# references all values in the column from row 1 to the end of the content 
-q.cells('A') # returns all the data in the column starting from row 1 to end of data 
-
-q.cells('A:D') # returns all the data in columns A to D starting from row 1 to end of data in longest column
-
-q.cells('A5:A') # returns all values from A5 to the end of the content in column A 
-
-q.cells('A5:C') # returns all values from A5 to end of content in C
-
-q.cells('A:C', first_row_header=True) # same rules with first_row_header apply 
-
-q.cells("'Sheet2'!A:C", first_row_header=True) # same rules to reference in other sheets apply
-\`\`\`
-
-### Relative vs absolute references
-
-By default when you copy paste a reference it will update the row reference unless you use $ notation in your references. 
-
-\`\`\`python
-# Copy pasting this one row down will change reference to A2
-q.cells('A1')
-
-# Copy pasting this one row down will keep reference as A1
-q.cells('A$1')
-
-# Example using ranges - row references will not change
-q.cells('A$1:B$20)
-
-# Only A reference will change when copied down
-q.cells('A1:B$20')
-\`\`\`
-
-## Return data to the sheet
-
-Return the data from your Python code to the spreadsheet.
-
-By default, the last line of code is output to the spreadsheet. Primarily return results to the spreadsheet rather than using print statements; print statements do not get returned to the sheet.
-
-Only one value or variable (single value, single list, single dataframe, single series, single chart, etc) can be returned per code cell. If you need to return multiple things, such as numerical results of an analysis and a chart, you should use multiple code cells, outputting the analysis in one cell and the chart in another.
-
-All code outputs by default are given names that can be referenced, regardless of their return type. 
-
-You can expect to primarily use DataFrames as Quadratic is heavily built around Pandas DataFrames.
-
-### Single value
-
-Note the simplest possible example, where we set \`x = 5\` and then return \`x\` to the spreadsheet by placing \`x\` in the last line of code.
-
-\`\`\`python
-# create variable 
-x = 5 
-
-# last line of code gets returned to the sheet, so the value 5 gets returned
-x
-\`\`\`
-
-### List of values 
-
-Lists can be returned directly to the sheet.  
-\`\`\`python
-my_list = [1, 2, 3, 4, 5]
-
-# Returns the list to the spreadsheet, with each value from the list occupying their own cell  
-my_list
-\`\`\`
-
-### DataFrame
-
-You can return your DataFrames directly to the sheet by putting the DataFrame's variable name as the last line of code. The DataFrame's column names will be returned to the sheet as table headers. If no columns are named, column headers will not display in the sheet. To display column headers in the sheet, name the headers. The columns can still be referenced by their default DataFrame integer values. 
-
-\`\`\`python
-# import pandas 
-import pandas as pd
- 
-# create some sample data 
-data = [['tom', 30], ['nick', 19], ['julie', 42]]
- 
-# Create the DataFrame
-df = pd.DataFrame(data, columns=['Name', 'Age'])
- 
-# return DataFrame to the sheet with "Name" and "Age" as column headers
-df
-\`\`\`
-
-Note that if your DataFrame has an index it will not be returned to the sheet. If you want to return the index to the sheet use the following code:
-
-\`\`\`python
-# use reset_index() method where df is the dataframe name
-df.reset_index()
-\`\`\`
-
-This is necessary any time you use describe() method in Pandas or any method that returns a named index.
-These methods create a named index so you'll need to use reset_index() if you want to correctly display the index in the sheet when you return the DataFrame. The index is never returned to the sheet. 
-
-### Charts
-
-Build your chart and return it to the spreadsheet by using the \`fig\` variable name or \`fig.show()\` as the last line of code. Chart will only get displayed if fig (or whatever the chart variable name is) or fig.show() are the last line of code.
-
-\`\`\`python
-import plotly.express as px
-
-# replace this df with your data
-df = px.data.gapminder().query("country=='Canada'")
-
-# create your chart type
-fig = px.line(df, x="year", y="lifeExp", title='Life expectancy in Canada')
-
-# display chart in sheet
-fig.show()
-\`\`\`
-
-### Function outputs
-
-You can not use the \`return\` keyword to return data to the sheet, as that keyword only works inside of Python functions. The last line of code is what gets returned to the sheet, even if it's a function call.
-Here is an example of using a Python function to return data to the sheet. 
-
-\`\`\`python
-def do_some_math(x): 
-    return x+1
-
-# since this is the last line of code, it returns the result of do_some_math(), which in this case is 6 
-do_some_math(5)
-\`\`\`
-
-Note that conditionals will not return the value to the sheet if the last line is a conditional. The following is an example that will return nothing to the sheet:
-
-Negative example: 
-\`\`\`python
-x = 3
-y = 0 
-if x == 3: 
-    y = True
-else: 
-    y = False
-\`\`\`
-
-The following is how you would return the result of that conditional to the sheet.
-
-Positive example: 
-\`\`\`python
-x = 3
-y = 0 
-if x == 3: 
-    y = True
-else: 
-    y = False
-y
-\`\`\`
-
-Do NOT try to use try-except blocks. It is much more useful to simply return the output to the sheet and let the error surface in the sheet and the console. 
-
-If you create an error and need to see the data, a print statement (e.g. print(df.head(3)) of the data can allow you to see the data to continue with a more useful result. 
-
-Negative example: 
-\`\`\`python
-x = 3
-
-try: 
-    x += 1 
-except: 
-    print('error')
-\`\`\`
-
-Instead, simply return the output to the sheet. If an error occurs it will surface to the sheet and the console correctly. Never use try-except blocks.
-Positive example: 
-\`\`\`python
-x = 3
-
-# since this is the last line of code, it returns the result of x + 1, which in this case is 4 
-x += 1
-\`\`\`
-
-### Formatting 
-
-Do NOT try to use formatting options like f-strings (f"") or .format() on numerical return types. Returning formatted data will not flow through to the sheet; the sheet will read formatted numerical values as strings, keeping formatting options like currencies and significant digits from working on the returned values. 
-
-## Packages
-
-Using and installing Python packages.
-
-### Default Packages
-
-Some libraries are included by default, here are some examples (note that they need to be imported in every cell they are used even though they're included by default):
-
-* Pandas 
-* NumPy 
-* SciPy 
-* Plotly
-* Scikit-learn
-* Statsmodels
-* Nltk
-* Regex
-
-Default packages can be imported like any other native Python package.
-
-\`\`\`python
-import pandas as pd
-import numpy as np 
-import scipy
-\`\`\`
-
-### Additional packages
-
-Micropip can be used to install additional Python packages that aren't automatically supported. 
-
-\`\`\`python
-import micropip
-
-# \`await\` is required to wait until the package is installed
-await micropip.install("faker")
-
-from faker import Faker
-
-fake = Faker()
-fake.name()
-\`\`\`
-
-This only works for packages that are either pure Python or for packages with C extensions that are built in Pyodide.
-
-If you receive the following error then the library is likely not available in Quadratic or you've misspelled the library name: 
-"Can't find a pure Python 3 wheel."
-
-## API requests
-
-API Requests in Python must use the Requests library.
-
-### GET request
-
-Import the basic Requests library, query the API, and get the data into a Pandas DataFrame. 
-
-\`\`\`python
-# Imports
-import requests
-import pandas as pd
-
-# Request
-response = requests.get('your_API_url_here')
-
-# JSON to DataFrame
-df = pd.DataFrame(response.json())
-
-# Display DataFrame in the sheet 
-df
-\`\`\`
-
-### POST request
-
-\`\`\`python
-import requests
-
-url = 'your_API_url_here'
-
-obj = {'somekey': 'somevalue'}
-
-x = requests.post(url, json = myobj)
-
-# return the API response to the sheet
-x.text
-\`\`\`
-
-## Charts/visualizations
-
-Plotly is the only charting library supported in Quadratic. Do not try to use other libraries like Seaborn or Matplotlib. Matplotlib DOES NOT WORK in Quadratic. 
-
-To return a chart to the sheet, put fig.show() as the last line of code. 
-
-When creating charts do not try to state the code in the chat, use the set_code_cell_value function to place the code instead.
-
-\`\`\`python
-# Here are some example styling options for prettier charts
-fig.update_layout(
-    xaxis=dict(
-        showline=True,
-        showgrid=False,
-        showticklabels=True,
-        linecolor='rgb(204, 204, 204)',
-        linewidth=2,
-        ticks='outside',
-        tickfont=dict(
-            family='Arial',
-            size=12,
-            color='rgb(82, 82, 82)',
-        ),
-    ),
-    yaxis=dict(
-        showgrid=False,
-        zeroline=False,
-        showline=False,
-        showticklabels=True,
-    ),
-    autosize=False,
-    showlegend=False,
-    plot_bgcolor='white',
-    title='Your_title_here' # replace with the relevant chart title based on the data in the chart/x and y-axis names
-)
-\`\`\`
-
-### Trendlines 
-
-When using Trendlines in Plotly you MUST import statsmodels for the trendline to work. Note an example trendline below.
-
-\`\`\`python
-import plotly.express as px
-import pandas as pd
-import statsmodels
-
-# Get the data
-df = q.cells("concrete_data")
-
-# Create scatter plot
-fig = px.scatter(df, x='age', y='strength', 
-                title='Concrete Strength vs Age',
-                trendline="lowess")
-
-# Update layout
-fig.update_layout(
-    xaxis_title="Age (days)",
-    yaxis_title="Strength (MPa)",
-    plot_bgcolor='white'
-)
-
-fig.show()
-\`\`\`
-
-## Time-series analysis
-
-For time-series analysis a good starting point is using statsmodels library for a simple ARIMA analysis. You can reference sheet data using table and sheet references to build these kinds of analysis.
-
-\`\`\`python
-import pandas as pd
-import numpy as np
-import plotly.express as px
-import plotly.graph_objects as go
-from .tsa.arima.model import ARIMA
-from statsmodels.tsa.stattools import adfuller
-
-# Generate sample time series data
-dates = pd.date_range(start='2023-01-01', end='2023-12-31', freq='D')
-np.random.seed(42)
-values = np.random.normal(loc=100, scale=10, size=len(dates))
-values = np.cumsum(values)
-
-# Create DataFrame
-df = pd.DataFrame({
-    'Date': dates,
-    'Value': values
-})
-
-# Fit ARIMA model
-model = ARIMA(df['Value'], order=(1,1,1))
-results = model.fit()
-
-# Make predictions
-forecast = results.get_forecast(steps=30)
-forecast_mean = forecast.predicted_mean
-forecast_dates = pd.date_range(start=dates[-1], periods=31)[1:]
-
-# Create plot with original data and forecast
-fig = go.Figure()
-
-# Add original data
-fig.add_trace(go.Scatter(x=dates, y=values, name='Original Data'))
-
-# Add forecast
-fig.add_trace(go.Scatter(x=forecast_dates, y=forecast_mean, 
-                        name='ARIMA Forecast',
-                        line=dict(dash='dash')))
-
-# Update layout
-fig.update_layout(
-    title='Time Series with ARIMA(1,1,1) Forecast',
-    xaxis_title='Date',
-    yaxis_title='Value',
-    plot_bgcolor='white'
-)
-
-fig.show()
-\`\`\`
-
-## Machine learning
-
-For machine learning, Scikit-learn is recommended. Here's a simple sklearn example. 
-
-When generating scikit-learn examples it helps to add a visualization, but it is not strictly required.
-
-\`\`\`python
-import pandas as pd
-import numpy as np
-import plotly.graph_objects as go
-from sklearn.model_selection import train_test_split
-from sklearn.linear_model import LogisticRegression
-from sklearn.metrics import accuracy_score
-
-# Load data from the Sample_Data table
-df = q.cells("Sample_Data_Table")
-
-# Extract features and target
-X = df[['Feature1', 'Feature2']].values
-y = df['Target'].astype(int).values  # Convert target to integers
-
-# Split data into training and testing sets
-X_train, X_test, y_train, y_test = train_test_split(X, y, test_size=0.3, random_state=42)
-
-# Create and train the model
-model = LogisticRegression()
-model.fit(X_train, y_train)
-
-# Make predictions
-y_pred = model.predict(X_test)
-
-# Calculate accuracy
-accuracy = accuracy_score(y_test, y_pred)
-
-# Create a meshgrid for visualization
-x_min, x_max = X[:, 0].min() - 0.5, X[:, 0].max() + 0.5
-y_min, y_max = X[:, 1].min() - 0.5, X[:, 1].max() + 0.5
-xx, yy = np.meshgrid(np.arange(x_min, x_max, 0.01),
-                     np.arange(y_min, y_max, 0.01))
-
-# Get predictions for the meshgrid
-Z = model.predict(np.c_[xx.ravel(), yy.ravel()])
-Z = Z.reshape(xx.shape)
-
-# Create plot with decision boundary
-fig = go.Figure()
-
-# Add decision boundary contour
-fig.add_trace(
-    go.Contour(
-        z=Z,
-        x=np.arange(x_min, x_max, 0.01),
-        y=np.arange(y_min, y_max, 0.01),
-        showscale=False,
-        colorscale='RdBu',
-        opacity=0.4,
-        contours=dict(showlines=False)
-    )
-)
-
-# Add scatter points for class 0
-fig.add_trace(
-    go.Scatter(
-        x=X[y==0, 0],
-        y=X[y==0, 1],
-        mode='markers',
-        name='Class 0',
-        marker=dict(color='blue', size=10)
-    )
-)
-
-# Add scatter points for class 1
-fig.add_trace(
-    go.Scatter(
-        x=X[y==1, 0],
-        y=X[y==1, 1],
-        mode='markers',
-        name='Class 1',
-        marker=dict(color='red', size=10)
-    )
-)
-
-# Update layout
-fig.update_layout(
-    title=f'Logistic Regression Decision Boundary (Accuracy: {accuracy:.2f})',
-    xaxis_title='Feature 1',
-    yaxis_title='Feature 2',
-    plot_bgcolor='white'
-)
-
-fig.show()
-\`\`\`
-
-## Correlations
-
-Do not attempt to build a correlation analysis unless the user asks for it. 
-
-Note there are two code examples here. A good correlation analysis will have two code cells generated - the first is for the correlations, the second visualizes in a heatmap.
-
-Here is an example of a successful correlation analysis.
-
-First code block finds the correlations. 
-\`\`\`python
-import pandas as pd
-import numpy as np
-
-# Get the stock data
-df = q.cells("Stock_Market_Data")
-
-# Calculate daily returns for each stock (better for correlation analysis than raw prices)
-stock_columns = ['AAPL', 'MSFT', 'GOOGL', 'AMZN', 'META']
-df_returns = df.copy()
-
-for col in stock_columns:
-    df_returns[f'{col}_return'] = df[col].pct_change() * 100
-
-# Drop the first row (which has NaN returns) and keep only return columns
-df_returns = df_returns.drop(columns=stock_columns + ['Date']).dropna()
-
-# Calculate correlation matrix of returns
-correlation_matrix = df_returns.corr()
-
-# Round the result that is returned to the sheet so it is more readable 
-correlation_matrix.round(3)
-\`\`\`
-
-Second code block visualizes the correlations in a heatmap.
-\`\`\`python
-import plotly.express as px
-
-# Get the correlation matrix from previous code - previous code outputs table is named "Python2"
-df = q.cells("Python2")
-
-# Create a heatmap visualization
-fig = px.imshow(df,
-               color_continuous_scale='RdBu_r',
-               zmin=-1, zmax=1,
-               title='Stock Returns Correlation Matrix')
-
-fig.update_layout(
-    xaxis_title='Stock',
-    yaxis_title='Stock',
-    coloraxis_colorbar=dict(
-        title='Correlation',
-    ),
-    plot_bgcolor='white'
-)
-
-# Display the heatmap
-fig.show()
-\`\`\`
-
-## File imports and exports
-Python can NOT be used to import files like .xlsx, .pqt, .csv. Users should import xlsx, .pqt, and csv files to Quadratic by drag and dropping them directly into the sheet. They can then be read into Python with q.cells(). Python can not be used to import files (.xlsx, .csv, .pqt, etc).
-
-To import PDF and image files, insert them to the AI chat with the paperclip attach button, copy/paste, or drag and drop directly in the chat. PDF and image files can not be imported via Python. Once in the sheet, they can be analyzed by first being read into Python with q.cells().
-
-Python can also not be used to export/download data as various file types. To download data from Quadratic, highlight the data you'd like to download, right click, and select the "Download as CSV" button.
-
-## Sentiment analysis 
-
-For sentiment analysis, NLTK is recommended. Here's a simple NLTK example.
-
-\`\`\`python
-import nltk
-from nltk.sentiment import SentimentIntensityAnalyzer
-import pandas as pd
-
-# Download required NLTK data
-nltk.download('vader_lexicon')
-
-# Get text data and create DataFrame
-text_data = q.cells('A1:A3')
-df = pd.DataFrame(text_data).rename(columns={0: 'Text'})
-
-# Initialize the NLTK sentiment analyzer
-sia = SentimentIntensityAnalyzer()
-
-# Analyze sentiment
-df['Sentiment_Scores'] = df['Text'].apply(lambda x: sia.polarity_scores(x)['compound'])
-
-# Define sentiment categories
-df['Sentiment'] = df['Sentiment_Scores'].apply(lambda x: 'Positive' if x > 0.05 
-                                             else ('Negative' if x < -0.05 
-                                             else 'Neutral'))
-
-# Return the resulting DataFrame
-df
-\`\`\`
-
-## Web scraping
-
-You should use Beautifulsoup4 for web scraping.
-
-Here is a successful example of web scraping. 
-\`\`\`python
-# Import necessary libraries
-import requests
-import pandas as pd
-import micropip
-
-# Install BeautifulSoup4
-await micropip.install('beautifulsoup4')
-from bs4 import BeautifulSoup
-
-# URL of the Denver Nuggets Wikipedia page
-url = 'https://en.wikipedia.org/wiki/Denver_Nuggets'
-
-# Send a GET request to fetch the webpage
-response = requests.get(url)
-
-# Parse the HTML content
-soup = BeautifulSoup(response.content, 'html.parser')
-
-# Extract the page title
-title = soup.find('h1', {'id': 'firstHeading'}).text
-print(f"Page title: {title}")
-
-# Extract team information from the infobox
-infobox = soup.find('table', {'class': 'infobox'})
-
-# Initialize lists to store the data
-info_labels = []
-info_values = []
-
-# Extract data from the infobox
-if infobox:
-    rows = infobox.find_all('tr')
-    for row in rows:
-        header = row.find('th')
-        data = row.find('td')
-        if header and data:
-            info_labels.append(header.text.strip())
-            info_values.append(data.text.strip())
-
-# Create a DataFrame with the extracted information
-nuggets_info = pd.DataFrame({
-    'Category': info_labels,
-    'Information': info_values
-})
-
-# Extract section headers for team history
-section_titles = []
-section_ids = []
-
-for heading in soup.find_all(['h2', 'h3']):
-    if heading.get('id'):
-        section_titles.append(heading.text.strip())
-        section_ids.append(heading.get('id'))
->>>>>>> 7a1b601e
 
 # Single cell reference
 q.cells('A5')
@@ -740,12 +13,6 @@
 
 # Multi-line reference with headers 
 q.cellls('A5:D9', first_row_header=True)
-
-# Table references
-q.cells('table_name')
-
-# Table column reference 
-q.cells('table_name[column_name]')
 
 ## Return data to the sheet 
 Last line is returned to the sheet. Do NOT use the return keyword. Conditional statements do not get returned. Only one variable can be returned.
