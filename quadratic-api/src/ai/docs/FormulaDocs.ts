export const FormulaDocs = `# Formula Docs
<<<<<<< HEAD

Formulas in Quadratic are similar to how you'd expect in any spreadsheet. Formulas are relatively referenced by default, with $ notation to support absolute references. 

Work with classic spreadsheet logic - math, references, and point and click manipulation for quick data analysis.

Get started with Formulas the same way as any other spreadsheet - click \`=\` on a cell and get started right away. Formulas are in-line by default. 

You can also optionally use multi-line Formulas for those Formulas that need to be expanded to become readable. 

IMPORTANT: FORMULAS CAN NOT BE ADDED TO TABLES. DO NOT TRY TO ADD FORMULAS TO TABLES. ENTER THE FORMULA OUTSIDE OF THE TABLE IF TRYING TO PERFORM A CALCULATION ON TABLE DATA.

To open the multi-line editor either use / and select it in the cell type selection menu or use the multi-line editor button from the in-line editor. 

The multi-line editor becomes very useful when Formulas become more difficult to read than the space afforded by the in-line editor. 

Example:

\`\`\`formula
IF( Z0 > 10, 
    IF( Z1 > 10, 
        IF (Z2 > 10, 
            AVERAGE(Z0:Z2), 
            "Invalid Data",
        ),
        "Invalid Data", 
    ),
    "Invalid Data", 
)
\`\`\`

Cells are by default referenced relatively in Quadratic. Use $ notation to do absolute references, similar to what you'd be familiar with in traditional spreadsheets.

For example, to reference cell F12 in a sheet named "Sheet 1" from a sheet named "Sheet 2" use: 

\`\`\`formula
="Sheet 1"!F12
\`\`\`

Range of cells 

To reference cells F12 to F14 in Sheet 1 from Sheet 2, use:

\`\`\`formula
="Sheet 1"!F12:F14
\`\`\`

You can reference entire columns with familiar syntax: 

To reference all values in a single column
\`\`\`formula
=A:A
\`\`\`

To reference all values in multiple columns 
\`\`\`formula
=A:A
\`\`\`

Here are lists of supported formulas by category, DO NOT try to use Formulas not in these lists: 

## Operators
= (equals)
== (equals)
<> (not equals)
!= (not equals)
< (less than)
> (greater than)
<= (less than or equal)
>= (greater than or equal)
+ (addition/concatenation)
- (subtraction/negation)
* (multiplication)
/ (division)

## Math and Trigonometry 
ABS
AVERAGE
AVERAGEIF
COUNT
COUNTA
COUNTBLANK
COUNTIF
COUNTIFS
MAX
MIN
STDEV
SUM
SUMIF
SUMIFS
VAR
ACOS
ACOSH
ACOT
ACOTH
ASIN
ASINH
ATAN
ATAN2
ATANH
COS
COSH
COT
COTH
DEGREES
RADIANS
SIN
SINH
TAN
TANH

## String functions 
ARRAYTOTEXT
CONCAT
CONCATENATE
EXACT
LEFT
NUMBERVALUE

## Logic
AND
FALSE
IF
IFERROR
IFNA
NOT
OR
TRUE
XOR

## Lookup 
INDIRECT
VLOOKUP
XLOOKUP

## Finance
PMT

## Date & Time 
DATE
EDATE
EOMONTH
NOW
TODAY

## Filters
FILTER
=======
>>>>>>> c34a4c7e
`;<|MERGE_RESOLUTION|>--- conflicted
+++ resolved
@@ -1,151 +1,4 @@
 export const FormulaDocs = `# Formula Docs
-<<<<<<< HEAD
 
 Formulas in Quadratic are similar to how you'd expect in any spreadsheet. Formulas are relatively referenced by default, with $ notation to support absolute references. 
-
-Work with classic spreadsheet logic - math, references, and point and click manipulation for quick data analysis.
-
-Get started with Formulas the same way as any other spreadsheet - click \`=\` on a cell and get started right away. Formulas are in-line by default. 
-
-You can also optionally use multi-line Formulas for those Formulas that need to be expanded to become readable. 
-
-IMPORTANT: FORMULAS CAN NOT BE ADDED TO TABLES. DO NOT TRY TO ADD FORMULAS TO TABLES. ENTER THE FORMULA OUTSIDE OF THE TABLE IF TRYING TO PERFORM A CALCULATION ON TABLE DATA.
-
-To open the multi-line editor either use / and select it in the cell type selection menu or use the multi-line editor button from the in-line editor. 
-
-The multi-line editor becomes very useful when Formulas become more difficult to read than the space afforded by the in-line editor. 
-
-Example:
-
-\`\`\`formula
-IF( Z0 > 10, 
-    IF( Z1 > 10, 
-        IF (Z2 > 10, 
-            AVERAGE(Z0:Z2), 
-            "Invalid Data",
-        ),
-        "Invalid Data", 
-    ),
-    "Invalid Data", 
-)
-\`\`\`
-
-Cells are by default referenced relatively in Quadratic. Use $ notation to do absolute references, similar to what you'd be familiar with in traditional spreadsheets.
-
-For example, to reference cell F12 in a sheet named "Sheet 1" from a sheet named "Sheet 2" use: 
-
-\`\`\`formula
-="Sheet 1"!F12
-\`\`\`
-
-Range of cells 
-
-To reference cells F12 to F14 in Sheet 1 from Sheet 2, use:
-
-\`\`\`formula
-="Sheet 1"!F12:F14
-\`\`\`
-
-You can reference entire columns with familiar syntax: 
-
-To reference all values in a single column
-\`\`\`formula
-=A:A
-\`\`\`
-
-To reference all values in multiple columns 
-\`\`\`formula
-=A:A
-\`\`\`
-
-Here are lists of supported formulas by category, DO NOT try to use Formulas not in these lists: 
-
-## Operators
-= (equals)
-== (equals)
-<> (not equals)
-!= (not equals)
-< (less than)
-> (greater than)
-<= (less than or equal)
->= (greater than or equal)
-+ (addition/concatenation)
-- (subtraction/negation)
-* (multiplication)
-/ (division)
-
-## Math and Trigonometry 
-ABS
-AVERAGE
-AVERAGEIF
-COUNT
-COUNTA
-COUNTBLANK
-COUNTIF
-COUNTIFS
-MAX
-MIN
-STDEV
-SUM
-SUMIF
-SUMIFS
-VAR
-ACOS
-ACOSH
-ACOT
-ACOTH
-ASIN
-ASINH
-ATAN
-ATAN2
-ATANH
-COS
-COSH
-COT
-COTH
-DEGREES
-RADIANS
-SIN
-SINH
-TAN
-TANH
-
-## String functions 
-ARRAYTOTEXT
-CONCAT
-CONCATENATE
-EXACT
-LEFT
-NUMBERVALUE
-
-## Logic
-AND
-FALSE
-IF
-IFERROR
-IFNA
-NOT
-OR
-TRUE
-XOR
-
-## Lookup 
-INDIRECT
-VLOOKUP
-XLOOKUP
-
-## Finance
-PMT
-
-## Date & Time 
-DATE
-EDATE
-EOMONTH
-NOW
-TODAY
-
-## Filters
-FILTER
-=======
->>>>>>> c34a4c7e
 `;