--- conflicted
+++ resolved
@@ -26,34 +26,10 @@
   fileContents: z.any(),
 });
 
-<<<<<<< HEAD
 files_router.post('/:uuid', validateAccessToken, ai_rate_limiter, async (request: JWTRequest, response) => {
   console.log('here1');
   console.time('backup');
-=======
-// type FilesBackupRequestBodyType = z.infer<typeof FilesBackupRequestBody>;
 
-files_router.get('/:id', validateAccessToken, ai_rate_limiter, async (request: JWTRequest, response) => {
-  try {
-    const fileUUID = request.params.id;
-    const user: QUser = await get_user(request);
-    const file: QFile | null = await get_file(user, fileUUID);
-
-    if (!file) {
-      throw new Error('The requested file could not be found.');
-    }
-
-    response.status(200).json(file.contents);
-  } catch (e) {
-    console.error(e);
-    response
-      .status(400)
-      .json({ message: 'Something went wrong. It’s likely the requested file is not publicly accessible.' });
-  }
-});
-
-files_router.post('/backup', validateAccessToken, ai_rate_limiter, async (request: JWTRequest, response) => {
->>>>>>> 227e620f
   const r_json = FilesBackupRequestBody.parse(request.body);
 
   console.time('db-get');
