--- conflicted
+++ resolved
@@ -1,21 +1,4 @@
 import { auth0Mock } from '../../tests/auth0Mock';
-<<<<<<< HEAD
-const auth0Users = [
-  {
-    user_id: 'userHarvard',
-    email: 'user@harvard.edu',
-  },
-  {
-    user_id: 'userEligible',
-    email: 'user@eligible-domain.com',
-  },
-  {
-    user_id: 'userIneligible',
-    email: 'user@ineligible-domain.com',
-  },
-];
-jest.mock('auth0', () => auth0Mock(auth0Users));
-=======
 jest.mock('auth0', () =>
   auth0Mock([
     {
@@ -43,7 +26,6 @@
     },
   },
 }));
->>>>>>> 1821d5f2
 
 import request from 'supertest';
 import { app } from '../../app';
@@ -73,21 +55,6 @@
 
 afterAll(clearDb);
 
-<<<<<<< HEAD
-jest.mock('quadratic-shared/sanityClient', () => ({
-  sanityClient: {
-    educationWhitelist: {
-      get: jest.fn().mockImplementation(() => [
-        {
-          emailSuffix: 'user@eligible-domain.com',
-        },
-      ]),
-    },
-  },
-}));
-
-=======
->>>>>>> 1821d5f2
 describe('POST /v0/education', () => {
   describe('refresh education status', () => {
     it('marks an user from the universities list as enrolled', async () => {
