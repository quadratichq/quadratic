import type { Response } from 'express';
import { getLastAIPromptMessageIndex, getLastUserMessageType } from 'quadratic-shared/ai/helpers/message.helper';
import { getModelFromModelKey, getModelOptions } from 'quadratic-shared/ai/helpers/model.helper';
import type { ApiTypes } from 'quadratic-shared/typesAndSchemas';
import { ApiSchemas } from 'quadratic-shared/typesAndSchemas';
import { convertError } from 'quadratic-shared/utils/error';
import { z } from 'zod';
import { handleAIRequest } from '../../ai/handler/ai.handler';
import { getQuadraticContext, getToolUseContext } from '../../ai/helpers/context.helper';
import { getModelKey } from '../../ai/helpers/modelRouter.helper';
import { ai_rate_limiter } from '../../ai/middleware/aiRateLimiter';
import { BillingAIUsageLimitExceeded, BillingAIUsageMonthlyForUserInTeam } from '../../billing/AIUsageHelpers';
import dbClient from '../../dbClient';
import { STORAGE_TYPE } from '../../env-vars';
import { getFile } from '../../middleware/getFile';
import { userMiddleware } from '../../middleware/user';
import { validateAccessToken } from '../../middleware/validateAccessToken';
import { parseRequest } from '../../middleware/validateRequestSchema';
import { getBucketName, S3Bucket } from '../../storage/s3';
import { uploadFile } from '../../storage/storage';
import type { RequestWithUser } from '../../types/Request';
import { getIsOnPaidPlan } from '../../utils/billing';
import logger from '../../utils/logger';

export default [validateAccessToken, ai_rate_limiter, userMiddleware, handler];

const schema = z.object({
  body: ApiSchemas['/v0/ai/chat.POST.request'],
});

async function handler(req: RequestWithUser, res: Response<ApiTypes['/v0/ai/chat.POST.response']>) {
  const {
    user: { id: userId },
  } = req;

  const { body } = parseRequest(req, schema);
  const { chatId, fileUuid, messageSource, modelKey: clientModelKey, ...args } = body;

  const {
    file: { id: fileId, ownerTeam },
  } = await getFile({ uuid: fileUuid, userId });

  // Check if the file's owner team is on a paid plan
  const isOnPaidPlan = await getIsOnPaidPlan(ownerTeam);

  // Get the user's role in this owner team
  const userTeamRole = await dbClient.userTeamRole.findUnique({
    where: {
      userId_teamId: {
        userId,
        teamId: ownerTeam.id,
      },
    },
  });

  let exceededBillingLimit = false;

  const messageType = getLastUserMessageType(args.messages);

  // Either team is not on a paid plan or user is not a member of the team
  // and the message is a user prompt, not a tool result
  if ((!isOnPaidPlan || !userTeamRole) && messageType === 'userPrompt') {
    const usage = await BillingAIUsageMonthlyForUserInTeam(userId, ownerTeam.id);
    exceededBillingLimit = BillingAIUsageLimitExceeded(usage);

    if (exceededBillingLimit) {
      const responseMessage: ApiTypes['/v0/ai/chat.POST.response'] = {
        role: 'assistant',
        content: [],
        contextType: 'userPrompt',
        toolCalls: [],
        modelKey: clientModelKey,
        isOnPaidPlan,
        exceededBillingLimit,
      };

      const { stream } = getModelOptions(clientModelKey, args);

      if (stream) {
        res.setHeader('Content-Type', 'text/event-stream');
        res.setHeader('Cache-Control', 'no-cache');
        res.setHeader('Connection', 'keep-alive');
        res.write(`data: ${JSON.stringify(responseMessage)}\n\n`);
        res.end();
        return;
      } else {
        res.status(200).json(responseMessage);
      }

      return;
    }
  }

  const source = args.source;
  const modelKey = await getModelKey(clientModelKey, args, isOnPaidPlan, exceededBillingLimit);

  if (args.useToolsPrompt) {
    const toolUseContext = getToolUseContext(args.source, modelKey);
    args.messages = [...toolUseContext, ...args.messages];
  }

  if (args.useQuadraticContext) {
    const quadraticContext = getQuadraticContext(args.language);
    args.messages = [...quadraticContext, ...args.messages];
  }

  const parsedResponse = await handleAIRequest(modelKey, args, isOnPaidPlan, exceededBillingLimit, res);
  if (parsedResponse) {
    args.messages.push(parsedResponse.responseMessage);
  }

  const model = getModelFromModelKey(modelKey);
  const messageIndex = getLastAIPromptMessageIndex(args.messages) + (parsedResponse ? 0 : 1);

  const chat = await dbClient.analyticsAIChat.upsert({
    where: {
      chatId,
    },
    create: {
      userId,
      fileId,
      chatId,
      source,
      messages: {
        create: {
          model,
          messageIndex,
          messageType,
          source: messageSource,
          inputTokens: parsedResponse?.usage.inputTokens,
          outputTokens: parsedResponse?.usage.outputTokens,
          cacheReadTokens: parsedResponse?.usage.cacheReadTokens,
          cacheWriteTokens: parsedResponse?.usage.cacheWriteTokens,
        },
      },
    },
    update: {
      messages: {
        create: {
          model,
          messageIndex,
          messageType,
          source: messageSource,
          inputTokens: parsedResponse?.usage.inputTokens,
          outputTokens: parsedResponse?.usage.outputTokens,
          cacheReadTokens: parsedResponse?.usage.cacheReadTokens,
          cacheWriteTokens: parsedResponse?.usage.cacheWriteTokens,
        },
      },
      updatedDate: new Date(),
    },
  });

  // Save the data to s3
  try {
    if (ownerTeam.settingAnalyticsAi) {
      const key = `${fileUuid}-${source}_${chatId.replace(/-/g, '_')}_${messageIndex}.json`;

      // If we aren't using s3 or the analytics bucket name is not set, don't save the data
      // This path is also used for self-hosted users, so we don't want to save the data in that case
      if (STORAGE_TYPE !== 's3' || !getBucketName(S3Bucket.ANALYTICS)) {
        return;
      }

      const jwt = req.header('Authorization');
      if (!jwt) {
        return;
      }

      const contents = Buffer.from(JSON.stringify(args)).toString('base64');
      const response = await uploadFile(key, contents, jwt, S3Bucket.ANALYTICS);
      const s3Key = response.key;

      await dbClient.analyticsAIChatMessage.update({
        where: {
          chatId_messageIndex: { chatId: chat.id, messageIndex },
        },
        data: { s3Key },
      });
    }
  } catch (error) {
<<<<<<< HEAD
    console.error(JSON.stringify({ message: 'Error in ai.chat.POST handler', error: convertError(error) }));
=======
    logger.error('Error in ai.chat.POST handler', error);
>>>>>>> 658a79a9
  }
}<|MERGE_RESOLUTION|>--- conflicted
+++ resolved
@@ -3,7 +3,6 @@
 import { getModelFromModelKey, getModelOptions } from 'quadratic-shared/ai/helpers/model.helper';
 import type { ApiTypes } from 'quadratic-shared/typesAndSchemas';
 import { ApiSchemas } from 'quadratic-shared/typesAndSchemas';
-import { convertError } from 'quadratic-shared/utils/error';
 import { z } from 'zod';
 import { handleAIRequest } from '../../ai/handler/ai.handler';
 import { getQuadraticContext, getToolUseContext } from '../../ai/helpers/context.helper';
@@ -179,10 +178,6 @@
       });
     }
   } catch (error) {
-<<<<<<< HEAD
-    console.error(JSON.stringify({ message: 'Error in ai.chat.POST handler', error: convertError(error) }));
-=======
     logger.error('Error in ai.chat.POST handler', error);
->>>>>>> 658a79a9
   }
 }