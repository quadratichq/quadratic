import type { Response } from 'express';
import {
  getLastAIPromptMessageIndex,
  getLastUserMessage,
  getLastUserMessageType,
  isContentText,
} from 'quadratic-shared/ai/helpers/message.helper';
import { getModelFromModelKey, getModelOptions } from 'quadratic-shared/ai/helpers/model.helper';
import type { ApiTypes } from 'quadratic-shared/typesAndSchemas';
import { ApiSchemas } from 'quadratic-shared/typesAndSchemas';
import type { AIModelKey } from 'quadratic-shared/typesAndSchemasAI';
import { z } from 'zod';
import { handleAIRequest } from '../../ai/handler/ai.handler';
import { getQuadraticContext, getToolUseContext } from '../../ai/helpers/context.helper';
import { getModelKey } from '../../ai/helpers/modelRouter.helper';
import { ai_rate_limiter } from '../../ai/middleware/aiRateLimiter';
import { raindrop } from '../../analytics/raindrop';
import { BillingAIUsageLimitExceeded, BillingAIUsageMonthlyForUserInTeam } from '../../billing/AIUsageHelpers';
import dbClient from '../../dbClient';
import { STORAGE_TYPE } from '../../env-vars';
import { getFile } from '../../middleware/getFile';
import { userMiddleware } from '../../middleware/user';
import { validateAccessToken } from '../../middleware/validateAccessToken';
import { parseRequest } from '../../middleware/validateRequestSchema';
import { getBucketName, S3Bucket } from '../../storage/s3';
import { uploadFile } from '../../storage/storage';
import type { RequestWithUser } from '../../types/Request';
import { ApiError } from '../../utils/ApiError';
import { getIsOnPaidPlan } from '../../utils/billing';
import { isRestrictedModelCountry } from '../../utils/geolocation';
import logger from '../../utils/logger';

export default [validateAccessToken, ai_rate_limiter, userMiddleware, handler];

const schema = z.object({
  body: ApiSchemas['/v0/ai/chat.POST.request'],
});

async function handler(req: RequestWithUser, res: Response<ApiTypes['/v0/ai/chat.POST.response']>) {
  const {
    user: { id: userId, email: userEmail },
  } = req;

  const jwt = req.header('Authorization');
  if (!jwt) {
    throw new ApiError(403, 'User does not have a valid JWT.');
  }

  const { body } = parseRequest(req, schema);
  const { chatId, fileUuid, messageSource, modelKey: clientModelKey, ...args } = body;

  const {
    file: { id: fileId, ownerTeam },
  } = await getFile({ uuid: fileUuid, userId });

  // Check if the file's owner team is on a paid plan
  const isOnPaidPlan = await getIsOnPaidPlan(ownerTeam);

  // Get the user's role in this owner team
  const userTeamRole = await dbClient.userTeamRole.findUnique({
    where: {
      userId_teamId: {
        userId,
        teamId: ownerTeam.id,
      },
    },
  });

  let exceededBillingLimit = false;

  const messageType = getLastUserMessageType(args.messages);

  // Either team is not on a paid plan or user is not a member of the team
  // and the message is a user prompt, not a tool result
  if ((!isOnPaidPlan || !userTeamRole) && messageType === 'userPrompt') {
    const usage = await BillingAIUsageMonthlyForUserInTeam(userId, ownerTeam.id);
    exceededBillingLimit = BillingAIUsageLimitExceeded(usage);

    if (exceededBillingLimit) {
      const responseMessage: ApiTypes['/v0/ai/chat.POST.response'] = {
        role: 'assistant',
        content: [],
        contextType: 'userPrompt',
        toolCalls: [],
        modelKey: clientModelKey,
        isOnPaidPlan,
        exceededBillingLimit,
      };

      const { stream } = getModelOptions(clientModelKey, args);

      if (stream) {
        res.setHeader('Content-Type', 'text/event-stream');
        res.setHeader('Cache-Control', 'no-cache');
        res.setHeader('Connection', 'keep-alive');
        res.write(`data: ${JSON.stringify(responseMessage)}\n\n`);
        res.end();
        return;
      } else {
        res.status(200).json(responseMessage);
      }

      return;
    }
  }

  // Abort the request if the client disconnects or aborts the request
  const abortController = new AbortController();
  req.socket.on('close', () => {
    logger.info('[ai.chat.POST] Client disconnected, aborting AI request');
    abortController.abort();
  });

  const source = args.source;
<<<<<<< HEAD
  const restrictedCountry = isRestrictedModelCountry(req);
  let modelKey = await getModelKey(clientModelKey, args, isOnPaidPlan, exceededBillingLimit, restrictedCountry);
=======
  let modelKey = await getModelKey(clientModelKey, args, isOnPaidPlan, exceededBillingLimit, abortController.signal);
>>>>>>> d02ca399
  const userMessage = getLastUserMessage(args.messages);
  if (!userMessage) {
    throw new ApiError(400, 'User message not found');
  }

  if (args.useToolsPrompt) {
    const toolUseContext = getToolUseContext(source, modelKey);
    args.messages = [...toolUseContext, ...args.messages];
  }

  if (args.useQuadraticContext) {
    const quadraticContext = getQuadraticContext(source, args.language);
    args.messages = [...quadraticContext, ...args.messages];
  }

  const parsedResponse = await handleAIRequest({
    modelKey,
    args,
    isOnPaidPlan,
    exceededBillingLimit,
    response: res,
    signal: abortController.signal,
  });
  if (parsedResponse) {
    modelKey = parsedResponse.responseMessage.modelKey as AIModelKey;
    args.messages.push(parsedResponse.responseMessage);
  }

  const model = getModelFromModelKey(modelKey);
  const messageIndex = getLastAIPromptMessageIndex(args.messages) + (parsedResponse ? 0 : 1);

  const chat = await dbClient.analyticsAIChat.upsert({
    where: { chatId },
    create: {
      userId,
      fileId,
      chatId,
      source,
      messages: {
        create: {
          model,
          messageIndex,
          messageType,
          source: messageSource,
          inputTokens: parsedResponse?.usage.inputTokens,
          outputTokens: parsedResponse?.usage.outputTokens,
          cacheReadTokens: parsedResponse?.usage.cacheReadTokens,
          cacheWriteTokens: parsedResponse?.usage.cacheWriteTokens,
        },
      },
    },
    update: {
      messages: {
        create: {
          model,
          messageIndex,
          messageType,
          source: messageSource,
          inputTokens: parsedResponse?.usage.inputTokens,
          outputTokens: parsedResponse?.usage.outputTokens,
          cacheReadTokens: parsedResponse?.usage.cacheReadTokens,
          cacheWriteTokens: parsedResponse?.usage.cacheWriteTokens,
        },
      },
      updatedDate: new Date(),
    },
  });

  if (ownerTeam.settingAnalyticsAi) {
    // If we are using s3 and the analytics bucket name is set, save the data
    // This path is also used for self-hosted users, so we don't want to save the data in that case
    if (STORAGE_TYPE === 's3' && getBucketName(S3Bucket.ANALYTICS)) {
      try {
        const key = `${fileUuid}-${source}_${chatId.replace(/-/g, '_')}_${messageIndex}.json`;

        const contents = Buffer.from(JSON.stringify(args)).toString('base64');
        const response = await uploadFile(key, contents, jwt, S3Bucket.ANALYTICS);
        const s3Key = response.key;

        await dbClient.analyticsAIChatMessage.update({
          where: { chatId_messageIndex: { chatId: chat.id, messageIndex } },
          data: { s3Key },
        });
      } catch (error) {
        logger.error('Error in ai.chat.POST handler', error);
      }
    }

    if (['AIAnalyst', 'AIAssistant'].includes(source)) {
      try {
        const interaction = raindrop?.begin({
          userId: userEmail,
          model,
          convoId: chat.chatId,
          event: userMessage.contextType,
          eventId: `${chat.chatId}-${messageIndex}`,
          input:
            userMessage.contextType === 'toolResult'
              ? userMessage.content
                  .map(({ content }) =>
                    content
                      .filter(isContentText)
                      .map((content) => content.text)
                      .join('\n')
                  )
                  .join('\n\n')
              : userMessage.content
                  .filter(isContentText)
                  .map((content) => content.text)
                  .join('\n'),
          properties: {
            tool_results: userMessage.contextType === 'toolResult' ? userMessage.content : [],
          },
        });

        interaction?.finish({
          output:
            parsedResponse?.responseMessage.content
              .filter(isContentText)
              .map((content) => content.text)
              .join('\n') ?? '',
          properties: {
            tool_calls: parsedResponse?.responseMessage.toolCalls ?? [],
            inputTokens: (parsedResponse?.usage.inputTokens ?? 0) + (parsedResponse?.usage.cacheReadTokens ?? 0),
          },
        });
      } catch (error) {
        logger.error('Error in ai.chat.POST handler', error);
      }
    }
  }
}<|MERGE_RESOLUTION|>--- conflicted
+++ resolved
@@ -112,12 +112,15 @@
   });
 
   const source = args.source;
-<<<<<<< HEAD
   const restrictedCountry = isRestrictedModelCountry(req);
-  let modelKey = await getModelKey(clientModelKey, args, isOnPaidPlan, exceededBillingLimit, restrictedCountry);
-=======
-  let modelKey = await getModelKey(clientModelKey, args, isOnPaidPlan, exceededBillingLimit, abortController.signal);
->>>>>>> d02ca399
+  let modelKey = await getModelKey(
+    clientModelKey,
+    args,
+    isOnPaidPlan,
+    exceededBillingLimit,
+    restrictedCountry,
+    abortController.signal
+  );
   const userMessage = getLastUserMessage(args.messages);
   if (!userMessage) {
     throw new ApiError(400, 'User message not found');
