import { auth0Mock } from '../../tests/auth0Mock';
<<<<<<< HEAD
// Mock auth0 client calls
const auth0Users = [
  {
    user_id: 'userOwner',
    email: 'owner@example.com',
  },
  {
    user_id: 'userEditor',
    email: 'editor@example.com',
  },
  {
    user_id: 'userViewer',
    email: 'userViewer@example.com',
  },
  {
    user_id: 'userNoRole',
    email: 'norole@example.com',
  },
  {
    user_id: 'duplicate_emails_user_1',
    email: 'duplicate@example.com',
  },
  {
    user_id: 'duplicate_emails_user_2',
    email: 'duplicate@example.com',
  },
  {
    user_id: 'userNotYetInDb',
    email: 'nodb@example.com',
  },
];
jest.mock('auth0', () => auth0Mock(auth0Users));
=======
jest.mock('auth0', () =>
  auth0Mock([
    {
      user_id: 'userOwner',
      email: 'owner@example.com',
    },
    {
      user_id: 'userEditor',
      email: 'editor@example.com',
    },
    {
      user_id: 'userViewer',
      email: 'userViewer@example.com',
    },
    {
      user_id: 'userNoRole',
      email: 'norole@example.com',
    },
    {
      user_id: 'duplicate_emails_user_1',
      email: 'duplicate@example.com',
    },
    {
      user_id: 'duplicate_emails_user_2',
      email: 'duplicate@example.com',
    },
    {
      user_id: 'userNotYetInDb',
      email: 'nodb@example.com',
    },
  ])
);
>>>>>>> 1821d5f2

import request from 'supertest';
import { app } from '../../app';
import dbClient from '../../dbClient';
import { expectError } from '../../tests/helpers';
import { clearDb, createFile, createTeam, createUser } from '../../tests/testDataGenerator';

beforeEach(async () => {
  // Create some users & team
  const userOwner = await createUser({
    auth0Id: 'userOwner',
  });
  const userEditor = await createUser({
    auth0Id: 'userEditor',
  });
  const userViewer = await createUser({
    auth0Id: 'userViewer',
  });
  await createUser({
    auth0Id: 'userNoRole',
  });

  const team = await createTeam({
    users: [{ userId: userOwner.id, role: 'OWNER' }],
  });

  await createFile({
    data: {
      name: 'Personal File',
      uuid: '00000000-0000-4000-8000-000000000001',
      creatorUserId: userOwner.id,
      ownerUserId: userOwner.id,
      ownerTeamId: team.id,
      UserFileRole: {
        create: [
          { userId: userEditor.id, role: 'EDITOR' },
          { userId: userViewer.id, role: 'VIEWER' },
        ],
      },
      FileInvite: {
        create: [{ email: 'invite@example.com', role: 'EDITOR' }],
      },
    },
  });
});

afterEach(clearDb);

const expectUser = (res: request.Response) => {
  expect(typeof res.body.userId).toBe('number');
  expect(typeof res.body.role).toBe('string');
  expect(typeof res.body.id).toBe('number');
};
const expectInvite = (res: request.Response) => {
  expect(typeof res.body.email).toBe('string');
  expect(typeof res.body.role).toBe('string');
  expect(typeof res.body.id).toBe('number');
};

const invite = (payload: any, user: string, url = '/v0/files/00000000-0000-4000-8000-000000000001/invites') => {
  return request(app)
    .post(url)
    .send(payload)
    .set('Accept', 'application/json')
    .set('Authorization', `Bearer ValidToken ${user}`)
    .expect('Content-Type', /json/);
};

describe('POST /v0/files/:uuid/invites', () => {
  describe('sending a bad request', () => {
    it('rejects for failing schema validation on the file UUID', async () => {
      await invite({ email: 'test@example.com', role: 'OWNER' }, 'userOwner', '/v0/files/foo/invites')
        .expect(400)
        .expect(expectError);
    });
    it('rejects for failing schema validation on the payload', async () => {
      await invite({ role: 'EDITOR' }, 'userOwner').expect(400).expect(expectError);
    });
    it('rejects for sending a bad email', async () => {
      await invite({ email: ' blahgmail.com ', role: 'EDITOR' }, 'userOwner').expect(400).expect(expectError);
    });
    it('rejects for sending a bad role', async () => {
      await invite({ email: 'test@gmail.com', role: 'OWNER' }, 'userOwner').expect(400).expect(expectError);
    });
  });

  describe('permissioning', () => {
    it('rejects inviting someone if you don’t have permission', async () => {
      await invite({ email: 'somebody@example.com', role: 'EDITOR' }, 'userViewer').expect(403).expect(expectError);
    });
    it('creates an invite for someone if you have permission', async () => {
      await invite({ email: 'somebody@example.com', role: 'EDITOR' }, 'userEditor').expect(201).expect(expectInvite);
    });
    it('adds a user to the file if you have permission', async () => {
      await invite({ email: 'norole@example.com', role: 'EDITOR' }, 'userOwner').expect(200).expect(expectUser);
    });

    describe('publicly editable file', () => {
      beforeEach(async () => {
        await dbClient.file.update({
          where: { uuid: '00000000-0000-4000-8000-000000000001' },
          data: { publicLinkAccess: 'EDIT' },
        });
      });
      it('adds yourself if the file is publicly editable', async () => {
        await invite({ email: 'norole@example.com', role: 'EDITOR' }, 'userNoRole').expect(200).expect(expectUser);
      });
      it('creates an invite for someone even if you’re just a viewer', async () => {
        await invite({ email: 'somebody@example.com', role: 'EDITOR' }, 'userViewer').expect(201).expect(expectInvite);
      });
    });
  });

  describe('inviting people already associated with the file', () => {
    it('rejects inviting yourself as the file owner', async () => {
      await invite({ email: 'owner@example.com', role: 'EDITOR' }, 'userOwner').expect(400).expect(expectError);
    });
    it('rejects inviting the file owner', async () => {
      await invite({ email: 'owner@example.com', role: 'EDITOR' }, 'userEditor').expect(400).expect(expectError);
    });
    it('rejects inviting yourself as an existing user', async () => {
      await invite({ email: 'editor@example.com', role: 'EDITOR' }, 'userEditor').expect(409).expect(expectError);
    });
    it('rejects inviting another existing user', async () => {
      await invite({ email: 'editor@example.com', role: 'EDITOR' }, 'userOwner').expect(409).expect(expectError);
    });
    it('rejects inviting an email associated with an existing invite', async () => {
      await invite({ email: 'invite@example.com', role: 'VIEWER' }, 'userOwner').expect(409).expect(expectError);
    });
    it('rejects inviting an email associated with multiple accounts', async () => {
      await invite({ email: 'duplicate@example.com', role: 'VIEWER' }, 'userOwner').expect(500).expect(expectError);
    });
  });

  describe('inviting people who already have a Quadratic account', () => {
    it('creates an invite for a user who exists in auth0 but not yet our database', async () => {
      await invite({ email: 'nodb@example.com', role: 'VIEWER' }, 'userOwner').expect(201).expect(expectInvite);
    });
    it('adds a user to the file', async () => {
      await invite({ email: 'norole@example.com', role: 'EDITOR' }, 'userEditor').expect(200).expect(expectUser);
    });
    it('rejects for a user in auth0 without an ID', async () => {
      await invite({ email: 'norole@example.com', role: 'EDITOR' }, 'userEditor').expect(200).expect(expectUser);
    });
  });

  describe('inviting people who don’t have a Quadratic account', () => {
    it('creates an invite', async () => {
      await invite({ email: 'somebody@example.com', role: 'EDITOR' }, 'userOwner').expect(201).expect(expectInvite);
    });
  });

  describe('inviting based on case sensitivity', () => {
    it('transforms email to lowercase and creates an invite', async () => {
      await invite({ email: 'ALL_CAPS_EMAIL@EXAMPLE.COM', role: 'EDITOR' }, 'userOwner')
        .expect(201)
        .expect(expectInvite)
        .expect((res) => {
          expect(res.body.email).toBe('all_caps_email@example.com');
        });
    });
    it('transforms email to lowercase and finds existing invite', async () => {
      await invite({ email: 'INVITE@example.com', role: 'EDITOR' }, 'userOwner').expect(409).expect(expectError);
    });
    it('finds existing users through auth0 based on case insensitivity', async () => {
      await invite({ email: 'EDITOR@EXAMPLE.com', role: 'EDITOR' }, 'userOwner').expect(409).expect(expectError);
    });
  });
});<|MERGE_RESOLUTION|>--- conflicted
+++ resolved
@@ -1,38 +1,4 @@
 import { auth0Mock } from '../../tests/auth0Mock';
-<<<<<<< HEAD
-// Mock auth0 client calls
-const auth0Users = [
-  {
-    user_id: 'userOwner',
-    email: 'owner@example.com',
-  },
-  {
-    user_id: 'userEditor',
-    email: 'editor@example.com',
-  },
-  {
-    user_id: 'userViewer',
-    email: 'userViewer@example.com',
-  },
-  {
-    user_id: 'userNoRole',
-    email: 'norole@example.com',
-  },
-  {
-    user_id: 'duplicate_emails_user_1',
-    email: 'duplicate@example.com',
-  },
-  {
-    user_id: 'duplicate_emails_user_2',
-    email: 'duplicate@example.com',
-  },
-  {
-    user_id: 'userNotYetInDb',
-    email: 'nodb@example.com',
-  },
-];
-jest.mock('auth0', () => auth0Mock(auth0Users));
-=======
 jest.mock('auth0', () =>
   auth0Mock([
     {
@@ -65,7 +31,6 @@
     },
   ])
 );
->>>>>>> 1821d5f2
 
 import request from 'supertest';
 import { app } from '../../app';
