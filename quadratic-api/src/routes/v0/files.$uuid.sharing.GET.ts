import type { Request, Response } from 'express';
import type { ApiTypes } from 'quadratic-shared/typesAndSchemas';
import { z } from 'zod';
<<<<<<< HEAD
import { getUsers } from '../../auth/providers/auth';
=======
import { getUsers, type UsersRequest } from '../../auth/auth';
>>>>>>> 1821d5f2
import dbClient from '../../dbClient';
import { getFile } from '../../middleware/getFile';
import { userMiddleware } from '../../middleware/user';
import { validateAccessToken } from '../../middleware/validateAccessToken';
import { validateRequestSchema } from '../../middleware/validateRequestSchema';
import type { RequestWithUser } from '../../types/Request';
import { ApiError } from '../../utils/ApiError';

export default [
  validateRequestSchema(
    z.object({
      params: z.object({
        uuid: z.string().uuid(),
      }),
    })
  ),
  validateAccessToken,
  userMiddleware,
  handler,
];

async function handler(req: Request, res: Response<ApiTypes['/v0/files/:uuid/sharing.GET.response']>) {
  const {
    user: { id: userId },
    params: { uuid },
  } = req as RequestWithUser;
  const { file, userMakingRequest } = await getFile({ uuid, userId });
  const { publicLinkAccess } = file;

  // Get the file and all the invites/users associated with it
  const dbFile = await dbClient.file.findUnique({
    where: {
      id: file.id,
    },
    include: {
      ownerUser: true,
      ownerTeam: true,
      UserFileRole: {
        include: {
          user: true,
        },
        orderBy: {
          createdDate: 'asc',
        },
      },
      FileInvite: {
        orderBy: {
          createdDate: 'asc',
        },
      },
    },
  });
  if (!dbFile) {
    throw new ApiError(500, 'Failed to find file that should’ve been found in middleware.');
  }
  const dbInvites = dbFile.FileInvite;
  const dbUsers = dbFile.UserFileRole;

  // Lookup extra user info in Auth0
  const usersToSearchFor: UsersRequest[] = dbUsers.map(({ user }) => user);
  if (dbFile.ownerUser) {
    usersToSearchFor.push({
      id: dbFile.ownerUser.id,
      auth0Id: dbFile.ownerUser.auth0Id,
      email: dbFile.ownerUser.email,
    });
  }
  const usersById = await getUsers(usersToSearchFor);

  // Assign the owner based on whether this is a team or user-owned file
  let owner: ApiTypes['/v0/files/:uuid/sharing.GET.response']['owner'];
  if (dbFile.ownerUser) {
    const ownerUser = usersById[dbFile.ownerUser.id];
    owner = {
      type: 'user',
      id: ownerUser.id,
      email: ownerUser.email,
      name: ownerUser.name,
      picture: ownerUser.picture,
    };
  } else if (dbFile.ownerTeam) {
    owner = {
      type: 'team',
      name: dbFile.ownerTeam.name,
    };
  } else {
    // TODO log to sentry. bad data
    throw new ApiError(500, 'File does not have a clear owner. This means there is corrupt data in the database.');
  }

  return res.status(200).json({
    file: {
      publicLinkAccess,
    },
    users: dbUsers.map(({ user: { id }, role }) => {
      const { email, name, picture } = usersById[id];
      return { id, email, name, picture, role };
    }),
    invites: dbInvites.map(({ id, email, role }) => ({ id, email, role })),
    userMakingRequest: {
      id: userId,
      filePermissions: userMakingRequest.filePermissions,
      fileRole: userMakingRequest.fileRole,
      teamRole: userMakingRequest.teamRole,
    },
    owner,
  });
}<|MERGE_RESOLUTION|>--- conflicted
+++ resolved
@@ -1,11 +1,7 @@
 import type { Request, Response } from 'express';
 import type { ApiTypes } from 'quadratic-shared/typesAndSchemas';
 import { z } from 'zod';
-<<<<<<< HEAD
-import { getUsers } from '../../auth/providers/auth';
-=======
-import { getUsers, type UsersRequest } from '../../auth/auth';
->>>>>>> 1821d5f2
+import { getUsers, type UsersRequest } from '../../auth/providers/auth';
 import dbClient from '../../dbClient';
 import { getFile } from '../../middleware/getFile';
 import { userMiddleware } from '../../middleware/user';
