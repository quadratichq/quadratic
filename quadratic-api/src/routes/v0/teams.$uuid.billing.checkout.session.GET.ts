import type { Request, Response } from 'express';
import type { ApiTypes } from 'quadratic-shared/typesAndSchemas';
import z from 'zod';
<<<<<<< HEAD
import { getUsers } from '../../auth/providers/auth';
=======
>>>>>>> 1821d5f2
import dbClient from '../../dbClient';
import { getTeam } from '../../middleware/getTeam';
import { userMiddleware } from '../../middleware/user';
import { validateAccessToken } from '../../middleware/validateAccessToken';
import { validateRequestSchema } from '../../middleware/validateRequestSchema';
import { createCheckoutSession, createCustomer, getMonthlyPriceId } from '../../stripe/stripe';
import type { RequestWithUser } from '../../types/Request';
import { getIsOnPaidPlan } from '../../utils/billing';

export default [
  validateRequestSchema(
    z.object({
      params: z.object({
        uuid: z.string().uuid(),
      }),
    })
  ),
  validateAccessToken,
  userMiddleware,
  handler,
];

async function handler(req: Request, res: Response) {
  const {
    params: { uuid },
    user: { id: userId, email },
  } = req as RequestWithUser;
  const { userMakingRequest, team } = await getTeam({ uuid, userId });

  // Can the user even edit this team?
  if (!userMakingRequest.permissions.includes('TEAM_MANAGE')) {
    return res
      .status(403)
      .json({ error: { message: 'User does not have permission to access billing for this team.' } });
  }

  const isOnPaidPlan = await getIsOnPaidPlan(team);
  if (isOnPaidPlan) {
    return res.status(400).json({ error: { message: 'Team already has an active subscription.' } });
  }

  // create a stripe customer if one doesn't exist
  if (!team?.stripeCustomerId) {
<<<<<<< HEAD
    // Get user
    const auth0Record = await getUsers([{ id: userId, auth0Id }]);
    const auth0User = auth0Record[userId];

=======
>>>>>>> 1821d5f2
    // create Stripe customer
    const stripeCustomer = await createCustomer(team.name, email);
    await dbClient.team.update({
      where: { uuid },
      data: { stripeCustomerId: stripeCustomer.id },
    });

    team.stripeCustomerId = stripeCustomer.id;
  }

  const monthlyPriceId = await getMonthlyPriceId();

  const session = await createCheckoutSession(uuid, monthlyPriceId, req.headers.origin || 'http://localhost:3000');

  if (!session.url) {
    return res.status(500).json({ error: { message: 'Failed to create checkout session' } });
  }

  const data: ApiTypes['/v0/teams/:uuid/billing/checkout/session.GET.response'] = { url: session.url };
  return res.status(200).json(data);
}<|MERGE_RESOLUTION|>--- conflicted
+++ resolved
@@ -1,10 +1,6 @@
 import type { Request, Response } from 'express';
 import type { ApiTypes } from 'quadratic-shared/typesAndSchemas';
 import z from 'zod';
-<<<<<<< HEAD
-import { getUsers } from '../../auth/providers/auth';
-=======
->>>>>>> 1821d5f2
 import dbClient from '../../dbClient';
 import { getTeam } from '../../middleware/getTeam';
 import { userMiddleware } from '../../middleware/user';
@@ -48,13 +44,6 @@
 
   // create a stripe customer if one doesn't exist
   if (!team?.stripeCustomerId) {
-<<<<<<< HEAD
-    // Get user
-    const auth0Record = await getUsers([{ id: userId, auth0Id }]);
-    const auth0User = auth0Record[userId];
-
-=======
->>>>>>> 1821d5f2
     // create Stripe customer
     const stripeCustomer = await createCustomer(team.name, email);
     await dbClient.team.update({
