--- conflicted
+++ resolved
@@ -6,11 +6,8 @@
 import { validateAccessToken } from '../../middleware/validateAccessToken';
 import { parseRequest } from '../../middleware/validateRequestSchema';
 import { RequestWithUser } from '../../types/Request';
-<<<<<<< HEAD
+import { ApiError } from '../../utils/ApiError';
 import { decryptFromEnv } from '../../utils/crypto';
-=======
-import { ApiError } from '../../utils/ApiError';
->>>>>>> 05833c4a
 
 export default [validateAccessToken, userMiddleware, handler];
 
@@ -39,15 +36,9 @@
 
   // TODO: (connections) fix types
   // @ts-expect-error
-  const typeDetails = JSON.parse(connection.typeDetails);
 
+  const typeDetails = JSON.parse(decryptFromEnv(connection.typeDetails.toString()));
   const typeDetailsDesensitized = removeSensitiveInfoFromTypeDetails(connection.type, typeDetails);
-
-  // if (connection.typeDetails === null) {
-  //   throw new ApiError(404, `Expected typeDetails to be set for connection ${uuid}.`);
-  // }
-
-  const typeDetails = decryptFromEnv(connection.typeDetails.toString());
 
   return res.status(200).json({
     uuid: connection.uuid,
@@ -55,11 +46,7 @@
     type: connection.type,
     createdDate: connection.createdDate.toISOString(),
     updatedDate: connection.updatedDate.toISOString(),
-<<<<<<< HEAD
-    typeDetails: JSON.parse(typeDetails),
-=======
     typeDetails: typeDetailsDesensitized,
->>>>>>> 05833c4a
   });
 }
 
