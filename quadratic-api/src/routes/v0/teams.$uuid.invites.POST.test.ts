--- conflicted
+++ resolved
@@ -1,56 +1,9 @@
 import { auth0Mock } from '../../tests/auth0Mock';
-<<<<<<< HEAD
-// Mock auth0 client calls
-const auth0Users = [
-  {
-    user_id: 'userOwner',
-    email: 'owner@example.com',
-  },
-  {
-    user_id: 'userEditor',
-    email: 'editor@example.com',
-  },
-  {
-    user_id: 'userViewer',
-    email: 'userViewer@example.com',
-  },
-  {
-    user_id: 'userNoRole',
-    email: 'norole@example.com',
-  },
-  {
-    user_id: 'duplicate_emails_user_1',
-    email: 'duplicate@example.com',
-  },
-  {
-    user_id: 'duplicate_emails_user_2',
-    email: 'duplicate@example.com',
-  },
-  {
-    user_id: 'userNotYetInDb',
-    email: 'nodb@example.com',
-  },
-];
-jest.mock('auth0', () => auth0Mock(auth0Users));
-
-import request from 'supertest';
-import { app } from '../../app';
-import dbClient from '../../dbClient';
-import { expectError } from '../../tests/helpers';
-import { clearDb } from '../../tests/testDataGenerator';
-
-beforeEach(async () => {
-  // Create some users & team
-  const userOwner = await dbClient.user.create({
-    data: {
-      auth0Id: 'userOwner',
-=======
 jest.mock('auth0', () =>
   auth0Mock([
     {
       user_id: 'userOwner',
       email: 'userOwner@test.com',
->>>>>>> 1821d5f2
     },
     {
       user_id: 'userEditor',
@@ -79,15 +32,12 @@
   ])
 );
 
-<<<<<<< HEAD
-=======
 import request from 'supertest';
 import { app } from '../../app';
 import dbClient from '../../dbClient';
 import { expectError } from '../../tests/helpers';
 import { clearDb, createUsers } from '../../tests/testDataGenerator';
 
->>>>>>> 1821d5f2
 const expectUser = (res: request.Response) => {
   expect(typeof res.body.userId).toBe('number');
   expect(typeof res.body.role).toBe('string');
