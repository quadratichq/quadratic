--- conflicted
+++ resolved
@@ -1,10 +1,6 @@
 import type { Response } from 'express';
 import { sanityClient } from 'quadratic-shared/sanityClient';
 import type { ApiTypes } from 'quadratic-shared/typesAndSchemas';
-<<<<<<< HEAD
-import { getUsers } from '../../auth/providers/auth';
-=======
->>>>>>> 1821d5f2
 import universityDomains from '../../data/universityDomains';
 import dbClient from '../../dbClient';
 import { userMiddleware } from '../../middleware/user';
