--- conflicted
+++ resolved
@@ -8,15 +8,12 @@
 import path from 'path';
 import { CORS, NODE_ENV, SENTRY_DSN } from './env-vars';
 import ai_chat_router from './routes/ai_chat';
-<<<<<<< HEAD
 import connections_route from './routes/connections';
 import feedback_router from './routes/feedback';
 import files_router from './routes/files/files';
 import sharing_router from './routes/files/sharing';
-=======
 import internal_router from './routes/internal';
 import { ApiError } from './utils/ApiError';
->>>>>>> 8264a286
 
 export const app = express();
 
@@ -77,15 +74,12 @@
 // App routes
 // TODO: eventually move all of these into the `v0` directory and register them dynamically
 app.use('/ai', ai_chat_router);
-<<<<<<< HEAD
 app.use('/v0/files', files_router);
 app.use('/v0/files', sharing_router);
 app.use('/v0/feedback', feedback_router);
 app.use('/v0/connections', connections_route);
-=======
 // Internal routes
 app.use('/v0/internal', internal_router);
->>>>>>> 8264a286
 
 if (SENTRY_DSN) {
   // test route
