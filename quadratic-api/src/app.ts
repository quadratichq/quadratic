--- conflicted
+++ resolved
@@ -8,13 +8,6 @@
 import helmet from 'helmet';
 import path from 'path';
 import { CORS, NODE_ENV, SENTRY_DSN } from './env-vars';
-<<<<<<< HEAD
-import anthropic_router from './routes/ai/anthropic';
-import bedrock_router from './routes/ai/bedrock';
-import exa_router from './routes/ai/exa';
-import openai_router from './routes/ai/openai';
-=======
->>>>>>> 472b6b3b
 import internal_router from './routes/internal';
 import { ApiError } from './utils/ApiError';
 export const app = express();
@@ -74,14 +67,6 @@
 });
 
 // App routes
-<<<<<<< HEAD
-// TODO: eventually move all of these into the `v0` directory and register them dynamically
-app.use('/ai', bedrock_router);
-app.use('/ai', anthropic_router);
-app.use('/ai', openai_router);
-app.use('/ai', exa_router);
-=======
->>>>>>> 472b6b3b
 // Internal routes
 app.use('/v0/internal', internal_router);
 
