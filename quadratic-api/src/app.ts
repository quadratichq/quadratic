import * as Sentry from '@sentry/node';
import cookieParser from 'cookie-parser';
import cors from 'cors';
import type { NextFunction, Request, Response } from 'express';
import express from 'express';
import 'express-async-errors';
import expressWinston from 'express-winston';
import fs from 'fs';
import helmet from 'helmet';
import path from 'path';
<<<<<<< HEAD
import authRouter from './auth/router/authRouter';
import { AUTH_CORS, CORS, LOG_REQUEST_INFO, NODE_ENV, SENTRY_DSN, VERSION } from './env-vars';
import { logRequestInfo } from './middleware/logRequestInfo';
=======
import winston from 'winston';
import { CORS, LOG_REQUEST_INFO, NODE_ENV, SENTRY_DSN, VERSION } from './env-vars';
>>>>>>> 658a79a9
import internal_router from './routes/internal';
import { ApiError } from './utils/ApiError';
import logger, { format } from './utils/logger';

export const app = express();

app.use((req: express.Request, res: express.Response, next: express.NextFunction): void => {
  if (req.originalUrl === '/v0/webhooks/stripe') {
    // If the request is a stripe webhook, use raw parser
    express.raw({ type: 'application/json' })(req, res, next);
  } else {
    // Use JSON parser for all other routes
    express.json({ limit: '75mb' })(req, res, next);
  }
});

app.use(helmet());

// cookie parser for auth routes
app.use(cookieParser());

// workos auth
app.use('/', cors({ origin: AUTH_CORS, credentials: true }), authRouter);

// set CORS origin from env variable
app.use(cors({ origin: CORS }));

// Request logging middleware for Datadog
if (LOG_REQUEST_INFO) {
  app.use(
    expressWinston.logger({
      transports: [new winston.transports.Console()],
      format,
      headerBlacklist: ['authorization'],
      meta: true,
    })
  );
}

// Health-check
app.get('/', (req, res) => {
  res.status(200).json({ message: 'OK' });
});
app.get('/health', (req, res) => {
  res.status(200).json({ version: VERSION });
});

// App routes
// Internal routes
app.use('/v0/internal', internal_router);

// Register all our dynamic routes, then register the error middleware last of all
registerRoutes().then(() => {
  // Error-logging middleware
  app.use((error: any, req: Request, res: Response, next: NextFunction) => {
    if (NODE_ENV !== 'test') {
      if (error.status >= 500) {
        if (NODE_ENV === 'production') {
          logger.error('Server error (production)', error);
        } else {
          logger.error('Server error (development)', error);
        }
      }
    }
    next(error);
  });

  // Error-handling middleware
  app.use((error: any, req: Request, res: Response, next: NextFunction) => {
    // Check if headers have already been sent
    if (res.headersSent) {
      return next(error);
    }

    // Application-specific error handling
    if (error instanceof ApiError) {
      res.status(error.status).json({ error: { message: error.message, ...(error.meta ? { meta: error.meta } : {}) } });
    } else {
      logger.error('Unhandled application error', error);

      // Generic error handling
      res.status(error.status || 500).json({
        error: {
          message: error.message,
        },
      });
    }
  });
});

/**
 * Dynamically register routes that define their paths & HTTP methods in the filename.
 * e.g. `routes/v0/<segment>.<segment>.<$dynamicSegment>.<HTTP_METHOD>.ts`
 *
 * Each route exports an array of middleware functions with the last function being the handler.
 * e.g. `export default [middleware1, middleware2, handler];`
 */
async function registerRoutes() {
  const currentDirectory = path.join(__dirname, '/routes/v0');

  // Remove any `**.test.ts` files
  const files = fs.readdirSync(currentDirectory).filter((item) => !item.includes('.test.'));

  const registeredRoutes = [];

  for (const file of files) {
    const segments = file.split('.');

    let httpMethodIndex = segments.indexOf('GET');
    if (httpMethodIndex === -1) httpMethodIndex = segments.indexOf('POST');
    if (httpMethodIndex === -1) httpMethodIndex = segments.indexOf('PUT');
    if (httpMethodIndex === -1) httpMethodIndex = segments.indexOf('PATCH');
    if (httpMethodIndex === -1) httpMethodIndex = segments.indexOf('DELETE');

    if (httpMethodIndex === -1) {
      logger.error('File route is malformed. It needs an HTTP method', { file });
    } else {
      const httpMethod = segments[httpMethodIndex].toLowerCase() as 'get' | 'post' | 'put' | 'patch' | 'delete';
      const routeSegments = segments.slice(0, httpMethodIndex);
      const expressRoute =
        '/v0/' + routeSegments.map((str) => (str.startsWith('$') ? str.replace('$', ':') : str)).join('/');

      try {
        const callbacks = await import(path.join(currentDirectory, file)).then((module) => module.default);
        app[httpMethod](expressRoute, ...callbacks);
        registeredRoutes.push(httpMethod.toUpperCase() + ' ' + expressRoute);
      } catch (err) {
        logger.error('Failed to register route', { expressRoute, error: err });
      }
    }
  }

  // Keep around for debugging
  // if (NODE_ENV !== 'production' && NODE_ENV !== 'test') {
  //   console.log(
  //     JSON.stringify({
  //       message: 'Dynamically registered routes',
  //       routes: registeredRoutes.map((route) => `\n  ${route}`).join(''),
  //     })
  //   );
  // }
}

// Setup Sentry as the last route in the stack
if (SENTRY_DSN) {
  // test route
  app.get('/debug-sentry', function mainHandler(/*req, res*/) {
    throw new Error('My first Sentry error!');
  });

  // The error handler must be before any other error middleware and after all controllers
  Sentry.setupExpressErrorHandler(app);
}<|MERGE_RESOLUTION|>--- conflicted
+++ resolved
@@ -8,14 +8,9 @@
 import fs from 'fs';
 import helmet from 'helmet';
 import path from 'path';
-<<<<<<< HEAD
+import winston from 'winston';
 import authRouter from './auth/router/authRouter';
 import { AUTH_CORS, CORS, LOG_REQUEST_INFO, NODE_ENV, SENTRY_DSN, VERSION } from './env-vars';
-import { logRequestInfo } from './middleware/logRequestInfo';
-=======
-import winston from 'winston';
-import { CORS, LOG_REQUEST_INFO, NODE_ENV, SENTRY_DSN, VERSION } from './env-vars';
->>>>>>> 658a79a9
 import internal_router from './routes/internal';
 import { ApiError } from './utils/ApiError';
 import logger, { format } from './utils/logger';
