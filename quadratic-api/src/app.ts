--- conflicted
+++ resolved
@@ -7,11 +7,7 @@
 import fs from 'fs';
 import helmet from 'helmet';
 import path from 'path';
-<<<<<<< HEAD
-import { convertError } from 'quadratic-shared/utils/error';
-=======
 import winston from 'winston';
->>>>>>> 658a79a9
 import { CORS, LOG_REQUEST_INFO, NODE_ENV, SENTRY_DSN, VERSION } from './env-vars';
 import internal_router from './routes/internal';
 import { ApiError } from './utils/ApiError';
@@ -65,15 +61,9 @@
     if (NODE_ENV !== 'test') {
       if (error.status >= 500) {
         if (NODE_ENV === 'production') {
-<<<<<<< HEAD
-          console.error(JSON.stringify({ error: convertError(error) }));
-        } else {
-          console.log(JSON.stringify({ error: convertError(error) }));
-=======
           logger.error('Server error (production)', error);
         } else {
           logger.error('Server error (development)', error);
->>>>>>> 658a79a9
         }
       }
     }
@@ -91,11 +81,7 @@
     if (error instanceof ApiError) {
       res.status(error.status).json({ error: { message: error.message, ...(error.meta ? { meta: error.meta } : {}) } });
     } else {
-<<<<<<< HEAD
-      console.error(JSON.stringify({ error: convertError(error) }));
-=======
       logger.error('Unhandled application error', error);
->>>>>>> 658a79a9
 
       // Generic error handling
       res.status(error.status || 500).json({
@@ -143,19 +129,8 @@
         const callbacks = await import(path.join(currentDirectory, file)).then((module) => module.default);
         app[httpMethod](expressRoute, ...callbacks);
         registeredRoutes.push(httpMethod.toUpperCase() + ' ' + expressRoute);
-<<<<<<< HEAD
       } catch (error) {
-        console.error(
-          JSON.stringify({
-            message: 'Failed to register route',
-            expressRoute,
-            error: convertError(error),
-          })
-        );
-=======
-      } catch (err) {
-        logger.error('Failed to register route', { expressRoute, error: err });
->>>>>>> 658a79a9
+        logger.error('Failed to register route', { expressRoute, error });
       }
     }
   }
