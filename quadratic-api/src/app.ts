import * as Sentry from '@sentry/node';
import * as Tracing from '@sentry/tracing';
import cors from 'cors';
import express, { NextFunction, Request, Response } from 'express';
import 'express-async-errors';
import fs from 'fs';
import helmet from 'helmet';
import path from 'path';
import { CORS, NODE_ENV, SENTRY_DSN } from './env-vars';
import ai_chat_router from './routes/ai_chat';
import internal_router from './routes/internal';
import { ApiError } from './utils/ApiError';
export const app = express();

// Configure Sentry
if (SENTRY_DSN) {
  Sentry.init({
    dsn: SENTRY_DSN,
    integrations: [
      // enable HTTP calls tracing
      new Sentry.Integrations.Http({ tracing: true }),
      // enable Express.js middleware tracing
      new Tracing.Integrations.Express({ app }),
      // Automatically instrument Node.js libraries and frameworks
      ...Sentry.autoDiscoverNodePerformanceMonitoringIntegrations(),
    ],

    // Set tracesSampleRate to 1.0 to capture 100%
    // of transactions for performance monitoring.
    // We recommend adjusting this value in production
    tracesSampleRate: 1.0,
  });

  // RequestHandler creates a separate execution context, so that all
  // transactions/spans/breadcrumbs are isolated across requests
  app.use(Sentry.Handlers.requestHandler());
  // TracingHandler creates a trace for every incoming request
  app.use(Sentry.Handlers.tracingHandler());
}

app.use((req: express.Request, res: express.Response, next: express.NextFunction): void => {
  if (req.originalUrl === '/v0/webhooks/stripe') {
    // If the request is a stripe webhook, use raw parser
    express.raw({ type: 'application/json' })(req, res, next);
  } else {
    // Use JSON parser for all other routes
    express.json({ limit: '75mb' })(req, res, next);
  }
});

app.use(helmet());

// set CORS origin from env variable
app.use(cors({ origin: CORS }));

// Middleware to redirect HTTP requests to HTTPS
app.use((req, res, next) => {
  if (req.headers['x-forwarded-proto'] !== 'https' && NODE_ENV === 'production') {
    return res.redirect(`https://${req.hostname}${req.url}`);
  }
  return next();
});

// Health-check
app.get('/', (req, res) => {
  res.status(200).json({ message: 'OK' });
});

// App routes
// TODO: eventually move all of these into the `v0` directory and register them dynamically
app.use('/ai', ai_chat_router);
// Internal routes
app.use('/v0/internal', internal_router);

if (SENTRY_DSN) {
  // test route
  app.get('/debug-sentry', function mainHandler(/*req, res*/) {
    throw new Error('My first Sentry error!');
  });

  // The error handler must be before any other error middleware and after all controllers
  app.use(Sentry.Handlers.errorHandler());
}

// Register all our dynamic routes, then regsiter the error middleware last of all
registerRoutes().then(() => {
  // Error-logging middleware
  app.use((err: any, req: Request, res: Response, next: NextFunction) => {
    if (NODE_ENV !== 'test') {
<<<<<<< HEAD
      // if (err.status >= 500) {
      //   console.error(`[${new Date().toISOString()}] ${err.message}`);
      //   if (NODE_ENV !== 'production') console.log(`[${new Date().toISOString()}] ${err.message}`);
      // }
      console.log(`[${new Date().toISOString()}] ${err}`);
=======
      if (err.status >= 500) {
        if (NODE_ENV === 'production') console.error(`[${new Date().toISOString()}]`, err);
        else console.log(`[${new Date().toISOString()}]`, err);
      }
>>>>>>> 1c426616
    }
    next(err);
  });

  // Error-handling middleware
  app.use((err: any, req: Request, res: Response, next: NextFunction) => {
    // Check if headers have already been sent
    if (res.headersSent) {
      return next(err);
    }

    // Application-specific error handling
    if (err instanceof ApiError) {
      res.status(err.status).json({ error: { message: err.message, ...(err.meta ? { meta: err.meta } : {}) } });
    } else {
      // Generic error handling
      res.status(err.status || 500).json({
        error: {
          message: err.message,
        },
      });
    }
  });
});

/**
 * Dynamically register routes that define their paths & HTTP methods in the filename.
 * e.g. `routes/v0/<segment>.<segment>.<$dynamicSegment>.<HTTP_METHOD>.ts`
 *
 * Each route exports an array of middleware functions with the last function being the handler.
 * e.g. `export default [middleware1, middleware2, handler];`
 */
async function registerRoutes() {
  const currentDirectory = path.join(__dirname, '/routes/v0');

  // Remove any `**.test.ts` files
  const files = fs.readdirSync(currentDirectory).filter((item) => !item.includes('.test.'));

  const registeredRoutes = [];

  for (const file of files) {
    const segments = file.split('.');

    let httpMethodIndex = segments.indexOf('GET');
    if (httpMethodIndex === -1) httpMethodIndex = segments.indexOf('POST');
    if (httpMethodIndex === -1) httpMethodIndex = segments.indexOf('PUT');
    if (httpMethodIndex === -1) httpMethodIndex = segments.indexOf('PATCH');
    if (httpMethodIndex === -1) httpMethodIndex = segments.indexOf('DELETE');

    if (httpMethodIndex === -1) {
      console.error('File route is malformed. It needs an HTTP method: %s', file);
    } else {
      const httpMethod = segments[httpMethodIndex].toLowerCase() as 'get' | 'post' | 'put' | 'patch' | 'delete';
      const routeSegments = segments.slice(0, httpMethodIndex);
      const expressRoute =
        '/v0/' + routeSegments.map((str) => (str.startsWith('$') ? str.replace('$', ':') : str)).join('/');

      try {
        const callbacks = await import(path.join(currentDirectory, file)).then((module) => module.default);
        app[httpMethod](expressRoute, ...callbacks);
        registeredRoutes.push(httpMethod.toUpperCase() + ' ' + expressRoute);
      } catch (err) {
        console.error(`Failed to register route: ${expressRoute}`, err);
      }
    }
  }

  // Keep around for debugging
  // if (NODE_ENV !== 'production' && NODE_ENV !== 'test') {
  //   console.log(`Dynamically registered routes: ${registeredRoutes.map((route) => `\n  ${route}`).join('')}`);
  // }
}<|MERGE_RESOLUTION|>--- conflicted
+++ resolved
@@ -87,18 +87,10 @@
   // Error-logging middleware
   app.use((err: any, req: Request, res: Response, next: NextFunction) => {
     if (NODE_ENV !== 'test') {
-<<<<<<< HEAD
-      // if (err.status >= 500) {
-      //   console.error(`[${new Date().toISOString()}] ${err.message}`);
-      //   if (NODE_ENV !== 'production') console.log(`[${new Date().toISOString()}] ${err.message}`);
-      // }
-      console.log(`[${new Date().toISOString()}] ${err}`);
-=======
       if (err.status >= 500) {
         if (NODE_ENV === 'production') console.error(`[${new Date().toISOString()}]`, err);
         else console.log(`[${new Date().toISOString()}]`, err);
       }
->>>>>>> 1c426616
     }
     next(err);
   });
