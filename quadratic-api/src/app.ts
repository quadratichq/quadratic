import * as Sentry from '@sentry/node';
import cors from 'cors';
import type { NextFunction, Request, Response } from 'express';
import express from 'express';
import 'express-async-errors';
import expressWinston from 'express-winston';
import fs from 'fs';
import helmet from 'helmet';
import path from 'path';
import winston from 'winston';
import { CORS, LOG_REQUEST_INFO, NODE_ENV, SENTRY_DSN, VERSION } from './env-vars';
import internal_router from './routes/internal';
import { ApiError } from './utils/ApiError';
import logger, { format } from './utils/logger';

export const app = express();

app.use((req: express.Request, res: express.Response, next: express.NextFunction): void => {
  if (req.originalUrl === '/v0/webhooks/stripe') {
    // If the request is a stripe webhook, use raw parser
    express.raw({ type: 'application/json' })(req, res, next);
  } else {
    // Use JSON parser for all other routes
    express.json({ limit: '75mb' })(req, res, next);
  }
});

app.use(helmet());

// set CORS origin from env variable
app.use(cors({ origin: CORS }));

// Request logging middleware for Datadog
if (LOG_REQUEST_INFO) {
  app.use(
    expressWinston.logger({
      transports: [new winston.transports.Console()],
      format,
      headerBlacklist: ['authorization'],
      meta: true,
    })
  );
}

// Health-check
app.get('/', (req, res) => {
  res.status(200).json({ message: 'OK' });
});
app.get('/health', (req, res) => {
  res.status(200).json({ version: VERSION });
});

// App routes
// Internal routes
app.use('/v0/internal', internal_router);

// Register all our dynamic routes, then register the error middleware last of all
registerRoutes().then(() => {
  // Error-logging middleware
  app.use((error: any, req: Request, res: Response, next: NextFunction) => {
    if (NODE_ENV !== 'test') {
      if (error.status >= 500) {
        if (NODE_ENV === 'production') {
          logger.error('Server error (production)', error);
        } else {
          logger.error('Server error (development)', error);
        }
      }
    }
    next(error);
  });

  // Error-handling middleware
  app.use((error: any, req: Request, res: Response, next: NextFunction) => {
    // Check if headers have already been sent
    if (res.headersSent) {
      return next(error);
    }

    // Application-specific error handling
    if (error instanceof ApiError) {
      res.status(error.status).json({ error: { message: error.message, ...(error.meta ? { meta: error.meta } : {}) } });
    } else {
      logger.error('Unhandled application error', error);

      // Generic error handling
      res.status(error.status || 500).json({
        error: {
          message: error.message,
        },
      });
    }
  });
});

/**
 * Dynamically register routes that define their paths & HTTP methods in the filename.
 * e.g. `routes/v0/<segment>.<segment>.<$dynamicSegment>.<HTTP_METHOD>.ts`
 *
 * Each route exports an array of middleware functions with the last function being the handler.
 * e.g. `export default [middleware1, middleware2, handler];`
 */
async function registerRoutes() {
  const currentDirectory = path.join(__dirname, '/routes/v0');

  // Remove any `**.test.ts` files
  const files = fs.readdirSync(currentDirectory).filter((item) => !item.includes('.test.'));

  const registeredRoutes = [];

  for (const file of files) {
    const segments = file.split('.');

    let httpMethodIndex = segments.indexOf('GET');
    if (httpMethodIndex === -1) httpMethodIndex = segments.indexOf('POST');
    if (httpMethodIndex === -1) httpMethodIndex = segments.indexOf('PUT');
    if (httpMethodIndex === -1) httpMethodIndex = segments.indexOf('PATCH');
    if (httpMethodIndex === -1) httpMethodIndex = segments.indexOf('DELETE');

    if (httpMethodIndex === -1) {
      logger.error('File route is malformed. It needs an HTTP method', { file });
    } else {
      const httpMethod = segments[httpMethodIndex].toLowerCase() as 'get' | 'post' | 'put' | 'patch' | 'delete';
      const routeSegments = segments.slice(0, httpMethodIndex);
      const expressRoute =
        '/v0/' + routeSegments.map((str) => (str.startsWith('$') ? str.replace('$', ':') : str)).join('/');

      try {
        const callbacks = await import(path.join(currentDirectory, file)).then((module) => module.default);
        app[httpMethod](expressRoute, ...callbacks);
        registeredRoutes.push(httpMethod.toUpperCase() + ' ' + expressRoute);
      } catch (error) {
<<<<<<< HEAD
        logger.error('Failed to register route', { expressRoute, error });
=======
        logger.error(`Failed to register route ${expressRoute}`, error);
>>>>>>> eda0c28d
      }
    }
  }

  // Keep around for debugging
  // if (NODE_ENV !== 'production' && NODE_ENV !== 'test') {
  //   console.log(
  //     JSON.stringify({
  //       message: 'Dynamically registered routes',
  //       routes: registeredRoutes.map((route) => `\n  ${route}`).join(''),
  //     })
  //   );
  // }
}

// Setup Sentry as the last route in the stack
if (SENTRY_DSN) {
  // test route
  app.get('/debug-sentry', function mainHandler(/*req, res*/) {
    throw new Error('My first Sentry error!');
  });

  // The error handler must be before any other error middleware and after all controllers
  Sentry.setupExpressErrorHandler(app);
}<|MERGE_RESOLUTION|>--- conflicted
+++ resolved
@@ -130,11 +130,7 @@
         app[httpMethod](expressRoute, ...callbacks);
         registeredRoutes.push(httpMethod.toUpperCase() + ' ' + expressRoute);
       } catch (error) {
-<<<<<<< HEAD
-        logger.error('Failed to register route', { expressRoute, error });
-=======
         logger.error(`Failed to register route ${expressRoute}`, error);
->>>>>>> eda0c28d
       }
     }
   }
