import { isWebGLSupported } from '@pixi/utils';
<<<<<<< HEAD
import { ExclamationTriangleIcon } from '@radix-ui/react-icons';
import * as Sentry from '@sentry/browser';
=======
import * as Sentry from '@sentry/react';
>>>>>>> 287f1d5a
import { Outlet } from 'react-router-dom';
import { Empty } from '../../components/Empty';
import { isWASMSupported } from '../../utils/isWASMSupported';

export function BrowserCompatibilityLayoutRoute() {
  if (!isWASMSupported || !isWebGLSupported()) {
    Sentry.captureEvent({
      message: 'Browser does not support WebGL or WASM',
      level: 'info',
    });

    return (
      <Empty
        title="Browser not supported"
        description="Your browser does not support WebAssembly or WebGL. We recommend using the latest version of Google Chrome."
        Icon={ExclamationTriangleIcon}
        severity="error"
      />
    );
  }

  return <Outlet />;
}<|MERGE_RESOLUTION|>--- conflicted
+++ resolved
@@ -1,10 +1,6 @@
 import { isWebGLSupported } from '@pixi/utils';
-<<<<<<< HEAD
 import { ExclamationTriangleIcon } from '@radix-ui/react-icons';
-import * as Sentry from '@sentry/browser';
-=======
 import * as Sentry from '@sentry/react';
->>>>>>> 287f1d5a
 import { Outlet } from 'react-router-dom';
 import { Empty } from '../../components/Empty';
 import { isWASMSupported } from '../../utils/isWASMSupported';
