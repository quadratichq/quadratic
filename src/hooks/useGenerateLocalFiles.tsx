--- conflicted
+++ resolved
@@ -14,12 +14,8 @@
 import { DEFAULT_FILE_NAME, EXAMPLE_FILES, FILE_PARAM_KEY } from '../constants/app';
 import apiClientSingleton from '../api-client/apiClientSingleton';
 import mixpanel from 'mixpanel-browser';
-<<<<<<< HEAD
-import { focusGrid } from '../helpers/focusGrid';
 import { generateKeyBetween } from 'fractional-indexing';
 
-=======
->>>>>>> 434f9c10
 const INDEX = 'file-list';
 
 export interface LocalFile {
