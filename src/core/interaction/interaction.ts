--- conflicted
+++ resolved
@@ -124,7 +124,6 @@
       this.cursor.moveCursor({ x: cell_x, y: cell_y });
     });
 
-<<<<<<< HEAD
     this.globals.canvas.addEventListener("mousedown", (event) => {
       console.log("mousedown", event);
       const { x, y } = this.globals.viewport.toWorld(event.x, event.y);
@@ -145,7 +144,8 @@
     this.globals.canvas.addEventListener("mouseup", (event) => {
       console.log("mouseup", event);
       this.multiCursor.undrawCursor();
-=======
+    });
+
     document.addEventListener("keydown", (event) => {
       // Command + V
       // TODO make commands work cross platform
@@ -158,7 +158,6 @@
           this.globals.grid
         );
       }
->>>>>>> 68793e93
     });
   }
 }