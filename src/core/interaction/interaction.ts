--- conflicted
+++ resolved
@@ -83,13 +83,10 @@
             y: this.multiCursor.terminalLocation.y,
           }
         );
-<<<<<<< HEAD
         this.globals.grid.destroyCell({
           x: this.cursor.location.x,
           y: this.cursor.location.y,
         });
-=======
->>>>>>> ed640148
         event.preventDefault();
       }
 
@@ -145,9 +142,6 @@
     });
 
     document.addEventListener("keydown", (event) => {
-      // TODO make commands work cross platform
-
-<<<<<<< HEAD
       if (event.key === "Tab") {
         // save previous cell
         this.input.moveInputToCursor();
@@ -163,8 +157,7 @@
         event.preventDefault();
       }
 
-=======
->>>>>>> ed640148
+      // TODO make commands work cross platform
       // Command + V
       if (event.metaKey && event.code === "KeyV") {
         pasteFromClipboard(
