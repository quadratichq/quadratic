--- conflicted
+++ resolved
@@ -44,17 +44,12 @@
     this.cellsDraw.clear();
     this.cellsArray.clear();
 
-<<<<<<< HEAD
-    const input = !ignoreInput && this.app.settings.interactionState.showInput ? { column: this.app.settings.interactionState.cursorPosition.x, row: this.app.settings.interactionState.cursorPosition.y } : undefined;
-=======
     const input = this.app.settings.interactionState.showInput
       ? {
           column: this.app.settings.interactionState.cursorPosition.x,
           row: this.app.settings.interactionState.cursorPosition.y,
         }
       : undefined;
-    const bounds = grid.getBounds(viewport.getVisibleBounds());
->>>>>>> 329411fc
     const xStart = gridOffsets.getColumnPlacement(bounds.left).x;
     let y = gridOffsets.getRowPlacement(bounds.top).y;
     for (let row = bounds.top; row <= bounds.bottom; row++) {
