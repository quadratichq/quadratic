import { useCallback, useEffect, useRef } from 'react';
import { GridInteractionState } from '../../../atoms/gridInteractionStateAtom';
import { SheetController } from '../../../grid/controller/sheetController';
import { Divider, IconButton, Paper, Toolbar } from '@mui/material';
import {
  AttachMoneyOutlined,
  BorderAll,
  FormatBold,
  FormatClear,
  FormatColorFill,
  FormatColorText,
  FormatItalic,
  Percent,
  MoreHoriz,
} from '@mui/icons-material';
import { ControlledMenu, Menu, MenuItem, useMenuState } from '@szhsin/react-menu';
import { useGetBorderMenu } from '../TopBar/SubMenus/FormatMenu/useGetBorderMenu';
import { useFormatCells } from '../TopBar/SubMenus/useFormatCells';
import { QColorPicker } from '../../components/qColorPicker';
import { KeyboardSymbols } from '../../../helpers/keyboardSymbols';
import { useGetSelection } from '../TopBar/SubMenus/useGetSelection';
import { TooltipHint } from '../../components/TooltipHint';
import { CopyAsPNG, DecimalDecrease, DecimalIncrease } from '../../icons';
import { useClearAllFormatting } from '../TopBar/SubMenus/useClearAllFormatting';
import { copySelectionToPNG } from '../../../grid/actions/clipboard/clipboard';
import { MenuLineItem } from '../TopBar/MenuLineItem';
import { colors } from '../../../theme/colors';
import mixpanel from 'mixpanel-browser';
<<<<<<< HEAD
import { PixiApp } from 'gridGL/pixiApp/PixiApp';
=======
import { useGlobalSnackbar } from '../../contexts/GlobalSnackbar';
import { PNG_MESSAGE } from '../../../constants/app';
>>>>>>> 47ee94bd

interface Props {
  interactionState: GridInteractionState;
  setInteractionState: React.Dispatch<React.SetStateAction<GridInteractionState>>;
  container?: HTMLDivElement;
  app: PixiApp;
  sheetController: SheetController;
  showContextMenu: boolean;
}

export const FloatingContextMenu = (props: Props) => {
  const {
    interactionState,
    app,
    app: { viewport },
    container,
    sheetController,
    showContextMenu,
  } = props;
  const { addGlobalSnackbar } = useGlobalSnackbar();
  const moreMenu = useMenuState();
  const menuDiv = useRef<HTMLDivElement>(null);
  const moreMenuButtonRef = useRef(null);
  const borders = useGetBorderMenu({ sheet: sheetController.sheet, app: app });
  const {
    changeFillColor,
    removeFillColor,
    changeBold,
    changeItalic,
    changeTextColor,
    textFormatDecreaseDecimalPlaces,
    textFormatIncreaseDecimalPlaces,
    textFormatSetCurrency,
    textFormatSetPercentage,
  } = useFormatCells(sheetController, props.app);
  const { format } = useGetSelection(sheetController.sheet);
  const { clearAllFormatting } = useClearAllFormatting(sheetController, props.app);

  // close moreMenu when context menu closes
  useEffect(() => {
    if (menuDiv.current?.style.visibility === 'hidden' && moreMenu.state === 'open') moreMenu.toggleMenu();
  }, [menuDiv.current?.style.visibility, moreMenu]);

  // Function used to move and scale the Input with the Grid
  const updateContextMenuCSSTransform = useCallback(() => {
    if (!app || !viewport || !container) return '';
    if (!menuDiv.current) return '';

    // Calculate position of input based on cell
    const cell_offsets = sheetController.sheet.gridOffsets.getCell(
      Math.min(
        interactionState.cursorPosition.x,
        interactionState.multiCursorPosition.originPosition.x,
        interactionState.multiCursorPosition.terminalPosition.x
      ),
      Math.min(
        interactionState.cursorPosition.y,
        interactionState.multiCursorPosition.originPosition.y,
        interactionState.multiCursorPosition.terminalPosition.y
      )
    );
    let cell_offset_scaled = viewport.toScreen(cell_offsets.x, cell_offsets.y);

    const menuHeight = menuDiv.current?.clientHeight || 0;
    // const menuwidth = menuDiv.current?.clientWidth || 0;

    let x = cell_offset_scaled.x + container.offsetLeft - 20;
    let y = cell_offset_scaled.y + container.offsetTop - menuHeight - 20;

    /**
     * Control menu visibility
     */
    let visibility = 'visible';

    // Hide if zoomed out too much
    if (viewport.scale.x < 0.1) {
      visibility = 'hidden';
    }
    // hide if boxCells is active
    if (interactionState.boxCells) {
      visibility = 'hidden';
    }

    // Hide if it's not 1) a multicursor or, 2) an active right click
    if (!(interactionState.showMultiCursor || showContextMenu)) visibility = 'hidden';

    // Hide if currently selecting
    if (app?.pointer?.pointerDown?.active) visibility = 'hidden';

    // Hide if in presentation mode
    if (app.settings.presentationMode) visibility = 'hidden';

    // Hide FloatingFormatMenu if multi cursor is off screen
    const terminal_pos = sheetController.sheet.gridOffsets.getCell(
      interactionState.multiCursorPosition.terminalPosition.x,
      interactionState.multiCursorPosition.terminalPosition.y
    );
    let multiselect_offset = viewport.toScreen(
      terminal_pos.x + terminal_pos.width,
      terminal_pos.y + terminal_pos.height
    );
    if (multiselect_offset.x < 0 || multiselect_offset.y < 0) visibility = 'hidden';

    // Apply visibility
    menuDiv.current.style.visibility = visibility;

    /**
     * Menu positioning
     */

    // if ouside of viewport keep it inside
    if (x < container.offsetLeft + 35) {
      x = container.offsetLeft + 35;
    } // left
    if (y < container.offsetTop + 35) {
      y = container.offsetTop + 35;
    } // top

    // Generate transform CSS
    const transform = 'translate(' + [x, y].join('px,') + 'px) ';
    // Update input css matrix
    menuDiv.current.style.transform = transform;

    // Disable pointer events while the viewport is moving
    if (viewport.moving) {
      menuDiv.current.style.pointerEvents = 'none';
      // make sure when we are setting pointer event to none
      // that we check again soon to see if the viewport is done moving
      setTimeout(updateContextMenuCSSTransform, 100);
    } else menuDiv.current.style.pointerEvents = 'auto';

    return transform;
  }, [app, viewport, container, sheetController.sheet.gridOffsets, interactionState, showContextMenu]);

  useEffect(() => {
    if (!viewport) return;
    viewport.on('moved', updateContextMenuCSSTransform);
    viewport.on('moved-end', updateContextMenuCSSTransform);
    document.addEventListener('pointerup', updateContextMenuCSSTransform);

    return () => {
      viewport.removeListener('moved', updateContextMenuCSSTransform);
      viewport.removeListener('moved-end', updateContextMenuCSSTransform);
      document.removeEventListener('pointerup', updateContextMenuCSSTransform);
    };
  }, [viewport, updateContextMenuCSSTransform]);

  const copyAsPNG = useCallback(async () => {
    await copySelectionToPNG(app);
    moreMenu.toggleMenu();
    addGlobalSnackbar(PNG_MESSAGE);
  }, [app, moreMenu, addGlobalSnackbar]);

  // If we don't have a viewport, we can't continue.
  if (!viewport || !container) return null;

  // set input's initial position correctly
  const transform = updateContextMenuCSSTransform();

  const iconSize = 'small';

  return (
    <Paper
      ref={menuDiv}
      style={{
        display: 'block',
        position: 'absolute',
        top: '0',
        left: '0',
        transformOrigin: '0 0',
        transform,
        pointerEvents: 'auto',
        visibility: 'hidden',
      }}
      elevation={4}
      onClick={(e) => {
        mixpanel.track('[FloatingContextMenu].click');
        e.stopPropagation();
      }}
    >
      <Toolbar
        style={{
          padding: '2px 4px',
          minHeight: '0px',
          color: colors.darkGray,
        }}
      >
        <TooltipHint title="Bold" shortcut={KeyboardSymbols.Command + 'B'}>
          <IconButton onClick={() => changeBold(!format.bold)} color="inherit">
            <FormatBold fontSize={iconSize} />
          </IconButton>
        </TooltipHint>

        <TooltipHint title="Italic" shortcut={KeyboardSymbols.Command + 'I'}>
          <IconButton onClick={() => changeItalic(!format.italic)} color="inherit">
            <FormatItalic fontSize={iconSize} />
          </IconButton>
        </TooltipHint>
        <Menu
          className="color-picker-submenu"
          menuButton={
            <div>
              <TooltipHint title="Text color">
                <IconButton color="inherit">
                  <FormatColorText fontSize={iconSize} />
                </IconButton>
              </TooltipHint>
            </div>
          }
        >
          <QColorPicker onChangeComplete={changeTextColor} onClear={removeFillColor} />
        </Menu>

        <MenuDivider />

        <Menu
          className="color-picker-submenu"
          menuButton={
            <div>
              <TooltipHint title="Fill color">
                <IconButton color="inherit">
                  <FormatColorFill fontSize={iconSize} />
                </IconButton>
              </TooltipHint>
            </div>
          }
        >
          <QColorPicker onChangeComplete={changeFillColor} onClear={removeFillColor} />
        </Menu>
        <Menu
          menuButton={
            <div>
              <TooltipHint title="Borders">
                <IconButton color="inherit">
                  <BorderAll fontSize={iconSize} />
                </IconButton>
              </TooltipHint>
            </div>
          }
        >
          {borders}
        </Menu>

        <MenuDivider />

        <TooltipHint title="Format as currency">
          <IconButton onClick={() => textFormatSetCurrency()} color="inherit">
            <AttachMoneyOutlined fontSize={iconSize} />
          </IconButton>
        </TooltipHint>

        <TooltipHint title="Format as percent">
          <IconButton onClick={() => textFormatSetPercentage()} color="inherit">
            <Percent fontSize={iconSize} />
          </IconButton>
        </TooltipHint>

        <TooltipHint title="Decrease decimal places">
          <IconButton onClick={() => textFormatDecreaseDecimalPlaces()} color="inherit">
            <DecimalDecrease fontSize={iconSize} />
          </IconButton>
        </TooltipHint>

        <TooltipHint title="Increase decimal places">
          <IconButton onClick={() => textFormatIncreaseDecimalPlaces()} color="inherit">
            <DecimalIncrease fontSize={iconSize} />
          </IconButton>
        </TooltipHint>

        <MenuDivider />
        <TooltipHint title="Clear formatting" shortcut={KeyboardSymbols.Command + '\\'}>
          <IconButton onClick={() => clearAllFormatting()} color="inherit">
            <FormatClear fontSize={iconSize} />
          </IconButton>
        </TooltipHint>

        {/*
        <Divider
          orientation="vertical"
          flexItem
          style={{
            // add padding left and right
            paddingLeft: '10px',
            marginRight: '10px',
          }}
        />
        <IconButton disabled={true}>
          <FormatAlignLeft fontSize={iconSize} />
        </IconButton>
        <IconButton disabled={true}>
          <FormatAlignCenter fontSize={iconSize} />
        </IconButton>
        <IconButton disabled={true}>
          <FormatAlignRight fontSize={iconSize} />
        </IconButton>

        <Divider
          orientation="vertical"
          flexItem
          style={{
            // add padding left and right
            paddingLeft: '10px',
            // marginRight: '10px',
          }}
        />
        <Button style={{ color: colors.mediumGray }} disabled>
          <span style={{ fontSize: '1rem' }}>123</span>
        </Button> */}
        <MenuDivider />
        <TooltipHint title="More commands…">
          <IconButton onClick={() => moreMenu.toggleMenu()} color="inherit" ref={moreMenuButtonRef}>
            <MoreHoriz fontSize={iconSize} />
          </IconButton>
        </TooltipHint>
        <ControlledMenu
          state={moreMenu.state}
          menuStyles={{ padding: '2px 0', color: 'inherit' }}
          anchorRef={moreMenuButtonRef}
        >
          <MenuItem onClick={copyAsPNG}>
            <MenuLineItem
              primary="Copy selection as PNG"
              secondary={KeyboardSymbols.Command + KeyboardSymbols.Shift + 'C'}
              Icon={CopyAsPNG}
            ></MenuLineItem>
          </MenuItem>
        </ControlledMenu>
      </Toolbar>
    </Paper>
  );
};

function MenuDivider() {
  return (
    <Divider
      orientation="vertical"
      flexItem
      style={{
        margin: '4px',
      }}
    />
  );
}<|MERGE_RESOLUTION|>--- conflicted
+++ resolved
@@ -26,12 +26,9 @@
 import { MenuLineItem } from '../TopBar/MenuLineItem';
 import { colors } from '../../../theme/colors';
 import mixpanel from 'mixpanel-browser';
-<<<<<<< HEAD
-import { PixiApp } from 'gridGL/pixiApp/PixiApp';
-=======
 import { useGlobalSnackbar } from '../../contexts/GlobalSnackbar';
 import { PNG_MESSAGE } from '../../../constants/app';
->>>>>>> 47ee94bd
+import { PixiApp } from 'gridGL/pixiApp/PixiApp';
 
 interface Props {
   interactionState: GridInteractionState;
