import { Menu, MenuDivider, MenuItem } from '@szhsin/react-menu';

import { AttachMoney, Functions, ModeEditOutline, Percent } from '@mui/icons-material';
import '@szhsin/react-menu/dist/index.css';
import { DecimalDecrease, DecimalIncrease, Icon123 } from '../../../icons';
import { MenuLineItem } from '../MenuLineItem';
import {
<<<<<<< HEAD
  textFormatClear,
=======
  removeCellNumericFormat,
>>>>>>> 07df3ada
  textFormatDecreaseDecimalPlaces,
  textFormatIncreaseDecimalPlaces,
  textFormatSetCurrency,
  textFormatSetExponential,
<<<<<<< HEAD
  textFormatSetNumber,
  textFormatSetPercentage,
=======
  textFormatSetPercentage,
  toggleCommas,
>>>>>>> 07df3ada
} from './formatCells';

import '@szhsin/react-menu/dist/index.css';
import { TopBarMenuItem } from '../TopBarMenuItem';

export const NumberFormatMenu = () => {
  return (
    <Menu
      menuButton={({ open }) => (
        <TopBarMenuItem title="Number format" open={open}>
          <Icon123 style={{ fontSize: '1.8125rem' }} />
        </TopBarMenuItem>
      )}
    >
      <MenuItem onClick={() => removeCellNumericFormat()}>
        <MenuLineItem primary="Automatic" secondary={<code>999.99</code>} Icon={Icon123} />
      </MenuItem>
      <MenuItem onClick={() => textFormatSetCurrency()}>
        <MenuLineItem primary="Currency" secondary={<code>$9,999.99</code>} Icon={AttachMoney} />
      </MenuItem>
      <MenuItem onClick={() => textFormatSetPercentage()}>
        <MenuLineItem primary="Percent" secondary={<code>99.99%</code>} Icon={Percent} />
      </MenuItem>
      <MenuItem onClick={() => textFormatSetExponential()}>
        <MenuLineItem primary="Scientific" secondary={<code>6.02E+23</code>} Icon={Functions} />
      </MenuItem>
      <MenuItem onClick={() => toggleCommas()}>
        <MenuLineItem primary="Toggle Commas" secondary={<code>9,999.99</code>} Icon={ModeEditOutline} />
      </MenuItem>

      <MenuDivider />

      <MenuItem
        onClick={() => {
          textFormatIncreaseDecimalPlaces();
        }}
      >
        <MenuLineItem primary="Increase decimals" Icon={DecimalIncrease} />
      </MenuItem>
      <MenuItem
        onClick={() => {
          textFormatDecreaseDecimalPlaces();
        }}
      >
        <MenuLineItem primary="Decrease decimals" Icon={DecimalDecrease} />
      </MenuItem>
    </Menu>
  );
};<|MERGE_RESOLUTION|>--- conflicted
+++ resolved
@@ -5,22 +5,13 @@
 import { DecimalDecrease, DecimalIncrease, Icon123 } from '../../../icons';
 import { MenuLineItem } from '../MenuLineItem';
 import {
-<<<<<<< HEAD
-  textFormatClear,
-=======
   removeCellNumericFormat,
->>>>>>> 07df3ada
   textFormatDecreaseDecimalPlaces,
   textFormatIncreaseDecimalPlaces,
   textFormatSetCurrency,
   textFormatSetExponential,
-<<<<<<< HEAD
-  textFormatSetNumber,
-  textFormatSetPercentage,
-=======
   textFormatSetPercentage,
   toggleCommas,
->>>>>>> 07df3ada
 } from './formatCells';
 
 import '@szhsin/react-menu/dist/index.css';
