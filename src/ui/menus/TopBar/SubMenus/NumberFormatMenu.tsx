import Button from '@mui/material/Button';
import KeyboardArrowDown from '@mui/icons-material/KeyboardArrowDown';
<<<<<<< HEAD
import { Menu, MenuItem, MenuDivider } from '@szhsin/react-menu';
=======
import { Menu, MenuItem } from '@szhsin/react-menu';

>>>>>>> 04cb3507
import '@szhsin/react-menu/dist/index.css';
import { Tooltip } from '@mui/material';
import { useFormatCells } from './useFormatCells';
import { PixiApp } from '../../../../core/gridGL/pixiApp/PixiApp';
import { SheetController } from '../../../../core/transaction/sheetController';
import { DecimalDecrease, DecimalIncrease, Icon123 } from '../../../icons';
import { AbcOutlined, AttachMoney, Functions, Percent } from '@mui/icons-material';
import { MenuLineItem } from '../MenuLineItem';

interface IProps {
  app: PixiApp;
  sheet_controller: SheetController;
}

export const NumberFormatMenu = (props: IProps) => {
  const {
    textFormatIncreaseDecimalPlaces,
    textFormatDecreaseDecimalPlaces,
    textFormatSetCurrency,
    textFormatSetPercentage,
    textFormatSetNumber,
    textFormatSetExponential,
  } = useFormatCells(props.sheet_controller, props.app);

  return (
    <Menu
      menuButton={
        <Tooltip title="Number format" arrow disableInteractive enterDelay={500} enterNextDelay={500}>
          <Button style={{ color: 'inherit' }}>
            <Icon123 style={{ fontSize: '1.8125rem' }} />
            <KeyboardArrowDown fontSize="small"></KeyboardArrowDown>
          </Button>
        </Tooltip>
      }
    >
      <MenuItem>
        <MenuLineItem primary="Plain text" secondary={<code>Abc</code>} Icon={AbcOutlined} />
      </MenuItem>
      <MenuItem onClick={() => textFormatSetNumber()}>
        <MenuLineItem primary="Number" secondary={<code>9,999.99</code>} Icon={Icon123} />
      </MenuItem>
      <MenuItem onClick={() => textFormatSetCurrency()}>
        <MenuLineItem primary="Currency" secondary={<code>$9,999.99</code>} Icon={AttachMoney} />
      </MenuItem>
      <MenuItem onClick={() => textFormatSetPercentage()}>
        <MenuLineItem primary="Percent" secondary={<code>99.99%</code>} Icon={Percent} />
      </MenuItem>
      <MenuItem onClick={() => textFormatSetExponential()}>
        <MenuLineItem primary="Scientific" secondary={<code>6.02E+23</code>} Icon={Functions} />
      </MenuItem>

      <MenuDivider />

      <MenuItem
        onClick={() => {
          textFormatIncreaseDecimalPlaces();
        }}
      >
        <MenuLineItem primary="Increase decimals" Icon={DecimalIncrease} />
      </MenuItem>
      <MenuItem
        onClick={() => {
          textFormatDecreaseDecimalPlaces();
        }}
      >
        <MenuLineItem primary="Decrease decimals" Icon={DecimalDecrease} />
      </MenuItem>
    </Menu>
  );
};<|MERGE_RESOLUTION|>--- conflicted
+++ resolved
@@ -1,11 +1,7 @@
 import Button from '@mui/material/Button';
 import KeyboardArrowDown from '@mui/icons-material/KeyboardArrowDown';
-<<<<<<< HEAD
 import { Menu, MenuItem, MenuDivider } from '@szhsin/react-menu';
-=======
-import { Menu, MenuItem } from '@szhsin/react-menu';
 
->>>>>>> 04cb3507
 import '@szhsin/react-menu/dist/index.css';
 import { Tooltip } from '@mui/material';
 import { useFormatCells } from './useFormatCells';
