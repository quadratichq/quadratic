--- conflicted
+++ resolved
@@ -1,12 +1,7 @@
 import { ColorResult } from 'react-color';
 import { clearFormattingAction } from '../../../../grid/actions/clearFormattingAction';
 import { DEFAULT_NUMBER_OF_DECIMAL_PLACES } from '../../../../grid/formatting/cellTextFormat';
-<<<<<<< HEAD
-import { CellAlignment, CellFormat } from '../../../../grid/sheet/gridTypes';
-import { localFiles } from '../../../../grid/sheet/localFiles';
-=======
-import { CellFormat } from '../../../../schemas';
->>>>>>> f42d0199
+import { CellAlignment, CellFormat } from '../../../../schemas';
 import { PixiApp } from '../../../../gridGL/pixiApp/PixiApp';
 import { SheetController } from '../../../../grid/controller/sheetController';
 import { convertReactColorToString } from '../../../../helpers/convertColor';
@@ -67,7 +62,6 @@
           formats.push({ ...format, ...updatedFormat });
         }
       }
-<<<<<<< HEAD
       // Transaction to update formats
       sheet_controller.start_transaction();
       formats.forEach((format) => {
@@ -86,7 +80,6 @@
         app.quadrants.quadrantChanged({ range: { start, end } });
         app.cells.dirty = true;
       }
-      localFiles.saveLastLocal(sheet_controller.sheet.export_file());
 
       // triggers an even to indicate selection's format change (see useGetSelection.ts)
       window.dispatchEvent(new CustomEvent(FORMAT_SELECTION_EVENT));
@@ -102,37 +95,6 @@
   );
 
   const removeFillColor = useCallback(() => {
-=======
-    }
-    // Transaction to update formats
-    sheet_controller.start_transaction();
-    formats.forEach((format) => {
-      if (format.x !== undefined && format.y !== undefined)
-        sheet_controller.execute_statement({
-          type: 'SET_CELL_FORMAT',
-          data: {
-            position: [format.x, format.y],
-            value: format,
-          },
-        });
-    });
-    sheet_controller.end_transaction();
-
-    if (app) {
-      app.quadrants.quadrantChanged({ range: { start, end } });
-      app.cells.dirty = true;
-    }
-
-    // triggers an even to indicate selection's format change (see useGetSelection.ts)
-    window.dispatchEvent(new CustomEvent(FORMAT_SELECTION_EVENT));
-  };
-
-  const changeFillColor = (color: ColorResult): void => {
-    onFormat({ fillColor: convertReactColorToString(color) });
-  };
-
-  const removeFillColor = () => {
->>>>>>> f42d0199
     onFormat({ fillColor: undefined });
   }, [onFormat]);
 
