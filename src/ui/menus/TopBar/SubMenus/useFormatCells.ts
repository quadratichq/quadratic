import { ColorResult } from 'react-color';
import { clearFormattingAction } from '../../../../grid/actions/clearFormattingAction';
import { DEFAULT_NUMBER_OF_DECIMAL_PLACES } from '../../../../grid/formatting/cellTextFormat';
import { CellAlignment, CellFormat } from '../../../../schemas';
import { PixiApp } from '../../../../gridGL/pixiApp/PixiApp';
import { SheetController } from '../../../../grid/controller/sheetController';
import { convertReactColorToString } from '../../../../helpers/convertColor';
import { useGetSelection } from './useGetSelection';
import { useCallback } from 'react';

export const FORMAT_SELECTION_EVENT = 'formatSelectionEvent';

interface IResults {
  changeFillColor: (rgb: ColorResult) => void;
  removeFillColor: () => void;
  clearFormatting: (args?: { create_transaction?: boolean }) => void;
  changeBold: (bold: boolean) => void;
  changeItalic: (italic: boolean) => void;
  changeTextColor: (rgb: ColorResult) => void;
  changeAlignment: (alignment: CellAlignment) => void;
  removeTextColor: () => void;
  textFormatIncreaseDecimalPlaces: () => void;
  textFormatDecreaseDecimalPlaces: () => void;
  textFormatClear: () => void;
  textFormatSetCurrency: () => void;
  textFormatSetPercentage: () => void;
  textFormatSetNumber: () => void;
  textFormatSetExponential: () => void;
}

type CellFormatNoPosition = Omit<CellFormat, 'x' | 'y'>;

export const useFormatCells = (sheet_controller: SheetController, app?: PixiApp, skipStartTransaction?: boolean): IResults => {
  const { start, end } = useGetSelection(sheet_controller.sheet);

  const onFormat = useCallback(
    (updatedFormat: CellFormatNoPosition, deltaNumberOfDecimalPlaces?: number): void => {
      const formats: CellFormat[] = [];
      for (let y = start.y; y <= end.y; y++) {
        for (let x = start.x; x <= end.x; x++) {
          let format = sheet_controller.sheet.grid.getFormat(x, y) ?? { x, y };

          // if we are changing the number of decimal places
          if (deltaNumberOfDecimalPlaces) {
            if (format.textFormat === undefined) {
              format.textFormat = {
                type: 'NUMBER',
                decimalPlaces: DEFAULT_NUMBER_OF_DECIMAL_PLACES + deltaNumberOfDecimalPlaces,
              };
            } else {
              format.textFormat = {
                ...format.textFormat,
                decimalPlaces:
                  (format.textFormat.decimalPlaces ?? DEFAULT_NUMBER_OF_DECIMAL_PLACES) + deltaNumberOfDecimalPlaces,
              };
            }
            if ((format.textFormat.decimalPlaces ?? 0) < 0) {
              format.textFormat.decimalPlaces = 0;
            }
          }

          formats.push({ ...format, ...updatedFormat });
        }
      }
      // Transaction to update formats
      sheet_controller.start_transaction();
      formats.forEach((format) => {
        if (format.x !== undefined && format.y !== undefined)
          sheet_controller.execute_statement({
            type: 'SET_CELL_FORMAT',
            data: {
              position: [format.x, format.y],
              value: format,
            },
          });
      });
      sheet_controller.end_transaction();

      if (app) {
        app.quadrants.quadrantChanged({ range: { start, end } });
        app.cells.dirty = true;
      }
<<<<<<< HEAD
    }
    // Transaction to update formats
    if (!skipStartTransaction) sheet_controller.start_transaction();
    formats.forEach((format) => {
      if (format.x !== undefined && format.y !== undefined)
        sheet_controller.execute_statement({
          type: 'SET_CELL_FORMAT',
          data: {
            position: [format.x, format.y],
            value: format,
          },
        });
    });
    if (!skipStartTransaction) sheet_controller.end_transaction();

    if (app) {
      app.quadrants.quadrantChanged({ range: { start, end } });
      app.cells.dirty = true;
    }

    // triggers an even to indicate selection's format change (see useGetSelection.ts)
    window.dispatchEvent(new CustomEvent(FORMAT_SELECTION_EVENT));
  };

  const changeFillColor = (color: ColorResult): void => {
    onFormat({ fillColor: convertReactColorToString(color) });
  };

  const removeFillColor = () => {
    onFormat({ fillColor: undefined });
  };

  const clearFormatting = (args?: { create_transaction?: boolean }): void => {
    clearFormattingAction({ sheet_controller, start, end, create_transaction: args?.create_transaction });
  };

  const changeBold = (bold: boolean): void => {
    onFormat({ bold });
  };
=======
>>>>>>> 3ad09675

      // triggers an even to indicate selection's format change (see useGetSelection.ts)
      window.dispatchEvent(new CustomEvent(FORMAT_SELECTION_EVENT));
    },
    [app, end, sheet_controller, start]
  );

  const changeFillColor = useCallback(
    (color: ColorResult): void => {
      onFormat({ fillColor: convertReactColorToString(color) });
    },
    [onFormat]
  );

  const removeFillColor = useCallback(() => {
    onFormat({ fillColor: undefined });
  }, [onFormat]);

  const clearFormatting = useCallback(
    (args?: { create_transaction?: boolean }): void => {
      clearFormattingAction({ sheet_controller, start, end, create_transaction: args?.create_transaction });
    },
    [end, sheet_controller, start]
  );

  const changeBold = useCallback(
    (bold: boolean): void => {
      onFormat({ bold });
    },
    [onFormat]
  );

  const changeItalic = useCallback(
    (italic: boolean): void => {
      onFormat({ italic });
    },
    [onFormat]
  );

  const changeTextColor = useCallback(
    (rgb: ColorResult): void => {
      onFormat({ textColor: convertReactColorToString(rgb) });
    },
    [onFormat]
  );

  const removeTextColor = useCallback((): void => {
    onFormat({ textColor: undefined });
  }, [onFormat]);

  const textFormatIncreaseDecimalPlaces = useCallback((): void => {
    onFormat({}, 1);
  }, [onFormat]);

  const textFormatDecreaseDecimalPlaces = useCallback((): void => {
    onFormat({}, -1);
  }, [onFormat]);

  const textFormatSetCurrency = useCallback((): void => {
    onFormat({ textFormat: { type: 'CURRENCY', display: 'CURRENCY', symbol: 'USD' } });
  }, [onFormat]);

  const textFormatSetPercentage = useCallback((): void => {
    onFormat({ textFormat: { type: 'PERCENTAGE' } });
  }, [onFormat]);

  const textFormatSetNumber = useCallback((): void => {
    onFormat({ textFormat: { type: 'NUMBER' } });
  }, [onFormat]);

  const textFormatSetExponential = useCallback((): void => {
    onFormat({ textFormat: { type: 'EXPONENTIAL' } });
  }, [onFormat]);

  const textFormatClear = useCallback((): void => {
    onFormat({ textFormat: undefined });
  }, [onFormat]);

  const changeAlignment = useCallback(
    (alignment: CellAlignment): void => {
      onFormat({ alignment });
    },
    [onFormat]
  );

  return {
    changeFillColor,
    removeFillColor,
    clearFormatting,
    changeBold,
    changeItalic,
    changeTextColor,
    removeTextColor,
    changeAlignment,
    textFormatIncreaseDecimalPlaces,
    textFormatDecreaseDecimalPlaces,
    textFormatClear,
    textFormatSetCurrency,
    textFormatSetPercentage,
    textFormatSetNumber,
    textFormatSetExponential,
  };
};<|MERGE_RESOLUTION|>--- conflicted
+++ resolved
@@ -63,7 +63,7 @@
         }
       }
       // Transaction to update formats
-      sheet_controller.start_transaction();
+      if (!skipStartTransaction) sheet_controller.start_transaction();
       formats.forEach((format) => {
         if (format.x !== undefined && format.y !== undefined)
           sheet_controller.execute_statement({
@@ -74,59 +74,17 @@
             },
           });
       });
-      sheet_controller.end_transaction();
+    if (!skipStartTransaction) sheet_controller.end_transaction();
 
       if (app) {
         app.quadrants.quadrantChanged({ range: { start, end } });
         app.cells.dirty = true;
       }
-<<<<<<< HEAD
-    }
-    // Transaction to update formats
-    if (!skipStartTransaction) sheet_controller.start_transaction();
-    formats.forEach((format) => {
-      if (format.x !== undefined && format.y !== undefined)
-        sheet_controller.execute_statement({
-          type: 'SET_CELL_FORMAT',
-          data: {
-            position: [format.x, format.y],
-            value: format,
-          },
-        });
-    });
-    if (!skipStartTransaction) sheet_controller.end_transaction();
-
-    if (app) {
-      app.quadrants.quadrantChanged({ range: { start, end } });
-      app.cells.dirty = true;
-    }
-
-    // triggers an even to indicate selection's format change (see useGetSelection.ts)
-    window.dispatchEvent(new CustomEvent(FORMAT_SELECTION_EVENT));
-  };
-
-  const changeFillColor = (color: ColorResult): void => {
-    onFormat({ fillColor: convertReactColorToString(color) });
-  };
-
-  const removeFillColor = () => {
-    onFormat({ fillColor: undefined });
-  };
-
-  const clearFormatting = (args?: { create_transaction?: boolean }): void => {
-    clearFormattingAction({ sheet_controller, start, end, create_transaction: args?.create_transaction });
-  };
-
-  const changeBold = (bold: boolean): void => {
-    onFormat({ bold });
-  };
-=======
->>>>>>> 3ad09675
 
       // triggers an even to indicate selection's format change (see useGetSelection.ts)
       window.dispatchEvent(new CustomEvent(FORMAT_SELECTION_EVENT));
     },
-    [app, end, sheet_controller, start]
+    [app, end, sheet_controller, skipStartTransaction, start]
   );
 
   const changeFillColor = useCallback(
