import { Check } from '@mui/icons-material';
import { Menu, MenuDivider, MenuItem, SubMenu } from '@szhsin/react-menu';
import '@szhsin/react-menu/dist/index.css';
import { useEffect } from 'react';
<<<<<<< HEAD
import { useParams } from 'react-router';
import { useRecoilState } from 'recoil';
import { apiClient } from '../../../../api/apiClient';
=======
import { isMobile } from 'react-device-detect';
import { useNavigate, useParams, useSubmit } from 'react-router-dom';
import { useRecoilState, useRecoilValue } from 'recoil';
import {
  copy,
  createNewFile,
  cut,
  deleteFile,
  downloadFile,
  duplicateFile,
  isViewerOrAbove,
  paste,
  provideFeedback,
  redo,
  undo,
  viewDocs,
} from '../../../../actions';
>>>>>>> 0cc3c5a5
import { editorInteractionStateAtom } from '../../../../atoms/editorInteractionStateAtom';
import { authClient } from '../../../../auth';
import { useGlobalSnackbar } from '../../../../components/GlobalSnackbarProvider';
import { ROUTES } from '../../../../constants/routes';
import { copyToClipboard, cutToClipboard, pasteFromClipboard } from '../../../../grid/actions/clipboard/clipboard';
import { sheetController } from '../../../../grid/controller/SheetController';
import { focusGrid } from '../../../../helpers/focusGrid';
import { KeyboardSymbols } from '../../../../helpers/keyboardSymbols';
import { useRootRouteLoaderData } from '../../../../router';
import { isMac } from '../../../../utils/isMac';
import { useFileContext } from '../../../components/FileProvider';
import { MenuLineItem } from '../MenuLineItem';
import { TopBarMenuItem } from '../TopBarMenuItem';
import { useGridSettings } from './useGridSettings';

export const QuadraticMenu = () => {
  const [editorInteractionState, setEditorInteractionState] = useRecoilState(editorInteractionStateAtom);
  const settings = useGridSettings();
<<<<<<< HEAD
  const cursor = sheetController.sheet.cursor;

  const { uuid } = useParams();
  const { isAuthenticated, user } = useRootRouteLoaderData();
=======
  const navigate = useNavigate();
  const submit = useSubmit();
  const { uuid } = useParams() as { uuid: string };
  const { addGlobalSnackbar } = useGlobalSnackbar();
  const { name, contents } = useFileContext();
  const { isAuthenticated } = useRootRouteLoaderData();
  const { permission } = editorInteractionState;
>>>>>>> 0cc3c5a5

  // For mobile, set Headers to not visible by default
  useEffect(() => {
    if (isMobile) {
      settings.setShowHeadings(false);
    }
    // eslint-disable-next-line
  }, []);

  return (
    <>
      <Menu
        menuButton={({ open }) => (
          <TopBarMenuItem title="Main menu" open={open}>
            <img src="/favicon.ico" height="22px" alt="Quadratic Icon" />
          </TopBarMenuItem>
        )}
      >
        {isViewerOrAbove(permission) && (
          <>
            <MenuItem href={ROUTES.MY_FILES} style={{ textDecoration: 'none' }}>
              <MenuLineItem primary="Back to files" />
            </MenuItem>
            <MenuDivider />
          </>
        )}
        <MenuItem
          onClick={() => {
            setEditorInteractionState({
              ...editorInteractionState,
              showCommandPalette: true,
            });
            focusGrid();
          }}
        >
          <MenuLineItem primary="Command palette" secondary={KeyboardSymbols.Command + 'P'} />
        </MenuItem>
        <MenuDivider />
<<<<<<< HEAD
        <SubMenu label="File">
          <MenuItem href={ROUTES.CREATE_FILE} style={{ textDecoration: 'none' }}>
            New
          </MenuItem>
          <MenuItem
            onClick={() => {
              if (uuid) {
                apiClient.downloadFile(uuid);
              }
            }}
          >
            Download local copy
          </MenuItem>
        </SubMenu>
        <SubMenu label="Edit">
          <MenuItem
            onClick={() => {
              sheetController.undo();
            }}
          >
            <MenuLineItem primary="Undo" secondary={KeyboardSymbols.Command + 'Z'} Icon={Undo}></MenuLineItem>
          </MenuItem>
          <MenuItem
            onClick={() => {
              sheetController.redo();
            }}
          >
            <MenuLineItem
              primary="Redo"
              secondary={isMac ? KeyboardSymbols.Command + KeyboardSymbols.Shift + 'Z' : KeyboardSymbols.Command + 'Y'}
              Icon={Redo}
            ></MenuLineItem>
          </MenuItem>
          <MenuDivider />
          <MenuItem
            onClick={() => {
              cutToClipboard(cursor.originPosition, cursor.terminalPosition);
            }}
          >
            <MenuLineItem primary="Cut" secondary={KeyboardSymbols.Command + 'X'} Icon={ContentCut}></MenuLineItem>
          </MenuItem>
=======
        {isViewerOrAbove(permission) && (
          <SubMenu label={<MenuLineItem primary="File" />}>
            {createNewFile.isAvailable(permission) && (
              <MenuItem onClick={() => createNewFile.run({ navigate })}>
                <MenuLineItem primary={createNewFile.label} />
              </MenuItem>
            )}
            {duplicateFile.isAvailable(permission) && (
              <MenuItem onClick={() => duplicateFile.run({ contents, name, submit })}>
                <MenuLineItem primary={duplicateFile.label} />
              </MenuItem>
            )}
            {downloadFile.isAvailable(permission) && (
              <MenuItem
                onClick={() => {
                  downloadFile.run({ name, contents });
                }}
              >
                <MenuLineItem primary={downloadFile.label} />
              </MenuItem>
            )}
            {deleteFile.isAvailable(permission) && (
              <>
                <MenuDivider />
                <MenuItem
                  onClick={() => {
                    deleteFile.run({ uuid, addGlobalSnackbar });
                  }}
                >
                  <MenuLineItem primary={deleteFile.label} />
                </MenuItem>
              </>
            )}
          </SubMenu>
        )}
        <SubMenu label={<MenuLineItem primary="Edit" />}>
          {undo.isAvailable(permission) && (
            <MenuItem
              onClick={() => {
                sheetController.undo();
              }}
            >
              <MenuLineItem primary={undo.label} secondary={KeyboardSymbols.Command + 'Z'} />
            </MenuItem>
          )}
          {redo.isAvailable(permission) && (
            <>
              <MenuItem
                onClick={() => {
                  sheetController.redo();
                }}
              >
                <MenuLineItem
                  primary={redo.label}
                  secondary={
                    isMac ? KeyboardSymbols.Command + KeyboardSymbols.Shift + 'Z' : KeyboardSymbols.Command + 'Y'
                  }
                />
              </MenuItem>
              <MenuDivider />
            </>
          )}

          {cut.isAvailable(permission) && (
            <MenuItem
              onClick={() => {
                cutToClipboard(
                  sheetController,
                  {
                    x: interactionState.multiCursorPosition.originPosition.x,
                    y: interactionState.multiCursorPosition.originPosition.y,
                  },
                  {
                    x: interactionState.multiCursorPosition.terminalPosition.x,
                    y: interactionState.multiCursorPosition.terminalPosition.y,
                  }
                );
              }}
            >
              <MenuLineItem primary={cut.label} secondary={KeyboardSymbols.Command + 'X'} />
            </MenuItem>
          )}
>>>>>>> 0cc3c5a5
          <MenuItem
            onClick={() => {
              copyToClipboard(cursor.originPosition, cursor.terminalPosition);
            }}
          >
<<<<<<< HEAD
            <MenuLineItem primary="Copy" secondary={KeyboardSymbols.Command + 'C'} Icon={ContentCopy}></MenuLineItem>
          </MenuItem>
          <MenuItem
            onClick={() => {
              pasteFromClipboard(cursor.cursorPosition);
            }}
          >
            <MenuLineItem primary="Paste" secondary={KeyboardSymbols.Command + 'V'} Icon={ContentPaste}></MenuLineItem>
=======
            <MenuLineItem primary={copy.label} secondary={KeyboardSymbols.Command + 'C'} />
>>>>>>> 0cc3c5a5
          </MenuItem>
          {paste.isAvailable(permission) && (
            <MenuItem
              onClick={() => {
                pasteFromClipboard(props.sheetController, interactionState.cursorPosition);
              }}
            >
              <MenuLineItem primary={paste.label} secondary={KeyboardSymbols.Command + 'V'} />
            </MenuItem>
          )}
        </SubMenu>
        <SubMenu label={<MenuLineItem primary="View" />}>
          <MenuItem onClick={() => settings.setShowHeadings(!settings.showHeadings)}>
            <MenuLineItem primary="Show row and column headings" Icon={settings.showHeadings && Check} indent />
          </MenuItem>
          <MenuItem onClick={() => settings.setShowGridAxes(!settings.showGridAxes)}>
            <MenuLineItem primary="Show grid axis" Icon={settings.showGridAxes && Check} indent />
          </MenuItem>
          <MenuItem onClick={() => settings.setShowGridLines(!settings.showGridLines)}>
            <MenuLineItem primary="Show grid lines" Icon={settings.showGridLines && Check} indent />
          </MenuItem>
          <MenuItem onClick={() => settings.setShowCellTypeOutlines(!settings.showCellTypeOutlines)}>
            <MenuLineItem primary="Show code cell outlines" Icon={settings.showCellTypeOutlines && Check} indent />
          </MenuItem>
          <MenuDivider />
          <MenuItem onClick={() => settings.setPresentationMode(!settings.presentationMode)}>
            <MenuLineItem primary="Presentation mode" Icon={settings.presentationMode && Check} indent />
          </MenuItem>
          {/*
          Commented out because the editor switches this state automatically when the user
          is editing a formula.
          <MenuItem
            type="checkbox"
            checked={settings.showA1Notation}
            onClick={() => settings.setShowA1Notation(!settings.showA1Notation)}
          >
            Show A1 notation on headings
          </MenuItem> */}
        </SubMenu>

        <SubMenu label={<MenuLineItem primary="Help" />}>
          <MenuItem onClick={() => viewDocs.run()}>
            <MenuLineItem primary={viewDocs.label} />
          </MenuItem>
          {provideFeedback.isAvailable(permission) && (
            <MenuItem onClick={() => provideFeedback.run({ setEditorInteractionState })}>
              <MenuLineItem primary={provideFeedback.label} />
            </MenuItem>
          )}
        </SubMenu>

        {isAuthenticated && (
          <>
            <MenuDivider />
            <MenuItem onClick={() => authClient.logout()}>
              <MenuLineItem primary="Log out" />
            </MenuItem>
          </>
        )}
      </Menu>
    </>
  );
};<|MERGE_RESOLUTION|>--- conflicted
+++ resolved
@@ -2,14 +2,10 @@
 import { Menu, MenuDivider, MenuItem, SubMenu } from '@szhsin/react-menu';
 import '@szhsin/react-menu/dist/index.css';
 import { useEffect } from 'react';
-<<<<<<< HEAD
+import { isMobile } from 'react-device-detect';
 import { useParams } from 'react-router';
+import { useNavigate, useSubmit } from 'react-router-dom';
 import { useRecoilState } from 'recoil';
-import { apiClient } from '../../../../api/apiClient';
-=======
-import { isMobile } from 'react-device-detect';
-import { useNavigate, useParams, useSubmit } from 'react-router-dom';
-import { useRecoilState, useRecoilValue } from 'recoil';
 import {
   copy,
   createNewFile,
@@ -24,7 +20,6 @@
   undo,
   viewDocs,
 } from '../../../../actions';
->>>>>>> 0cc3c5a5
 import { editorInteractionStateAtom } from '../../../../atoms/editorInteractionStateAtom';
 import { authClient } from '../../../../auth';
 import { useGlobalSnackbar } from '../../../../components/GlobalSnackbarProvider';
@@ -43,20 +38,15 @@
 export const QuadraticMenu = () => {
   const [editorInteractionState, setEditorInteractionState] = useRecoilState(editorInteractionStateAtom);
   const settings = useGridSettings();
-<<<<<<< HEAD
   const cursor = sheetController.sheet.cursor;
 
-  const { uuid } = useParams();
-  const { isAuthenticated, user } = useRootRouteLoaderData();
-=======
   const navigate = useNavigate();
   const submit = useSubmit();
   const { uuid } = useParams() as { uuid: string };
   const { addGlobalSnackbar } = useGlobalSnackbar();
-  const { name, contents } = useFileContext();
+  const { name } = useFileContext();
   const { isAuthenticated } = useRootRouteLoaderData();
   const { permission } = editorInteractionState;
->>>>>>> 0cc3c5a5
 
   // For mobile, set Headers to not visible by default
   useEffect(() => {
@@ -95,49 +85,6 @@
           <MenuLineItem primary="Command palette" secondary={KeyboardSymbols.Command + 'P'} />
         </MenuItem>
         <MenuDivider />
-<<<<<<< HEAD
-        <SubMenu label="File">
-          <MenuItem href={ROUTES.CREATE_FILE} style={{ textDecoration: 'none' }}>
-            New
-          </MenuItem>
-          <MenuItem
-            onClick={() => {
-              if (uuid) {
-                apiClient.downloadFile(uuid);
-              }
-            }}
-          >
-            Download local copy
-          </MenuItem>
-        </SubMenu>
-        <SubMenu label="Edit">
-          <MenuItem
-            onClick={() => {
-              sheetController.undo();
-            }}
-          >
-            <MenuLineItem primary="Undo" secondary={KeyboardSymbols.Command + 'Z'} Icon={Undo}></MenuLineItem>
-          </MenuItem>
-          <MenuItem
-            onClick={() => {
-              sheetController.redo();
-            }}
-          >
-            <MenuLineItem
-              primary="Redo"
-              secondary={isMac ? KeyboardSymbols.Command + KeyboardSymbols.Shift + 'Z' : KeyboardSymbols.Command + 'Y'}
-              Icon={Redo}
-            ></MenuLineItem>
-          </MenuItem>
-          <MenuDivider />
-          <MenuItem
-            onClick={() => {
-              cutToClipboard(cursor.originPosition, cursor.terminalPosition);
-            }}
-          >
-            <MenuLineItem primary="Cut" secondary={KeyboardSymbols.Command + 'X'} Icon={ContentCut}></MenuLineItem>
-          </MenuItem>
-=======
         {isViewerOrAbove(permission) && (
           <SubMenu label={<MenuLineItem primary="File" />}>
             {createNewFile.isAvailable(permission) && (
@@ -146,14 +93,14 @@
               </MenuItem>
             )}
             {duplicateFile.isAvailable(permission) && (
-              <MenuItem onClick={() => duplicateFile.run({ contents, name, submit })}>
+              <MenuItem onClick={() => duplicateFile.run({ name, submit })}>
                 <MenuLineItem primary={duplicateFile.label} />
               </MenuItem>
             )}
             {downloadFile.isAvailable(permission) && (
               <MenuItem
                 onClick={() => {
-                  downloadFile.run({ name, contents });
+                  downloadFile.run({ name });
                 }}
               >
                 <MenuLineItem primary={downloadFile.label} />
@@ -205,44 +152,25 @@
             <MenuItem
               onClick={() => {
                 cutToClipboard(
-                  sheetController,
-                  {
-                    x: interactionState.multiCursorPosition.originPosition.x,
-                    y: interactionState.multiCursorPosition.originPosition.y,
-                  },
-                  {
-                    x: interactionState.multiCursorPosition.terminalPosition.x,
-                    y: interactionState.multiCursorPosition.terminalPosition.y,
-                  }
+                  sheetController.sheet.cursor.originPosition,
+                  sheetController.sheet.cursor.terminalPosition
                 );
               }}
             >
               <MenuLineItem primary={cut.label} secondary={KeyboardSymbols.Command + 'X'} />
             </MenuItem>
           )}
->>>>>>> 0cc3c5a5
           <MenuItem
             onClick={() => {
               copyToClipboard(cursor.originPosition, cursor.terminalPosition);
             }}
           >
-<<<<<<< HEAD
-            <MenuLineItem primary="Copy" secondary={KeyboardSymbols.Command + 'C'} Icon={ContentCopy}></MenuLineItem>
-          </MenuItem>
-          <MenuItem
-            onClick={() => {
-              pasteFromClipboard(cursor.cursorPosition);
-            }}
-          >
-            <MenuLineItem primary="Paste" secondary={KeyboardSymbols.Command + 'V'} Icon={ContentPaste}></MenuLineItem>
-=======
             <MenuLineItem primary={copy.label} secondary={KeyboardSymbols.Command + 'C'} />
->>>>>>> 0cc3c5a5
           </MenuItem>
           {paste.isAvailable(permission) && (
             <MenuItem
               onClick={() => {
-                pasteFromClipboard(props.sheetController, interactionState.cursorPosition);
+                pasteFromClipboard(cursor.originPosition);
               }}
             >
               <MenuLineItem primary={paste.label} secondary={KeyboardSymbols.Command + 'V'} />
