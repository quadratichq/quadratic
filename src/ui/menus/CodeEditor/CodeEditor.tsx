--- conflicted
+++ resolved
@@ -8,16 +8,10 @@
 import { GetCellsDB } from "../../../core/gridDB/Cells/GetCellsDB";
 import { CellTypes } from "../../../core/gridDB/db";
 import TextField from "@mui/material/TextField";
-<<<<<<< HEAD
-
-import { PYTHON_EXAMPLE_CODE } from "./python_example";
-import { updateCellAndGrid } from "../../../core/actions/updateCellAndGrid";
-=======
 import { Cell } from "../../../core/gridDB/db";
 
 import { PYTHON_EXAMPLE_CODE } from "./python_example";
 import { updateCellAndDCells } from "../../../core/actions/updateCellAndDCells";
->>>>>>> a9a4fccf
 
 loader.config({ paths: { vs: "/monaco/vs" } });
 
@@ -49,25 +43,6 @@
     }
   }, [cells, mode]);
 
-<<<<<<< HEAD
-  const save = (close = true) => {
-    const editorContent = editorRef.current?.getValue() || "";
-    if ((mode as CellTypes) === "TEXT") {
-      updateCellAndGrid({
-        x: Number(x),
-        y: Number(y),
-        type: "TEXT",
-        value: editorContent,
-      });
-    } else if ((mode as CellTypes) === "PYTHON") {
-      updateCellAndGrid({
-        x: Number(x),
-        y: Number(y),
-        type: "PYTHON",
-        value: "",
-        python_code: editorContent,
-      });
-=======
   // use exiting cell or create new cell
   let cell: Cell | undefined;
   if (cells !== undefined && cells[0] !== undefined) {
@@ -97,7 +72,6 @@
 
         updateCellAndDCells(cell);
       }
->>>>>>> a9a4fccf
     }
 
     if (close) closeEditor();
@@ -174,11 +148,7 @@
               label="OUTPUT"
               multiline
               rows={7}
-<<<<<<< HEAD
-              value={cells[0]?.python_output || ""}
-=======
               value={cell?.python_output || ""}
->>>>>>> a9a4fccf
               style={{ width: "100%" }}
             />
           </div>
