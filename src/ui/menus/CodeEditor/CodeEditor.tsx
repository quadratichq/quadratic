import Editor, { Monaco, loader } from '@monaco-editor/react';
import { Close, FiberManualRecord, PlayArrow, Subject } from '@mui/icons-material';
import {
  Button,
  CircularProgress,
  Dialog,
  DialogActions,
  DialogContent,
  DialogContentText,
  DialogTitle,
  IconButton,
  useTheme,
} from '@mui/material';
import mixpanel from 'mixpanel-browser';
import monaco from 'monaco-editor';
import { provideCompletionItems, provideHover } from 'quadratic-core';
import React, { useEffect, useMemo, useRef, useState } from 'react';
import { useRecoilValue, useSetRecoilState } from 'recoil';
import {
  editorHighlightedCellsStateAtom,
  editorHighlightedCellsStateDefault,
} from '../../../atoms/editorHighlightedCellsStateAtom';
import { editorInteractionStateAtom } from '../../../atoms/editorInteractionStateAtom';
import { loadedStateAtom } from '../../../atoms/loadedStateAtom';
import { updateCellAndDCells } from '../../../grid/actions/updateCellAndDCells';
import { CellEvaluationResult } from '../../../grid/computations/types';
import { SheetController } from '../../../grid/controller/sheetController';
import { focusGrid } from '../../../helpers/focusGrid';
import { KeyboardSymbols } from '../../../helpers/keyboardSymbols';
import useAlertOnUnsavedChanges from '../../../hooks/useAlertOnUnsavedChanges';
import { useEditorCellHighlights } from '../../../hooks/useEditorCellHighlights';
import { useEditorOnSelectionChange } from '../../../hooks/useEditorOnSelectionChange';
import { Cell } from '../../../schemas';
import { colors } from '../../../theme/colors';
import { TooltipHint } from '../../components/TooltipHint';
import { AI, Formula, Python } from '../../icons';
import { CodeEditorPlaceholder } from './CodeEditorPlaceholder';
import { Console } from './Console';
import { FormulaLanguageConfig, FormulaTokenizerConfig } from './FormulaLanguageModel';
import { ResizeControl } from './ResizeControl';
import { QuadraticEditorTheme } from './quadraticEditorTheme';

loader.config({ paths: { vs: './monaco/vs' } });

interface CodeEditorProps {
  sheet_controller: SheetController;
}

export const CodeEditor = (props: CodeEditorProps) => {
  const editorInteractionState = useRecoilValue(editorInteractionStateAtom);
  const { pythonLoaded } = useRecoilValue(loadedStateAtom);
  const { showCodeEditor, mode: editorMode } = editorInteractionState;
  const editorRef = useRef<monaco.editor.IStandaloneCodeEditor | null>(null);
  const monacoRef = useRef<Monaco | null>(null);

  const [editorContent, setEditorContent] = useState<string | undefined>('');
  const [didMount, setDidMount] = useState(false);
  const [isValidRef, setIsValidRef] = useState(false);

  const [isRunningComputation, setIsRunningComputation] = useState<boolean>(false);
  const theme = useTheme();
  const isLoadingPython = !pythonLoaded && editorMode === 'PYTHON';

  // Interaction State hook
  const setInteractionState = useSetRecoilState(editorInteractionStateAtom);

  // Selected Cell State
  const [selectedCell, setSelectedCell] = useState<Cell | undefined>(undefined);

  // HighlightedCells State hook
  const setEditorHighlightedCells = useSetRecoilState(editorHighlightedCellsStateAtom);

  // Monitor selected cell for changes
  const x = editorInteractionState.selectedCell.x;
  const y = editorInteractionState.selectedCell.y;
  const cell = useMemo(() => props.sheet_controller.sheet.getCellCopy(x, y), [x, y, props.sheet_controller.sheet]);

  // Cell evaluation result
  const [evalResult, setEvalResult] = useState<CellEvaluationResult | undefined>(cell?.evaluation_result);

  // Editor width state
  const [editorWidth, setEditorWidth] = useState<number>(
    window.innerWidth * 0.35 // default to 35% of the window width
  );

  // Console height state
  const [consoleHeight, setConsoleHeight] = useState<number>(200);

  // Save changes alert state
  const [showSaveChangesAlert, setShowSaveChangesAlert] = useState<boolean>(false);

  const hasUnsavedChanges =
<<<<<<< HEAD
    !!selectedCell &&
=======
    // can't have unsaved changes with no cell selected
    selectedCell !== undefined &&
>>>>>>> 224ee698
    // new cell and no content
    !(cell === undefined && !editorContent) &&
    // existing cell and content has changed
    (editorMode === 'PYTHON'
      ? selectedCell?.python_code !== editorContent
      : editorMode === 'FORMULA'
      ? selectedCell?.formula_code !== editorContent
      : editorMode === 'AI'
      ? selectedCell?.ai_prompt !== editorContent
      : false);

  // When changing mode
  // useEffect(() => {

  //   if (!monacoRef.current || !editorRef.current) return;
  //   const monaco = monacoRef.current;
  //   const editor = editorRef.current;

  //   // monaco.editor.setModelLanguage(editor.getModel(), 'formula');
  // }, [editorMode, cell]);

  useEffect(() => {
    if (showCodeEditor) mixpanel.track('[CodeEditor].opened', { type: editorMode });
  }, [showCodeEditor, editorMode]);

  // When selected cell changes in LocalDB update the UI here.
  useEffect(() => {
    if (cell) {
      setSelectedCell(cell);
    }
  }, [cell]);

  // When selected cell changes updated python output
  useEffect(() => {
    if (selectedCell) {
      setEvalResult(selectedCell?.evaluation_result);
    }
  }, [selectedCell]);

  useAlertOnUnsavedChanges(hasUnsavedChanges);
  useEditorCellHighlights(isValidRef, editorRef, monacoRef);
  useEditorOnSelectionChange(isValidRef, editorRef);

  const closeEditor = ({ skipUnsavedChangesCheck } = { skipUnsavedChangesCheck: false }) => {
    // If there are unsaved changes and we haven't been told to explicitly skip
    // checking for unsaved changes, ask the user what they want to do
    if (hasUnsavedChanges && !skipUnsavedChangesCheck) {
      setShowSaveChangesAlert(true);
      return;
    }
    setIsValidRef(false);

    setShowSaveChangesAlert(false);
    setInteractionState({
      ...editorInteractionState,
      ...{ showCodeEditor: false },
    });
    setEditorHighlightedCells(editorHighlightedCellsStateDefault);
    setEditorContent('');
    setSelectedCell(undefined);
    setEvalResult(undefined);
    focusGrid();
    mixpanel.track('[CodeEditor].closed', { type: editorMode });
  };

  useEffect(() => {
    if (editorInteractionState.showCodeEditor) {
      // focus editor on show editor change
      editorRef.current?.focus();
      editorRef.current?.setPosition({ lineNumber: 0, column: 0 });
    }
  }, [editorInteractionState.showCodeEditor]);

  // When cell changes
  useEffect(() => {
    if (!showCodeEditor) return;

    const x = editorInteractionState.selectedCell.x;
    const y = editorInteractionState.selectedCell.y;

    // if we haven't moved, don't do anything
    if (selectedCell?.x === x && selectedCell?.y === y) return;

    // save previous cell, if it is defined and has changed
    // This code causes a timing bug.
    // if (selectedCell?.python_code !== editorContent) saveAndRunCell();

    // focus editor on cell change
    editorRef.current?.focus();
    editorRef.current?.setPosition({ lineNumber: 0, column: 0 });

    const cell = props.sheet_controller.sheet.getCellCopy(x, y);
    if (cell) {
      // load cell content
      setSelectedCell(cell);
      if (editorMode === 'PYTHON') {
        setEditorContent(cell?.python_code);
      } else if (editorMode === 'FORMULA') {
        setEditorContent(cell?.formula_code);
      } else if (editorMode === 'AI') {
        setEditorContent(cell?.ai_prompt);
      }
    } else {
      // create blank cell
      setSelectedCell({
        x: Number(x),
        y: Number(y),
        type: editorInteractionState.mode,
        value: '',
      } as Cell);
      setEditorContent('');
    }
  }, [selectedCell, editorInteractionState, props.sheet_controller.sheet, showCodeEditor, editorMode]);

  const saveAndRunCell = async () => {
    if (!selectedCell) return;
    if (isRunningComputation) return;
    if (isLoadingPython) return;

    setIsRunningComputation(true);

    if (isRunningComputation) return;

    setIsRunningComputation(true);

    selectedCell.type = editorMode;
    selectedCell.value = '';
    if (editorMode === 'PYTHON') {
      selectedCell.python_code = editorContent;
    } else if (editorMode === 'FORMULA') {
      selectedCell.formula_code = editorContent;
    } else if (editorMode === 'AI') {
      selectedCell.ai_prompt = editorContent;
    }

    await updateCellAndDCells({
      starting_cells: [selectedCell],
      sheetController: props.sheet_controller,
      app: props.sheet_controller.app,
    });

    const updated_cell = props.sheet_controller.sheet.getCellCopy(x, y);

    mixpanel.track('[CodeEditor].cellRun', {
      type: editorMode,
      code: editorContent,
      result_success: updated_cell?.evaluation_result?.success,
      result_stdout: updated_cell?.evaluation_result?.std_out,
      result_stderr: updated_cell?.evaluation_result?.std_err,
      result_output_value: updated_cell?.evaluation_result?.output_value,
    });

    setEvalResult(updated_cell?.evaluation_result);
    setIsRunningComputation(false);
  };

  const handleEditorDidMount = (editor: monaco.editor.IStandaloneCodeEditor, monaco: Monaco) => {
    editorRef.current = editor;
    monacoRef.current = monaco;
    setIsValidRef(true);

    editor.focus();

    monaco.editor.defineTheme('quadratic', QuadraticEditorTheme);
    monaco.editor.setTheme('quadratic');

    if (didMount) return;
    // Only register language once

    monaco.languages.register({ id: 'formula' });
    monaco.languages.setLanguageConfiguration('formula', FormulaLanguageConfig);
    monaco.languages.setMonarchTokensProvider('formula', FormulaTokenizerConfig);
    monaco.languages.registerCompletionItemProvider('formula', { provideCompletionItems });
    monaco.languages.registerHoverProvider('formula', { provideHover });

    setDidMount(true);
  };

  const onKeyDownEditor = (event: React.KeyboardEvent<HTMLDivElement>) => {
    // Command + S
    if ((event.metaKey || event.ctrlKey) && event.key === 's') {
      event.preventDefault();
      saveAndRunCell();
    }

    // Command + Enter
    if ((event.metaKey || event.ctrlKey) && event.key === 'Enter') {
      event.preventDefault();
      event.stopPropagation();
      saveAndRunCell();
    }

    // Esc
    if (!(event.metaKey || event.ctrlKey) && event.key === 'Escape') {
      event.preventDefault();
      closeEditor();
    }
  };

  if (selectedCell === undefined || !editorInteractionState.showCodeEditor) {
    return <></>;
  }

  return (
    <div
      id="QuadraticCodeEditorID"
      style={{
        position: 'absolute',
        top: 0,
        right: 0,
        bottom: 0,
        display: 'flex',
        flexDirection: 'column',
        width: `${editorWidth}px`,
        minWidth: '350px',
        maxWidth: '90%',
        backgroundColor: '#ffffff',
      }}
      onKeyDownCapture={onKeyDownEditor}
    >
      {showSaveChangesAlert && (
        <SaveChangesAlert
          onCancel={() => {
            setShowSaveChangesAlert(!showSaveChangesAlert);
          }}
          onSave={() => {
            saveAndRunCell();
            closeEditor({ skipUnsavedChangesCheck: true });
          }}
          onDiscard={() => {
            closeEditor({ skipUnsavedChangesCheck: true });
          }}
        />
      )}

      <ResizeControl setState={setEditorWidth} position="LEFT" />

      {/* Editor Header */}
      <div
        style={{
          color: colors.darkGray,
          fontSize: '0.875rem',
          display: 'flex',
          justifyContent: 'space-between',
          padding: '.25rem .5rem',
          borderBottom: `1px solid ${colors.mediumGray}`,
        }}
      >
        <div
          style={{
            display: 'flex',
            justifyContent: 'center',
            alignItems: 'center',
            gap: '.5rem',
            padding: '0 .5rem',
          }}
        >
          {editorMode === 'PYTHON' ? (
            <Python sx={{ color: colors.languagePython }} fontSize="small" />
          ) : editorMode === 'FORMULA' ? (
            <Formula sx={{ color: colors.languageFormula }} fontSize="small" />
          ) : editorMode === 'AI' ? (
            <AI sx={{ color: colors.languageAI }} fontSize="small" />
          ) : (
            <Subject />
          )}
          <span
            style={{
              color: 'black',
            }}
          >
            Cell ({selectedCell.x}, {selectedCell.y}) -{' '}
            {selectedCell.type === 'AI' ? 'AI' : capitalize(selectedCell.type)}
            {hasUnsavedChanges && (
              <TooltipHint title="Your changes haven’t been saved or run">
                <FiberManualRecord
                  fontSize="small"
                  color="warning"
                  sx={{ fontSize: '.75rem', position: 'relative', top: '2px', left: '6px' }}
                />
              </TooltipHint>
            )}
          </span>
        </div>
        <div style={{ display: 'flex', alignItems: 'center', gap: '.5rem' }}>
          {isRunningComputation && <CircularProgress size="1.125rem" sx={{ m: '0 .5rem' }} />}
          {isLoadingPython && (
            <div style={{ color: theme.palette.warning.main, display: 'flex', alignItems: 'center' }}>
              Loading Python...
              <CircularProgress color="inherit" size="1.125rem" sx={{ m: '0 .5rem' }} />
            </div>
          )}
          <TooltipHint title="Save & run" shortcut={`${KeyboardSymbols.Command}↵`}>
            <span>
              <IconButton
                id="QuadraticCodeEditorRunButtonID"
                size="small"
                color="primary"
                onClick={saveAndRunCell}
                disabled={isRunningComputation || isLoadingPython}
              >
                <PlayArrow />
              </IconButton>
            </span>
          </TooltipHint>
          <TooltipHint title="Close" shortcut="ESC">
            <IconButton
              id="QuadraticCodeEditorCloseButtonID"
              size="small"
              onClick={() => {
                closeEditor();
              }}
            >
              <Close />
            </IconButton>
          </TooltipHint>
        </div>
      </div>

      {/* Editor Body */}
      <div
        style={{
          position: 'relative',
          minHeight: '100px',
          flex: '2',
        }}
      >
        <Editor
          height="100%"
          width="100%"
          language={editorMode === 'PYTHON' ? 'python' : editorMode === 'FORMULA' ? 'formula' : 'plaintext'}
          value={editorContent}
          onChange={setEditorContent}
          onMount={handleEditorDidMount}
          options={{
            minimap: { enabled: true },
            overviewRulerLanes: 0,
            hideCursorInOverviewRuler: true,
            overviewRulerBorder: false,
            scrollbar: {
              // vertical: "hidden",
              horizontal: 'hidden',
              // handleMouseWheel: false,
            },
            wordWrap: 'on',
          }}
        />
        {selectedCell.type === 'PYTHON' && (
          <CodeEditorPlaceholder
            editorContent={editorContent}
            setEditorContent={setEditorContent}
            editorRef={editorRef}
          />
        )}
      </div>

      <ResizeControl setState={setConsoleHeight} position="TOP" />

      {/* Console Wrapper */}
      <div
        style={{
          position: 'relative',
          display: 'flex',
          flexDirection: 'column',
          minHeight: '100px',
          background: '#fff',
          height: `${consoleHeight}px`,
        }}
      >
        {(editorInteractionState.mode === 'PYTHON' ||
          editorInteractionState.mode === 'FORMULA' ||
          editorInteractionState.mode === 'AI') && (
          <Console
            evalResult={evalResult}
            editorMode={editorMode}
            editorContent={editorContent}
            selectedCell={selectedCell}
          />
        )}
      </div>
    </div>
  );
};

export default function SaveChangesAlert({
  onCancel,
  onSave,
  onDiscard,
}: {
  onCancel: (e: React.SyntheticEvent) => void;
  onSave: (e: React.SyntheticEvent) => void;
  onDiscard: (e: React.SyntheticEvent) => void;
}) {
  const DialogRef = React.useRef<HTMLDivElement>(null);

  useEffect(() => {
    // focus on dialog when it opens
    if (DialogRef.current) {
      DialogRef.current.focus();
    }

    // focus on grid when dialog closes
    return () => {
      focusGrid();
    };
  }, []);

  return (
    <Dialog
      ref={DialogRef}
      open={true}
      onClose={onCancel}
      aria-labelledby="save-changes-title"
      aria-describedby="save-changes-description"
      maxWidth="sm"
    >
      <DialogTitle>Do you want to save your changes?</DialogTitle>
      <DialogContent>
        <DialogContentText id="save-changes-description">
          Your changes will be lost if you don’t save and run them.
        </DialogContentText>
      </DialogContent>
      <DialogActions>
        <Button onClick={onDiscard} color="error" sx={{ marginRight: 'auto' }}>
          Discard changes
        </Button>
        <Button onClick={onCancel} color="inherit">
          Cancel
        </Button>
        <Button onClick={onSave} autoFocus>
          Save & run
        </Button>
      </DialogActions>
    </Dialog>
  );
}

function capitalize(str: string) {
  const normalized = str.toLowerCase();
  return normalized.charAt(0).toUpperCase() + normalized.slice(1);
}<|MERGE_RESOLUTION|>--- conflicted
+++ resolved
@@ -90,12 +90,8 @@
   const [showSaveChangesAlert, setShowSaveChangesAlert] = useState<boolean>(false);
 
   const hasUnsavedChanges =
-<<<<<<< HEAD
-    !!selectedCell &&
-=======
     // can't have unsaved changes with no cell selected
     selectedCell !== undefined &&
->>>>>>> 224ee698
     // new cell and no content
     !(cell === undefined && !editorContent) &&
     // existing cell and content has changed
