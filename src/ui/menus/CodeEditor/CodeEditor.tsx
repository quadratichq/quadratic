import React, { useRef, useState, useEffect, useMemo } from 'react';
import Editor, { Monaco, loader } from '@monaco-editor/react';
import monaco from 'monaco-editor';
import { colors } from '../../../theme/colors';
import { QuadraticEditorTheme } from './quadraticEditorTheme';
import { Cell } from '../../../grid/sheet/gridTypes';
import {
  Button,
  CircularProgress,
  Dialog,
  DialogActions,
  DialogContent,
  DialogContentText,
  DialogTitle,
  IconButton,
} from '@mui/material';
import { Console } from './Console';
import { focusGrid } from '../../../helpers/focusGrid';
import { useSetRecoilState } from 'recoil';
import { EditorInteractionState, editorInteractionStateAtom } from '../../../atoms/editorInteractionStateAtom';
import { SheetController } from '../../../grid/controller/sheetController';
import { updateCellAndDCells } from '../../../grid/actions/updateCellAndDCells';
import { FormulaCompletionProvider, FormulaLanguageConfig } from './FormulaLanguageModel';
import { cellEvaluationReturnType } from '../../../grid/computations/types';
import { Close, FiberManualRecord, PlayArrow, Subject } from '@mui/icons-material';
import { AI, Formula, Python } from '../../icons';
import { TooltipHint } from '../../components/TooltipHint';
import { KeyboardSymbols } from '../../../helpers/keyboardSymbols';
import { ResizeControl } from './ResizeControl';

loader.config({ paths: { vs: '/monaco/vs' } });

interface CodeEditorProps {
  editorInteractionState: EditorInteractionState;
  sheet_controller: SheetController;
}

export const CodeEditor = (props: CodeEditorProps) => {
  const { editorInteractionState } = props;
  const { showCodeEditor, mode: editorMode } = editorInteractionState;

  const editorRef = useRef<monaco.editor.IStandaloneCodeEditor | null>(null);
  const monacoRef = useRef<Monaco | null>(null);

  const [editorContent, setEditorContent] = useState<string | undefined>('');
  const [didMount, setDidMount] = useState(false);

  const [isRunningComputation, setIsRunningComputation] = useState<boolean>(false);

  // Interaction State hook
  const setInteractionState = useSetRecoilState(editorInteractionStateAtom);

  // Selected Cell State
  const [selectedCell, setSelectedCell] = useState<Cell | undefined>(undefined);

  // Monitor selected cell for changes
  const x = editorInteractionState.selectedCell.x;
  const y = editorInteractionState.selectedCell.y;
  const cell = useMemo(() => props.sheet_controller.sheet.getCellCopy(x, y), [x, y, props.sheet_controller.sheet]);

  // Cell evaluation result
  const [evalResult, setEvalResult] = useState<cellEvaluationReturnType | undefined>(cell?.evaluation_result);

  // Editor width state
  const [editorWidth, setEditorWidth] = useState<number>(
    window.innerWidth * 0.35 // default to 35% of the window width
  );

  // Console height state
  const [consoleHeight, setConsoleHeight] = useState<number>(200);

  // Save changes alert state
  const [showSaveChangesAlert, setShowSaveChangesAlert] = useState<boolean>(false);

  const hasUnsavedChanges =
    // new cell and no content
    !(cell === undefined && !editorContent) &&
    // existing cell and content has changed
    (editorMode === 'PYTHON'
      ? selectedCell?.python_code !== editorContent
      : editorMode === 'FORMULA'
      ? selectedCell?.formula_code !== editorContent
      : editorMode === 'AI'
      ? selectedCell?.ai_prompt !== editorContent
      : false);

  // When changing mode
  // useEffect(() => {

  //   if (!monacoRef.current || !editorRef.current) return;
  //   const monaco = monacoRef.current;
  //   const editor = editorRef.current;

  //   // monaco.editor.setModelLanguage(editor.getModel(), 'formula');
  // }, [editorMode, cell]);

  // When selected cell changes in LocalDB update the UI here.
  useEffect(() => {
    if (cell) {
      setSelectedCell(cell);
    }
  }, [cell]);

  // When selected cell changes updated python output
  useEffect(() => {
    if (selectedCell) {
      setEvalResult(selectedCell?.evaluation_result);
    }
  }, [selectedCell]);

  const closeEditor = ({ skipUnsavedChangesCheck } = { skipUnsavedChangesCheck: false }) => {
    // If there are unsaved changes and we haven't been told to explicitly skip
    // checking for unsaved changes, ask the user what they want to do
    if (hasUnsavedChanges && !skipUnsavedChangesCheck) {
      setShowSaveChangesAlert(true);
      return;
    }

    setShowSaveChangesAlert(false);
    setInteractionState({
      ...editorInteractionState,
      ...{ showCodeEditor: false },
    });
    setEditorContent('');
    setSelectedCell(undefined);
    setEvalResult(undefined);
    focusGrid();
  };

  useEffect(() => {
    // focus editor on show editor change
    editorRef.current?.focus();
    editorRef.current?.setPosition({ lineNumber: 0, column: 0 });
  }, [editorInteractionState.showCodeEditor]);

  // When cell changes
  useEffect(() => {
    if (!showCodeEditor) return;

    const x = editorInteractionState.selectedCell.x;
    const y = editorInteractionState.selectedCell.y;

    // if we haven't moved, don't do anything
    if (selectedCell?.x === x && selectedCell?.y === y) return;

    // save previous cell, if it is defined and has changed
    // This code causes a timing bug.
    // if (selectedCell?.python_code !== editorContent) saveAndRunCell();

    // focus editor on cell change
    editorRef.current?.focus();
    editorRef.current?.setPosition({ lineNumber: 0, column: 0 });

    const cell = props.sheet_controller.sheet.getCellCopy(x, y);
    if (cell) {
      // load cell content
      setSelectedCell(cell);
      if (editorMode === 'PYTHON') {
        setEditorContent(cell?.python_code);
      } else if (editorMode === 'FORMULA') {
        setEditorContent(cell?.formula_code);
      } else if (editorMode === 'AI') {
        setEditorContent(cell?.ai_prompt);
      }
    } else {
      // create blank cell
      setSelectedCell({
        x: Number(x),
        y: Number(y),
        type: editorInteractionState.mode,
        value: '',
      } as Cell);
      setEditorContent('');
    }
  }, [selectedCell, editorInteractionState, props.sheet_controller.sheet, showCodeEditor, editorMode]);

  const saveAndRunCell = async () => {
    if (!selectedCell) return;
    if (isRunningComputation) return;

    setIsRunningComputation(true);
    console.log('saveAndRunCell', selectedCell);

    if (isRunningComputation) return;

    setIsRunningComputation(true);

    selectedCell.type = editorMode;
    selectedCell.value = '';
    if (editorMode === 'PYTHON') {
      selectedCell.python_code = editorContent;
    } else if (editorMode === 'FORMULA') {
      selectedCell.formula_code = editorContent;
    } else if (editorMode === 'AI') {
      selectedCell.ai_prompt = editorContent;
    }

    await updateCellAndDCells({
      starting_cells: [selectedCell],
      sheetController: props.sheet_controller,
      app: props.sheet_controller.app,
    });

    const updated_cell = props.sheet_controller.sheet.getCellCopy(x, y);
    setEvalResult(updated_cell?.evaluation_result);
    setIsRunningComputation(false);
  };

  const handleEditorDidMount = (editor: monaco.editor.IStandaloneCodeEditor, monaco: Monaco) => {
    editorRef.current = editor;
    monacoRef.current = monaco;

    editor.focus();

    monaco.editor.defineTheme('quadratic', QuadraticEditorTheme);
    monaco.editor.setTheme('quadratic');

    if (didMount) return;
    // Only register language once

    monaco.languages.register({ id: 'formula' });
    monaco.languages.setMonarchTokensProvider('formula', FormulaLanguageConfig);
    monaco.languages.registerCompletionItemProvider('formula', FormulaCompletionProvider);

    setDidMount(true);
  };

  const onKeyDownEditor = (event: React.KeyboardEvent<HTMLDivElement>) => {
    // Command + S
    if ((event.metaKey || event.ctrlKey) && event.key === 's') {
      event.preventDefault();
      saveAndRunCell();
    }

    // Command + Enter
    if ((event.metaKey || event.ctrlKey) && event.code === 'Enter') {
      event.preventDefault();
      event.stopPropagation();
      saveAndRunCell();
    }

    // Esc
    if (!(event.metaKey || event.ctrlKey) && event.key === 'Escape') {
      event.preventDefault();
      closeEditor();
    }
  };

  if (selectedCell === undefined || !editorInteractionState.showCodeEditor) {
    return <></>;
  }

  return (
    <div
      id="QuadraticCodeEditorID"
      style={{
        position: 'absolute',
        top: 0,
        right: 0,
        bottom: 0,
        display: 'flex',
        flexDirection: 'column',
        width: `${editorWidth}px`,
        minWidth: '350px',
        maxWidth: '90%',
        backgroundColor: '#ffffff',
      }}
      onKeyDownCapture={onKeyDownEditor}
    >
      {showSaveChangesAlert && (
        <SaveChangesAlert
          onCancel={() => {
            setShowSaveChangesAlert(!showSaveChangesAlert);
          }}
          onSave={() => {
            saveAndRunCell();
            closeEditor({ skipUnsavedChangesCheck: true });
          }}
          onDiscard={() => {
            closeEditor({ skipUnsavedChangesCheck: true });
          }}
        />
      )}

      <ResizeControl setState={setEditorWidth} position="LEFT" />

      {/* Editor Header */}
      <div
        style={{
          color: colors.darkGray,
          fontSize: '0.875rem',
          display: 'flex',
          justifyContent: 'space-between',
          padding: '.25rem .5rem',
          borderBottom: `1px solid ${colors.mediumGray}`,
        }}
      >
        <div
          style={{
            display: 'flex',
            justifyContent: 'center',
            alignItems: 'center',
            gap: '.5rem',
            padding: '0 .5rem',
          }}
        >
          {editorMode === 'PYTHON' ? (
            <Python sx={{ color: colors.languagePython }} fontSize="small" />
          ) : editorMode === 'FORMULA' ? (
            <Formula sx={{ color: colors.languageFormula }} fontSize="small" />
          ) : editorMode === 'AI' ? (
            <AI sx={{ color: colors.languageAI }} fontSize="small" />
          ) : (
            <Subject />
          )}
          <span
            style={{
              color: 'black',
            }}
          >
            Cell ({selectedCell.x}, {selectedCell.y}) -{' '}
            {selectedCell.type === 'AI' ? 'AI' : capitalize(selectedCell.type)}
            {hasUnsavedChanges && (
              <TooltipHint title="Your changes haven’t been saved or run">
                <FiberManualRecord
                  fontSize="small"
                  color="warning"
                  sx={{ fontSize: '.75rem', position: 'relative', top: '2px', left: '6px' }}
                />
              </TooltipHint>
            )}
          </span>
        </div>
        <div style={{ display: 'flex', alignItems: 'center', gap: '.5rem' }}>
          <TooltipHint title="Save & run" shortcut={`${KeyboardSymbols.Command}↵`}>
<<<<<<< HEAD
            {isRunningComputation ? (
              <CircularProgress size="1rem" />
            ) : (
              <IconButton id="QuadraticCodeEditorRunButtonID" size="small" color="primary" onClick={saveAndRunCell}>
                <PlayArrow />
              </IconButton>
            )}
=======
            <IconButton
              id="QuadraticCodeEditorRunButtonID"
              size="small"
              color="primary"
              onClick={saveAndRunCell}
              disabled={isRunningComputation}
            >
              {isRunningComputation ? <CircularProgress size="1rem" /> : <PlayArrow />}
            </IconButton>
>>>>>>> b4b022c1
          </TooltipHint>
          <TooltipHint title="Close" shortcut="ESC">
            <IconButton
              id="QuadraticCodeEditorCloseButtonID"
              size="small"
              onClick={() => {
                closeEditor();
              }}
            >
              <Close />
            </IconButton>
          </TooltipHint>
        </div>
      </div>

      {/* Editor Body */}
      <div
        style={{
          minHeight: '200px',
          flex: '2',
        }}
      >
        <Editor
          height="100%"
          width="100%"
          language={editorMode === 'PYTHON' ? 'python' : editorMode === 'FORMULA' ? 'formula' : 'plaintext'}
          value={editorContent}
          onChange={(value) => {
            setEditorContent(value);
          }}
          onMount={handleEditorDidMount}
          options={{
            minimap: { enabled: true },
            overviewRulerLanes: 0,
            hideCursorInOverviewRuler: true,
            overviewRulerBorder: false,
            scrollbar: {
              // vertical: "hidden",
              horizontal: 'hidden',
              // handleMouseWheel: false,
            },
            wordWrap: 'on',
          }}
        />
      </div>

      <ResizeControl setState={setConsoleHeight} position="TOP" />

      {/* Console Wrapper */}
      <div
        style={{
          position: 'relative',
          display: 'flex',
          flexDirection: 'column',
          minHeight: '100px',
          background: '#fff',
          height: `${consoleHeight}px`,
        }}
      >
        {(editorInteractionState.mode === 'PYTHON' ||
          editorInteractionState.mode === 'FORMULA' ||
          editorInteractionState.mode === 'AI') && <Console evalResult={evalResult} editorMode={editorMode} />}
      </div>
    </div>
  );
};

export default function SaveChangesAlert({
  onCancel,
  onSave,
  onDiscard,
}: {
  onCancel: (e: React.SyntheticEvent) => void;
  onSave: (e: React.SyntheticEvent) => void;
  onDiscard: (e: React.SyntheticEvent) => void;
}) {
  const DialogRef = React.useRef<HTMLDivElement>(null);

  useEffect(() => {
    // focus on dialog when it opens
    if (DialogRef.current) {
      DialogRef.current.focus();
    }

    // focus on grid when dialog closes
    return () => {
      focusGrid();
    };
  }, []);

  return (
    <Dialog
      ref={DialogRef}
      open={true}
      onClose={onCancel}
      aria-labelledby="save-changes-title"
      aria-describedby="save-changes-description"
      maxWidth="sm"
    >
      <DialogTitle>Do you want to save your changes?</DialogTitle>
      <DialogContent>
        <DialogContentText id="save-changes-description">
          Your changes will be lost if you don’t save and run them.
        </DialogContentText>
      </DialogContent>
      <DialogActions>
        <Button onClick={onDiscard} color="error" sx={{ marginRight: 'auto' }}>
          Discard changes
        </Button>
        <Button onClick={onCancel} color="inherit">
          Cancel
        </Button>
        <Button onClick={onSave} autoFocus>
          Save & run
        </Button>
      </DialogActions>
    </Dialog>
  );
}

function capitalize(str: string) {
  const normalized = str.toLowerCase();
  return normalized.charAt(0).toUpperCase() + normalized.slice(1);
}<|MERGE_RESOLUTION|>--- conflicted
+++ resolved
@@ -333,15 +333,6 @@
         </div>
         <div style={{ display: 'flex', alignItems: 'center', gap: '.5rem' }}>
           <TooltipHint title="Save & run" shortcut={`${KeyboardSymbols.Command}↵`}>
-<<<<<<< HEAD
-            {isRunningComputation ? (
-              <CircularProgress size="1rem" />
-            ) : (
-              <IconButton id="QuadraticCodeEditorRunButtonID" size="small" color="primary" onClick={saveAndRunCell}>
-                <PlayArrow />
-              </IconButton>
-            )}
-=======
             <IconButton
               id="QuadraticCodeEditorRunButtonID"
               size="small"
@@ -351,7 +342,6 @@
             >
               {isRunningComputation ? <CircularProgress size="1rem" /> : <PlayArrow />}
             </IconButton>
->>>>>>> b4b022c1
           </TooltipHint>
           <TooltipHint title="Close" shortcut="ESC">
             <IconButton
