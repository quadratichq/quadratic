--- conflicted
+++ resolved
@@ -1,4 +1,5 @@
 import { Box, Tabs, Tab, Chip } from '@mui/material';
+import { useTheme } from '@mui/system';
 import { useEffect, useState } from 'react';
 import { CellEvaluationResult } from '../../../grid/computations/types';
 import { LinkNewTab } from '../../components/LinkNewTab';
@@ -7,13 +8,10 @@
 import { EditorInteractionState } from '../../../atoms/editorInteractionStateAtom';
 import { AITab } from './AITab';
 import { useAuth0 } from '@auth0/auth0-react';
-<<<<<<< HEAD
 import { CodeSnippet } from '../../components/CodeSnippet';
 import { stripIndent } from 'common-tags';
 import { Cell } from '../../../schemas';
-=======
 import { codeEditorBaseStyles, codeEditorCommentStyles } from './styles';
->>>>>>> 231a489e
 
 interface ConsoleProps {
   editorMode: EditorInteractionState['mode'];
@@ -27,6 +25,7 @@
   const { std_err = '', std_out = '' } = evalResult || {};
   let hasOutput = Boolean(std_err.length || std_out.length);
   const { isAuthenticated } = useAuth0();
+  const theme = useTheme();
 
   // Whenever we change to a different cell, reset the active tab to the 1st
   useEffect(() => {
@@ -82,10 +81,6 @@
             }}
             style={{
               outline: 'none',
-<<<<<<< HEAD
-              fontFamily: 'monospace',
-=======
->>>>>>> 231a489e
               whiteSpace: 'pre-wrap',
               ...codeEditorBaseStyles,
             }}
@@ -113,7 +108,6 @@
           </div>
         </TabPanel>
         <TabPanel value={activeTabIndex} index={1}>
-<<<<<<< HEAD
           {editorMode === 'PYTHON' ? (
             <div style={{ overflow: 'scroll' }}>
               <h4>Logging</h4>
@@ -272,285 +266,6 @@
               <br></br>
             </>
           )}
-=======
-          <div style={{ fontSize: '.875rem' }}>
-            {editorMode === 'PYTHON' ? (
-              <div style={{ overflow: 'scroll' }}>
-                <h3>Logging</h3>
-                <p>`print()` statements and errors are logged in the CONSOLE tab.</p>
-                <h3>Returning data to the sheet</h3>
-                <p>The last statement in your code is returned to the sheet.</p>
-                <p>Example:</p>
-                <pre style={codeSampleStyles}>
-                  <span style={{ color: 'grey' }}>1</span> <span style={{ color: 'blue' }}>2</span> *{' '}
-                  <span style={{ color: 'blue' }}>2</span>
-                  <br />
-                  <span style={{ color: 'grey' }}>↳ 4 # number returned as the cell value</span>
-                </pre>
-                <p>Example:</p>
-                <pre style={codeSampleStyles}>
-                  <span style={{ color: 'grey' }}>1</span> result = <span style={{ color: 'blue' }}>[]</span>
-                  <br />
-                  <span style={{ color: 'grey' }}>2</span> <span style={{ color: 'red' }}>for</span> x{' '}
-                  <span style={{ color: 'red' }}>in </span>
-                  <span style={{ color: 'blue' }}>range</span>(100):
-                  <br></br>
-                  <span style={{ color: 'grey' }}>3</span> {'  '}
-                  result.<span style={{ color: 'blue' }}>append</span>(x)
-                  <br />
-                  <span style={{ color: 'grey' }}>4</span>
-                  <br />
-                  <span style={{ color: 'grey' }}>5</span> result
-                  <br />
-                  <span style={{ color: 'grey' }}>↳ [0, 1, 2, ..., 99] # returns 100 cells counting from 0 to 99</span>
-                </pre>
-
-                <h3>Referencing data from the sheet</h3>
-                <p>Use the `cell(x, y)` function — or shorthand `c(x, y)` — to reference values in the sheet.</p>
-                <p>Example:</p>
-                <pre style={codeSampleStyles}>
-                  <span style={{ color: 'grey' }}>1</span> <span style={{ color: 'blue' }}>c</span>(1, 1) +{' '}
-                  <span style={{ color: 'blue' }}>c</span>(2, 2)
-                  <br />
-                  <span style={{ color: 'grey' }}>↳ The sum of the cell values at x:1 y:1 and x:2 y:2</span>
-                </pre>
-
-                <h3>Advanced topics</h3>
-                <ul>
-                  <li>Fetching data from an API.</li>
-                  <li>Using Pandas DataFrames.</li>
-                  <li>Installing third-party packages.</li>
-                </ul>
-                <p>
-                  <LinkNewTab href={DOCUMENTATION_PYTHON_URL}>Learn more in our documenation</LinkNewTab>.
-                </p>
-                <br />
-              </div>
-            ) : editorMode === 'AI' ? (
-              <>
-                <br></br>
-                <Chip label="Experimental" size="small" color="warning" variant="outlined" />
-                <p>
-                  Warning: AI in Quadratic as a cell type is currently experimental.<br></br> The implementation may
-                  change without notice.
-                  <span
-                    style={{
-                      fontStyle: 'italic',
-                    }}
-                  >
-                    <br></br>Data generated by AI models needs to be validated as it is often incorrect.
-                  </span>
-                </p>
-                <h3>AI Docs</h3>
-                <h5>Generating New Data</h5>
-                <p>
-                  With GPT AI as a cell type, GPT AI can directly generate data and return it to the sheet. Whether you
-                  need to generate a list of names, dates, or any other type of data, GPT AI can do it for you quickly
-                  and easily, saving you valuable time and resources.
-                </p>
-                <h5>Working With Existing Data</h5>
-                <p>
-                  When you use GPT AI as a cell type, it has access to the data in your sheet and can use it to generate
-                  new data or update existing data. This means that GPT AI can analyze the data in your sheet and
-                  generate new data that is consistent with the existing data. GPT AI can even generate data that is
-                  specific to your needs, such as data that fits a particular pattern or meets certain criteria. With
-                  GPT AI support in Quadratic, you can be confident that your data is always accurate and up-to-date.
-                </p>
-              </>
-            ) : (
-              <>
-                <h3>Spreadsheet formulas</h3>
-                <p>Use the familiar language of spreadsheet formulas.</p>
-                <p>Example:</p>
-                <pre style={codeSampleStyles}>
-                  <span style={{ color: 'grey' }}>1</span> <span style={{ color: 'blue' }}>SUM</span>(A0:A99)
-                  <br />
-                  <span style={{ color: 'grey' }}>↳ Returns the SUM of cells A0 to A99</span>
-                </pre>
-                <h3>Referencing cells</h3>
-                <p>
-                  In the positive quadrant, cells are referenced similar to other spreadsheets. In the negative
-                  quadrant, cells are referenced using a `n` prefix.
-                </p>
-                <p>Examples:</p>
-                <table>
-                  <tbody>
-                    <tr>
-                      <td>
-                        <div>
-                          <span>
-                            <span>
-                              <strong>nAn0 notation</strong>
-                            </span>
-                          </span>
-                        </div>
-                      </td>
-                      <td>
-                        <div>
-                          <span>
-                            <span>
-                              <code>
-                                <strong>(x, y)</strong>
-                              </code>
-                            </span>
-                          </span>
-                        </div>
-                      </td>
-                    </tr>
-                    <tr>
-                      <td>
-                        <div>
-                          <span>
-                            <span>
-                              <code>A0</code>
-                            </span>
-                          </span>
-                        </div>
-                      </td>
-                      <td>
-                        <div>
-                          <span>
-                            <span>
-                              <code>(0, 0)</code>
-                            </span>
-                          </span>
-                        </div>
-                      </td>
-                    </tr>
-                    <tr>
-                      <td>
-                        <div>
-                          <span>
-                            <span>
-                              <code>A1</code>
-                            </span>
-                          </span>
-                        </div>
-                      </td>
-                      <td>
-                        <div>
-                          <span>
-                            <span>
-                              <code>(0, 1)</code>
-                            </span>
-                          </span>
-                        </div>
-                      </td>
-                    </tr>
-                    <tr>
-                      <td>
-                        <div>
-                          <span>
-                            <span>
-                              <code>B1</code>
-                            </span>
-                          </span>
-                        </div>
-                      </td>
-                      <td>
-                        <div>
-                          <span>
-                            <span>
-                              <code>(1, 1)</code>
-                            </span>
-                          </span>
-                        </div>
-                      </td>
-                    </tr>
-                    <tr>
-                      <td>
-                        <div>
-                          <span>
-                            <span>
-                              <code>An1</code>
-                            </span>
-                          </span>
-                        </div>
-                      </td>
-                      <td>
-                        <div>
-                          <span>
-                            <span>
-                              <code>(0, -1)</code>
-                            </span>
-                          </span>
-                        </div>
-                      </td>
-                    </tr>
-                    <tr>
-                      <td>
-                        <div>
-                          <span>
-                            <span>
-                              <code>nA1</code>
-                            </span>
-                          </span>
-                        </div>
-                      </td>
-                      <td>
-                        <div>
-                          <span>
-                            <span>
-                              <code>(-1, 1)</code>
-                            </span>
-                          </span>
-                        </div>
-                      </td>
-                    </tr>
-                    <tr>
-                      <td>
-                        <div>
-                          <span>
-                            <span>
-                              <code>nAn1</code>
-                            </span>
-                          </span>
-                        </div>
-                      </td>
-                      <td>
-                        <div>
-                          <span>
-                            <span>
-                              <code>(-1, -1)</code>
-                            </span>
-                          </span>
-                        </div>
-                      </td>
-                    </tr>
-                  </tbody>
-                </table>
-                <h3>Multiline formulas</h3>
-                <p>
-                  Line spaces are ignored when evaluating formulas. You can use them to make your formulas more
-                  readable.
-                </p>
-                <p>Example:</p>
-                <pre style={codeSampleStyles}>
-                  <span style={{ color: 'grey' }}>1</span> <span style={{ color: 'blue' }}>IF</span>(A0 {'>'} 0,
-                  <br></br>
-                  <span style={{ color: 'grey' }}>2</span> <span style={{ color: 'blue' }}>&nbsp;&nbsp;IF</span>(B0{' '}
-                  {'<'} 2,
-                  <br></br>
-                  <span style={{ color: 'grey' }}>3</span> &nbsp;&nbsp;&nbsp;&nbsp;"Valid Dataset",
-                  <br></br>
-                  <span style={{ color: 'grey' }}>3</span> &nbsp;&nbsp;&nbsp;&nbsp;"B0 is invalid",
-                  <br></br>
-                  <span style={{ color: 'grey' }}>4</span> &nbsp;&nbsp;),
-                  <br></br>
-                  <span style={{ color: 'grey' }}>3</span> &nbsp;&nbsp;"A0 is invalid",
-                  <br></br>
-                  <span style={{ color: 'grey' }}>5</span> )<br></br>
-                </pre>
-                <h3>More info</h3>
-                <p>
-                  <LinkNewTab href={DOCUMENTATION_FORMULAS_URL}>Check out the docs</LinkNewTab> to see a full list of
-                  supported formulas and documentation for how to use specific formula functions.
-                </p>
-                <br></br>
-              </>
-            )}
-          </div>
->>>>>>> 231a489e
         </TabPanel>
         <TabPanel value={activeTabIndex} index={2}>
           <AITab
