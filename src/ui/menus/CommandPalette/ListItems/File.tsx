--- conflicted
+++ resolved
@@ -1,9 +1,4 @@
-<<<<<<< HEAD
-import { useNavigate, useParams } from 'react-router-dom';
-=======
-import { DeleteOutline, FileCopyOutlined, FileDownloadOutlined, InsertDriveFileOutlined } from '@mui/icons-material';
 import { useNavigate, useParams, useSubmit } from 'react-router-dom';
->>>>>>> bdf6e232
 import { createNewFile, deleteFile, downloadFile, duplicateFile } from '../../../../actions';
 import { useGlobalSnackbar } from '../../../../components/GlobalSnackbarProvider';
 import { useFileContext } from '../../../components/FileProvider';
@@ -23,18 +18,12 @@
     label: 'File: ' + duplicateFile.label,
     isAvailable: duplicateFile.isAvailable,
     Component: (props: CommandPaletteListItemSharedProps) => {
-<<<<<<< HEAD
-      const navigate = useNavigate();
-      const action = () => navigate(ROUTES.CREATE_FILE);
-      return <CommandPaletteListItem {...props} action={action} />;
-=======
       const submit = useSubmit();
       const { name } = useFileContext();
       const action = () => {
         duplicateFile.run({ name, submit });
       };
       return <CommandPaletteListItem {...props} icon={<FileCopyOutlined />} action={action} />;
->>>>>>> bdf6e232
     },
   },
   {
