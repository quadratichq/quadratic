import { AttachMoney, FormatClear, Functions, ModeEditOutline, Percent } from '@mui/icons-material';
import { isEditorOrAbove } from '../../../../actions';
import { KeyboardSymbols } from '../../../../helpers/keyboardSymbols';
import { DecimalDecrease, DecimalIncrease, Icon123 } from '../../../icons';
import {
  clearFormattingAndBorders,
<<<<<<< HEAD
  textFormatClear,
=======
  removeCellNumericFormat,
>>>>>>> 07df3ada
  textFormatDecreaseDecimalPlaces,
  textFormatIncreaseDecimalPlaces,
  textFormatSetCurrency,
  textFormatSetExponential,
<<<<<<< HEAD
  textFormatSetNumber,
  textFormatSetPercentage,
=======
  textFormatSetPercentage,
  toggleCommas,
>>>>>>> 07df3ada
} from '../../TopBar/SubMenus/formatCells';
import { CommandPaletteListItem } from '../CommandPaletteListItem';

const ListItems = [
  {
    label: 'Format: Clear all',
    isAvailable: isEditorOrAbove,
    Component: (props: any) => {
      return (
        <CommandPaletteListItem
          {...props}
          icon={<FormatClear />}
          action={clearFormattingAndBorders}
          shortcut="\"
          shortcutModifiers={KeyboardSymbols.Command}
        />
      );
    },
  },
  {
    label: 'Format: Number as automatic',
    isAvailable: isEditorOrAbove,
    Component: (props: any) => {
<<<<<<< HEAD
      return <CommandPaletteListItem {...props} icon={<AbcOutlined />} action={textFormatClear} />;
=======
      return <CommandPaletteListItem {...props} icon={<Icon123 />} action={removeCellNumericFormat} />;
>>>>>>> 07df3ada
    },
  },
  {
    label: 'Format: Number as currency',
    isAvailable: isEditorOrAbove,
    Component: (props: any) => {
<<<<<<< HEAD
      return <CommandPaletteListItem {...props} icon={<Icon123 />} action={textFormatSetNumber} />;
=======
      return <CommandPaletteListItem {...props} icon={<AttachMoney />} action={textFormatSetCurrency} />;
>>>>>>> 07df3ada
    },
  },
  {
    label: 'Format: Number as percentage',
    isAvailable: isEditorOrAbove,
    Component: (props: any) => {
<<<<<<< HEAD
      return <CommandPaletteListItem {...props} icon={<AttachMoney />} action={textFormatSetCurrency} />;
=======
      return <CommandPaletteListItem {...props} icon={<Percent />} action={textFormatSetPercentage} />;
>>>>>>> 07df3ada
    },
  },
  {
    label: 'Format: Number as scientific',
    isAvailable: isEditorOrAbove,
    Component: (props: any) => {
<<<<<<< HEAD
      return <CommandPaletteListItem {...props} icon={<Percent />} action={textFormatSetPercentage} />;
=======
      return <CommandPaletteListItem {...props} icon={<Functions />} action={textFormatSetExponential} />;
>>>>>>> 07df3ada
    },
  },
  {
    label: 'Format: Number toggle commas',
    isAvailable: isEditorOrAbove,
    Component: (props: any) => {
<<<<<<< HEAD
      return <CommandPaletteListItem {...props} icon={<Functions />} action={textFormatSetExponential} />;
=======
      return <CommandPaletteListItem {...props} icon={<ModeEditOutline />} action={toggleCommas} />;
>>>>>>> 07df3ada
    },
  },
  {
    label: 'Format: Increase decimal place',
    isAvailable: isEditorOrAbove,
    Component: (props: any) => {
      return <CommandPaletteListItem {...props} icon={<DecimalIncrease />} action={textFormatIncreaseDecimalPlaces} />;
    },
  },
  {
    label: 'Format: Decrease decimal place',
    isAvailable: isEditorOrAbove,
    Component: (props: any) => {
      return <CommandPaletteListItem {...props} icon={<DecimalDecrease />} action={textFormatDecreaseDecimalPlaces} />;
    },
  },
];

export default ListItems;<|MERGE_RESOLUTION|>--- conflicted
+++ resolved
@@ -4,22 +4,13 @@
 import { DecimalDecrease, DecimalIncrease, Icon123 } from '../../../icons';
 import {
   clearFormattingAndBorders,
-<<<<<<< HEAD
-  textFormatClear,
-=======
   removeCellNumericFormat,
->>>>>>> 07df3ada
   textFormatDecreaseDecimalPlaces,
   textFormatIncreaseDecimalPlaces,
   textFormatSetCurrency,
   textFormatSetExponential,
-<<<<<<< HEAD
-  textFormatSetNumber,
-  textFormatSetPercentage,
-=======
   textFormatSetPercentage,
   toggleCommas,
->>>>>>> 07df3ada
 } from '../../TopBar/SubMenus/formatCells';
 import { CommandPaletteListItem } from '../CommandPaletteListItem';
 
@@ -43,55 +34,35 @@
     label: 'Format: Number as automatic',
     isAvailable: isEditorOrAbove,
     Component: (props: any) => {
-<<<<<<< HEAD
-      return <CommandPaletteListItem {...props} icon={<AbcOutlined />} action={textFormatClear} />;
-=======
       return <CommandPaletteListItem {...props} icon={<Icon123 />} action={removeCellNumericFormat} />;
->>>>>>> 07df3ada
     },
   },
   {
     label: 'Format: Number as currency',
     isAvailable: isEditorOrAbove,
     Component: (props: any) => {
-<<<<<<< HEAD
-      return <CommandPaletteListItem {...props} icon={<Icon123 />} action={textFormatSetNumber} />;
-=======
       return <CommandPaletteListItem {...props} icon={<AttachMoney />} action={textFormatSetCurrency} />;
->>>>>>> 07df3ada
     },
   },
   {
     label: 'Format: Number as percentage',
     isAvailable: isEditorOrAbove,
     Component: (props: any) => {
-<<<<<<< HEAD
-      return <CommandPaletteListItem {...props} icon={<AttachMoney />} action={textFormatSetCurrency} />;
-=======
       return <CommandPaletteListItem {...props} icon={<Percent />} action={textFormatSetPercentage} />;
->>>>>>> 07df3ada
     },
   },
   {
     label: 'Format: Number as scientific',
     isAvailable: isEditorOrAbove,
     Component: (props: any) => {
-<<<<<<< HEAD
-      return <CommandPaletteListItem {...props} icon={<Percent />} action={textFormatSetPercentage} />;
-=======
       return <CommandPaletteListItem {...props} icon={<Functions />} action={textFormatSetExponential} />;
->>>>>>> 07df3ada
     },
   },
   {
     label: 'Format: Number toggle commas',
     isAvailable: isEditorOrAbove,
     Component: (props: any) => {
-<<<<<<< HEAD
-      return <CommandPaletteListItem {...props} icon={<Functions />} action={textFormatSetExponential} />;
-=======
       return <CommandPaletteListItem {...props} icon={<ModeEditOutline />} action={toggleCommas} />;
->>>>>>> 07df3ada
     },
   },
   {
