import { DragEvent, PropsWithChildren, useRef, useState } from 'react';
import { useGlobalSnackbar } from '../../components/GlobalSnackbarProvider';
<<<<<<< HEAD
=======
import { InsertCSV } from '../../grid/actions/insertData/insertCSV';
>>>>>>> 449be7c6
import { grid } from '../../grid/controller/Grid';
import { sheets } from '../../grid/controller/Sheets';
import { pixiApp } from '../../gridGL/pixiApp/PixiApp';
import { Coordinate } from '../../gridGL/types/size';

export const FileUploadWrapper = (props: PropsWithChildren) => {
  // drag state
  const [dragActive, setDragActive] = useState(false);
  const divRef = useRef<HTMLDivElement>(null);
  const { addGlobalSnackbar } = useGlobalSnackbar();

  const moveCursor = (e: DragEvent<HTMLDivElement>): void => {
    const clientBoudingRect = divRef?.current?.getBoundingClientRect();
    const world = pixiApp.viewport.toWorld(
      e.pageX - (clientBoudingRect?.left || 0),
      e.pageY - (clientBoudingRect?.top || 0)
    );
    const sheet = sheets.sheet;
    const { column, row } = grid.getColumnRow(sheet.id, world.x, world.y);
    sheet.cursor.changePosition({
      cursorPosition: { x: column, y: row },
      keyboardMovePosition: { x: column, y: row },
      multiCursor: {
        originPosition: { x: column, y: row },
        terminalPosition: { x: column, y: row },
      },
    });
  };

  // handle drag events
  const handleDrag = function (e: DragEvent<HTMLDivElement>) {
    e.preventDefault();
    e.stopPropagation();
    if (e.type === 'dragenter' || e.type === 'dragover') {
      setDragActive(true);

      moveCursor(e);
    } else if (e.type === 'dragleave') {
      setDragActive(false);
    }
  };

  // triggers when file is dropped
  const handleDrop = async (e: DragEvent<HTMLDivElement>) => {
    e.preventDefault();
    e.stopPropagation();
    setDragActive(false);

    if (e.dataTransfer.files && e.dataTransfer.files[0]) {
      const file = e.dataTransfer.files[0];
      if (file.type === 'text/csv' || file.type === 'text/tab-separated-values') {
        const clientBoudingRect = divRef?.current?.getBoundingClientRect();
        const world = pixiApp.viewport.toWorld(
          e.pageX - (clientBoudingRect?.left || 0),
          e.pageY - (clientBoudingRect?.top || 0)
        );
<<<<<<< HEAD
        const { column, row } = sheets.sheet.gridOffsets.getRowColumnFromWorld(world.x, world.y);
        const insertAtCellLocation = { x: column, y: row } as Coordinate;
=======
        const { column, row } = grid.getColumnRow(sheets.sheet.id, world.x, world.y);
>>>>>>> 449be7c6

        grid.importCsv(sheets.sheet.id, file, insertAtCellLocation, addGlobalSnackbar);
      } else {
        addGlobalSnackbar('File type not supported. Please upload a CSV file.');
      }
    }
  };

  return (
    <div ref={divRef} onDragEnter={handleDrag} style={{ flex: 1 }}>
      {props.children}
      {dragActive && (
        <div
          id="drag-file-element"
          onDragEnter={handleDrag}
          onDragLeave={handleDrag}
          onDragOver={handleDrag}
          onDrop={handleDrop}
          style={{
            position: 'absolute',
            width: '100%',
            height: '100%',
            top: '0px',
            right: '0px',
            bottom: '0px',
            left: '0px',
            opacity: '0',
          }}
        ></div>
      )}
    </div>
  );
};<|MERGE_RESOLUTION|>--- conflicted
+++ resolved
@@ -1,9 +1,5 @@
 import { DragEvent, PropsWithChildren, useRef, useState } from 'react';
 import { useGlobalSnackbar } from '../../components/GlobalSnackbarProvider';
-<<<<<<< HEAD
-=======
-import { InsertCSV } from '../../grid/actions/insertData/insertCSV';
->>>>>>> 449be7c6
 import { grid } from '../../grid/controller/Grid';
 import { sheets } from '../../grid/controller/Sheets';
 import { pixiApp } from '../../gridGL/pixiApp/PixiApp';
@@ -60,12 +56,8 @@
           e.pageX - (clientBoudingRect?.left || 0),
           e.pageY - (clientBoudingRect?.top || 0)
         );
-<<<<<<< HEAD
-        const { column, row } = sheets.sheet.gridOffsets.getRowColumnFromWorld(world.x, world.y);
+        const { column, row } = grid.getColumnRow(sheets.sheet.id, world.x, world.y);
         const insertAtCellLocation = { x: column, y: row } as Coordinate;
-=======
-        const { column, row } = grid.getColumnRow(sheets.sheet.id, world.x, world.y);
->>>>>>> 449be7c6
 
         grid.importCsv(sheets.sheet.id, file, insertAtCellLocation, addGlobalSnackbar);
       } else {
