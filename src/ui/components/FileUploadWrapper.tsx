import { DragEvent, PropsWithChildren, useRef, useState } from 'react';
import { useGlobalSnackbar } from '../../components/GlobalSnackbarProvider';
<<<<<<< HEAD
import { InsertCSV } from '../../grid/actions/insertData/insertCSV';
=======
import { grid } from '../../grid/controller/Grid';
>>>>>>> 9f144197
import { sheets } from '../../grid/controller/Sheets';
import { pixiApp } from '../../gridGL/pixiApp/PixiApp';
import { Coordinate } from '../../gridGL/types/size';

export const FileUploadWrapper = (props: PropsWithChildren) => {
  // drag state
  const [dragActive, setDragActive] = useState(false);
  const divRef = useRef<HTMLDivElement>(null);
  const { addGlobalSnackbar } = useGlobalSnackbar();

  const moveCursor = (e: DragEvent<HTMLDivElement>): void => {
    const clientBoudingRect = divRef?.current?.getBoundingClientRect();
    const world = pixiApp.viewport.toWorld(
      e.pageX - (clientBoudingRect?.left || 0),
      e.pageY - (clientBoudingRect?.top || 0)
    );
    const sheet = sheets.sheet;
    const offsets = sheet.offsets;
    const { column, row } = offsets.getColumnRowFromScreen(world.x, world.y);
    sheet.cursor.changePosition({
      cursorPosition: { x: column, y: row },
      keyboardMovePosition: { x: column, y: row },
      multiCursor: {
        originPosition: { x: column, y: row },
        terminalPosition: { x: column, y: row },
      },
    });
  };

  // handle drag events
  const handleDrag = function (e: DragEvent<HTMLDivElement>) {
    e.preventDefault();
    e.stopPropagation();
    if (e.type === 'dragenter' || e.type === 'dragover') {
      setDragActive(true);

      moveCursor(e);
    } else if (e.type === 'dragleave') {
      setDragActive(false);
    }
  };

  // triggers when file is dropped
  const handleDrop = async (e: DragEvent<HTMLDivElement>) => {
    e.preventDefault();
    e.stopPropagation();
    setDragActive(false);

    if (e.dataTransfer.files && e.dataTransfer.files[0]) {
      const file = e.dataTransfer.files[0];
      if (file.type === 'text/csv' || file.type === 'text/tab-separated-values') {
        const clientBoudingRect = divRef?.current?.getBoundingClientRect();
        const world = pixiApp.viewport.toWorld(
          e.pageX - (clientBoudingRect?.left || 0),
          e.pageY - (clientBoudingRect?.top || 0)
        );
<<<<<<< HEAD
        const { column, row } = sheets.sheet.offsets.getColumnRowFromScreen(world.x, world.y);
=======
        const { column, row } = grid.getColumnRow(sheets.sheet.id, world.x, world.y);
        const insertAtCellLocation = { x: column, y: row } as Coordinate;
>>>>>>> 9f144197

        grid.importCsv(sheets.sheet.id, file, insertAtCellLocation, addGlobalSnackbar);
      } else {
        addGlobalSnackbar('File type not supported. Please upload a CSV file.');
      }
    }
  };

  return (
    <div ref={divRef} onDragEnter={handleDrag} style={{ flex: 1 }}>
      {props.children}
      {dragActive && (
        <div
          id="drag-file-element"
          onDragEnter={handleDrag}
          onDragLeave={handleDrag}
          onDragOver={handleDrag}
          onDrop={handleDrop}
          style={{
            position: 'absolute',
            width: '100%',
            height: '100%',
            top: '0px',
            right: '0px',
            bottom: '0px',
            left: '0px',
            opacity: '0',
          }}
        ></div>
      )}
    </div>
  );
};<|MERGE_RESOLUTION|>--- conflicted
+++ resolved
@@ -1,10 +1,6 @@
 import { DragEvent, PropsWithChildren, useRef, useState } from 'react';
 import { useGlobalSnackbar } from '../../components/GlobalSnackbarProvider';
-<<<<<<< HEAD
-import { InsertCSV } from '../../grid/actions/insertData/insertCSV';
-=======
 import { grid } from '../../grid/controller/Grid';
->>>>>>> 9f144197
 import { sheets } from '../../grid/controller/Sheets';
 import { pixiApp } from '../../gridGL/pixiApp/PixiApp';
 import { Coordinate } from '../../gridGL/types/size';
@@ -61,13 +57,8 @@
           e.pageX - (clientBoudingRect?.left || 0),
           e.pageY - (clientBoudingRect?.top || 0)
         );
-<<<<<<< HEAD
         const { column, row } = sheets.sheet.offsets.getColumnRowFromScreen(world.x, world.y);
-=======
-        const { column, row } = grid.getColumnRow(sheets.sheet.id, world.x, world.y);
         const insertAtCellLocation = { x: column, y: row } as Coordinate;
->>>>>>> 9f144197
-
         grid.importCsv(sheets.sheet.id, file, insertAtCellLocation, addGlobalSnackbar);
       } else {
         addGlobalSnackbar('File type not supported. Please upload a CSV file.');
