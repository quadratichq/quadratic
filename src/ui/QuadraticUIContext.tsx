<<<<<<< HEAD
import { InitialFile } from '../dashboard/FileRoute';
=======
import { SheetController } from '../grid/controller/sheetController';
import { PixiApp } from '../gridGL/pixiApp/PixiApp';
>>>>>>> 0cc3c5a5
import QuadraticUI from './QuadraticUI';
import { FileProvider } from './components/FileProvider';

// TODO we'll add these in a separate PR
// export const PixiAppContext = createContext<PixiApp>({} as PixiApp);
// export const SheetControllerContext = createContext<SheetController>({} as SheetController);

<<<<<<< HEAD
export default function QuadraticUIContext({ initialFile }: { initialFile: InitialFile }) {
  return (
    <FileProvider initialFile={initialFile}>
      <QuadraticUI />
=======
export default function QuadraticUIContext({
  sheetController,
  app,
}: {
  app: PixiApp;
  sheetController: SheetController;
}) {
  return (
    <FileProvider sheetController={sheetController}>
      {/* <PixiAppContext.Provider value={app}><SheetControllerContext.Provider value={sheetController}> */}
      <QuadraticUI app={app} sheetController={sheetController} />
      {/* </SheetControllerContext.Provider></PixiAppContext.Provider> */}
>>>>>>> 0cc3c5a5
    </FileProvider>
  );
}<|MERGE_RESOLUTION|>--- conflicted
+++ resolved
@@ -1,35 +1,10 @@
-<<<<<<< HEAD
-import { InitialFile } from '../dashboard/FileRoute';
-=======
-import { SheetController } from '../grid/controller/sheetController';
-import { PixiApp } from '../gridGL/pixiApp/PixiApp';
->>>>>>> 0cc3c5a5
 import QuadraticUI from './QuadraticUI';
 import { FileProvider } from './components/FileProvider';
 
-// TODO we'll add these in a separate PR
-// export const PixiAppContext = createContext<PixiApp>({} as PixiApp);
-// export const SheetControllerContext = createContext<SheetController>({} as SheetController);
-
-<<<<<<< HEAD
-export default function QuadraticUIContext({ initialFile }: { initialFile: InitialFile }) {
+export default function QuadraticUIContext() {
   return (
-    <FileProvider initialFile={initialFile}>
+    <FileProvider>
       <QuadraticUI />
-=======
-export default function QuadraticUIContext({
-  sheetController,
-  app,
-}: {
-  app: PixiApp;
-  sheetController: SheetController;
-}) {
-  return (
-    <FileProvider sheetController={sheetController}>
-      {/* <PixiAppContext.Provider value={app}><SheetControllerContext.Provider value={sheetController}> */}
-      <QuadraticUI app={app} sheetController={sheetController} />
-      {/* </SheetControllerContext.Provider></PixiAppContext.Provider> */}
->>>>>>> 0cc3c5a5
     </FileProvider>
   );
 }