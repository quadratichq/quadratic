--- conflicted
+++ resolved
@@ -1,8 +1,4 @@
-<<<<<<< HEAD
-const url = new URLSearchParams(window.location.search);
-=======
 const url = new URLSearchParams(typeof window === 'undefined' ? '' : window.location.search);
->>>>>>> 07df3ada
 
 // set this in .env (if set to false then all debug flags are turned off)
 export const debug = url.has('debug') || process.env.REACT_APP_DEBUG === '1' ? true : false;
@@ -39,12 +35,9 @@
 
 // shows rendering time
 export const debugShowTime = debug && true;
-<<<<<<< HEAD
-=======
 
 // show rust time
 export const debugShowRustTime = debug && false;
->>>>>>> 07df3ada
 
 // counts number of children and which are visible in the viewport
 export const debugShowCountRenderedObjects = debug && false;
