--- conflicted
+++ resolved
@@ -373,7 +373,6 @@
   }
 
   //#endregion
-<<<<<<< HEAD
 
   //#region Clipboard
   copyToClipboard(sheetId: string, rectangle: Rectangle): JsClipboard {
@@ -401,8 +400,5 @@
 
   //#endregion
 }
-=======
-}
-
-export const grid = new Grid();
->>>>>>> ed598bb9
+
+export const grid = new Grid();