--- conflicted
+++ resolved
@@ -384,12 +384,11 @@
     return !!this.sheets.find((sheet) => sheet.name === name);
   }
 
-<<<<<<< HEAD
   getSheet(id: string): Sheet | undefined {
     return this.sheets.find((sheet) => sheet.id === id);
-=======
+  }
+
   getSheetListItems() {
     return this.sheets.map((sheet) => ({ name: sheet.name, id: sheet.id }));
->>>>>>> 45a19eb5
   }
 }