import { Rectangle } from 'pixi.js';
import { Coordinate } from '../../gridGL/types/size';
import { Pos } from '../../quadratic-core/quadratic_core';
import {
  CellAlign,
  CellFormatSummary,
  // CodeCellValue,
  FormattingSummary,
  JsRenderCell,
  JsRenderCodeCell,
  JsRenderFill,
} from '../../quadratic-core/types';
import { grid } from '../controller/Grid';
import { GridBorders } from './GridBorders';
import { GridOffsets } from './GridOffsets';
import { GridSparse } from './GridSparse';
import { SheetCursor } from './SheetCursor';

export class Sheet {
  id: string;

  // @deprecated (soon)
  gridOffsets: GridOffsets;

  // @deprecated
  grid: GridSparse;

  borders: GridBorders;
  cursor: SheetCursor;

  constructor(index: number) {
    // deprecated
    this.grid = new GridSparse(this);

    const sheetId = grid.sheetIndexToId(index);
    if (!sheetId) throw new Error('Expected sheetId to be defined in Sheet');
    this.id = sheetId;

    this.gridOffsets = new GridOffsets();
    this.borders = new GridBorders(this.gridOffsets);

    this.cursor = new SheetCursor(this);
  }

  //#region set sheet actions
  // -----------------------------------

  setCellValue(x: number, y: number, value: string): void {
    grid.setCellValue({ sheetId: this.id, x, y, value });
  }

  deleteCells(rectangle: Rectangle): void {
    grid.deleteCellValues(this.id, rectangle);
  }

  set name(name: string) {
    grid.setSheetName(this.id, name);
  }

  set color(color: string | undefined) {
    grid.setSheetColor(this.id, color);
  }

  //#endregion

  //#region get grid information

  get name(): string {
    const name = grid.getSheetName(this.id);
    if (name === undefined) throw new Error('Expected name to be defined in Sheet');
    return name;
  }

  get color(): string | undefined {
    return grid.getSheetColor(this.id);
  }

  get order(): string {
    return grid.getSheetOrder(this.id);
  }

  getRenderCells(rectangle: Rectangle): JsRenderCell[] {
    return grid.getRenderCells(this.id, rectangle);
  }

  getRenderCell(x: number, y: number): JsRenderCell | undefined {
    return grid.getRenderCells(this.id, new Rectangle(x, y, 0, 0))?.[0];
  }

  getEditCell(x: number, y: number): string {
    return grid.getEditCell(this.id, new Pos(x, y));
  }

  getRenderFills(rectangle: Rectangle): JsRenderFill[] {
    return grid.getRenderFills(this.id, rectangle);
  }

  getAllRenderFills(): JsRenderFill[] {
    return grid.getAllRenderFills(this.id);
  }

  getRenderCodeCells(): JsRenderCodeCell[] {
    return grid.getRenderCodeCells(this.id);
  }

  // todo: fix types

  getCodeValue(x: number, y: number): any /*CodeCellValue*/ | undefined {
    return grid.getCodeValue(this.id, x, y);
  }

  getFormattingSummary(rectangle: Rectangle): FormattingSummary {
    return grid.getFormattingSummary(this.id, rectangle);
  }

  getCellFormatSummary(x: number, y: number): CellFormatSummary {
    return grid.getCellFormatSummary(this.id, x, y);
  }

  getGridBounds(onlyData: boolean): Rectangle | undefined {
    return grid.getGridBounds(this.id, onlyData);
  }

  getMinMax(onlyData: boolean): Coordinate[] | undefined {
    const bounds = this.getGridBounds(onlyData);
    if (!bounds) return;
    return [
      { x: bounds.left, y: bounds.top },
      { x: bounds.right, y: bounds.bottom },
    ];
  }

  getGridRowMinMax(row: number, onlyData: boolean): Coordinate[] | undefined {
    const gridRowMinMax = this.grid.getRowMinMax(row, onlyData);
    if (onlyData) {
      if (!gridRowMinMax) return;
      return [
        { x: gridRowMinMax.min, y: row },
        { x: gridRowMinMax.max, y: row },
      ];
    }
    const bordersRowMinMax = this.borders.getRowMinMax(row);
    if (!gridRowMinMax && !bordersRowMinMax) return;
    if (!gridRowMinMax) {
      return [
        { x: bordersRowMinMax.min, y: row },
        { x: bordersRowMinMax.max, y: row },
      ];
    }
    if (!bordersRowMinMax) {
      return [
        { x: gridRowMinMax.min, y: row },
        { x: gridRowMinMax.max, y: row },
      ];
    }
    return [
      { x: Math.min(gridRowMinMax.min, bordersRowMinMax.min), y: row },
      { x: Math.max(gridRowMinMax.max, bordersRowMinMax.max), y: row },
    ];
  }

  getGridColumnMinMax(column: number, onlyData: boolean): Coordinate[] | undefined {
    const gridColumnMinMax = this.grid.getColumnMinMax(column, onlyData);
    if (onlyData) {
      if (!gridColumnMinMax) return;
      return [
        { x: column, y: gridColumnMinMax.min },
        { x: column, y: gridColumnMinMax.max },
      ];
    }
    const bordersColumnMinMax = this.borders.getColumnMinMax(column);
    if (!gridColumnMinMax && !bordersColumnMinMax) return;
    if (!gridColumnMinMax) {
      return [
        { x: column, y: bordersColumnMinMax!.min },
        { x: column, y: bordersColumnMinMax!.max },
      ];
    }
    if (!bordersColumnMinMax) {
      return [
        { x: column, y: gridColumnMinMax.min },
        { x: column, y: gridColumnMinMax.max },
      ];
    }
    return [
      { x: column, y: Math.min(gridColumnMinMax.min, bordersColumnMinMax.min) },
      { x: column, y: Math.max(gridColumnMinMax.max, bordersColumnMinMax.max) },
    ];
  }

  //#endregion

  //#region set grid information

  setCellFillColor(rectangle: Rectangle, fillColor?: string): void {
    return grid.setCellFillColor(this.id, rectangle, fillColor);
  }

  setCellBold(rectangle: Rectangle, bold: boolean): void {
    grid.setCellBold(this.id, rectangle, bold);
  }

  setCellItalic(rectangle: Rectangle, italic: boolean): void {
    grid.setCellItalic(this.id, rectangle, italic);
  }

  setCellTextColor(rectangle: Rectangle, color?: string): void {
    grid.setCellTextColor(this.id, rectangle, color);
  }

  setCellAlign(rectangle: Rectangle, align?: CellAlign): void {
    grid.setCellAlign(this.id, rectangle, align);
  }

<<<<<<< HEAD
  clearFormatting(): TransactionSummary {
    return this.gridNew.clearFormatting(this.id, this.cursor.getRectangle(), this.cursor.save());
=======
  setCurrency(rectangle: Rectangle, symbol: string = '$') {
    grid.setCellCurrency(this.id, rectangle, symbol);
  }

  setPercentage(rectangle: Rectangle) {
    grid.setCellPercentage(this.id, rectangle);
  }

  removeCellNumericFormat(rectangle: Rectangle) {
    grid.removeCellNumericFormat(this.id, rectangle);
  }

  changeDecimals(delta: number): void {
    grid.changeDecimalPlaces(
      this.id,
      new Pos(this.cursor.originPosition.x, this.cursor.originPosition.y),
      this.cursor.getRectangle(),
      delta
    );
  }

  clearFormatting(rectangle: Rectangle): void {
    throw new Error('Not implemented yet');
>>>>>>> ed598bb9
  }

  getFormatPrimaryCell(): CellFormatSummary {
    return grid.getCellFormatSummary(this.id, this.cursor.originPosition.x, this.cursor.originPosition.y);
  }

  //#endregion
}<|MERGE_RESOLUTION|>--- conflicted
+++ resolved
@@ -212,10 +212,6 @@
     grid.setCellAlign(this.id, rectangle, align);
   }
 
-<<<<<<< HEAD
-  clearFormatting(): TransactionSummary {
-    return this.gridNew.clearFormatting(this.id, this.cursor.getRectangle(), this.cursor.save());
-=======
   setCurrency(rectangle: Rectangle, symbol: string = '$') {
     grid.setCellCurrency(this.id, rectangle, symbol);
   }
@@ -237,9 +233,8 @@
     );
   }
 
-  clearFormatting(rectangle: Rectangle): void {
-    throw new Error('Not implemented yet');
->>>>>>> ed598bb9
+  clearFormatting(): void {
+    grid.clearFormatting(this.id, this.cursor.getRectangle());
   }
 
   getFormatPrimaryCell(): CellFormatSummary {
