import { Rectangle } from 'pixi.js';
import { Coordinate, coordinateEqual } from '../../gridGL/types/size';
import { Bounds } from './Bounds';
import { Quadrants } from '../../gridGL/quadrants/Quadrants';
import { intersects } from '../../gridGL/helpers/intersects';

interface Dependency {
  location: Coordinate;
<<<<<<< HEAD
  needToRender: Coordinate[]; // these are cells that must be rendered when drawing this cell
  renderThisCell: Coordinate[]; // these are cells that render this cell when drawing
=======
  needToRender: Coordinate[];
  renderThisCell: Coordinate[];
>>>>>>> 39622b38
}

export class GridRenderDependency {
  private dependents: Map<string, Dependency> = new Map();
  private bounds = new Bounds();

  // tracks which quadrants need to render based on GridSparse data
  quadrants = new Set<string>();

  clear(): void {
    this.dependents.clear();
    this.bounds.clear();
  }

  recalculateBounds(): void {
    this.bounds.clear();
    this.quadrants.clear();
    if (this.dependents.size === 0) return;
    this.dependents.forEach((dependent) => {
      this.bounds.addCoordinate(dependent.location);
      this.quadrants.add(Quadrants.getKey(dependent.location.x, dependent.location.y));
    });
  }

  private getKey(location: Coordinate): string {
    return `${location.x},${location.y}`;
  }

  empty(cell: Coordinate): Coordinate[] {
    const changes: Coordinate[] = [];
    const cellKey = this.getKey(cell);
    const originalDependency = this.dependents.get(cellKey);
    if (originalDependency) {
      // remove all cells that expect to renderThisCell
      originalDependency.renderThisCell.forEach((renderLocation) => {
        const renderKey = this.getKey(renderLocation);
        const renderDependency = this.dependents.get(renderKey);
        if (renderDependency) {
          const index = renderDependency.needToRender.findIndex((search) => coordinateEqual(search, cell));
          if (index !== -1) {
            renderDependency.needToRender.splice(index, 1);
            changes.push(renderLocation);
          }
        }
      });
      this.dependents.set(cellKey, { ...originalDependency, renderThisCell: [] });
    }
    this.recalculateBounds();
    return changes;
  }

  /**
   * changes a cell's dependents
   * @param cell
   * @param needToRender
   * @returns dependent cells that have changed
   */
  update(cell: Coordinate, renderThisCell: Coordinate[]): Coordinate[] {
    const changes: Coordinate[] = [];
    const cellKey = this.getKey(cell);
    const originalDependency = this.dependents.get(cellKey);

    // update an existing dependency for that cell
    if (originalDependency) {
      // remove needToRender entries for cells that are no longer dependents
      originalDependency.renderThisCell.forEach((entry) => {
        if (!renderThisCell.find((search) => coordinateEqual(search, entry))) {
          // remove needsToRender entry from those cells
          const remove = this.dependents.get(this.getKey(entry));
          if (remove) {
            const index = remove.needToRender.findIndex((search) => coordinateEqual(search, cell));
            if (index !== -1) {
              remove.needToRender.splice(index, 1);
              changes.push(entry);
            }
          }
        }
      });

      // add render entries for cells that are new dependents
      renderThisCell.forEach((entry) => {
        if (!originalDependency.renderThisCell.find((search) => coordinateEqual(search, entry))) {
          const keyEntry = this.getKey(entry);
          const add = this.dependents.get(keyEntry);
          if (add) {
            add.needToRender.push(cell);
          } else {
            this.dependents.set(keyEntry, { location: entry, needToRender: [cell], renderThisCell: [] });
          }
          changes.push(entry);
        }
      });
      this.dependents.set(cellKey, { ...originalDependency, renderThisCell });
    } else {
      // add render entries for cells that are dependents
      renderThisCell.forEach((entry) => {
        const entryKey = this.getKey(entry);
        const add = this.dependents.get(entryKey);
        if (add) {
          add.needToRender.push(cell);
        } else {
          this.dependents.set(entryKey, { location: entry, needToRender: [cell], renderThisCell: [] });
        }
        changes.push(entry);
      });
      this.dependents.set(cellKey, { location: cell, needToRender: [], renderThisCell });
    }

    this.recalculateBounds();
    return changes;
  }

  /**
   * Gets cells that need to render when rendering a cell
   * @param cell
   * @returns
   */
  getDependents(cell: Coordinate): Coordinate[] | undefined {
    if (!this.bounds.containsCoordinate(cell)) return;
    const entry = this.dependents.get(this.getKey(cell));
    if (entry) {
      return entry.needToRender;
    }
  }

  /** find all cell dependents that point to a cell that is inside the bounds */
  getDependentsInBounds(bounds: Rectangle): Coordinate[] {
    const coordinates = new Set<Coordinate>();
    this.dependents.forEach((dependent) => {
      const location = dependent.location;

      // first check that the dependent is within the full bounds
      if (
        location.x >= bounds.left &&
        location.x <= bounds.right &&
        location.y >= bounds.top &&
        location.y <= bounds.bottom
      ) {
        dependent.needToRender.forEach((coordinate) => coordinates.add(coordinate));
      }
    });
    return Array.from(coordinates);
  }

  /**
   * Gets cells that need to rerender upon a change to this cell
   * @param cell
   * @returns
   */
  getChangedCells(cell: Coordinate): Coordinate[] | undefined {
    const entry = this.dependents.get(this.getKey(cell));
    if (entry) {
      return entry.renderThisCell;
    }
  }

  save(): Dependency[] {
    return Array.from(this.dependents, ([key, value]) => value);
  }

  load(dependents: Dependency[]): void {
    this.dependents.clear();
    this.bounds.clear();

    // todo: this can be removed once we move past older files
    if (!dependents) return;

    dependents.forEach((dependent) => {
      this.dependents.set(this.getKey(dependent.location), dependent);
      this.bounds.addCoordinate(dependent.location);
    });
  }

  getGridBounds(): Rectangle | undefined {
    return this.bounds.toRectangle();
  }

  getBounds(bounds: Rectangle): Rectangle | undefined {
    const gridBounds = this.getGridBounds();
    if (gridBounds) {
      return intersects.rectangleClip(gridBounds, bounds);
    }
  }

  hasQuadrant(x: number, y: number): boolean {
    return this.quadrants.has(Quadrants.getKey(x, y));
  }
}<|MERGE_RESOLUTION|>--- conflicted
+++ resolved
@@ -6,13 +6,8 @@
 
 interface Dependency {
   location: Coordinate;
-<<<<<<< HEAD
   needToRender: Coordinate[]; // these are cells that must be rendered when drawing this cell
   renderThisCell: Coordinate[]; // these are cells that render this cell when drawing
-=======
-  needToRender: Coordinate[];
-  renderThisCell: Coordinate[];
->>>>>>> 39622b38
 }
 
 export class GridRenderDependency {
