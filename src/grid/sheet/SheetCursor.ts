--- conflicted
+++ resolved
@@ -1,10 +1,6 @@
 import { IViewportTransformState } from 'pixi-viewport';
 import { Rectangle } from 'pixi.js';
-<<<<<<< HEAD
-import { pixiAppEvents } from '../../gridGL/pixiApp/PixiAppEvents';
-=======
 import { pixiApp } from '../../gridGL/pixiApp/PixiApp';
->>>>>>> ed598bb9
 import { Coordinate } from '../../gridGL/types/size';
 import { Sheet } from './Sheet';
 
@@ -90,13 +86,11 @@
   get originPosition(): Coordinate {
     return this.multiCursor ? this.multiCursor.originPosition : this.cursorPosition;
   }
+
   get terminalPosition(): Coordinate {
     return this.multiCursor ? this.multiCursor.terminalPosition : this.cursorPosition;
   }
-<<<<<<< HEAD
 
-=======
->>>>>>> ed598bb9
   getRectangle(): Rectangle {
     const origin = this.originPosition;
     const terminal = this.terminalPosition;
