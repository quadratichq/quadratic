<<<<<<< HEAD
import { Rectangle } from 'pixi.js';
import { debugTimeCheck, debugTimeReset } from '../../../gridGL/helpers/debugPerformance';
import { PixiApp } from '../../../gridGL/pixiApp/PixiApp';
import { copyAsPNG } from '../../../gridGL/pixiApp/copyAsPNG';
import { Coordinate } from '../../../gridGL/types/size';
import { SheetController } from '../../controller/SheetController';
import { transactionResponse } from '../../controller/transactionResponse';

// copies plainText and html to the clipboard
const toClipboard = (plainText: string, html: string) => {
  // https://github.com/tldraw/tldraw/blob/a85e80961dd6f99ccc717749993e10fa5066bc4d/packages/tldraw/src/state/TldrawApp.ts#L2189
  if (navigator.clipboard && window.ClipboardItem) {
    // browser support clipboard api navigator.clipboard
    navigator.clipboard.write([
      new ClipboardItem({
        'text/html': new Blob([html], { type: 'text/html' }),
        'text/plain': new Blob([plainText], { type: 'text/plain' }),
      }),
    ]);
  } else {
    // fallback to textarea
    const textarea = document.createElement('textarea');
    textarea.value = plainText;
    textarea.style.position = 'fixed';
    textarea.style.opacity = '0';
    document.body.appendChild(textarea);
    textarea.focus();
    textarea.select();
    document.execCommand('copy');
    document.body.removeChild(textarea);
  }
};

export const copyToClipboard = (sheetController: SheetController, cell0: Coordinate, cell1: Coordinate) => {
  debugTimeReset();
  const { plainText, html } = sheetController.grid.copyToClipboard(
    sheetController.sheet.id,
    new Rectangle(cell0.x, cell0.y, cell1.x - cell0.x, cell1.y - cell0.y)
  );
  toClipboard(plainText, html);
  debugTimeCheck('copy to clipboard');
};

export const cutToClipboard = async (sheetController: SheetController, cell0: Coordinate, cell1: Coordinate) => {
  const { summary, plainText, html } = sheetController.grid.cutToClipboard(
    sheetController.sheet.id,
    new Rectangle(cell0.x, cell0.y, cell1.x - cell0.x, cell1.y - cell0.y),
    sheetController.sheet.cursor.save()
  );
  toClipboard(plainText, html);
  if (!summary) throw new Error('Expected summary to be defined in cutToClipboard');
  transactionResponse(sheetController, summary);
};

export const copySelectionToPNG = async (app: PixiApp) => {
  const blob = await copyAsPNG(app);
=======
import { copyAsPNG } from '../../../gridGL/pixiApp/copyAsPNG';
import { Coordinate } from '../../../gridGL/types/size';

// const CLIPBOARD_FORMAT_VERSION = 'quadratic/clipboard/json/1.1';

// interface ClipboardData {
//   cells: CellAndFormat[];
//   borders: Border[];
// }

const pasteFromTextOrHtml = async (pasteToCell: Coordinate) => {
  throw new Error('not implemented...');
  // try {
  //   const clipboard_data = await navigator.clipboard.read();
  //   // Attempt to read Quadratic data from clipboard
  //   for (let i = 0; i < clipboard_data.length; i++) {
  //     const item = clipboard_data[i];
  //     if (item.types.includes('text/html')) {
  //       const item_blob = await item.getType('text/html');
  //       let item_text = await item_blob.text();

  //       // regex to match `--(quadratic)${quadraticString}(/quadratic)--` and extract quadraticString
  //       const regex = /<span data-metadata="<--\(quadratic\)(.*)\(\/quadratic\)-->"><\/span>/g;
  //       const match = regex.exec(item_text);

  //       if (!match?.length) {
  //         const text_blob = await item.getType('text/plain');
  //         let item_text = await text_blob.text();
  //         return pasteFromText(pasteToCell, item_text);
  //       }

  //       // parse json from text
  //       const decoder = new TextDecoder();
  //       const quadraticData = new Uint8Array(Array.from(atob(match[1]), (c) => c.charCodeAt(0)));
  //       const decodedString = decoder.decode(quadraticData);
  //       const json = JSON.parse(decodedString);

  //       if (json.type === CLIPBOARD_FORMAT_VERSION) {
  //         const x_offset = pasteToCell.x - json.cell0.x;
  //         const y_offset = pasteToCell.y - json.cell0.y;

  //         let cells_to_update: Cell[] = [];
  //         let formats_to_update: CellFormat[] = [];
  //         let borders_to_update: Border[] = [];

  //         // Get Cell and Format data from clipboard
  //         json.data.cells.forEach((cellAndFormat: CellAndFormat) => {
  //           const cell = cellAndFormat.cell;
  //           const format = cellAndFormat.format;

  //           // transpose cells
  //           if (cell)
  //             cells_to_update.push({
  //               ...cell, // take old cell
  //               x: cell.x + x_offset, // transpose it to new location
  //               y: cell.y + y_offset,
  //               last_modified: new Date().toISOString(), // update last_modified
  //             });

  //           // transpose format
  //           if (format && format.x !== undefined && format.y !== undefined)
  //             formats_to_update.push({
  //               ...format, // take old format
  //               x: format.x + x_offset, // transpose it to new location
  //               y: format.y + y_offset,
  //             });
  //         });

  //         // border data
  //         json.data.borders.forEach((border: Border) => {
  //           // transpose borders
  //           // combine with existing borders
  //           const existingBorder = sheetController.sheet.borders.get(border.x + x_offset, border.y + y_offset);
  //           borders_to_update.push({
  //             ...existingBorder,
  //             ...border, // take old border
  //             x: border.x + x_offset, // transpose it to new location
  //             y: border.y + y_offset,
  //           });
  //         });

  //         // Start Transaction
  //         sheetController.start_transaction();

  //         // TODO: delete cells that will be overwritten
  //         // TODO: delete formats that will be overwritten
  //         // TODO: delete borders that will be overwritten

  //         // update cells
  //         await updateCellAndDCells({
  //           starting_cells: cells_to_update,
  //           create_transaction: false,
  //         });

  //         // update formats
  //         sheetController.execute_statement({
  //           type: 'SET_CELL_FORMATS',
  //           data: formats_to_update,
  //         });

  //         // update borders
  //         if (borders_to_update.length) {
  //           sheetController.execute_statement({
  //             type: 'SET_BORDERS',
  //             data: borders_to_update,
  //           });
  //         }

  //         sheetController.end_transaction();

  //         return true; // successful don't continue
  //       }

  //       return false; // unsuccessful
  //     } else if (item.types.includes('text/plain')) {
  //       const text_blob = await item.getType('text/plain');
  //       let item_text = await text_blob.text();
  //       return pasteFromText(pasteToCell, item_text);
  //     }
  //   }
  //   return false; // unsuccessful
  // } catch (e) {
  //   console.warn(e);
  //   return false; // unsuccessful
  // }
};

// const pasteFromText = async (pasteToCell: Coordinate, clipboard_text: string) => {
// try {
//   let cell_x: number = pasteToCell.x;
//   let cell_y: number = pasteToCell.y;

//   // build api payload
//   let cells_to_write: Cell[] = [];
//   let cells_to_delete: Coordinate[] = [];

//   let str_rows: string[] = clipboard_text.split('\n');

//   // for each copied row
//   str_rows.forEach((str_row) => {
//     let str_cells: string[] = str_row.split('\t');

//     // for each copied cell
//     str_cells.forEach((str_cell) => {
//       // update or clear cell
//       if (str_cell !== '') {
//         cells_to_write.push({
//           x: cell_x,
//           y: cell_y,
//           type: 'TEXT',
//           value: str_cell,
//           last_modified: new Date().toISOString(),
//         });
//       } else {
//         cells_to_delete.push({
//           x: cell_x,
//           y: cell_y,
//         });
//       }

//       // move to next cell
//       cell_x += 1;
//     });

//     // move to next row and return
//     cell_y += 1;
//     cell_x = pasteToCell.x;
//   });

//   // TODO ALSO BE ABLE TO PASS CELLS TO DELETE TO updatecellandcells

//   // bulk update and delete cells
//   await updateCellAndDCells({
//     starting_cells: cells_to_write,
//   });

//   // cells_to_delete

//   return true; // unsuccessful
// } catch (e) {
//   console.warn(e);
//   return false; // unsuccessful
// }
// };

export const pasteFromClipboard = async (pasteToCell: Coordinate) => {
  if (navigator.clipboard && window.ClipboardItem) {
    // attempt to read Quadratic data from clipboard
    await pasteFromTextOrHtml(pasteToCell);
  }
};

export const generateClipboardStrings = (cell0: Coordinate, cell1: Coordinate) => {
  throw new Error('generateClipboardStrings not implemented');
  // const cWidth = Math.abs(cell1.x - cell0.x) + 1;
  // const cHeight = Math.abs(cell1.y - cell0.y) + 1;

  // let plainTextClipboardString = '';
  // let quadraticClipboardString: ClipboardData = {
  //   cells: [],
  //   borders: [],
  // };

  // // Add cells and formats to clipboard_data
  // for (let offset_y = 0; offset_y < cHeight; offset_y++) {
  //   if (offset_y > 0) {
  //     plainTextClipboardString += '\n';
  //   }

  //   // todo...
  //   for (let offset_x = 0; offset_x < cWidth; offset_x++) {
  //     // let cell_x = cell0.x + offset_x;
  //     // let cell_y = cell0.y + offset_y;

  //     if (offset_x > 0) {
  //       plainTextClipboardString += '\t';
  //     }

  //     // const cellAndFormat = sheet_controller.sheet.getCellAndFormatCopy(cell_x, cell_y);

  //     // if (cellAndFormat) {
  //     //   plainTextClipboardString += cellAndFormat?.cell?.value || '';
  //     //   quadraticClipboardString.cells.push(cellAndFormat);
  //     // }
  //   }
  // }

  // // create a html table string from the plain text csv string
  // let htmlClipboardString = `<table><tbody><tr><td>${plainTextClipboardString
  //   .replace(/\n/g, '</td></tr><tr><td>')
  //   .replace(/\t/g, '</td><td>')}</td></tr></tbody></table>`;

  // // Add borders to clipboard_data
  // quadraticClipboardString.borders = sheetController.sheet.borders.getBorders(
  //   new Rectangle(cell0.x, cell0.y, cWidth, cHeight)
  // );

  // // remove borders that are outside the selection
  // quadraticClipboardString.borders = quadraticClipboardString.borders.map((border) => {
  //   let border_copy = { ...border };
  //   // filter out horizontal borders that are after the right edge of the selection
  //   if (border.horizontal !== undefined && border.x > cell0.x + cWidth - 1) delete border_copy.horizontal;

  //   // filter out vertical borders that are after the bottom edge of the selection
  //   if (border.vertical !== undefined && border.y > cell0.y + cHeight - 1) delete border_copy.vertical;

  //   return border_copy;
  // });
  // // clear empty border objects
  // quadraticClipboardString.borders = quadraticClipboardString.borders.filter((border) => {
  //   return border.horizontal !== undefined || border.vertical !== undefined;
  // });

  // return {
  //   plainTextClipboardString,
  //   htmlClipboardString,
  //   quadraticClipboardString,
  // };
};

// from https://stackoverflow.com/a/49124600
// function btoaFromCharCode(data: Uint8Array): string {
//   return btoa(data.reduce((data, byte) => data + String.fromCharCode(byte), ''));
// }

export const copyToClipboard = async (cell0: Coordinate, cell1: Coordinate) => {
  throw new Error('copyToClipboard not implemented');
  // // write selected cells to clipboard
  // const { plainTextClipboardString, htmlClipboardString, quadraticClipboardString } = generateClipboardStrings(
  //   cell0,
  //   cell1
  // );

  // const encoder = new TextEncoder();
  // const quadraticData = encoder.encode(
  //   JSON.stringify({
  //     type: CLIPBOARD_FORMAT_VERSION,
  //     data: quadraticClipboardString,
  //     cell0,
  //     cell1,
  //   })
  // );
  // const quadraticString = btoaFromCharCode(quadraticData);
  // const clipboardHTMLString = `<span data-metadata="<--(quadratic)${quadraticString}(/quadratic)-->"></span>${htmlClipboardString}`;

  // // https://github.com/tldraw/tldraw/blob/a85e80961dd6f99ccc717749993e10fa5066bc4d/packages/tldraw/src/state/TldrawApp.ts#L2189
  // if (navigator.clipboard && window.ClipboardItem) {
  //   // browser support clipboard apinavigator.clipboard
  //   navigator.clipboard.write([
  //     new ClipboardItem({
  //       //@ts-ignore
  //       'text/html': new Blob([clipboardHTMLString], { type: 'text/html' }),
  //       //@ts-ignore
  //       'text/plain': new Blob([plainTextClipboardString], { type: 'text/plain' }),
  //     }),
  //   ]);
  // } else {
  //   // fallback to textarea
  //   const textarea = document.createElement('textarea');
  //   textarea.value = plainTextClipboardString;
  //   textarea.style.position = 'fixed';
  //   textarea.style.opacity = '0';
  //   document.body.appendChild(textarea);
  //   textarea.focus();
  //   textarea.select();
  //   document.execCommand('copy');
  //   document.body.removeChild(textarea);
  // }
};

export const copySelectionToPNG = async () => {
  const blob = await copyAsPNG();
>>>>>>> ed598bb9
  if (!blob) {
    throw new Error('Unable to copy as PNG');
  }
  if (navigator.clipboard && window.ClipboardItem) {
    navigator.clipboard.write([
      new ClipboardItem({
        //@ts-ignore
        'image/png': blob,
      }),
    ]);
  }
};

<<<<<<< HEAD
export const pasteFromClipboard = async (sheetController: SheetController, target: Coordinate) => {
  if (navigator.clipboard && window.ClipboardItem) {
    try {
      const clipboardData = await navigator.clipboard.read();
      const plainTextItem = clipboardData.find((item) => item.types.includes('text/plain'));
      let plainText: string | undefined;
      if (plainTextItem) {
        const item = await plainTextItem.getType('text/plain');
        plainText = await item.text();
      }
      let html: string | undefined;
      const htmlItem = clipboardData.find((item) => item.types.includes('text/html'));
      if (htmlItem) {
        const item = await htmlItem.getType('text/html');
        html = await item.text();
      }
      debugTimeReset();
      const summary = sheetController.grid.pasteFromClipboard({
        sheetId: sheetController.sheet.id,
        x: target.x,
        y: target.y,
        plainText,
        html,
        cursor: sheetController.sheet.cursor.save(),
      });
      debugTimeCheck('paste from clipboard');
      transactionResponse(sheetController, summary);
    } catch (e) {
      console.warn(e);
    }
  }
=======
export const cutToClipboard = async (cell0: Coordinate, cell1: Coordinate) => {
  throw new Error('not implemented...');
  // // copy selected cells to clipboard
  // await copyToClipboard(cell0, cell1);

  // sheetController.start_transaction();

  // // delete selected cells
  // await DeleteCells({
  //   x0: cell0.x,
  //   y0: cell0.y,
  //   x1: cell1.x,
  //   y1: cell1.y,
  //   create_transaction: false,
  // });

  // //  delete cell formats
  // clearFormattingAction({ start: cell0, end: cell1, create_transaction: false });

  // // delete borders
  // clearBordersAction({ start: cell0, end: cell1, create_transaction: false });

  // sheetController.end_transaction();
>>>>>>> ed598bb9
};<|MERGE_RESOLUTION|>--- conflicted
+++ resolved
@@ -1,11 +1,10 @@
-<<<<<<< HEAD
 import { Rectangle } from 'pixi.js';
 import { debugTimeCheck, debugTimeReset } from '../../../gridGL/helpers/debugPerformance';
 import { PixiApp } from '../../../gridGL/pixiApp/PixiApp';
 import { copyAsPNG } from '../../../gridGL/pixiApp/copyAsPNG';
 import { Coordinate } from '../../../gridGL/types/size';
-import { SheetController } from '../../controller/SheetController';
-import { transactionResponse } from '../../controller/transactionResponse';
+import { grid } from '../../controller/Grid';
+import { sheets } from '../../controller/Sheets';
 
 // copies plainText and html to the clipboard
 const toClipboard = (plainText: string, html: string) => {
@@ -32,343 +31,26 @@
   }
 };
 
-export const copyToClipboard = (sheetController: SheetController, cell0: Coordinate, cell1: Coordinate) => {
+export const copyToClipboard = (cell0: Coordinate, cell1: Coordinate) => {
   debugTimeReset();
-  const { plainText, html } = sheetController.grid.copyToClipboard(
-    sheetController.sheet.id,
+  const { plainText, html } = grid.copyToClipboard(
+    sheets.sheet.id,
     new Rectangle(cell0.x, cell0.y, cell1.x - cell0.x, cell1.y - cell0.y)
   );
   toClipboard(plainText, html);
   debugTimeCheck('copy to clipboard');
 };
 
-export const cutToClipboard = async (sheetController: SheetController, cell0: Coordinate, cell1: Coordinate) => {
-  const { summary, plainText, html } = sheetController.grid.cutToClipboard(
-    sheetController.sheet.id,
-    new Rectangle(cell0.x, cell0.y, cell1.x - cell0.x, cell1.y - cell0.y),
-    sheetController.sheet.cursor.save()
+export const cutToClipboard = async (cell0: Coordinate, cell1: Coordinate) => {
+  const { plainText, html } = grid.cutToClipboard(
+    sheets.sheet.id,
+    new Rectangle(cell0.x, cell0.y, cell1.x - cell0.x, cell1.y - cell0.y)
   );
   toClipboard(plainText, html);
-  if (!summary) throw new Error('Expected summary to be defined in cutToClipboard');
-  transactionResponse(sheetController, summary);
 };
 
 export const copySelectionToPNG = async (app: PixiApp) => {
   const blob = await copyAsPNG(app);
-=======
-import { copyAsPNG } from '../../../gridGL/pixiApp/copyAsPNG';
-import { Coordinate } from '../../../gridGL/types/size';
-
-// const CLIPBOARD_FORMAT_VERSION = 'quadratic/clipboard/json/1.1';
-
-// interface ClipboardData {
-//   cells: CellAndFormat[];
-//   borders: Border[];
-// }
-
-const pasteFromTextOrHtml = async (pasteToCell: Coordinate) => {
-  throw new Error('not implemented...');
-  // try {
-  //   const clipboard_data = await navigator.clipboard.read();
-  //   // Attempt to read Quadratic data from clipboard
-  //   for (let i = 0; i < clipboard_data.length; i++) {
-  //     const item = clipboard_data[i];
-  //     if (item.types.includes('text/html')) {
-  //       const item_blob = await item.getType('text/html');
-  //       let item_text = await item_blob.text();
-
-  //       // regex to match `--(quadratic)${quadraticString}(/quadratic)--` and extract quadraticString
-  //       const regex = /<span data-metadata="<--\(quadratic\)(.*)\(\/quadratic\)-->"><\/span>/g;
-  //       const match = regex.exec(item_text);
-
-  //       if (!match?.length) {
-  //         const text_blob = await item.getType('text/plain');
-  //         let item_text = await text_blob.text();
-  //         return pasteFromText(pasteToCell, item_text);
-  //       }
-
-  //       // parse json from text
-  //       const decoder = new TextDecoder();
-  //       const quadraticData = new Uint8Array(Array.from(atob(match[1]), (c) => c.charCodeAt(0)));
-  //       const decodedString = decoder.decode(quadraticData);
-  //       const json = JSON.parse(decodedString);
-
-  //       if (json.type === CLIPBOARD_FORMAT_VERSION) {
-  //         const x_offset = pasteToCell.x - json.cell0.x;
-  //         const y_offset = pasteToCell.y - json.cell0.y;
-
-  //         let cells_to_update: Cell[] = [];
-  //         let formats_to_update: CellFormat[] = [];
-  //         let borders_to_update: Border[] = [];
-
-  //         // Get Cell and Format data from clipboard
-  //         json.data.cells.forEach((cellAndFormat: CellAndFormat) => {
-  //           const cell = cellAndFormat.cell;
-  //           const format = cellAndFormat.format;
-
-  //           // transpose cells
-  //           if (cell)
-  //             cells_to_update.push({
-  //               ...cell, // take old cell
-  //               x: cell.x + x_offset, // transpose it to new location
-  //               y: cell.y + y_offset,
-  //               last_modified: new Date().toISOString(), // update last_modified
-  //             });
-
-  //           // transpose format
-  //           if (format && format.x !== undefined && format.y !== undefined)
-  //             formats_to_update.push({
-  //               ...format, // take old format
-  //               x: format.x + x_offset, // transpose it to new location
-  //               y: format.y + y_offset,
-  //             });
-  //         });
-
-  //         // border data
-  //         json.data.borders.forEach((border: Border) => {
-  //           // transpose borders
-  //           // combine with existing borders
-  //           const existingBorder = sheetController.sheet.borders.get(border.x + x_offset, border.y + y_offset);
-  //           borders_to_update.push({
-  //             ...existingBorder,
-  //             ...border, // take old border
-  //             x: border.x + x_offset, // transpose it to new location
-  //             y: border.y + y_offset,
-  //           });
-  //         });
-
-  //         // Start Transaction
-  //         sheetController.start_transaction();
-
-  //         // TODO: delete cells that will be overwritten
-  //         // TODO: delete formats that will be overwritten
-  //         // TODO: delete borders that will be overwritten
-
-  //         // update cells
-  //         await updateCellAndDCells({
-  //           starting_cells: cells_to_update,
-  //           create_transaction: false,
-  //         });
-
-  //         // update formats
-  //         sheetController.execute_statement({
-  //           type: 'SET_CELL_FORMATS',
-  //           data: formats_to_update,
-  //         });
-
-  //         // update borders
-  //         if (borders_to_update.length) {
-  //           sheetController.execute_statement({
-  //             type: 'SET_BORDERS',
-  //             data: borders_to_update,
-  //           });
-  //         }
-
-  //         sheetController.end_transaction();
-
-  //         return true; // successful don't continue
-  //       }
-
-  //       return false; // unsuccessful
-  //     } else if (item.types.includes('text/plain')) {
-  //       const text_blob = await item.getType('text/plain');
-  //       let item_text = await text_blob.text();
-  //       return pasteFromText(pasteToCell, item_text);
-  //     }
-  //   }
-  //   return false; // unsuccessful
-  // } catch (e) {
-  //   console.warn(e);
-  //   return false; // unsuccessful
-  // }
-};
-
-// const pasteFromText = async (pasteToCell: Coordinate, clipboard_text: string) => {
-// try {
-//   let cell_x: number = pasteToCell.x;
-//   let cell_y: number = pasteToCell.y;
-
-//   // build api payload
-//   let cells_to_write: Cell[] = [];
-//   let cells_to_delete: Coordinate[] = [];
-
-//   let str_rows: string[] = clipboard_text.split('\n');
-
-//   // for each copied row
-//   str_rows.forEach((str_row) => {
-//     let str_cells: string[] = str_row.split('\t');
-
-//     // for each copied cell
-//     str_cells.forEach((str_cell) => {
-//       // update or clear cell
-//       if (str_cell !== '') {
-//         cells_to_write.push({
-//           x: cell_x,
-//           y: cell_y,
-//           type: 'TEXT',
-//           value: str_cell,
-//           last_modified: new Date().toISOString(),
-//         });
-//       } else {
-//         cells_to_delete.push({
-//           x: cell_x,
-//           y: cell_y,
-//         });
-//       }
-
-//       // move to next cell
-//       cell_x += 1;
-//     });
-
-//     // move to next row and return
-//     cell_y += 1;
-//     cell_x = pasteToCell.x;
-//   });
-
-//   // TODO ALSO BE ABLE TO PASS CELLS TO DELETE TO updatecellandcells
-
-//   // bulk update and delete cells
-//   await updateCellAndDCells({
-//     starting_cells: cells_to_write,
-//   });
-
-//   // cells_to_delete
-
-//   return true; // unsuccessful
-// } catch (e) {
-//   console.warn(e);
-//   return false; // unsuccessful
-// }
-// };
-
-export const pasteFromClipboard = async (pasteToCell: Coordinate) => {
-  if (navigator.clipboard && window.ClipboardItem) {
-    // attempt to read Quadratic data from clipboard
-    await pasteFromTextOrHtml(pasteToCell);
-  }
-};
-
-export const generateClipboardStrings = (cell0: Coordinate, cell1: Coordinate) => {
-  throw new Error('generateClipboardStrings not implemented');
-  // const cWidth = Math.abs(cell1.x - cell0.x) + 1;
-  // const cHeight = Math.abs(cell1.y - cell0.y) + 1;
-
-  // let plainTextClipboardString = '';
-  // let quadraticClipboardString: ClipboardData = {
-  //   cells: [],
-  //   borders: [],
-  // };
-
-  // // Add cells and formats to clipboard_data
-  // for (let offset_y = 0; offset_y < cHeight; offset_y++) {
-  //   if (offset_y > 0) {
-  //     plainTextClipboardString += '\n';
-  //   }
-
-  //   // todo...
-  //   for (let offset_x = 0; offset_x < cWidth; offset_x++) {
-  //     // let cell_x = cell0.x + offset_x;
-  //     // let cell_y = cell0.y + offset_y;
-
-  //     if (offset_x > 0) {
-  //       plainTextClipboardString += '\t';
-  //     }
-
-  //     // const cellAndFormat = sheet_controller.sheet.getCellAndFormatCopy(cell_x, cell_y);
-
-  //     // if (cellAndFormat) {
-  //     //   plainTextClipboardString += cellAndFormat?.cell?.value || '';
-  //     //   quadraticClipboardString.cells.push(cellAndFormat);
-  //     // }
-  //   }
-  // }
-
-  // // create a html table string from the plain text csv string
-  // let htmlClipboardString = `<table><tbody><tr><td>${plainTextClipboardString
-  //   .replace(/\n/g, '</td></tr><tr><td>')
-  //   .replace(/\t/g, '</td><td>')}</td></tr></tbody></table>`;
-
-  // // Add borders to clipboard_data
-  // quadraticClipboardString.borders = sheetController.sheet.borders.getBorders(
-  //   new Rectangle(cell0.x, cell0.y, cWidth, cHeight)
-  // );
-
-  // // remove borders that are outside the selection
-  // quadraticClipboardString.borders = quadraticClipboardString.borders.map((border) => {
-  //   let border_copy = { ...border };
-  //   // filter out horizontal borders that are after the right edge of the selection
-  //   if (border.horizontal !== undefined && border.x > cell0.x + cWidth - 1) delete border_copy.horizontal;
-
-  //   // filter out vertical borders that are after the bottom edge of the selection
-  //   if (border.vertical !== undefined && border.y > cell0.y + cHeight - 1) delete border_copy.vertical;
-
-  //   return border_copy;
-  // });
-  // // clear empty border objects
-  // quadraticClipboardString.borders = quadraticClipboardString.borders.filter((border) => {
-  //   return border.horizontal !== undefined || border.vertical !== undefined;
-  // });
-
-  // return {
-  //   plainTextClipboardString,
-  //   htmlClipboardString,
-  //   quadraticClipboardString,
-  // };
-};
-
-// from https://stackoverflow.com/a/49124600
-// function btoaFromCharCode(data: Uint8Array): string {
-//   return btoa(data.reduce((data, byte) => data + String.fromCharCode(byte), ''));
-// }
-
-export const copyToClipboard = async (cell0: Coordinate, cell1: Coordinate) => {
-  throw new Error('copyToClipboard not implemented');
-  // // write selected cells to clipboard
-  // const { plainTextClipboardString, htmlClipboardString, quadraticClipboardString } = generateClipboardStrings(
-  //   cell0,
-  //   cell1
-  // );
-
-  // const encoder = new TextEncoder();
-  // const quadraticData = encoder.encode(
-  //   JSON.stringify({
-  //     type: CLIPBOARD_FORMAT_VERSION,
-  //     data: quadraticClipboardString,
-  //     cell0,
-  //     cell1,
-  //   })
-  // );
-  // const quadraticString = btoaFromCharCode(quadraticData);
-  // const clipboardHTMLString = `<span data-metadata="<--(quadratic)${quadraticString}(/quadratic)-->"></span>${htmlClipboardString}`;
-
-  // // https://github.com/tldraw/tldraw/blob/a85e80961dd6f99ccc717749993e10fa5066bc4d/packages/tldraw/src/state/TldrawApp.ts#L2189
-  // if (navigator.clipboard && window.ClipboardItem) {
-  //   // browser support clipboard apinavigator.clipboard
-  //   navigator.clipboard.write([
-  //     new ClipboardItem({
-  //       //@ts-ignore
-  //       'text/html': new Blob([clipboardHTMLString], { type: 'text/html' }),
-  //       //@ts-ignore
-  //       'text/plain': new Blob([plainTextClipboardString], { type: 'text/plain' }),
-  //     }),
-  //   ]);
-  // } else {
-  //   // fallback to textarea
-  //   const textarea = document.createElement('textarea');
-  //   textarea.value = plainTextClipboardString;
-  //   textarea.style.position = 'fixed';
-  //   textarea.style.opacity = '0';
-  //   document.body.appendChild(textarea);
-  //   textarea.focus();
-  //   textarea.select();
-  //   document.execCommand('copy');
-  //   document.body.removeChild(textarea);
-  // }
-};
-
-export const copySelectionToPNG = async () => {
-  const blob = await copyAsPNG();
->>>>>>> ed598bb9
   if (!blob) {
     throw new Error('Unable to copy as PNG');
   }
@@ -382,8 +64,7 @@
   }
 };
 
-<<<<<<< HEAD
-export const pasteFromClipboard = async (sheetController: SheetController, target: Coordinate) => {
+export const pasteFromClipboard = async (target: Coordinate) => {
   if (navigator.clipboard && window.ClipboardItem) {
     try {
       const clipboardData = await navigator.clipboard.read();
@@ -400,43 +81,16 @@
         html = await item.text();
       }
       debugTimeReset();
-      const summary = sheetController.grid.pasteFromClipboard({
-        sheetId: sheetController.sheet.id,
+      grid.pasteFromClipboard({
+        sheetId: sheets.sheet.id,
         x: target.x,
         y: target.y,
         plainText,
         html,
-        cursor: sheetController.sheet.cursor.save(),
       });
       debugTimeCheck('paste from clipboard');
-      transactionResponse(sheetController, summary);
     } catch (e) {
       console.warn(e);
     }
   }
-=======
-export const cutToClipboard = async (cell0: Coordinate, cell1: Coordinate) => {
-  throw new Error('not implemented...');
-  // // copy selected cells to clipboard
-  // await copyToClipboard(cell0, cell1);
-
-  // sheetController.start_transaction();
-
-  // // delete selected cells
-  // await DeleteCells({
-  //   x0: cell0.x,
-  //   y0: cell0.y,
-  //   x1: cell1.x,
-  //   y1: cell1.y,
-  //   create_transaction: false,
-  // });
-
-  // //  delete cell formats
-  // clearFormattingAction({ start: cell0, end: cell1, create_transaction: false });
-
-  // // delete borders
-  // clearBordersAction({ start: cell0, end: cell1, create_transaction: false });
-
-  // sheetController.end_transaction();
->>>>>>> ed598bb9
 };