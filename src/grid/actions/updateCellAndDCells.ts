import { Cell, ArrayOutputBase } from '../../schemas';
import { PixiApp } from '../../gridGL/pixiApp/PixiApp';
import { Coordinate } from '../../gridGL/types/size';
import { SheetController } from '../controller/sheetController';
import { runCellComputation } from '../computations/runCellComputation';
<<<<<<< HEAD
=======
import { ArrayOutput } from '../computations/types';
import { StringId, getKey } from '../../helpers/getKey';
>>>>>>> 0232a5c8

interface ArgsType {
  starting_cells: Cell[];
  sheetController: SheetController;
  app?: PixiApp;
  pyodide?: any;
  delete_starting_cells?: boolean;
  create_transaction?: boolean;
}

function getCoordinatesFromStringId(stringId: StringId): [number, number] {
  // required for type inference
  const [x, y] = stringId.split(',').map((val) => parseInt(val));
  return [x, y];
}

function addToSet(deps: [number, number][], set: Set<StringId>) {
  for (const dep of deps) set.add(getKey(dep[0], dep[1]));
}

export const updateCellAndDCells = async (args: ArgsType) => {
  const { starting_cells, sheetController, app, pyodide, delete_starting_cells, create_transaction } = args;

  // start transaction
  if (create_transaction ?? true) sheetController.start_transaction();

  // keep track of cells that have been updated so we can update the quadrant cache
  const updatedCells: Coordinate[] = [];

  // start with a plan to just update the current cells
  const cells_to_update: Set<StringId> = new Set(starting_cells.map((c) => getKey(c.x, c.y)));

  // update cells, starting with the current cell
  for (const ref_current_cell of cells_to_update) {
    if (ref_current_cell === undefined) break;

    const [current_cell_x, current_cell_y] = getCoordinatesFromStringId(ref_current_cell);
    // get cell from db or starting_cell if it is the starting cell passed in to this function
    let cell = sheetController.sheet.getCellCopy(current_cell_x, current_cell_y);
    let old_array_cells: Coordinate[] = [];

    // keep track of previous array cells for this cell
    old_array_cells =
      cell?.array_cells?.map((cell) => {
        return { x: cell[0], y: cell[1] };
      }) || [];

    // ref_current_cell is in starting_cells
    if (starting_cells.some((c) => c.x === current_cell_x && c.y === current_cell_y)) {
      // if the ref_cell_to_update is the starting_cell
      // then we need to update the cell with data from the starting_cell

      const passed_in_cell = starting_cells.find((c) => c.x === current_cell_x && c.y === current_cell_y);
      if (passed_in_cell === undefined) continue;
      cell = { ...passed_in_cell };
    }

    if (cell === undefined) continue;

    // remove old deps from graph
    if (cell.dependent_cells)
      cell.dependent_cells.forEach((dcell) => {
        sheetController.execute_statement({
          type: 'REMOVE_CELL_DEPENDENCY',
          data: {
            position: dcell,
            updates: getCoordinatesFromStringId(ref_current_cell),
          },
        });
      });

    // Compute cell value
    let array_cells_to_output: Cell[] = [];
    if (delete_starting_cells === true && starting_cells.some((c) => c.x === cell?.x && c.y === cell?.y)) {
      // we are deleting one of the starting cells
      // with delete_starting_cells = true
      // delete cell
      sheetController.execute_statement({
        type: 'SET_CELL',
        data: { position: [cell.x, cell.y], value: undefined },
      });
    } else {
      // We are evaluating a cell
      if (cell.type === 'PYTHON' || cell.type === 'FORMULA' || cell.type === 'AI') {
        // run cell and format results
        // let result = await runPython(cell.python_code || '', pyodide);
        let result = await runCellComputation(cell, pyodide);
        cell.evaluation_result = result;

        // collect output
        if (result.success) {
          cell.value = result.output_value || '';
          // if (cell.type === 'PYTHON') cell.python_code = result.formatted_code;
        } else {
          cell.value = ''; // clear value if python code fails
        }

        // add new cell deps to graph
        if (result.cells_accessed.length) {
          // add new deps to graph
          result.cells_accessed.forEach((cell_accessed) => {
            sheetController.execute_statement({
              type: 'ADD_CELL_DEPENDENCY',
              data: {
                position: cell_accessed,
                updates: getCoordinatesFromStringId(ref_current_cell),
              },
            });
          });
        }

        // if array output
        if (result.array_output !== undefined && result.array_output.length > 0) {
          if (Array.isArray(result.array_output[0])) {
            // 2d array
            let y_offset = 0;
            for (const row of result.array_output) {
              let x_offset = 0;
              for (const cell of row as ArrayOutputBase) {
                if (cell !== undefined)
                  array_cells_to_output.push({
                    x: current_cell_x + x_offset,
                    y: current_cell_y + y_offset,
                    type: 'COMPUTED',
                    value: cell.toString(),
                    last_modified: new Date().toISOString(),
                  });
                x_offset++;
              }
              y_offset++;
            }
          } else {
            // 1d array
            let y_offset = 0;
            for (const cell of result.array_output as ArrayOutputBase) {
              array_cells_to_output.push({
                x: current_cell_x,
                y: current_cell_y + y_offset,
                type: 'COMPUTED',
                value: cell.toString(),
                last_modified: new Date().toISOString(),
              });
              y_offset++;
            }
          }
          // we can't override the og cell or we will lose our formula
          let would_override_og_cell = array_cells_to_output.shift();
          cell.value = would_override_og_cell?.value || '';
          array_cells_to_output.unshift(cell);

          // keep track of array cells updated by this cell
          cell.array_cells = array_cells_to_output.map((a_cell) => [a_cell.x, a_cell.y]);

          cell.last_modified = new Date().toISOString();

          array_cells_to_output.forEach((cell) => {
            sheetController.execute_statement({
              type: 'SET_CELL',
              data: { position: [cell.x, cell.y], value: cell },
            });
          });

          updatedCells.push(...array_cells_to_output);
        } else {
          // not array output

          // no array cells, because this was not an array return
          cell.array_cells = [];

          // update current cell
          cell.dependent_cells = result.cells_accessed;

          cell.last_modified = new Date().toISOString();
          sheetController.execute_statement({
            type: 'SET_CELL',
            data: { position: [cell.x, cell.y], value: cell },
          });
        }
      } else {
        // not computed cell

        // update current cell
        cell.last_modified = new Date().toISOString();
        sheetController.execute_statement({
          type: 'SET_CELL',
          data: { position: [cell.x, cell.y], value: cell },
        });
      }
    }

    // we updated this cell
    updatedCells.push(cell);

    // for old array cells not in new array cells, delete them
    let array_cells_to_delete = old_array_cells.filter(
      (old_cell) => !array_cells_to_output.find((new_cell) => new_cell.x === old_cell.x && new_cell.y === old_cell.y)
    );

    // delete old array cells
    array_cells_to_delete.forEach((aCell) => {
      if (aCell.x === cell?.x && aCell.y === cell?.y) return; // don't delete the cell we just updated (it's in array_cells_to_output)
      sheetController.execute_statement({
        type: 'SET_CELL',
        data: { position: [aCell.x, aCell.y], value: undefined },
      });
    });

    // if any updated cells have other cells depending on them, add to list to update
    for (const array_cell of array_cells_to_output) {
      let deps = sheetController.sheet.cell_dependency.getDependencies([array_cell.x, array_cell.y]);
      addToSet(deps, cells_to_update);
    }

    // any deleted cells have other cells depending on them, add to list to update
    for (const array_cell of array_cells_to_delete) {
      let deps = sheetController.sheet.cell_dependency.getDependencies([array_cell.x, array_cell.y]);
      addToSet(deps, cells_to_update);
    }

    // if this cell updates other cells add them to the list to update
    let deps = sheetController.sheet.cell_dependency.getDependencies([cell.x, cell.y]);
    addToSet(deps, cells_to_update);
  }

  // Officially end the transaction
  if (create_transaction ?? true) sheetController.end_transaction();

  // Pass updatedCells to the app so it can update the Grid Quadrants which changed.
  // TODO: move this to sheetController so it happens automatically with every transaction?
  // Maybe sheetController.end_transaction() should return a list of cells which updated in the transaction?
  app?.quadrants.quadrantChanged({ cells: updatedCells });
};<|MERGE_RESOLUTION|>--- conflicted
+++ resolved
@@ -3,11 +3,7 @@
 import { Coordinate } from '../../gridGL/types/size';
 import { SheetController } from '../controller/sheetController';
 import { runCellComputation } from '../computations/runCellComputation';
-<<<<<<< HEAD
-=======
-import { ArrayOutput } from '../computations/types';
 import { StringId, getKey } from '../../helpers/getKey';
->>>>>>> 0232a5c8
 
 interface ArgsType {
   starting_cells: Cell[];
