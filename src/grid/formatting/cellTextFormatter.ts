--- conflicted
+++ resolved
@@ -1,10 +1,6 @@
 import { format as formatNumber } from 'numerable';
-<<<<<<< HEAD
 import { isStringANumber } from '../../helpers/isStringANumber';
-import { Cell, CellFormat } from '../sheet/gridTypes';
-=======
 import { Cell, CellFormat } from '../../schemas';
->>>>>>> f42d0199
 import { CellTextFormat, DEFAULT_NUMBER_OF_DECIMAL_PLACES } from './cellTextFormat';
 
 const getDecimalPlacesString = (format: CellTextFormat, number_of_decimals: number) => {
