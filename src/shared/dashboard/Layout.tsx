import { Close, ExtensionOutlined, Inbox, Menu, PeopleOutline } from '@mui/icons-material';
import { Avatar, Box, CircularProgress, Drawer, IconButton, Typography, useTheme } from '@mui/material';
import { ReactNode, useEffect, useState } from 'react';
import { NavLink, Outlet, useLocation, useNavigation, useRouteLoaderData } from 'react-router-dom';
import { colors } from 'theme/colors';
import { RootLoaderData } from '../../routes';
import { ReactComponent as QuadraticLogo } from './quadratic-logo.svg';
import { ReactComponent as QuadraticLogotype } from './quadratic-logotype.svg';

const drawerWidth = 264;

export const Component = () => {
  const theme = useTheme();
  const navigation = useNavigation();
  const location = useLocation();
  const isLoading = navigation.state !== 'idle';
  const [isOpen, setIsOpen] = useState<boolean>(false);

  const handleDrawerToggle = () => {
    setIsOpen((prev) => !prev);
  };

  const navbar = <Navbar handleDrawerToggle={handleDrawerToggle} />;

  // When the location changes, close the menu (if it's already open)
  useEffect(() => {
    setIsOpen((prevIsOpen) => (prevIsOpen ? false : prevIsOpen));
  }, [location.pathname]);

  return (
    <Box
      sx={{
        backgroundColor: theme.palette.background.default,
        height: '100%',
        [theme.breakpoints.up('md')]: {
          display: 'flex',
          ml: drawerWidth + 'px',
        },
      }}
    >
      <Drawer
        variant="temporary"
        open={isOpen}
        onClose={handleDrawerToggle}
        anchor={'right'}
        ModalProps={{
          keepMounted: true, // Better open performance on mobile.
        }}
        sx={{
          display: { xs: 'block', md: 'none' },
          '& .MuiDrawer-paper': { boxSizing: 'border-box', width: drawerWidth },
        }}
      >
        {navbar}
      </Drawer>
      <Drawer
        variant="permanent"
        sx={{
          display: { xs: 'none', md: 'block' },
          '& .MuiDrawer-paper': { boxSizing: 'border-box', width: drawerWidth },
        }}
        open
      >
        {navbar}
      </Drawer>
      <Box
        sx={{
          width: '100%',
          height: '100%',
          px: theme.spacing(2),
          overflow: isLoading ? 'hidden' : 'scroll',
          paddingBottom: theme.spacing(5),
          position: 'relative',
          transition: '.2s ease opacity',
          ...(isLoading ? { opacity: '.25', pointerEvents: 'none' } : {}),

          [theme.breakpoints.up('md')]: {
            px: theme.spacing(5),
          },
        }}
      >
        <Box
          sx={{
            display: { xs: 'block', md: 'none' },
            position: 'absolute',
            top: theme.spacing(1.5),
            right: theme.spacing(2),
            zIndex: 100,
          }}
        >
          <IconButton onClick={handleDrawerToggle}>
            <Menu />
          </IconButton>
        </Box>
        <Outlet />
      </Box>
    </Box>
  );
};

function Navbar({ handleDrawerToggle }: { handleDrawerToggle: Function }) {
  const { user } = useRouteLoaderData('root') as RootLoaderData;

  const theme = useTheme();

  const sidebarLinkStyles = {
    display: 'flex',
    alignItems: 'center',
    color: 'inherit',
    gap: theme.spacing(1),
    padding: `${theme.spacing(1)} ${theme.spacing(1)}`,
    textDecoration: 'none',
  };
  const SidebarLabel = ({ children }: { children: ReactNode }) => (
    <Typography variant="overline" color="text.secondary" style={{ marginTop: theme.spacing(2) }}>
      {children}
    </Typography>
  );

  return (
    <Box
      component="nav"
      sx={{
        px: theme.spacing(2),
        pt: theme.spacing(1.5),
        pb: theme.spacing(1),
        display: 'flex',
        justifyContent: 'space-between',
        flexDirection: 'column',
        height: '100%',

        [theme.breakpoints.up('md')]: {
          p: theme.spacing(2),
        },
      }}
    >
      <div style={{ display: 'flex', flexDirection: 'column' }}>
        <Box sx={{ display: 'flex', justifyContent: 'space-between', alignItems: 'center' }}>
          <SidebarNavLink to="/" style={sidebarLinkStyles} isLogo={true}>
            <div style={{ width: '24px', display: 'flex', alignItems: 'center', justifyContent: 'center' }}>
              <QuadraticLogo />
            </div>
            <QuadraticLogotype fill={theme.palette.mode === 'light' ? colors.quadraticFifth : '#fff'} />
          </SidebarNavLink>

          <Box sx={{ marginLeft: 'auto', [theme.breakpoints.up('md')]: { display: 'none' } }}>
            <IconButton onClick={() => handleDrawerToggle()}>
              <Close />
            </IconButton>
          </Box>
        </Box>

        <SidebarLabel>Personal</SidebarLabel>
        <SidebarNavLink to="/files/mine" style={sidebarLinkStyles}>
          <Inbox />
          <Typography variant="body2" color="text.primary">
            My files
          </Typography>
        </SidebarNavLink>
        <SidebarNavLink to="/files/examples" style={sidebarLinkStyles}>
          <ExtensionOutlined />
          <Typography variant="body2" color="text.primary">
            Examples
          </Typography>
        </SidebarNavLink>

        <SidebarLabel>Teams</SidebarLabel>
<<<<<<< HEAD
        <SidebarNavLink to="/files/teams" style={sidebarLinkStyles}>
          <PeopleOutline />
          <Typography variant="body2" color="text.primary">
            Learn more
=======
        <SidebarNavLink to="/teams" style={sidebarLinkStyles}>
          <PeopleOutline color="disabled" />
          <Typography variant="body2" color="text.secondary">
            Coming soon…
>>>>>>> b2ea71ba
          </Typography>
        </SidebarNavLink>
      </div>
      <div>
        <SidebarNavLink to="/account" style={sidebarLinkStyles}>
          <Avatar alt={user?.name} src={user?.picture} sx={{ width: 24, height: 24 }} />
          <div style={{ display: 'flex', flexDirection: 'column', overflow: 'hidden' }}>
            <Typography variant="body2" color="text.primary">
              {user?.name || 'You'}
            </Typography>
            {user?.email && (
              <Typography noWrap variant="caption" color="text.secondary">
                {user?.email}
              </Typography>
            )}
          </div>
        </SidebarNavLink>
      </div>
    </Box>
  );
}

function SidebarNavLink({ to, children, style, isLogo }: any) {
  const location = useLocation();
  const navigation = useNavigation();
  const theme = useTheme();

  const isActive =
    // We're currently on this page and not navigating elsewhere
    (to === location.pathname && navigation.state !== 'loading') ||
    // We're navigating to this page
    to === navigation.location?.pathname;

  return (
    <NavLink to={to} style={{ ...style, position: 'relative' }} className={'navLinkQuadratic'}>
      <Box
        sx={[
          {
            position: 'absolute',
            top: '0',
            left: '0',
            right: '0',
            bottom: '0',
            backgroundColor: isActive ? theme.palette.grey[400] : 'inherit',
            opacity: '.14',
          },
          {
            '&:hover': {
              backgroundColor: theme.palette.grey[400],
            },
          },
        ]}
      />
      {children}
      {navigation.state === 'loading' && navigation.location.pathname.includes(to) && !isLogo && (
        <CircularProgress size={18} sx={{ ml: 'auto' }} />
      )}
    </NavLink>
  );
}<|MERGE_RESOLUTION|>--- conflicted
+++ resolved
@@ -165,17 +165,10 @@
         </SidebarNavLink>
 
         <SidebarLabel>Teams</SidebarLabel>
-<<<<<<< HEAD
-        <SidebarNavLink to="/files/teams" style={sidebarLinkStyles}>
+        <SidebarNavLink to="/teams" style={sidebarLinkStyles}>
           <PeopleOutline />
           <Typography variant="body2" color="text.primary">
             Learn more
-=======
-        <SidebarNavLink to="/teams" style={sidebarLinkStyles}>
-          <PeopleOutline color="disabled" />
-          <Typography variant="body2" color="text.secondary">
-            Coming soon…
->>>>>>> b2ea71ba
           </Typography>
         </SidebarNavLink>
       </div>
