--- conflicted
+++ resolved
@@ -107,54 +107,21 @@
       <Header
         title="My files"
         actions={
-<<<<<<< HEAD
-          <Form method="post" style={{ display: 'flex', gap: theme.spacing(1) }}>
-            <Button
-              startIcon={<AddOutlined />}
-              variant="contained"
-              disableElevation
-              name="action"
-              value="create"
-              type="submit"
-              disabled={isDisabled}
-            >
-              Create
-            </Button>
-
-            <Button variant="outlined" component="label" disabled={isDisabled}>
-              <input
-                type="file"
-                name="file"
-                accept=".grid"
-                onChange={async (e: React.ChangeEvent<HTMLInputElement>) => {
-                  if (!e.target.files) {
-                    return;
-                  }
-                  const file: File = e.target.files[0];
-                  const contents = await file.text().catch((e) => null);
-
-                  const validFile = validateAndUpgradeGridFile(contents);
-                  if (!validFile) {
-                    addGlobalSnackbar('Import failed: invalid `.grid` file.', { severity: 'error' });
-                    return;
-                  }
-
-                  const name = file.name ? file.name.replace('.grid', '') : 'Untitled';
-
-                  let formData = new FormData();
-                  formData.append('action', 'import');
-                  formData.append('name', name);
-                  formData.append('version', validFile.version);
-                  formData.append('contents', JSON.stringify(validFile));
-                  submit(formData, { method: 'POST' });
-                }}
-                hidden
-              />
-              Import
-            </Button>
-          </Form>
-=======
           <div style={{ display: 'flex', gap: theme.spacing(1) }}>
+            <Form method="POST" action="/files/create">
+              <input type="hidden" name="action" value="create" />
+              <Button
+                startIcon={<AddOutlined />}
+                variant="contained"
+                disableElevation
+                name="action"
+                value="create"
+                type="submit"
+                disabled={isDisabled}
+              >
+                Create
+              </Button>
+            </Form>
             <Form method="POST" action="/files/create">
               <Button variant="outlined" component="label" disabled={isDisabled}>
                 <input type="hidden" name="action" value="import" />
@@ -189,14 +156,7 @@
                 Import
               </Button>
             </Form>
-            <Form method="POST" action="/files/create">
-              <input type="hidden" name="action" value="create" />
-              <Button variant="contained" disableElevation type="submit" disabled={isDisabled}>
-                Create
-              </Button>
-            </Form>
           </div>
->>>>>>> b2ea71ba
         }
       />
 
