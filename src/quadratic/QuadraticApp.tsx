import { useEffect, useRef, useState } from 'react';
import QuadraticUIContext from '../ui/QuadraticUIContext';
import { QuadraticLoading } from '../ui/loading/QuadraticLoading';
import { loadPython } from '../grid/computations/python/loadPython';
import { AnalyticsProvider } from './AnalyticsProvider';
import { loadAssets } from '../gridGL/loadAssets';
import { IS_READONLY_MODE } from '../constants/app';
import { debugSkipPythonLoad } from '../debugFlags';
import init, { hello } from 'quadratic-core';
import { useGridSettings } from '../ui/menus/TopBar/SubMenus/useGridSettings';
import { SheetController } from '../grid/controller/sheetController';
<<<<<<< HEAD
import { useLocalFiles } from '../storage/useLocalFiles';
import { PixiApp } from 'gridGL/pixiApp/PixiApp';
=======
import { useGenerateLocalFiles } from '../hooks/useGenerateLocalFiles';
import { PixiApp } from '../gridGL/pixiApp/PixiApp';
>>>>>>> 47ee94bd

type loadableItem = 'pixi-assets' | 'local-files' | 'wasm-rust' | 'wasm-python';
const ITEMS_TO_LOAD: loadableItem[] = ['pixi-assets', 'local-files', 'wasm-rust', 'wasm-python'];

const USE_NEW_LAYOUT = true;

export const QuadraticApp = () => {
  const [loading, setLoading] = useState(true);
  const [itemsLoaded, setItemsLoaded] = useState<loadableItem[]>([]);
  const didMount = useRef(false);
  const { presentationMode, setPresentationMode } = useGridSettings();
  const [settingsReset, setSettingsReset] = useState(false);
  const [sheetController] = useState<SheetController>(new SheetController());
<<<<<<< HEAD
  const localFiles = useLocalFiles(sheetController);
  const [app, setApp] = useState<PixiApp>();
=======
  const localFiles = useGenerateLocalFiles(sheetController);
  const [app] = useState(() => new PixiApp(sheetController, localFiles.save));
>>>>>>> 47ee94bd
  const { initialize } = localFiles;

  useEffect(() => {
    if (ITEMS_TO_LOAD.every((item) => itemsLoaded.includes(item))) {
      setLoading(false);
      setApp(
        USE_NEW_LAYOUT ? new PixiApp(sheetController, localFiles.save) : new PixiApp(sheetController, localFiles.save)
      );
    }
  }, [itemsLoaded, localFiles.save, sheetController]);

  // reset presentation mode when app starts
  useEffect(() => {
    if (!settingsReset) {
      if (presentationMode) setPresentationMode(false);
      setSettingsReset(true);
    }
  }, [presentationMode, setPresentationMode, settingsReset, setSettingsReset]);

  // Loading Effect
  useEffect(() => {
    // Ensure this only runs once
    if (didMount.current) return;
    didMount.current = true;

    if (!IS_READONLY_MODE && !debugSkipPythonLoad) {
      loadPython().then(() => {
        setItemsLoaded((old) => ['wasm-python', ...old]);
      });
    } else {
      setItemsLoaded((old) => ['wasm-python', ...old]);
    }
    loadAssets().then(() => {
      setItemsLoaded((old) => ['pixi-assets', ...old]);
    });
    init().then(() => {
      hello(); // let Rust say hello to console
      setItemsLoaded((old) => ['wasm-rust', ...old]);
    });
    initialize().then(() => {
      setItemsLoaded((old) => ['local-files', ...old]);
    });
  }, [initialize]);

  return (
    <>
      {/* Provider for Analytics. Only used when running in Quadratic Cloud. */}
      <AnalyticsProvider />
      {/* Provider of All React UI Components */}
      {!loading && <QuadraticUIContext {...{ sheetController, localFiles, app }} />}
      {/* Loading screen */}
      {loading && <QuadraticLoading />}
    </>
  );
};<|MERGE_RESOLUTION|>--- conflicted
+++ resolved
@@ -9,18 +9,11 @@
 import init, { hello } from 'quadratic-core';
 import { useGridSettings } from '../ui/menus/TopBar/SubMenus/useGridSettings';
 import { SheetController } from '../grid/controller/sheetController';
-<<<<<<< HEAD
-import { useLocalFiles } from '../storage/useLocalFiles';
-import { PixiApp } from 'gridGL/pixiApp/PixiApp';
-=======
 import { useGenerateLocalFiles } from '../hooks/useGenerateLocalFiles';
 import { PixiApp } from '../gridGL/pixiApp/PixiApp';
->>>>>>> 47ee94bd
 
 type loadableItem = 'pixi-assets' | 'local-files' | 'wasm-rust' | 'wasm-python';
 const ITEMS_TO_LOAD: loadableItem[] = ['pixi-assets', 'local-files', 'wasm-rust', 'wasm-python'];
-
-const USE_NEW_LAYOUT = true;
 
 export const QuadraticApp = () => {
   const [loading, setLoading] = useState(true);
@@ -29,21 +22,13 @@
   const { presentationMode, setPresentationMode } = useGridSettings();
   const [settingsReset, setSettingsReset] = useState(false);
   const [sheetController] = useState<SheetController>(new SheetController());
-<<<<<<< HEAD
-  const localFiles = useLocalFiles(sheetController);
-  const [app, setApp] = useState<PixiApp>();
-=======
   const localFiles = useGenerateLocalFiles(sheetController);
   const [app] = useState(() => new PixiApp(sheetController, localFiles.save));
->>>>>>> 47ee94bd
   const { initialize } = localFiles;
 
   useEffect(() => {
     if (ITEMS_TO_LOAD.every((item) => itemsLoaded.includes(item))) {
       setLoading(false);
-      setApp(
-        USE_NEW_LAYOUT ? new PixiApp(sheetController, localFiles.save) : new PixiApp(sheetController, localFiles.save)
-      );
     }
   }, [itemsLoaded, localFiles.save, sheetController]);
 
