--- conflicted
+++ resolved
@@ -11,45 +11,17 @@
 }
 
 export default function QuadraticApp(props: QuadraticAppProps) {
-<<<<<<< HEAD
   // One state, json serializable
   // Actions on state OpenNewCell() -> modifies attributes of state
   // Actions can be passed across users as well to keep users in sync
-=======
-  const [isOpenCellTypeMenu, setIsOpenCellTypeMenu] =
-    React.useState<boolean>(false);
-  const [isOpenCodeEditor, setIsOpenCodeEditor] =
-    React.useState<boolean>(false);
->>>>>>> 294e1941
-
-  const { isLoading, setIsLoading } = props;
-
   return (
-<<<<<<< HEAD
     <RecoilRoot>
       <BrowserRouter>
         {/* Provider of WebGL Canvas and Quadratic Grid */}
-        <QuadraticGrid
-          isLoading={isLoading}
-          setIsLoading={setIsLoading}
-        ></QuadraticGrid>
+        <QuadraticGrid></QuadraticGrid>
         {/* Provider of All React UI Components */}
-        {!isLoading && <QuadraticUI></QuadraticUI>}
+        <QuadraticUI></QuadraticUI>
       </BrowserRouter>
     </RecoilRoot>
-=======
-    <>
-      {/* Provider of WebGL Canvas and Quadratic Grid */}
-      <QuadraticGrid></QuadraticGrid>
-      {/* Provider of All React UI Components */}
-
-      <QuadraticUI
-        isOpenCellTypeMenu={isOpenCellTypeMenu}
-        setIsOpenCellTypeMenu={setIsOpenCellTypeMenu}
-        isOpenCodeEditor={isOpenCodeEditor}
-        setIsOpenCodeEditor={setIsOpenCodeEditor}
-      ></QuadraticUI>
-    </>
->>>>>>> 294e1941
   );
 }