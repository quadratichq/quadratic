--- conflicted
+++ resolved
@@ -1,29 +1,15 @@
-import { useEffect, useState } from 'react';
+import init, { hello } from 'quadratic-core';
+import { useEffect, useRef, useState } from 'react';
+import { useSetRecoilState } from 'recoil';
+import { loadedStateAtom } from '../atoms/loadedStateAtom';
+import { SheetController } from '../grid/controller/sheetController';
+import { loadAssets } from '../gridGL/loadAssets';
+import { PixiApp } from '../gridGL/pixiApp/PixiApp';
+import { useGenerateLocalFiles } from '../hooks/useGenerateLocalFiles';
 import QuadraticUIContext from '../ui/QuadraticUIContext';
 import { QuadraticLoading } from '../ui/loading/QuadraticLoading';
-<<<<<<< HEAD
-import { loadPython } from '../grid/computations/python/loadPython';
-=======
-import { AnalyticsProvider } from './AnalyticsProvider';
->>>>>>> 88a25b5e
-import { loadAssets } from '../gridGL/loadAssets';
-import init, { hello } from 'quadratic-core';
-import { SheetController } from '../grid/controller/sheetController';
-import { useGenerateLocalFiles } from '../hooks/useGenerateLocalFiles';
-import { PixiApp } from '../gridGL/pixiApp/PixiApp';
 import { webWorkers } from '../web-workers/webWorkers';
-import { useSetRecoilState } from 'recoil';
-import { loadedStateAtom } from '../atoms/loadedStateAtom';
 
-<<<<<<< HEAD
-type loadableItem = 'pixi-assets' | 'local-files' | 'wasm-rust' | 'wasm-python' | 'quadrants';
-const ITEMS_TO_LOAD: loadableItem[] = ['pixi-assets', 'local-files', 'wasm-rust', 'wasm-python', 'quadrants'];
-let didMount = false;
-export const QuadraticApp = () => {
-  const [loading, setLoading] = useState(true);
-  const [itemsLoaded, setItemsLoaded] = useState<loadableItem[]>([]);
-  // const didMount = useRef(false);
-=======
 type loadableItem = 'pixi-assets' | 'local-files' | 'wasm-rust' | 'quadrants';
 const ITEMS_TO_LOAD: loadableItem[] = ['pixi-assets', 'local-files', 'wasm-rust', 'quadrants'];
 
@@ -32,7 +18,6 @@
   const [itemsLoaded, setItemsLoaded] = useState<loadableItem[]>([]);
   const setLoadedState = useSetRecoilState(loadedStateAtom);
   const didMount = useRef(false);
->>>>>>> 88a25b5e
   const [sheetController] = useState<SheetController>(new SheetController());
 
   const localFiles = useGenerateLocalFiles(sheetController);
@@ -72,11 +57,8 @@
   // Loading Effect
   useEffect(() => {
     // Ensure this only runs once
-    if (didMount) {
-      setLoading(false);
-      return;
-    }
-    didMount = true;
+    if (didMount.current) return;
+    didMount.current = true;
 
     let assets = false,
       files = false;
