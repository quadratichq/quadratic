--- conflicted
+++ resolved
@@ -179,19 +179,10 @@
     const highlightedCells = pixiApp.highlightedCells.getHighlightedCells();
     const highlightedCellIndex = pixiApp.highlightedCells.highlightedCellIndex;
     if (!highlightedCells.length) return;
-<<<<<<< HEAD
-    let colorIndex = 0;
-    highlightedCells.forEach((cell, index) => {
-      const colorNumber = convertColorStringToTint(colors.cellHighlightColor[colorIndex % NUM_OF_CELL_REF_COLORS]);
-      const cursorCell = sheets.sheet.getScreenRectangle(cell.column, cell.row, cell.width, cell.height);
-      this.drawDashedRectangle(colorNumber, highlightedCellIndex === index, cursorCell);
-      colorIndex++;
-=======
     highlightedCells.forEach((cell, index) => {
       const colorNumber = convertColorStringToTint(colors.cellHighlightColor[cell.index % NUM_OF_CELL_REF_COLORS]);
       const cursorCell = sheets.sheet.getScreenRectangle(cell.column, cell.row, cell.width, cell.height);
       this.drawDashedRectangle(colorNumber, highlightedCellIndex === index, cursorCell);
->>>>>>> 07df3ada
     });
   }
 
@@ -236,15 +227,6 @@
       this.dirty = false;
       this.clear();
       this.drawCursor();
-<<<<<<< HEAD
-
-      if (!pixiAppSettings.input.show) {
-        this.drawMultiCursor();
-        this.drawCodeCursor();
-        this.drawCursorIndicator();
-        this.drawEditorHighlightedCells();
-      }
-=======
       this.drawCodeCursor();
       this.drawEditorHighlightedCells();
 
@@ -254,7 +236,6 @@
       }
 
       pixiApp.setViewportDirty();
->>>>>>> 07df3ada
     }
   }
 }