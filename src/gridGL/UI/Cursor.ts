import { Graphics, Rectangle } from 'pixi.js';
import { colors } from '../../theme/colors';
import { PixiApp } from '../pixiApp/PixiApp';
import { convertColorStringToTint } from '../../helpers/convertColor';
import { dashedTextures } from '../dashedTextures';
import { getCellFromFormulaNotation, isCellRangeTypeGuard } from '../../helpers/formulaNotation';

export const CURSOR_THICKNESS = 2;
const FILL_ALPHA = 0.1;
const INDICATOR_SIZE = 8;
const INDICATOR_PADDING = 1;
const HIDE_INDICATORS_BELOW_SCALE = 0.1;
const NUM_OF_CELL_REF_COLORS = colors.cellHighlightColor.length;

export type CursorCell = { x: number; y: number; width: number; height: number };
const CURSOR_CELL_DEFAULT_VALUE: CursorCell = { x: 0, y: 0, width: 0, height: 0 };
// adds a bit of padding when editing a cell w/CellInput
const CELL_INPUT_PADDING = CURSOR_THICKNESS * 2;

// outside border when editing the cell
const INPUT_ALPHA = 0.333;

export class Cursor extends Graphics {
  private app: PixiApp;

  indicator: Rectangle;
  dirty = true;

  startCell: CursorCell;
  endCell: CursorCell;

  constructor(app: PixiApp) {
    super();
    this.app = app;
    this.indicator = new Rectangle();

    this.startCell = CURSOR_CELL_DEFAULT_VALUE;
    this.endCell = CURSOR_CELL_DEFAULT_VALUE;
  }

  private drawCursor(): void {
    const cursor = this.app.sheet.cursor;
    const { viewport } = this.app;
    const { gridOffsets } = this.app.sheet;
    const { editorInteractionState } = this.app.settings;
    const cell = cursor.cursorPosition;
    const showInput = this.app.settings.input.show;

    let { x, y, width, height } = gridOffsets.getCell(cell.x, cell.y);
    const color = colors.cursorCell;
    const editor_selected_cell = editorInteractionState.selectedCell;

    // draw cursor but leave room for cursor indicator if needed
    const indicatorSize = Math.max(INDICATOR_SIZE / viewport.scale.x, 4);
    this.indicator.width = this.indicator.height = indicatorSize;
    const indicatorPadding = Math.max(INDICATOR_PADDING / viewport.scale.x, 1);
    const cursorPosition = cursor.cursorPosition;
    let indicatorOffset = 0;

    // showInput changes after cellEdit is removed from DOM
    const cellEdit = document.querySelector('#cell-edit') as HTMLDivElement;
    if (showInput && cellEdit) {
      if (cellEdit.offsetWidth + CELL_INPUT_PADDING > width) {
        width = Math.max(cellEdit.offsetWidth + CELL_INPUT_PADDING, width);
      }
    } else {
      if (
        !cursor.multiCursor ||
        (cursor.multiCursor.terminalPosition.x === cursorPosition.x &&
          cursor.multiCursor.terminalPosition.y === cursorPosition.y)
      ) {
        indicatorOffset = indicatorSize / 2 + indicatorPadding;
      }
    }

    // hide cursor if code editor is open and CodeCursor is in the same cell
    if (editorInteractionState.showCodeEditor && editor_selected_cell.x === cell.x && editor_selected_cell.y === cell.y)
      return;

    // draw cursor
    this.lineStyle({
      width: CURSOR_THICKNESS,
      color,
      alignment: 0,
    });
    this.moveTo(x, y);
    this.lineTo(x + width, y);
    this.lineTo(x + width, y + height - indicatorOffset);
    this.moveTo(x + width - indicatorOffset, y + height);
    this.lineTo(x, y + height);
    this.lineTo(x, y);

    if (showInput && cellEdit) {
      this.lineStyle({
        width: CURSOR_THICKNESS * 1.5,
        color,
        alpha: INPUT_ALPHA,
        alignment: 1,
      });
      this.drawRect(x, y, width, height);
    }
  }

  private drawMultiCursor(): void {
    const { gridOffsets } = this.app.sheet;
    const cursor = this.app.sheet.cursor;

    if (cursor.multiCursor) {
      this.lineStyle(1, colors.cursorCell, 1, 0, true);
      this.beginFill(colors.cursorCell, FILL_ALPHA);
      this.startCell = gridOffsets.getCell(cursor.originPosition.x, cursor.originPosition.y);
      this.endCell = gridOffsets.getCell(cursor.terminalPosition.x, cursor.terminalPosition.y);
      this.drawRect(
        this.startCell.x,
        this.startCell.y,
        this.endCell.x + this.endCell.width - this.startCell.x,
        this.endCell.y + this.endCell.height - this.startCell.y
      );
    } else {
      this.startCell = gridOffsets.getCell(cursor.cursorPosition.x, cursor.cursorPosition.y);
      this.endCell = gridOffsets.getCell(cursor.cursorPosition.x, cursor.cursorPosition.y);
    }
  }

  private drawCursorIndicator(): void {
    const { viewport } = this.app;
    const cursor = this.app.sheet.cursor;

    if (viewport.scale.x > HIDE_INDICATORS_BELOW_SCALE) {
      const { editorInteractionState } = this.app.settings;
      const editor_selected_cell = editorInteractionState.selectedCell;
      const cell = cursor.cursorPosition;

      // draw cursor indicator
      const indicatorSize = Math.max(INDICATOR_SIZE / viewport.scale.x, 4);
      const x = this.endCell.x + this.endCell.width;
      const y = this.endCell.y + this.endCell.height;
      this.indicator.x = x - indicatorSize / 2;
      this.indicator.y = y - indicatorSize / 2;
      this.lineStyle(0);
      // have cursor color match code editor mode
      let color = colors.cursorCell;
      if (
        editorInteractionState.showCodeEditor &&
        editor_selected_cell.x === cell.x &&
        editor_selected_cell.y === cell.y
      )
        color =
          editorInteractionState.mode === 'PYTHON'
            ? colors.cellColorUserPython
            : editorInteractionState.mode === 'FORMULA'
            ? colors.cellColorUserFormula
            : editorInteractionState.mode === 'AI'
            ? colors.cellColorUserAI
            : colors.cursorCell;
      this.beginFill(color).drawShape(this.indicator).endFill();
    }
  }

  private drawCodeCursor(): void {
    const { editorInteractionState } = this.app.settings;
    if (!editorInteractionState.showCodeEditor) return;
    const cell = editorInteractionState.selectedCell;
    const { x, y, width, height } = this.app.sheet.gridOffsets.getCell(cell.x, cell.y);
    const color =
      editorInteractionState.mode === 'PYTHON'
        ? colors.cellColorUserPython
        : editorInteractionState.mode === 'FORMULA'
        ? colors.cellColorUserFormula
        : editorInteractionState.mode === 'AI'
        ? colors.cellColorUserAI
        : colors.independence;
    this.lineStyle({
      width: CURSOR_THICKNESS * 1.5,
      color,
      alignment: 0.5,
    });

    this.drawRect(x, y, width, height);
  }

  private drawEditorHighlightedCells(): void {
    const { editorHighlightedCellsState, editorInteractionState } = this.app.settings;
    const { highlightedCells, selectedCell } = editorHighlightedCellsState;
    if (!highlightedCells || highlightedCells.size === 0) return;

    let colorIndex = 0;
    for (const [cellRefId] of highlightedCells.entries()) {
      const cell = getCellFromFormulaNotation(
        cellRefId,
        this.app.sheet.gridOffsets,
        editorInteractionState.selectedCell
      );

      if (!cell) continue;
      const colorNumber = convertColorStringToTint(colors.cellHighlightColor[colorIndex % NUM_OF_CELL_REF_COLORS]);
      const isCellRange = isCellRangeTypeGuard(cell);
      this.drawDashedRectangle(
        colorNumber,
        cellRefId === selectedCell,
        isCellRange ? cell.startCell : cell,
        isCellRange ? cell.endCell : undefined
      );
      colorIndex++;
    }
  }

  private drawDashedRectangle(color: number, isSelected: boolean, startCell: CursorCell, endCell?: CursorCell) {
    const minX = Math.min(startCell.x, endCell?.x ?? Infinity);
    const minY = Math.min(startCell.y, endCell?.y ?? Infinity);
    const maxX = Math.max(startCell.width + startCell.x, endCell ? endCell.x + endCell.width : -Infinity);
    const maxY = Math.max(startCell.y + startCell.height, endCell ? endCell.y + endCell.height : -Infinity);

    const path = [
      [maxX, minY],
      [maxX, maxY],
      [minX, maxY],
      [minX, minY],
    ];

    // have to fill a rect because setting multiple line styles makes it unable to be filled
    if (isSelected) {
      this.lineStyle({
        alignment: 0,
      });
      this.moveTo(minX, minY);
      this.beginFill(color, FILL_ALPHA);
      this.drawRect(minX, minY, maxX - minX, maxY - minY);
      this.endFill();
    }

    this.moveTo(minX, minY);
    for (let i = 0; i < path.length; i++) {
      this.lineStyle({
        width: CURSOR_THICKNESS,
        color,
        alignment: 0,
        texture: i % 2 === 0 ? dashedTextures.dashedHorizontal : dashedTextures.dashedVertical,
      });
      this.lineTo(path[i][0], path[i][1]);
    }
  }

  update() {
    if (this.dirty) {
      this.dirty = false;
      this.clear();
      this.drawCursor();
<<<<<<< HEAD

      if (!this.app.settings.input.show) {
        this.drawMultiCursor();
        this.drawCodeCursor();
        this.drawCursorIndicator();
      }
=======
      if (this.app.settings.interactionState.showInput) return;
      this.drawMultiCursor();
      this.drawCodeCursor();
      this.drawCursorIndicator();
      this.drawEditorHighlightedCells();
>>>>>>> bce8fcf6
    }
  }
}<|MERGE_RESOLUTION|>--- conflicted
+++ resolved
@@ -1,9 +1,9 @@
 import { Graphics, Rectangle } from 'pixi.js';
+import { convertColorStringToTint } from '../../helpers/convertColor';
+import { getCellFromFormulaNotation, isCellRangeTypeGuard } from '../../helpers/formulaNotation';
 import { colors } from '../../theme/colors';
+import { dashedTextures } from '../dashedTextures';
 import { PixiApp } from '../pixiApp/PixiApp';
-import { convertColorStringToTint } from '../../helpers/convertColor';
-import { dashedTextures } from '../dashedTextures';
-import { getCellFromFormulaNotation, isCellRangeTypeGuard } from '../../helpers/formulaNotation';
 
 export const CURSOR_THICKNESS = 2;
 const FILL_ALPHA = 0.1;
@@ -246,20 +246,13 @@
       this.dirty = false;
       this.clear();
       this.drawCursor();
-<<<<<<< HEAD
 
       if (!this.app.settings.input.show) {
         this.drawMultiCursor();
         this.drawCodeCursor();
         this.drawCursorIndicator();
+        this.drawEditorHighlightedCells();
       }
-=======
-      if (this.app.settings.interactionState.showInput) return;
-      this.drawMultiCursor();
-      this.drawCodeCursor();
-      this.drawCursorIndicator();
-      this.drawEditorHighlightedCells();
->>>>>>> bce8fcf6
     }
   }
 }