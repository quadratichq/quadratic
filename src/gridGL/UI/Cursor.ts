import { Graphics, Rectangle } from 'pixi.js';
import { colors } from '../../theme/colors';
import { PixiApp } from '../pixiApp/PixiApp';
import { convertColorStringToTint } from '../../helpers/convertColor';
import { dashedTextures } from '../dashedTextures';
import { getCellFromFormulaNotation, parseMulticursorFormulaNotation } from '../../helpers/formulaNotation';

export const CURSOR_THICKNESS = 2;
const FILL_ALPHA = 0.1;
const INDICATOR_SIZE = 8;
const INDICATOR_PADDING = 1;
const HIDE_INDICATORS_BELOW_SCALE = 0.1;

<<<<<<< HEAD
type CursorCell = { x: number; y: number; width: number; height: number };
const CURSOR_CELL_DEFAULT_VALUE: CursorCell = { x: 0, y: 0, width: 0, height: 0 };
=======
// adds a bit of padding when editing a cell w/CellInput
const CELL_INPUT_PADDING = CURSOR_THICKNESS * 2;

// outside border when editing the cell
const INPUT_ALPHA = 0.333;
>>>>>>> b6a51efd

export class Cursor extends Graphics {
  private app: PixiApp;
  indicator: Rectangle;
  dirty = true;

  startCell: CursorCell;
  endCell: CursorCell;

  constructor(app: PixiApp) {
    super();
    this.app = app;
    this.indicator = new Rectangle();

    this.startCell = CURSOR_CELL_DEFAULT_VALUE;
    this.endCell = CURSOR_CELL_DEFAULT_VALUE;
  }

  private drawCursor(): void {
    const { settings, viewport } = this.app;
    const { gridOffsets } = this.app.sheet;
    const { editorInteractionState } = this.app.settings;
    const cell = settings.interactionState.cursorPosition;
    const multiCursor = settings.interactionState.showMultiCursor;
    const showInput = settings.interactionState.showInput;

    let { x, y, width, height } = gridOffsets.getCell(cell.x, cell.y);
    const color = colors.cursorCell;
    const editor_selected_cell = editorInteractionState.selectedCell;

    // draw cursor but leave room for cursor indicator if needed
    const indicatorSize = Math.max(INDICATOR_SIZE / viewport.scale.x, 4);
    this.indicator.width = this.indicator.height = indicatorSize;
    const indicatorPadding = Math.max(INDICATOR_PADDING / viewport.scale.x, 1);
    const terminalPosition = settings.interactionState.multiCursorPosition.terminalPosition;
    const cursorPosition = settings.interactionState.cursorPosition;
    let indicatorOffset = 0;

    // showInput changes after cellEdit is removed from DOM
    const cellEdit = document.querySelector('#cell-edit') as HTMLDivElement;
    if (showInput && cellEdit) {
      if (cellEdit.offsetWidth + CELL_INPUT_PADDING > width) {
        width = Math.max(cellEdit.offsetWidth + CELL_INPUT_PADDING, width);
      }
    } else {
      if (!multiCursor || (terminalPosition.x === cursorPosition.x && terminalPosition.y === cursorPosition.y)) {
        indicatorOffset = indicatorSize / 2 + indicatorPadding;
      }
    }

    // hide cursor if code editor is open and CodeCursor is in the same cell
    if (editorInteractionState.showCodeEditor && editor_selected_cell.x === cell.x && editor_selected_cell.y === cell.y)
      return;

    // draw cursor
    this.lineStyle({
      width: CURSOR_THICKNESS,
      color,
      alignment: 0,
    });
    this.moveTo(x, y);
    this.lineTo(x + width, y);
    this.lineTo(x + width, y + height - indicatorOffset);
    this.moveTo(x + width - indicatorOffset, y + height);
    this.lineTo(x, y + height);
    this.lineTo(x, y);

    if (showInput && cellEdit) {
      this.lineStyle({
        width: CURSOR_THICKNESS * 1.5,
        color,
        alpha: INPUT_ALPHA,
        alignment: 1,
      });
      this.drawRect(x, y, width, height);
    }
  }

  private drawMultiCursor(): void {
    const { settings } = this.app;
    const { gridOffsets } = this.app.sheet;

    if (settings.interactionState.showMultiCursor) {
      const multiCursor = settings.interactionState.multiCursorPosition;
      this.lineStyle(1, colors.cursorCell, 1, 0, true);
      this.beginFill(colors.cursorCell, FILL_ALPHA);
      this.startCell = gridOffsets.getCell(multiCursor.originPosition.x, multiCursor.originPosition.y);
      this.endCell = gridOffsets.getCell(multiCursor.terminalPosition.x, multiCursor.terminalPosition.y);
      this.drawRect(
        this.startCell.x,
        this.startCell.y,
        this.endCell.x + this.endCell.width - this.startCell.x,
        this.endCell.y + this.endCell.height - this.startCell.y
      );
    } else {
      this.startCell = gridOffsets.getCell(
        settings.interactionState.cursorPosition.x,
        settings.interactionState.cursorPosition.y
      );
      this.endCell = gridOffsets.getCell(
        settings.interactionState.cursorPosition.x,
        settings.interactionState.cursorPosition.y
      );
    }
  }

  private drawCursorIndicator(): void {
    const { viewport } = this.app;

    if (viewport.scale.x > HIDE_INDICATORS_BELOW_SCALE) {
      const { editorInteractionState } = this.app.settings;
      const editor_selected_cell = editorInteractionState.selectedCell;
      const cell = this.app.settings.interactionState.cursorPosition;

      // draw cursor indicator
      const indicatorSize = Math.max(INDICATOR_SIZE / viewport.scale.x, 4);
      const x = this.endCell.x + this.endCell.width;
      const y = this.endCell.y + this.endCell.height;
      this.indicator.x = x - indicatorSize / 2;
      this.indicator.y = y - indicatorSize / 2;
      this.lineStyle(0);
      // have cursor color match code editor mode
      let color = colors.cursorCell;
      if (
        editorInteractionState.showCodeEditor &&
        editor_selected_cell.x === cell.x &&
        editor_selected_cell.y === cell.y
      )
        color =
          editorInteractionState.mode === 'PYTHON'
            ? colors.cellColorUserPython
            : editorInteractionState.mode === 'FORMULA'
            ? colors.cellColorUserFormula
            : editorInteractionState.mode === 'AI'
            ? colors.cellColorUserAI
            : colors.cursorCell;
      this.beginFill(color).drawShape(this.indicator).endFill();
    }
  }

  private drawCodeCursor(): void {
    const { editorInteractionState } = this.app.settings;
    if (!editorInteractionState.showCodeEditor) return;
    const cell = editorInteractionState.selectedCell;
    const { x, y, width, height } = this.app.sheet.gridOffsets.getCell(cell.x, cell.y);
    const color =
      editorInteractionState.mode === 'PYTHON'
        ? colors.cellColorUserPython
        : editorInteractionState.mode === 'FORMULA'
        ? colors.cellColorUserFormula
        : editorInteractionState.mode === 'AI'
        ? colors.cellColorUserAI
        : colors.independence;
    this.lineStyle({
      width: CURSOR_THICKNESS * 1.5,
      color,
      alignment: 0.5,
    });

    this.drawRect(x, y, width, height);
  }

  private drawEditorHighlightedCells(): void {
    const { highlightedCells, selectedCell } = this.app.settings.editorHighlightedCellsState;
    if (highlightedCells.size === 0) return;

    let colorIndex = 0;
    for (const [formulaNotation] of highlightedCells.entries()) {
      if (formulaNotation.includes(':')) {
        const cursorCells = parseMulticursorFormulaNotation(formulaNotation, this.app.sheet.gridOffsets);
        if (!cursorCells) continue;
        const colorNumber = convertColorStringToTint(colors.cellHighlightColor[colorIndex % 10]);
        colorIndex++;
        this.drawDashedRectangle(
          colorNumber,
          formulaNotation === selectedCell,
          cursorCells.startCell,
          cursorCells.endCell
        );
        continue;
      }

      const simpleCellMatch = getCellFromFormulaNotation(formulaNotation, this.app.sheet.gridOffsets);
      if (!simpleCellMatch) continue;
      const colorNumber = convertColorStringToTint(colors.cellHighlightColor[colorIndex % 10]);
      colorIndex++;
      this.drawDashedRectangle(colorNumber, formulaNotation === selectedCell, simpleCellMatch);
    }
  }

  private drawDashedRectangle(color: number, isSelected: boolean, startCell: CursorCell, endCell?: CursorCell) {
    const minX = Math.min(startCell.x, endCell?.x ?? Infinity);
    const minY = Math.min(startCell.y, endCell?.y ?? Infinity);
    const maxX = Math.max(startCell.width + startCell.x, endCell ? endCell.x + endCell.width : -Infinity);
    const maxY = Math.max(startCell.y + startCell.height, endCell ? endCell.y + endCell.height : -Infinity);

    const path = [
      [maxX, minY],
      [maxX, maxY],
      [minX, maxY],
      [minX, minY],
    ];

    // have to fill a rect because setting multiple line styles makes it unable to be filled
    if (isSelected) {
      this.lineStyle({
        alignment: 0,
      });
      this.moveTo(minX, minY);
      this.beginFill(color, FILL_ALPHA);
      this.drawRect(minX, minY, maxX - minX, maxY - minY);
      this.endFill();
    }

    this.moveTo(minX, minY);
    for (let i = 0; i < path.length; i++) {
      this.lineStyle({
        width: CURSOR_THICKNESS * 1.5,
        color,
        alignment: 0,
        texture: i % 2 === 0 ? dashedTextures.dashedHorizontal : dashedTextures.dashedVertical,
      });
      this.lineTo(path[i][0], path[i][1]);
    }
  }

  update() {
    if (this.dirty) {
      this.dirty = false;
      this.clear();
      this.drawCursor();
      if (this.app.settings.interactionState.showInput) return;
      this.drawMultiCursor();
      this.drawCodeCursor();
      this.drawCursorIndicator();
      this.drawEditorHighlightedCells();
    }
  }
}<|MERGE_RESOLUTION|>--- conflicted
+++ resolved
@@ -11,16 +11,13 @@
 const INDICATOR_PADDING = 1;
 const HIDE_INDICATORS_BELOW_SCALE = 0.1;
 
-<<<<<<< HEAD
 type CursorCell = { x: number; y: number; width: number; height: number };
 const CURSOR_CELL_DEFAULT_VALUE: CursorCell = { x: 0, y: 0, width: 0, height: 0 };
-=======
 // adds a bit of padding when editing a cell w/CellInput
 const CELL_INPUT_PADDING = CURSOR_THICKNESS * 2;
 
 // outside border when editing the cell
 const INPUT_ALPHA = 0.333;
->>>>>>> b6a51efd
 
 export class Cursor extends Graphics {
   private app: PixiApp;
