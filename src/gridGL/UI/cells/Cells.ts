import { Container, Rectangle } from 'pixi.js';
import { CELL_TEXT_MARGIN_LEFT, CELL_TEXT_MARGIN_TOP } from '../../../constants/gridConstants';
import { colors } from '../../../theme/colors';
import { CellTextFormatter } from '../../../grid/formatting/cellTextFormatter';
import { CellRectangle } from '../../../grid/sheet/CellRectangle';
import { CellAndFormat } from '../../../grid/sheet/GridSparse';
import { Cell, CellFormat } from '../../../schemas';
import { intersects } from '../../helpers/intersects';
import { PixiApp } from '../../pixiApp/PixiApp';
import { Coordinate } from '../../types/size';
import { CellsArray } from './CellsArray';
import { CellsBackground } from './cellsBackground';
import { CellsBorder } from './CellsBorder';
import { CellsLabels } from './CellsLabels';
import { CellsMarkers } from './CellsMarkers';

export interface CellsBounds {
  minX: number;
  minY: number;
  maxX: number;
  maxY: number;
}

export interface CellsDraw {
  x: number;
  y: number;
  width: number;
  height: number;
  cell?: Cell;
  format?: CellFormat;
}

export class Cells extends Container {
  private app: PixiApp;
  private cellsArray: CellsArray;
  private cellsBorder: CellsBorder;
  private cellLabels: CellsLabels;
  private cellsMarkers: CellsMarkers;

  // track the cells that have arrays to update the visual dependency (used only after rendering a quadrant)
  private trackCellsWithArrays: Coordinate[] = [];

  cellsBackground: CellsBackground;
  dirty = true;

  constructor(app: PixiApp) {
    super();
    this.app = app;

    // this is added directly in pixiApp to control z-index (instead of using pixi's sortable children)
    this.cellsBackground = new CellsBackground();

    this.cellsArray = this.addChild(new CellsArray(app));
    this.cellsBorder = this.addChild(new CellsBorder(app));
    this.cellLabels = this.addChild(new CellsLabels());
    this.cellsMarkers = this.addChild(new CellsMarkers());
  }

  /**
   * update visual dependency graph for labels generated via quadrants
   * note: this will not remove dependencies for cells that have been deleted but had dependencies
   */
  private handleOverflow(): void {
    const labels = this.cellLabels.getVisible();

    const { quadrants } = this.app;
    const { render_dependency, gridOffsets } = this.app.sheet;
    const changes: Coordinate[] = [];

    labels.forEach((label) => {
      if (!label.data.location) return;
      if (!label.overflowLeft && !label.overflowRight) {
        render_dependency.empty(label.data.location);
      } else {
        const dependents: Coordinate[] = [];

        // find cells that overflow to the right
        if (label.overflowRight) {
          let column = label.data.location.x + 1;
          let x = 0;
          do {
            dependents.push({ x: column, y: label.data.location.y });
            x += gridOffsets.getColumnWidth(column);
            column++;
          } while (x < label.overflowRight);
        }

        // find cells that overflow to the left
        if (label.overflowLeft) {
          let column = label.data.location.x - 1;
          let x = 0;
          do {
            dependents.push({ x: column, y: label.data.location.y });
            x -= gridOffsets.getColumnWidth(column);
            column--;
          } while (x > -label.overflowLeft);
        }
        const dependencies = render_dependency.update(label.data.location, dependents);
        changes.push(...dependencies);
      }
    });

    // mark quadrants of changed cells dirty
    if (changes.length) {
      quadrants.quadrantChanged({ cells: changes });
    }
  }

  /** update visual dependency to ensure array boxes are drawn when zooming in */
  private handleArrayCells(cellRectangle: CellRectangle): void {
    const { array_dependency } = this.app.sheet;

    for (const coordinate of this.trackCellsWithArrays) {
      const cell = cellRectangle.get(coordinate.x, coordinate.y);
      const array = cell?.cell?.array_cells;
      if (!array) {
        throw new Error('Expected to find array_cells in handleArrayCells');
      }
      const cellsToRender = array.flatMap((array: [number, number]) => {
        if (!cell.cell) return [];
        if (array[0] !== cell.cell.x || array[1] !== cell.cell.y) {
          return [{ x: array[0], y: array[1] }];
        }
        return [];
      });
      array_dependency.update(coordinate, cellsToRender);
    }
  }

  private renderCell(options: {
    entry?: CellAndFormat;
    x: number;
    y: number;
    width: number;
    height: number;
    isQuadrant?: boolean;
    isInput?: boolean;
  }): Rectangle | undefined {
    const { entry, x, y, width, height, isQuadrant, isInput } = options;
    if (entry) {
      const hasContent = entry.cell?.value || entry.format;

      // only render if there is cell data or cell formatting
      if (entry.cell || entry.format) {
        this.cellsBackground.draw({ ...entry, x, y, width, height });
        if (!isInput) {
          if (entry.cell) {
            const error = entry.cell.evaluation_result?.success === false;

            // show cell error icon
            if (error) {
              this.cellsMarkers.add(x, y, 'ErrorIcon');
            }

            // show cell type icons
            if (this.app.settings.showCellTypeOutlines)
              if (entry.cell?.type === 'PYTHON') {
                // show cell type icon
                this.cellsMarkers.add(x, y, 'CodeIcon', error);
              } else if (entry.cell?.type === 'FORMULA') {
                this.cellsMarkers.add(x, y, 'FormulaIcon', error);
              } else if (entry.cell?.type === 'AI') {
                this.cellsMarkers.add(x, y, 'AIIcon', error);
              }

            // show cell text
            let cell_text = CellTextFormatter(entry.cell, entry.format);
            // strip new lines
            cell_text = cell_text ? cell_text.replace(/\n/g, '') : '';

            let cell_format = entry.format;
            if (error) {
              cell_text = '  ERROR';
              cell_format = { x: entry.cell.x, y: entry.cell.y, textColor: colors.error, italic: true };
            }
            this.cellLabels.add({
              x: x + CELL_TEXT_MARGIN_LEFT,
              y: y + CELL_TEXT_MARGIN_TOP,
              text: cell_text,
              isQuadrant,
              expectedWidth: width - CELL_TEXT_MARGIN_LEFT * 2,
              location: isQuadrant ? { x: entry.cell.x, y: entry.cell.y } : undefined,
              format: cell_format,
            });
          }
<<<<<<< HEAD
=======
          this.cellLabels.add({
            x: x + CELL_TEXT_MARGIN_LEFT,
            y: y + CELL_TEXT_MARGIN_TOP,
            text: cell_text,
            originalText: entry.cell.value,
            isQuadrant,
            expectedWidth: width - CELL_TEXT_MARGIN_LEFT * 2,
            location: { x: entry.cell.x, y: entry.cell.y },
            format: cell_format,
          });
>>>>>>> 3ad09675
        }
        this.cellsBorder.draw({ ...entry, x, y, width, height });
      }
      if (this.app.settings.showCellTypeOutlines && entry.cell?.array_cells) {
        this.cellsArray.draw(entry.cell.array_cells, x, y, width, height, entry.cell.type);
      }

      if (hasContent) {
        return new Rectangle(x, y, width, height);
      }
    }
  }

  private clear(): void {
    this.cellLabels.clear();
    this.cellsMarkers.clear();
    this.cellsArray.clear();
    this.cellsBackground.clear();
    this.cellsBorder.clear();
    this.trackCellsWithArrays = [];
  }

  /**
   * Draws all items within the visible bounds
   * @param boundsWithData visible bounds without cells outside of gridSparse bounds
   * @param  bounds visible bounds with cells outside of gridSparse bounds
   * @param cellRectangle data for entries within the visible bounds
   * @param ignoreInput if false then don't draw input location (as it's handled by the DOM)
   * @returns a Rectangle of the content bounds (not including empty area), or undefined if nothing is drawn
   */
  private drawBounds(options: {
    boundsWithData: Rectangle;
    bounds: Rectangle;
    cellRectangle: CellRectangle;
    ignoreInput?: boolean;
    isQuadrant?: boolean;
  }): Rectangle | undefined {
    const { boundsWithData, bounds, cellRectangle, ignoreInput, isQuadrant } = options;
    const renderedCells = new Set<string>();

    const { gridOffsets, render_dependency, array_dependency, grid } = this.app.sheet;
    this.clear();

    const input =
      !ignoreInput && this.app.settings.interactionState.showInput
        ? {
            column: this.app.settings.interactionState.cursorPosition.x,
            row: this.app.settings.interactionState.cursorPosition.y,
          }
        : undefined;

    // keeps track of screen position
    const xStart = gridOffsets.getColumnPlacement(boundsWithData.left).x;
    const yStart = gridOffsets.getRowPlacement(boundsWithData.top).y;
    let y = yStart;
    let content: Rectangle | undefined;

    // iterate through the rows and columns
    for (let row = boundsWithData.top; row <= boundsWithData.bottom; row++) {
      let x = xStart;
      const height = gridOffsets.getRowHeight(row);
      for (let column = boundsWithData.left; column <= boundsWithData.right; column++) {
        const width = gridOffsets.getColumnWidth(column);
        const entry = cellRectangle.get(column, row);

        // render each cell only once
        const key = `${column},${row}`;
        if (!renderedCells.has(key)) {
          renderedCells.add(key);

          // don't render input (unless ignoreInput === true)
          const isInput = input && input.column === column && input.row === row;

          const rendered = this.renderCell({ entry, x, y, width, height, isQuadrant, isInput });

          // track cells with arrays to add visual dependencies
          if (entry && this.app.settings.showCellTypeOutlines && entry.cell?.array_cells) {
            this.trackCellsWithArrays.push({ x: entry.cell.x, y: entry.cell.y });
          }

          content = content ? intersects.rectangleUnion(content, rendered) : rendered;
        }
        x += width;
      }
      x = xStart;
      y += height;
    }

    const clipRectangle = gridOffsets.getScreenRectangle(bounds.x, bounds.y, bounds.width, bounds.height);

    // check for dependencies across entire bounds
    const dependentCells = [
      ...render_dependency.getDependentsInBounds(bounds),
      ...array_dependency.getDependentsInBounds(bounds),
    ];
    if (dependentCells.length) {
      dependentCells.forEach((coordinate) => {
        const key = `${coordinate.x},${coordinate.y}`;
        if (!renderedCells.has(key)) {
          renderedCells.add(key);
          const entry = grid.get(coordinate.x, coordinate.y);
          if (entry) {
            const position = gridOffsets.getCell(coordinate.x, coordinate.y);
            const isInput = input && input.column === coordinate.x && input.row === coordinate.y;
            const rendered = this.renderCell({ entry, ...position, isInput, isQuadrant });
            if (rendered) {
              content = content ? intersects.rectangleUnion(content, rendered) : rendered;
            }
          }
        }
      });
    }

    const rendered = this.cellLabels.update();
    if (rendered) {
      const clipped = intersects.rectangleClip(rendered, clipRectangle);
      content = content ? intersects.rectangleUnion(content, clipped) : clipped;
    }

    // only calculate overflow when rendering quadrants so it's only done one time
    if (isQuadrant) {
      this.handleOverflow();
      this.handleArrayCells(cellRectangle);
    }

    return content;
  }

  drawMultipleBounds(cellRectangles: CellRectangle[]): void {
    const { gridOffsets, render_dependency, grid } = this.app.sheet;
    this.cellLabels.clear();
    this.cellsMarkers.clear();
    this.cellsArray.clear();
    this.cellsBackground.clear();
    this.cellsBorder.clear();

    // ensure every cell renders only once
    const renderedCells = new Set<string>();
    let content: Rectangle | undefined;

    const input = this.app.settings.interactionState.showInput
      ? {
          column: this.app.settings.interactionState.cursorPosition.x,
          row: this.app.settings.interactionState.cursorPosition.y,
        }
      : undefined;

    for (const cellRectangle of cellRectangles) {
      const bounds = cellRectangle.size;

      // keeps track of screen position
      const xStart = gridOffsets.getColumnPlacement(bounds.left).x;
      const yStart = gridOffsets.getRowPlacement(bounds.top).y;
      let y = yStart;

      // iterate through the rows and columns
      for (let row = bounds.top; row <= bounds.bottom; row++) {
        let x = xStart;
        const height = gridOffsets.getRowHeight(row);
        for (let column = bounds.left; column <= bounds.right; column++) {
          const width = gridOffsets.getColumnWidth(column);
          const entry = cellRectangle.get(column, row);
          const key = `${column},${row}`;
          if (!renderedCells.has(key)) {
            renderedCells.add(key);
            const isInput = input && input.column === column && input.row === row;
            const rect = this.renderCell({ entry, x, y, width, height, isInput });
            content = content ? intersects.rectangleUnion(content, rect) : rect;
          }
          x += width;
        }
        x = xStart;
        y += height;
      }

      if (cellRectangle.borders) {
        this.cellsBorder.drawBorders(cellRectangle.borders);
      }

      // render cell dependencies
      const dependentCells = render_dependency.getDependentsInBounds(bounds);
      if (dependentCells.length) {
        // need this to access content variable:
        // eslint-disable-next-line no-loop-func
        dependentCells.forEach((coordinate) => {
          const key = `${coordinate.x},${coordinate.y}`;
          if (renderedCells.has(key)) return;
          renderedCells.add(key);
          const entry = grid.get(coordinate.x, coordinate.y);
          if (entry) {
            const position = gridOffsets.getCell(coordinate.x, coordinate.y);
            const isInput = input && input.column === coordinate.x && input.row === coordinate.y;
            const rect = this.renderCell({ entry, ...position, isInput });
            content = content ? intersects.rectangleUnion(content, rect) : rect;
          }
        });
      }
    }

    this.cellLabels.update();
  }

  drawCells(fullBounds: Rectangle, isQuadrant: boolean): Rectangle | undefined {
    const { grid, borders, render_dependency, array_dependency } = this.app.sheet;

    // find bounds with gridSparse data
    const { bounds, boundsWithData } = grid.getBounds(fullBounds);

    // find bounds with dependency data (this ensures that cells render when only dependency exist in fullBounds)
    const renderDependencyBounds = render_dependency.getBounds(fullBounds);
    const arrayDependencyBounds = array_dependency.getBounds(fullBounds);
    const fullBoundsWithData = intersects.rectangleUnion(boundsWithData, renderDependencyBounds, arrayDependencyBounds);

    let rectCells: Rectangle | undefined;
    if (boundsWithData && fullBoundsWithData) {
      const cellRectangle = grid.getCells(boundsWithData);
      rectCells = this.drawBounds({ bounds, boundsWithData, cellRectangle, isQuadrant });
    } else {
      this.clear();
    }

    // draw borders
    const borderBounds = borders.getBounds(fullBounds);
    const bordersList = borders.getBorders(borderBounds);
    const rectBorders = this.cellsBorder.drawBorders(bordersList);

    return intersects.rectangleUnion(rectCells, rectBorders);
  }

  changeVisibility(visible: boolean): void {
    this.visible = visible;
    this.cellsBackground.visible = visible;
  }

  update(): void {
    if (this.dirty) {
      this.dirty = false;
      const visibleBounds = this.app.viewport.getVisibleBounds();
      this.drawCells(visibleBounds, false);
    }
  }

  debugShowCachedCounts(): void {
    this.cellsArray.debugShowCachedCounts();
    this.cellsBorder.debugShowCachedCounts();
    this.cellsMarkers.debugShowCachedCounts();
    this.cellsBackground.debugShowCachedCounts();
  }
}<|MERGE_RESOLUTION|>--- conflicted
+++ resolved
@@ -142,8 +142,13 @@
 
       // only render if there is cell data or cell formatting
       if (entry.cell || entry.format) {
+        const column = entry.cell ? entry.cell.x : entry.format!.x;
+        const row = entry.cell ? entry.cell.x : entry.format!.y;
         this.cellsBackground.draw({ ...entry, x, y, width, height });
         if (!isInput) {
+          let cell_text = '';
+          let error = false;
+          let cell_format: CellFormat | undefined;
           if (entry.cell) {
             const error = entry.cell.evaluation_result?.success === false;
 
@@ -164,38 +169,27 @@
               }
 
             // show cell text
-            let cell_text = CellTextFormatter(entry.cell, entry.format);
+            cell_text = CellTextFormatter(entry.cell, entry.format);
             // strip new lines
             cell_text = cell_text ? cell_text.replace(/\n/g, '') : '';
-
-            let cell_format = entry.format;
             if (error) {
               cell_text = '  ERROR';
-              cell_format = { x: entry.cell.x, y: entry.cell.y, textColor: colors.error, italic: true };
+              cell_format = { x: column, y: row, textColor: colors.error, italic: true };
             }
-            this.cellLabels.add({
-              x: x + CELL_TEXT_MARGIN_LEFT,
-              y: y + CELL_TEXT_MARGIN_TOP,
-              text: cell_text,
-              isQuadrant,
-              expectedWidth: width - CELL_TEXT_MARGIN_LEFT * 2,
-              location: isQuadrant ? { x: entry.cell.x, y: entry.cell.y } : undefined,
-              format: cell_format,
-            });
-          }
-<<<<<<< HEAD
-=======
+          }
+          if (entry.format && !error) {
+            cell_format = entry.format;
+          }
           this.cellLabels.add({
             x: x + CELL_TEXT_MARGIN_LEFT,
             y: y + CELL_TEXT_MARGIN_TOP,
             text: cell_text,
-            originalText: entry.cell.value,
             isQuadrant,
+            originalText: entry.cell?.value ?? '',
             expectedWidth: width - CELL_TEXT_MARGIN_LEFT * 2,
-            location: { x: entry.cell.x, y: entry.cell.y },
+            location: { x: column, y: row },
             format: cell_format,
           });
->>>>>>> 3ad09675
         }
         this.cellsBorder.draw({ ...entry, x, y, width, height });
       }
