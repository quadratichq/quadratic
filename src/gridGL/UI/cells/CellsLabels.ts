--- conflicted
+++ resolved
@@ -1,14 +1,9 @@
 import { Container, Point, Rectangle } from 'pixi.js';
 import { Coordinate } from '../../types/size';
 import { CellLabel } from './CellLabel';
-<<<<<<< HEAD
-import { CellAlignment, CellFormat } from '../../../grid/sheet/gridTypes';
 import { Bounds } from '../../../grid/sheet/Bounds';
 import { isStringANumber } from '../../../helpers/isStringANumber';
-=======
-import { CELL_TEXT_MARGIN_LEFT } from '../../../constants/gridConstants';
-import { CellFormat } from '../../../schemas';
->>>>>>> f42d0199
+import { CellFormat, CellAlignment } from '../../../schemas';
 
 export interface LabelData {
   text: string;
