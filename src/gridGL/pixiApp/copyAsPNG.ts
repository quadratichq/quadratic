--- conflicted
+++ resolved
@@ -10,11 +10,7 @@
 let renderer: Renderer | undefined;
 
 /** returns a dataURL to a copy of the selected cells */
-<<<<<<< HEAD
-export const copyAsPNG = (app: PixiApp): Promise<Blob | null> => {
-=======
 export const copyAsPNG = async (): Promise<Blob | null> => {
->>>>>>> ed598bb9
   if (!renderer) {
     renderer = new Renderer({
       resolution,
