import { Viewport } from 'pixi-viewport';
import { Container, Graphics, Rectangle, Renderer } from 'pixi.js';
import { isMobile } from 'react-device-detect';
import { editorInteractionStateDefault } from '../../atoms/editorInteractionStateAtom';
import { HEADING_SIZE } from '../../constants/gridConstants';
import { debugShowCacheFlag } from '../../debugFlags';
import {
  copyToClipboardEvent,
  cutToClipboardEvent,
  pasteFromClipboardEvent,
} from '../../grid/actions/clipboard/clipboard';
import { sheets } from '../../grid/controller/Sheets';
import { AxesLines } from '../UI/AxesLines';
import { Cursor } from '../UI/Cursor';
import { GridLines } from '../UI/GridLines';
import { BoxCells } from '../UI/boxCells';
import { GridHeadings } from '../UI/gridHeadings/GridHeadings';
import { CellsSheets } from '../cells/CellsSheets';
import { Pointer } from '../interaction/pointer/Pointer';
import { ensureVisible } from '../interaction/viewportHelper';
import { loadAssets } from '../loadAssets';
import { HORIZONTAL_SCROLL_KEY, Wheel, ZOOM_KEY } from '../pixiOverride/Wheel';
import { Quadrants } from '../quadrants/Quadrants';
import { pixiAppSettings } from './PixiAppSettings';
import { Update } from './Update';
import { HighlightedCells } from './highlightedCells';
import './pixiApp.css';

export class PixiApp {
  private parent?: HTMLDivElement;
  private update!: Update;
  private cacheIsVisible = false;

  highlightedCells = new HighlightedCells();
  canvas!: HTMLCanvasElement;
  viewport!: Viewport;
  gridLines!: GridLines;
  axesLines!: AxesLines;
  cursor!: Cursor;
  headings!: GridHeadings;
  boxCells!: BoxCells;
  cellsSheets!: CellsSheets;
  quadrants!: Quadrants;
  pointer!: Pointer;
  viewportContents!: Container;
  renderer!: Renderer;
  stage = new Container();
  loading = true;
  destroyed = false;
  paused = true;

  // for testing purposes
  debug!: Graphics;

  async init() {
    await loadAssets();
    this.initCanvas();
    await this.rebuild();

    // keep a reference of app on window, used for Playwright tests
    //@ts-expect-error
    window.pixiapp = this;

    console.log('[QuadraticGL] environment ready');
  }

  private initCanvas() {
    this.canvas = document.createElement('canvas');
    this.canvas.id = 'QuadraticCanvasID';
    this.canvas.className = 'pixi_canvas';
    this.canvas.tabIndex = 0;

    const resolution = Math.max(2, window.devicePixelRatio);
    this.renderer = new Renderer({
      view: this.canvas,
      resolution,
      antialias: true,
      backgroundColor: 0xffffff,
    });

    this.viewport = new Viewport({ interaction: this.renderer.plugins.interaction });
    this.stage.addChild(this.viewport);
    this.viewport
      .drag({
        pressDrag: true,
        wheel: false, // handled by Wheel plugin below
        ...(isMobile ? {} : { keyToPress: ['Space'] }),
      })
      .decelerate()
      .pinch()
      .clampZoom({
        minScale: 0.01,
        maxScale: 10,
      });
    this.viewport.plugins.add(
      'wheel',
      new Wheel(this.viewport, {
        trackpadPinch: true,
        wheelZoom: true,
        percent: 1.5,
        keyToPress: [...ZOOM_KEY, ...HORIZONTAL_SCROLL_KEY],
      })
    );

    // hack to ensure pointermove works outside of canvas
    this.viewport.off('pointerout');

    // this holds the viewport's contents so it can be reused in Quadrants
    this.viewportContents = this.viewport.addChild(new Container());

    // useful for debugging at viewport locations
    this.debug = this.viewportContents.addChild(new Graphics());

    // todo...
    this.quadrants = new Quadrants(); //this.viewportContents.addChild(new Quadrants(this));
    this.quadrants.visible = false;

    this.gridLines = this.viewportContents.addChild(new GridLines());
    this.axesLines = this.viewportContents.addChild(new AxesLines());
    this.cellsSheets = this.viewportContents.addChild(new CellsSheets());

    this.boxCells = this.viewportContents.addChild(new BoxCells());
    this.cursor = this.viewportContents.addChild(new Cursor());
    this.headings = this.viewportContents.addChild(new GridHeadings());

    this.reset();

    this.pointer = new Pointer(this.viewport);
    this.update = new Update();

    // if (debugAlwaysShowCache) this.showCache();
    // console.log('listeners...');
    this.setupListeners();
  }

  private setupListeners() {
    window.addEventListener('resize', this.resize);
    document.addEventListener('copy', copyToClipboardEvent);
    document.addEventListener('paste', pasteFromClipboardEvent);
    document.addEventListener('cut', cutToClipboardEvent);
  }

  private removeListeners() {
    window.removeEventListener('resize', this.resize);
    document.removeEventListener('copy', copyToClipboardEvent);
    document.removeEventListener('paste', pasteFromClipboardEvent);
    document.removeEventListener('cut', cutToClipboardEvent);
  }

  private showCache(): void {
    if (debugShowCacheFlag && !this.quadrants.visible) {
      const cacheOn = document.querySelector('.debug-show-cache-on');
      if (cacheOn) {
        (cacheOn as HTMLSpanElement).innerHTML = 'CACHE';
      }
    }
    // this.cells.changeVisibility(false);
    this.quadrants.visible = true;
    this.cacheIsVisible = true;
  }

  private showCells(): void {
    // if (debugShowCacheFlag && !this.cells.visible) {
    //   const cacheOn = document.querySelector('.debug-show-cache-on') as HTMLSpanElement;
    //   if (cacheOn) {
    //     cacheOn.innerHTML = '';
    //   }
    // }
    // this.cells.dirty = true;
    // this.cells.changeVisibility(true);
    this.quadrants.visible = false;
    this.cacheIsVisible = false;
  }

  setViewportDirty(): void {
    this.viewport.dirty = true;
  }

  viewportChanged = (): void => {
    this.viewport.dirty = true;
    this.gridLines.dirty = true;
    this.axesLines.dirty = true;
    this.headings.dirty = true;
    this.cursor.dirty = true;
    this.cellsSheets?.cull(this.viewport.getVisibleBounds());
    sheets.sheet.cursor.viewport = this.viewport.lastViewport!;

    // if (!debugNeverShowCache && (this.viewport.scale.x < QUADRANT_SCALE || debugAlwaysShowCache)) {
    //   this.showCache();
    // } else {
    //   this.showCells();
    // }
  };

  attach(parent: HTMLDivElement): void {
    this.parent = parent;
    parent.appendChild(this.canvas);
    this.resize();
    this.update.start();
    this.canvas.focus();
    this.setViewportDirty();
  }

  destroy(): void {
    this.update.destroy();
    this.renderer.destroy(true);
    this.viewport.destroy();
    this.quadrants.destroy();
    this.removeListeners();
    this.destroyed = true;
  }

  resize = (): void => {
    if (!this.parent || this.destroyed) return;
    const width = this.parent.offsetWidth;
    const height = this.parent.offsetHeight;
    this.canvas.width = this.renderer.resolution * width;
    this.canvas.height = this.renderer.resolution * height;
    this.renderer.resize(width, height);
    this.viewport.resize(width, height);
    this.gridLines.dirty = true;
    this.axesLines.dirty = true;
    this.headings.dirty = true;
    this.cursor.dirty = true;
  };

  // called before and after a quadrant render
<<<<<<< HEAD
  prepareForCopying(options?: { gridLines: boolean; cull?: Rectangle }): Container {
=======
  prepareForCopying(options?: { gridLines?: boolean; cull?: Rectangle }): Container {
>>>>>>> 0fc2fe07
    this.gridLines.visible = options?.gridLines ?? false;
    this.axesLines.visible = false;
    this.cursor.visible = false;
    this.headings.visible = false;
    this.quadrants.visible = false;
    this.boxCells.visible = false;
    if (options?.cull) {
      this.cellsSheets.cull(options.cull);
    }
    return this.viewportContents;
  }

  cleanUpAfterCopying(culled?: boolean): void {
    this.gridLines.visible = true;
    this.axesLines.visible = true;
    this.cursor.visible = true;
    this.headings.visible = true;
    this.boxCells.visible = true;
    this.quadrants.visible = this.cacheIsVisible;
    if (culled) {
      this.cellsSheets.cull(this.viewport.getVisibleBounds());
    }
  }

  // helper for playwright
  render(): void {
    this.renderer.render(this.stage);
  }

  focus(): void {
    this.canvas?.focus();
  }

  reset(): void {
    this.viewport.scale.set(1);
    if (pixiAppSettings.showHeadings) {
      this.viewport.position.set(HEADING_SIZE, HEADING_SIZE);
    } else {
      this.viewport.position.set(0, 0);
    }
    pixiAppSettings.setEditorInteractionState?.(editorInteractionStateDefault);
  }

  // Pre-renders quadrants by cycling through one quadrant per frame
  preRenderQuadrants(resolve?: () => void): Promise<void> {
    return new Promise((_resolve) => {
      if (!resolve) {
        resolve = _resolve;
      }
      this.quadrants.update(0);
      if (this.quadrants.needsUpdating()) {
        // the timeout allows the quadratic logo animation to appear smooth
        setTimeout(() => this.preRenderQuadrants(resolve), 100);
      } else {
        resolve();
      }
    });
  }

  async rebuild() {
    sheets.create();
    await this.cellsSheets.create();

    this.paused = true;
    this.viewport.dirty = true;
    this.gridLines.dirty = true;
    this.axesLines.dirty = true;
    this.headings.dirty = true;
    this.cursor.dirty = true;
    this.boxCells.reset();

    this.viewport.dirty = true;
    this.paused = false;
    this.reset();
    this.setViewportDirty();
  }

  loadViewport(): void {
    const lastViewport = sheets.sheet.cursor.viewport;
    if (lastViewport) {
      this.viewport.position.set(lastViewport.x, lastViewport.y);
      this.viewport.scale.set(lastViewport.scaleX, lastViewport.scaleY);
      this.viewport.dirty = true;
    }
  }

  getStartingViewport(): { x: number; y: number } {
    if (pixiAppSettings.showHeadings) {
      return { x: HEADING_SIZE, y: HEADING_SIZE };
    } else {
      return { x: 0, y: 0 };
    }
  }

  updateCursorPosition(
    options = {
      ensureVisible: true,
    }
  ): void {
    this.cursor.dirty = true;
    this.headings.dirty = true;

    if (options.ensureVisible) ensureVisible();

    // triggers useGetBorderMenu clearSelection()
    window.dispatchEvent(new CustomEvent('cursor-position'));
  }

  adjustHeadings(options: { sheetId: string; delta: number; row?: number; column?: number }): void {
    this.cellsSheets.adjustHeadings(options);
    this.headings.dirty = true;
    this.gridLines.dirty = true;
    this.cursor.dirty = true;
  }
}

export const pixiApp = new PixiApp();<|MERGE_RESOLUTION|>--- conflicted
+++ resolved
@@ -225,11 +225,7 @@
   };
 
   // called before and after a quadrant render
-<<<<<<< HEAD
-  prepareForCopying(options?: { gridLines: boolean; cull?: Rectangle }): Container {
-=======
   prepareForCopying(options?: { gridLines?: boolean; cull?: Rectangle }): Container {
->>>>>>> 0fc2fe07
     this.gridLines.visible = options?.gridLines ?? false;
     this.axesLines.visible = false;
     this.cursor.visible = false;
