--- conflicted
+++ resolved
@@ -1,15 +1,6 @@
 import React, { useEffect } from 'react';
 import { EditorInteractionState } from '../../../atoms/editorInteractionStateAtom';
-<<<<<<< HEAD
-import { useGlobalSnackbar } from '../../../components/GlobalSnackbar';
-=======
-import { GridInteractionState } from '../../../atoms/gridInteractionStateAtom';
 import { useGlobalSnackbar } from '../../../components/GlobalSnackbarProvider';
-import { SheetController } from '../../../grid/controller/sheetController';
-import { useClearAllFormatting } from '../../../ui/menus/TopBar/SubMenus/useClearAllFormatting';
-import { useFormatCells } from '../../../ui/menus/TopBar/SubMenus/useFormatCells';
-import { useGetSelection } from '../../../ui/menus/TopBar/SubMenus/useGetSelection';
->>>>>>> 0cc3c5a5
 import { useGridSettings } from '../../../ui/menus/TopBar/SubMenus/useGridSettings';
 import { pixiApp } from '../../pixiApp/PixiApp';
 import { Size } from '../../types/size';
@@ -60,13 +51,7 @@
     if (
       keyboardClipboard({
         event,
-<<<<<<< HEAD
-=======
         editorInteractionState,
-        interactionState,
-        sheet_controller: props.sheetController,
-        app: props.app,
->>>>>>> 0cc3c5a5
         addGlobalSnackbar,
       }) ||
       keyboardUndoRedo(event) ||
