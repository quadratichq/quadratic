import { Point } from 'pixi.js';
import { IS_READONLY_MODE } from '../../../constants/app';
import { Sheet } from '../../../grid/sheet/Sheet';
import { PixiApp } from '../../pixiApp/PixiApp';
import { doubleClickCell } from './doubleClickCell';
import { DOUBLE_CLICK_TIME } from './pointerUtils';
import { PanMode } from '../../../atoms/gridInteractionStateAtom';

const MINIMUM_MOVE_POSITION = 5;

export class PointerDown {
  private app: PixiApp;
  active = false;

  private positionRaw?: Point;
  private position?: Point;
  private previousPosition?: { originPosition: Point; terminalPosition: Point };
  private pointerMoved = false;
  private doubleClickTimeout?: number;

  // flag that ensures that if pointerUp triggers during setTimeout, pointerUp is still called (see below)
  private afterShowInput?: boolean;

  constructor(app: PixiApp) {
    this.app = app;
  }

  get sheet(): Sheet {
    return this.app.sheet;
  }

  pointerDown(world: Point, event: PointerEvent): void {
    if (IS_READONLY_MODE) return;
    if (this.app.settings.interactionState.panMode !== PanMode.Disabled) return;

<<<<<<< HEAD
    // note: directly call this.app.settings instead of locally defining it here; otherwise it dereferences this
=======
    // this is a hack to ensure CellInput properly closes and updates before the cursor moves positions
    if (this.app.settings.interactionState.showInput) {
      this.afterShowInput = true;
      setTimeout(() => {
        this.pointerDown(world, event);
        this.afterShowInput = false;
      }, 0);
      return;
    }

    const { settings, cursor } = this.app;
    const { interactionState, setInteractionState } = settings;
>>>>>>> b6a51efd
    const { gridOffsets } = this.sheet;

    this.positionRaw = world;
    const { column, row } = gridOffsets.getRowColumnFromWorld(world.x, world.y);

    const rightClick = event.button === 2 || (event.button === 0 && event.ctrlKey);

    // If right click and we have a multi cell selection.
    // If the user has clicked inside the selection.
    if (rightClick && this.app.settings.interactionState.showMultiCursor) {
      if (
        column >= this.app.settings.interactionState.multiCursorPosition.originPosition.x &&
        column <= this.app.settings.interactionState.multiCursorPosition.terminalPosition.x &&
        row >= this.app.settings.interactionState.multiCursorPosition.originPosition.y &&
        row <= this.app.settings.interactionState.multiCursorPosition.terminalPosition.y
      )
        // Ignore this click. User is accessing the RightClickMenu.
        return;
    }

    if (this.doubleClickTimeout) {
      window.clearTimeout(this.doubleClickTimeout);
      this.doubleClickTimeout = undefined;
      if (
        this.previousPosition &&
        column === this.previousPosition.originPosition.x &&
        row === this.previousPosition.originPosition.y
      ) {
        // ignore right click
        if (rightClick) {
          return;
        }
        doubleClickCell({ cell: this.sheet.grid.getCell(column, row), app: this.app });
        this.active = false;
        event.preventDefault();
        return;
      }
    }

    // select cells between pressed and cursor position
    if (event.shiftKey) {
      const { column, row } = gridOffsets.getRowColumnFromWorld(world.x, world.y);
      const cursorPosition = this.app.settings.interactionState.cursorPosition;
      if (column !== cursorPosition.x || row !== cursorPosition.y) {
        // make origin top left, and terminal bottom right
        const originX = cursorPosition.x < column ? cursorPosition.x : column;
        const originY = cursorPosition.y < row ? cursorPosition.y : row;
        const termX = cursorPosition.x > column ? cursorPosition.x : column;
        const termY = cursorPosition.y > row ? cursorPosition.y : row;

        this.app.settings.setInteractionState({
          ...this.app.settings.interactionState,
          keyboardMovePosition: { x: column, y: row },
          multiCursorPosition: {
            originPosition: new Point(originX, originY),
            terminalPosition: new Point(termX, termY),
          },
          showMultiCursor: true,
        });
        this.app.cursor.dirty = true;
      }
      return;
    }

    this.active = true;
    this.position = new Point(column, row);

    const previousPosition = {
      originPosition: new Point(column, row),
      terminalPosition: new Point(column, row),
    };

    // Keep track of multiCursor previous position
    this.previousPosition = previousPosition;

    // Move cursor to mouse down position
    // For single click, hide multiCursor
    this.app.settings.setInteractionState({
      ...this.app.settings.interactionState,
      keyboardMovePosition: { x: column, y: row },
      cursorPosition: { x: column, y: row },
      multiCursorPosition: previousPosition,
      showMultiCursor: false,
      showInput: false,
    });
    this.app.cursor.dirty = true;
    this.pointerMoved = false;
  }

  pointerMove(world: Point): void {
    if (this.app.settings.interactionState.panMode !== PanMode.Disabled) return;

    if (!this.active) return;

    const { viewport, settings, cursor } = this.app;
    const { gridOffsets } = this.sheet;

    // for determining if double click
    if (!this.pointerMoved && this.doubleClickTimeout && this.positionRaw) {
      if (
        Math.abs(this.positionRaw.x - world.x) + Math.abs(this.positionRaw.y - world.y) >
        MINIMUM_MOVE_POSITION / viewport.scale.x
      ) {
        this.pointerMoved = true;
        this.clearDoubleClick();
      }
    }

    // cursor intersects edges
    // if (
    //   !this.active ||
    //   !this.position ||
    //   !this.previousPosition ||
    //   !this.positionRaw ||
    //   !settings.setInteractionState
    // ) {
    //   if (
    //     Math.abs(this.app.cursor.format_indicator.x - world.x) < 3 ||
    //     Math.abs(this.app.cursor.format_indicator.y - world.y) < 3
    //   ) {
    //     this.app.canvas.style.cursor = 'grab';
    //   }

    // }

    // cursor intersects bottom-corner indicator (disabled for now)
    if (
      !this.active ||
      !this.position ||
      !this.previousPosition ||
      !this.positionRaw ||
      !settings.setInteractionState
    ) {
      // if (intersects.rectanglePoint(this.app.cursor.indicator, world)) {
      //   this.app.canvas.style.cursor = 'cell';
      // }
      return;
    }

    // calculate mouse move position
    const { column, row } = gridOffsets.getRowColumnFromWorld(world.x, world.y);

    // cursor start and end in the same cell
    if (column === this.position.x && row === this.position.y) {
      // hide multi cursor when only selecting one cell
      settings.setInteractionState({
        ...settings.interactionState,
        keyboardMovePosition: { x: this.position.x, y: this.position.y },
        cursorPosition: { x: this.position.x, y: this.position.y },
        multiCursorPosition: {
          originPosition: { x: this.position.x, y: this.position.y },
          terminalPosition: { x: this.position.x, y: this.position.y },
        },
        showMultiCursor: false,
        showInput: false,
        inputInitialValue: '',
      });
    } else {
      // cursor origin and terminal are not in the same cell

      // make origin top left, and terminal bottom right
      const originX = this.position.x < column ? this.position.x : column;
      const originY = this.position.y < row ? this.position.y : row;
      const termX = this.position.x > column ? this.position.x : column;
      const termY = this.position.y > row ? this.position.y : row;

      // determine if the cursor has moved from the previous event
      const hasMoved = !(
        this.previousPosition.originPosition.x === originX &&
        this.previousPosition.originPosition.y === originY &&
        this.previousPosition.terminalPosition.x === termX &&
        this.previousPosition.terminalPosition.y === termY
      );

      // only set state if changed
      // this reduces the number of hooks fired
      if (hasMoved) {
        // update multiCursor
        settings.setInteractionState({
          ...settings.interactionState,
          keyboardMovePosition: { x: column, y: row },
          cursorPosition: { x: this.position.x, y: this.position.y },
          multiCursorPosition: {
            originPosition: { x: originX, y: originY },
            terminalPosition: { x: termX, y: termY },
          },
          showMultiCursor: true,
          showInput: false,
          inputInitialValue: '',
        });
        cursor.dirty = true;

        // update previousPosition
        this.previousPosition = {
          originPosition: new Point(originX, originY),
          terminalPosition: new Point(termX, termY),
        };
      }
    }
  }

  pointerUp(): void {
    if (this.afterShowInput) {
      window.setTimeout(() => this.pointerUp(), 0);
      this.afterShowInput = false;
      return;
    }
    if (this.active) {
      if (!this.pointerMoved) {
        this.doubleClickTimeout = window.setTimeout(() => (this.doubleClickTimeout = undefined), DOUBLE_CLICK_TIME);
      }
      this.active = false;
    }
  }

  private clearDoubleClick(): void {
    if (this.doubleClickTimeout) {
      window.clearTimeout(this.doubleClickTimeout);
      this.doubleClickTimeout = undefined;
    }
  }

  destroy(): void {
    this.clearDoubleClick();
  }
}<|MERGE_RESOLUTION|>--- conflicted
+++ resolved
@@ -33,9 +33,9 @@
     if (IS_READONLY_MODE) return;
     if (this.app.settings.interactionState.panMode !== PanMode.Disabled) return;
 
-<<<<<<< HEAD
+
     // note: directly call this.app.settings instead of locally defining it here; otherwise it dereferences this
-=======
+
     // this is a hack to ensure CellInput properly closes and updates before the cursor moves positions
     if (this.app.settings.interactionState.showInput) {
       this.afterShowInput = true;
@@ -48,7 +48,6 @@
 
     const { settings, cursor } = this.app;
     const { interactionState, setInteractionState } = settings;
->>>>>>> b6a51efd
     const { gridOffsets } = this.sheet;
 
     this.positionRaw = world;
