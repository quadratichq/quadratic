import { Point } from 'pixi.js';
import { IS_READONLY_MODE } from '../../../constants/app';
import { doubleClickCell } from './doubleClickCell';
import { DOUBLE_CLICK_TIME } from './pointerUtils';
import { PanMode } from '../../../atoms/gridInteractionStateAtom';
import { PixiApp } from 'gridGL/pixiApp/PixiApp';

const MINIMUM_MOVE_POSITION = 5;

export class PointerDown {
  private app: PixiApp;
  active = false;

  private positionRaw?: Point;
  private position?: Point;
  private previousPosition?: { originPosition: Point; terminalPosition: Point };
  private pointerMoved = false;
  private doubleClickTimeout?: number;

  constructor(app: PixiApp) {
    this.app = app;
  }

<<<<<<< HEAD
  /** get world coordinate for the bottom-right of the selected cell to drag the indicator */
  // private getEndCell(): Point {
  //   let endCell: Point;
  //   const interactionState = this.app.settings.interactionState;
  //   const gridOffsets = this.app.sheet.gridOffsets;
  //   if (interactionState.showMultiCursor) {
  //     const multiCursor = interactionState.multiCursorPosition;
  //     const cell = gridOffsets.getCell(multiCursor.terminalPosition.x, multiCursor.terminalPosition.y);
  //     endCell = new Point(cell.x + cell.width - 1, cell.y + cell.height - 1);
  //   } else {
  //     const cell = gridOffsets.getCell(interactionState.cursorPosition.x, interactionState.cursorPosition.y);
  //     endCell = new Point(cell.x + cell.width - 1, cell.y + cell.height - 1);
  //   }
  //   return endCell;
  // }
=======
  get sheet(): Sheet {
    return this.app.sheet;
  }
>>>>>>> 47ee94bd

  pointerDown(world: Point, event: PointerEvent): void {
    if (IS_READONLY_MODE) return;
    if (this.app.settings.interactionState.panMode !== PanMode.Disabled) return;

    if (!this.app.tables.activate(world)) return;

    const { table, settings, cursor } = this.app;
    if (!table) return;

    const { interactionState, setInteractionState } = settings;
    const { sheet } = table;
    const { gridOffsets } = sheet;

    this.positionRaw = world;
    const { column, row } = gridOffsets.getRowColumnFromWorld(world.x, world.y);

    const rightClick = event.button === 2 || (event.button === 0 && event.ctrlKey);

    // If right click and we have a multi cell selection.
    // If the user has clicked inside the selection.
    if (!setInteractionState) {
      throw new Error('Expected setInteractionState to be defined');
    }
    if (rightClick && interactionState.showMultiCursor) {
      if (
        column >= interactionState.multiCursorPosition.originPosition.x &&
        column <= interactionState.multiCursorPosition.terminalPosition.x &&
        row >= interactionState.multiCursorPosition.originPosition.y &&
        row <= interactionState.multiCursorPosition.terminalPosition.y
      )
        // Ignore this click. User is accessing the RightClickMenu.
        return;
    }

    if (this.doubleClickTimeout) {
      window.clearTimeout(this.doubleClickTimeout);
      this.doubleClickTimeout = undefined;
      if (
        this.previousPosition &&
        column === this.previousPosition.originPosition.x &&
        row === this.previousPosition.originPosition.y
      ) {
        // ignore right click
        if (rightClick) {
          return;
        }
        doubleClickCell({ cell: sheet.grid.getCell(column, row), app: this.app });
        this.active = false;
        event.preventDefault();
        return;
      }
    }

    // select cells between pressed and cursor position
    if (event.shiftKey) {
      const { column, row } = gridOffsets.getRowColumnFromWorld(world.x, world.y);
      const cursorPosition = interactionState.cursorPosition;
      if (column !== cursorPosition.x || row !== cursorPosition.y) {
        // make origin top left, and terminal bottom right
        const originX = cursorPosition.x < column ? cursorPosition.x : column;
        const originY = cursorPosition.y < row ? cursorPosition.y : row;
        const termX = cursorPosition.x > column ? cursorPosition.x : column;
        const termY = cursorPosition.y > row ? cursorPosition.y : row;

        setInteractionState({
          ...interactionState,
          keyboardMovePosition: { x: column, y: row },
          multiCursorPosition: {
            originPosition: new Point(originX, originY),
            terminalPosition: new Point(termX, termY),
          },
          showMultiCursor: true,
        });
        cursor.dirty = true;
      }
      return;
    }

    this.active = true;
    this.position = new Point(column, row);

    const previousPosition = {
      originPosition: new Point(column, row),
      terminalPosition: new Point(column, row),
    };

    // Keep track of multiCursor previous position
    this.previousPosition = previousPosition;

    // Move cursor to mouse down position
    // For single click, hide multiCursor
    setInteractionState({
      ...interactionState,
      keyboardMovePosition: { x: column, y: row },
      cursorPosition: { x: column, y: row },
      multiCursorPosition: previousPosition,
      showMultiCursor: false,
    });
    cursor.dirty = true;
    this.pointerMoved = false;
  }

  pointerMove(world: Point): void {
    if (this.app.settings.interactionState.panMode !== PanMode.Disabled) return;

<<<<<<< HEAD
    const { viewport, settings, cursor, table } = this.app;
    if (!table) return;

    const { sheet } = table;
=======
    if (!this.active) return;

    const { viewport, settings, cursor } = this.app;
    const { gridOffsets } = this.sheet;
>>>>>>> 47ee94bd

    // for determining if double click
    if (!this.pointerMoved && this.doubleClickTimeout && this.positionRaw) {
      if (
        Math.abs(this.positionRaw.x - world.x) + Math.abs(this.positionRaw.y - world.y) >
        MINIMUM_MOVE_POSITION / viewport.scale.x
      ) {
        this.pointerMoved = true;
        this.clearDoubleClick();
      }
    }

    // cursor intersects edges
    // if (
    //   !this.active ||
    //   !this.position ||
    //   !this.previousPosition ||
    //   !this.positionRaw ||
    //   !settings.setInteractionState
    // ) {
    //   if (
    //     Math.abs(this.app.cursor.format_indicator.x - world.x) < 3 ||
    //     Math.abs(this.app.cursor.format_indicator.y - world.y) < 3
    //   ) {
    //     this.app.canvas.style.cursor = 'grab';
    //   }

    // }

    // cursor intersects bottom-corner indicator (disabled for now)
    if (
      !this.active ||
      !this.position ||
      !this.previousPosition ||
      !this.positionRaw ||
      !settings.setInteractionState
    ) {
      // if (intersects.rectanglePoint(this.app.cursor.indicator, world)) {
      //   this.app.canvas.style.cursor = 'cell';
      // }
      return;
    }

    // calculate mouse move position
    const { column, row } = sheet.gridOffsets.getRowColumnFromWorld(world.x, world.y);

    // cursor start and end in the same cell
    if (column === this.position.x && row === this.position.y) {
      // hide multi cursor when only selecting one cell
      settings.setInteractionState({
        ...settings.interactionState,
        keyboardMovePosition: { x: this.position.x, y: this.position.y },
        cursorPosition: { x: this.position.x, y: this.position.y },
        multiCursorPosition: {
          originPosition: { x: this.position.x, y: this.position.y },
          terminalPosition: { x: this.position.x, y: this.position.y },
        },
        showMultiCursor: false,
        showInput: false,
        inputInitialValue: '',
      });
    } else {
      // cursor origin and terminal are not in the same cell

      // make origin top left, and terminal bottom right
      const originX = this.position.x < column ? this.position.x : column;
      const originY = this.position.y < row ? this.position.y : row;
      const termX = this.position.x > column ? this.position.x : column;
      const termY = this.position.y > row ? this.position.y : row;

      // determine if the cursor has moved from the previous event
      const hasMoved = !(
        this.previousPosition.originPosition.x === originX &&
        this.previousPosition.originPosition.y === originY &&
        this.previousPosition.terminalPosition.x === termX &&
        this.previousPosition.terminalPosition.y === termY
      );

      // only set state if changed
      // this reduces the number of hooks fired
      if (hasMoved) {
        // update multiCursor
        settings.setInteractionState({
          ...settings.interactionState,
          keyboardMovePosition: { x: column, y: row },
          cursorPosition: { x: this.position.x, y: this.position.y },
          multiCursorPosition: {
            originPosition: { x: originX, y: originY },
            terminalPosition: { x: termX, y: termY },
          },
          showMultiCursor: true,
          showInput: false,
          inputInitialValue: '',
        });
        cursor.dirty = true;

        // update previousPosition
        this.previousPosition = {
          originPosition: new Point(originX, originY),
          terminalPosition: new Point(termX, termY),
        };
      }
    }
  }

  pointerUp(): void {
    if (this.active) {
      if (!this.pointerMoved) {
        this.doubleClickTimeout = window.setTimeout(() => (this.doubleClickTimeout = undefined), DOUBLE_CLICK_TIME);
      }
      this.active = false;
    }
  }

  private clearDoubleClick(): void {
    if (this.doubleClickTimeout) {
      window.clearTimeout(this.doubleClickTimeout);
      this.doubleClickTimeout = undefined;
    }
  }

  destroy(): void {
    this.clearDoubleClick();
  }
}<|MERGE_RESOLUTION|>--- conflicted
+++ resolved
@@ -20,28 +20,6 @@
   constructor(app: PixiApp) {
     this.app = app;
   }
-
-<<<<<<< HEAD
-  /** get world coordinate for the bottom-right of the selected cell to drag the indicator */
-  // private getEndCell(): Point {
-  //   let endCell: Point;
-  //   const interactionState = this.app.settings.interactionState;
-  //   const gridOffsets = this.app.sheet.gridOffsets;
-  //   if (interactionState.showMultiCursor) {
-  //     const multiCursor = interactionState.multiCursorPosition;
-  //     const cell = gridOffsets.getCell(multiCursor.terminalPosition.x, multiCursor.terminalPosition.y);
-  //     endCell = new Point(cell.x + cell.width - 1, cell.y + cell.height - 1);
-  //   } else {
-  //     const cell = gridOffsets.getCell(interactionState.cursorPosition.x, interactionState.cursorPosition.y);
-  //     endCell = new Point(cell.x + cell.width - 1, cell.y + cell.height - 1);
-  //   }
-  //   return endCell;
-  // }
-=======
-  get sheet(): Sheet {
-    return this.app.sheet;
-  }
->>>>>>> 47ee94bd
 
   pointerDown(world: Point, event: PointerEvent): void {
     if (IS_READONLY_MODE) return;
@@ -148,17 +126,10 @@
   pointerMove(world: Point): void {
     if (this.app.settings.interactionState.panMode !== PanMode.Disabled) return;
 
-<<<<<<< HEAD
     const { viewport, settings, cursor, table } = this.app;
     if (!table) return;
 
     const { sheet } = table;
-=======
-    if (!this.active) return;
-
-    const { viewport, settings, cursor } = this.app;
-    const { gridOffsets } = this.sheet;
->>>>>>> 47ee94bd
 
     // for determining if double click
     if (!this.pointerMoved && this.doubleClickTimeout && this.positionRaw) {
