/* eslint-disable @typescript-eslint/no-unused-vars */
import { Rectangle } from 'pixi.js';
import { ClipboardEvent, useCallback, useRef, useState } from 'react';
import { useRecoilValue } from 'recoil';
import { editorInteractionStateAtom } from '../../atoms/editorInteractionStateAtom';
import { sheets } from '../../grid/controller/Sheets';
import { focusGrid } from '../../helpers/focusGrid';
import { CURSOR_THICKNESS } from '../UI/Cursor';
import { pixiApp } from '../pixiApp/PixiApp';
import { pixiAppSettings } from '../pixiApp/PixiAppSettings';
import { Coordinate } from '../types/size';

interface CellInputProps {
  container?: HTMLDivElement;
}

export const CellInput = (props: CellInputProps) => {
  const { container } = props;
  const editorInteractionState = useRecoilValue(editorInteractionStateAtom);

  const viewport = pixiApp.viewport;

  const sheet = sheets.sheet;
  const cellLocation = sheet.cursor.cursorPosition;

  const text = useRef('');

  const cellOffsets = sheet.getCellOffsets(cellLocation.x, cellLocation.y);
  const cell = sheet.getEditCell(cellLocation.x, cellLocation.y);
  const formatting = sheet.getCellFormatSummary(cellLocation.x, cellLocation.y);

  // don't allow input to shrink below the initial width
  // this is used to cover up the existing text on the canvas
  const [initialWidth, setInitialWidth] = useState(0);

  // handle temporary changes to bold and italic (via keyboard)
  const [temporaryBold, setTemporaryBold] = useState<undefined | boolean>();
  const [temporaryItalic, setTemporaryItalic] = useState<undefined | boolean>();
  let fontFamily = 'OpenSans';
  const italic = temporaryItalic === undefined ? formatting?.italic : temporaryItalic;
  const bold = temporaryBold === undefined ? formatting?.bold : temporaryBold;
  if (italic && bold) {
    fontFamily = 'OpenSans-BoldItalic';
  } else if (italic) {
    fontFamily = 'OpenSans-Italic';
  } else if (bold) {
    fontFamily = 'OpenSans-Bold';
  }

  // moves the cursor to the end of the input (since we're placing a single character that caused the input to open)
  const handleFocus = useCallback((e: any) => {
    const div = e.target;
    window.setTimeout(() => {
      if (!document.hasFocus() || !div.contains(document.activeElement)) return;
      if (div.innerText?.length) {
        const selection = document.getSelection();
        const range = document.createRange();
        if (selection) {
          range.setStart(div.childNodes[0], div.innerText.length);
          range.collapse(true);
          selection.removeAllRanges();
          selection.addRange(range);
        }
        setInitialWidth(div.getBoundingClientRect().width);
      }
    }, 0);
  }, []);

  // Effect for sizing the input width to the length of the value
  const [textInput, setTextInput] = useState<HTMLDivElement>();
  const textInputRef = useCallback(
    (node: any) => {
      if (!node) return;
      node.focus();
      setTextInput(node);
      const value = cell;
      text.current = pixiAppSettings.input.initialValue ?? (value || '');
      if (document.hasFocus() && node.contains(document.activeElement)) {
        handleFocus({ target: node });
      }
    },
    [cell, handleFocus]
  );

  // If we don't have a viewport, we can't continue.
  if (!viewport || !container) return null;

  // If the cell is open in the code editor, don't show the input
  if (
    editorInteractionState.showCodeEditor &&
    editorInteractionState.selectedCell.x === cellLocation.x &&
    editorInteractionState.selectedCell.y === cellLocation.y
  )
    return null;

  // Function used to move and scale the Input with the Grid
  function updateInputCSSTransform() {
    if (!container) return '';

    // Get world transform matrix
    let worldTransform = viewport.worldTransform;

    // Calculate position of input based on cell (magic number via experimentation)
    let cell_offset_scaled = viewport.toScreen(cellOffsets.x + CURSOR_THICKNESS, cellOffsets.y + CURSOR_THICKNESS);

    // Generate transform CSS
    const transform =
      'matrix(' +
      [
        worldTransform.a,
        worldTransform.b,
        worldTransform.c,
        worldTransform.d,
        cell_offset_scaled.x + container.offsetLeft,
        cell_offset_scaled.y + container.offsetTop,
      ].join(',') +
      ')';

    // Update input css matrix
    if (textInput) textInput.style.transform = transform;

    // return transform
    return transform;
  }

  // need this variable to cancel second closeInput call from blur after pressing Escape (this happens before the state can update)
  let closed = false;

  // When done editing with the input
  const closeInput = async (transpose = { x: 0, y: 0 } as Coordinate, cancel = false) => {
    if (closed || !textInput) return;
    closed = true;

    const value = textInput.innerText;

    if (!cancel && (value.trim() || cell)) {
      sheet.setCellValue(cellLocation.x, cellLocation.y, value);
      setTemporaryBold(undefined);
      setTemporaryItalic(undefined);
      textInput.innerText = '';
    }

    // Update Grid Interaction state, reset input value state
    const position = sheet.cursor.cursorPosition;
    sheet.cursor.changePosition({
      cursorPosition: {
        x: position.x + transpose.x,
        y: position.y + transpose.y,
      },
    });

    pixiAppSettings.changeInput(false);

    // Set focus back to Grid
    focusGrid();

    // Clean up listeners
    viewport.off('moved-end', updateInputCSSTransform);
    viewport.off('moved', updateInputCSSTransform);
  };

  // Register lister for when grid moves to resize and move input with CSS
  viewport.on('moved', updateInputCSSTransform);
  viewport.on('moved-end', updateInputCSSTransform);

  // set input's initial position correctly
  const transform = updateInputCSSTransform();

  const handlePaste = (event: ClipboardEvent) => {
    const text = event.clipboardData?.getData('text') || '';
    const parsed = new DOMParser().parseFromString(text, 'text/html');
    const result = parsed.body.textContent || '';
    document.execCommand('insertHTML', false, result.replace(/(\r\n|\n|\r)/gm, ''));
    event.preventDefault();
  };

  const columnWidth = cellOffsets.width * viewport.scale.x;
<<<<<<< HEAD
  const minWidth = Math.max(initialWidth, columnWidth) / viewport.scale.x - CURSOR_THICKNESS * 2;
=======
>>>>>>> 967262ec

  return (
    <div
      id="cell-edit"
      contentEditable={true}
      suppressContentEditableWarning={true}
      ref={textInputRef}
      spellCheck={false}
      style={{
        display: 'table-cell',
        position: 'absolute',
        top: 0,
        left: 0,
<<<<<<< HEAD
        minWidth: minWidth,
=======
        minWidth: columnWidth,
>>>>>>> 967262ec
        outline: 'none',
        color: formatting?.textColor ?? 'black',
        padding: `0 ${CURSOR_THICKNESS}px 0 0`,
        margin: 0,
        lineHeight: `${cellOffsets.height - CURSOR_THICKNESS * 2}px`,
        verticalAlign: 'text-top',
        transformOrigin: '0 0',
        transform,
        fontFamily,
        fontSize: '14px',
        backgroundColor: formatting?.fillColor ?? 'white',
        whiteSpace: 'nowrap',
      }}
      onPaste={handlePaste}
      onInput={(event: React.FormEvent<HTMLDivElement>) => {
        // viewport should try to keep the input box in view
        if (!textInput) return;
        const bounds = textInput.getBoundingClientRect();
        const canvas = pixiApp.canvas.getBoundingClientRect();
        const center = pixiApp.viewport.center;
        const scale = pixiApp.viewport.scale.x;
        let x = center.x,
          y = center.y,
          move = false;
        if (bounds.right > canvas.right) {
          x = center.x + (bounds.right - canvas.right) / scale;
          move = true;
        } else if (bounds.left < canvas.left) {
          const change = (bounds.left - canvas.left) / scale;
          if (bounds.right < canvas.right + change) {
            x = center.x + change;
            move = true;
          }
        }
        if (bounds.bottom > canvas.bottom) {
          y = center.y + (bounds.bottom - canvas.bottom) / scale;
          move = true;
        } else if (bounds.top < canvas.top) {
          const change = (bounds.top - canvas.top) / scale;
          if (bounds.bottom < canvas.bottom + change) {
            y = center.y + change;
            move = true;
          }
        }
        if (move) {
          viewport.moveCenter(x, y);
          pixiApp.setViewportDirty();
        }
      }}
      onFocus={handleFocus}
      onBlur={() => closeInput()}
      onKeyDown={(event) => {
        if (event.key === 'Enter') {
          closeInput({ x: 0, y: 1 });
          event.stopPropagation();
          event.preventDefault();
        } else if (event.key === 'Tab') {
          closeInput({ x: 1, y: 0 });
          event.stopPropagation();
          event.preventDefault();
        } else if (event.key === 'Escape') {
          closeInput(undefined, true);
          event.preventDefault();
        } else if (event.key === 'ArrowUp') {
          closeInput({ x: 0, y: -1 });
          event.stopPropagation();
        } else if (event.key === 'ArrowDown') {
          closeInput({ x: 0, y: 1 });
          event.stopPropagation();
        } else if ((event.metaKey || event.ctrlKey) && event.key === 'p') {
          event.preventDefault();
        } else if (event.key === ' ') {
          // Don't propagate so panning mode doesn't get triggered
          event.stopPropagation();
        } else if (event.key === 'i' && (event.ctrlKey || event.metaKey)) {
          const italic = temporaryItalic === undefined ? !formatting?.italic : !temporaryItalic;
          setTemporaryItalic(italic);
          sheet.setCellItalic(new Rectangle(cellLocation.x, cellLocation.y, 0, 0), italic);
          event.stopPropagation();
          event.preventDefault();
        } else if (event.key === 'b' && (event.ctrlKey || event.metaKey)) {
          const bold = temporaryBold === undefined ? !formatting?.italic : !temporaryBold;
          setTemporaryBold(bold);
          sheet.setCellBold(new Rectangle(cellLocation.x, cellLocation.y, 0, 0), bold);
          event.stopPropagation();
          event.preventDefault();
        }
        // ensure the cell border is redrawn
        pixiApp.cursor.dirty = true;
      }}
    >
      {text.current}
    </div>
  );
};<|MERGE_RESOLUTION|>--- conflicted
+++ resolved
@@ -28,10 +28,6 @@
   const cellOffsets = sheet.getCellOffsets(cellLocation.x, cellLocation.y);
   const cell = sheet.getEditCell(cellLocation.x, cellLocation.y);
   const formatting = sheet.getCellFormatSummary(cellLocation.x, cellLocation.y);
-
-  // don't allow input to shrink below the initial width
-  // this is used to cover up the existing text on the canvas
-  const [initialWidth, setInitialWidth] = useState(0);
 
   // handle temporary changes to bold and italic (via keyboard)
   const [temporaryBold, setTemporaryBold] = useState<undefined | boolean>();
@@ -61,7 +57,6 @@
           selection.removeAllRanges();
           selection.addRange(range);
         }
-        setInitialWidth(div.getBoundingClientRect().width);
       }
     }, 0);
   }, []);
@@ -175,10 +170,6 @@
   };
 
   const columnWidth = cellOffsets.width * viewport.scale.x;
-<<<<<<< HEAD
-  const minWidth = Math.max(initialWidth, columnWidth) / viewport.scale.x - CURSOR_THICKNESS * 2;
-=======
->>>>>>> 967262ec
 
   return (
     <div
@@ -192,11 +183,7 @@
         position: 'absolute',
         top: 0,
         left: 0,
-<<<<<<< HEAD
-        minWidth: minWidth,
-=======
         minWidth: columnWidth,
->>>>>>> 967262ec
         outline: 'none',
         color: formatting?.textColor ?? 'black',
         padding: `0 ${CURSOR_THICKNESS}px 0 0`,
