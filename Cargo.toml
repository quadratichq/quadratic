--- conflicted
+++ resolved
@@ -15,11 +15,7 @@
 description = "Infinite data grid with Python, JavaScript, and SQL built-in"
 repository = "https://github.com/quadratichq/quadratic"
 license-file = "LICENSE"
-<<<<<<< HEAD
-version = "0.21.0"
-=======
 version = "0.20.7"
->>>>>>> 3c7bfa5a
 
 # TODO(ddimaria): add shared dependencies here
 [workspace.dependencies]
