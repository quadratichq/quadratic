--- conflicted
+++ resolved
@@ -99,10 +99,10 @@
   await page.waitForTimeout(2 * 1000);
 };
 
-<<<<<<< HEAD
 export const assertActiveSheetName = async (page: Page, sheetName: string) => {
   await expect(page.locator('[data-test-active]')).toContainText(sheetName, { timeout: 10 * 1000 });
-=======
+};
+
 const TOP_X = 71;
 const TOP_Y = 106;
 const CELL_WIDTH = 100;
@@ -125,5 +125,4 @@
     width: CELL_WIDTH,
     height: CELL_HEIGHT,
   };
->>>>>>> 627499ba
 };