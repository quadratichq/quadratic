import { expect, type Page } from '@playwright/test';
import { USER_PASSWORD } from '../constants/auth';
import { buildUrl } from './buildUrl.helpers';
import { cleanUpFiles } from './file.helpers';

type LogInOptions = {
  emailPrefix: string;
  teamName?: string;
  route?: string;
};

const handleQuadraticLoading = async (page: Page) => {
  await page.locator('html[data-loading-start]').waitFor({ state: 'hidden', timeout: 2 * 60 * 1000 });
};

const handleStartWithAi = async (page: Page) => {
  const startWithAiHeader = page.locator('h1:has-text("Start with AI")');
  if (await startWithAiHeader.isVisible({ timeout: 2000 }).catch(() => false)) {
    // Click the Quadratic logo to go back to dashboard
    await page
      .locator('a[href="/"]')
      .first()
      .click({ timeout: 60 * 1000 });
    await handleQuadraticLoading(page);
  }
};

const handleHumanCheck = async (page: Page) => {
  const humanCheckHeader = page.locator('text=Before continuing, we need to be sure');
  if (await humanCheckHeader.isVisible({ timeout: 1500 }).catch(() => false)) {
    console.log('⚠️  Bot protection detected. Please whitelist E2E test users in WorkOS Radar.');
    console.log('   Emails to whitelist: *e2e_*@quadratichq.com');
    console.log('   WorkOS Dashboard: https://dashboard.workos.com/');

    // Attempt multiple strategies to handle Cloudflare Turnstile

    // Strategy 1: Try to find and click the Turnstile checkbox in iframe
    try {
      const turnstileFrame = page.frameLocator('iframe[title*="Widget"][src*="turnstile"]').first();
      const checkbox = turnstileFrame.locator('input[type="checkbox"]').first();
      if (await checkbox.isVisible({ timeout: 2000 }).catch(() => false)) {
        await checkbox.click({ timeout: 5000 });
        await page.waitForTimeout(2000);
        return;
      }
    } catch {
      // Continue to next strategy
    }

    // Strategy 2: Look for Cloudflare challenges iframe
    try {
      const cfFrame = page.frameLocator('iframe[src*="challenges.cloudflare.com"]').first();
      const cfCheckbox = cfFrame.locator('input[type="checkbox"], .cb-i').first();
      if (await cfCheckbox.isVisible({ timeout: 2000 }).catch(() => false)) {
        await cfCheckbox.click({ timeout: 5000 });
        await page.waitForTimeout(2000);
        return;
      }
    } catch {
      // Continue to next strategy
    }

    // Strategy 3: Check for direct checkbox (legacy/fallback)
    const verifyCheckbox = page.getByRole('checkbox', { name: /verify you are human/i });
    if (await verifyCheckbox.isVisible({ timeout: 1000 }).catch(() => false)) {
      await verifyCheckbox.check({ timeout: 5000 });
      await page.waitForTimeout(750);
      return;
    }

    // If we get here, captcha couldn't be bypassed automatically
    console.error('❌ Unable to bypass bot protection automatically.');
    console.error('   Action required: Configure WorkOS Radar to whitelist test users.');
  }
};

export const logIn = async (page: Page, options: LogInOptions): Promise<string> => {
  // grant clipboard permissions
  await page.context().grantPermissions(['clipboard-read', 'clipboard-write']);

  // Get the browser type
  const browserName = page.context().browser()?.browserType().name();

  // extract email and password if available otherwise use env vars
  const email = `${options.emailPrefix}_${browserName}@quadratichq.com`;

  const loginPage = page.locator(`[name="email"]`);

  // setup dialog alerts to be yes
  page.on('dialog', (dialog) => {
    dialog.accept().catch((error) => {
      console.error('Failed to accept the dialog:', error);
    });
  });

  // Try to navigate to our URL
  // When no route is provided, navigate to '/' without query params to ensure
  // login redirects to dashboard (not a previous redirectTo value)
  const route = options?.route ?? '/';
  const url = buildUrl(route);
  // Remove any query parameters when navigating to '/' to ensure clean redirect
  const finalUrl = route === '/' ? url.split('?')[0] : url;
  await page.goto(finalUrl);
  await loginPage.waitFor({ timeout: 2 * 60 * 1000 });

  // fill out log in page and log in
  await page.locator(`[name="email"]`).fill(email, { timeout: 60 * 1000 });
  page.locator('button:has-text("Continue")').click({ timeout: 60 * 1000 });

  // Handle optional captcha/anti-bot step if present
  await handleHumanCheck(page);

  await page.waitForURL((url) => !url.pathname.startsWith('/password'), { timeout: 2 * 60 * 1000 });
  await page.locator(`[name="password"]`).fill(USER_PASSWORD, { timeout: 60 * 1000 });
  await page.locator('button[value="password"]').click({ timeout: 60 * 1000 });

  await handleHumanCheck(page);

  await handleOnboarding(page);

  await handleQuadraticLoading(page);

  // go to dashboard if in app (optional - only if dashboardLink exists)
  const dashboardLink = page.locator('[data-testid="back-to-dashboard-link"]');
  const isDashboardLinkVisible = await dashboardLink.isVisible({ timeout: 5000 }).catch(() => false);
  if (isDashboardLinkVisible) {
    await dashboardLink.click({ timeout: 60 * 1000 });
    await handleQuadraticLoading(page);
    // Wait a while to ensure navigation completes
    await page.waitForTimeout(5 * 1000);
  }

  // If onboarding video is shown, click "Skip" to proceed
  const getStartedHeader = page.locator('h1:has-text("Get started")');
  if (await getStartedHeader.isVisible({ timeout: 2000 }).catch(() => false)) {
    const skipButton = page.getByRole('button', { name: /Skip/i });
    if (await skipButton.isVisible({ timeout: 2000 }).catch(() => false)) {
      await skipButton.click({ timeout: 60 * 1000 });
    }
  }

  // If "Start with AI" screen is shown, go back to dashboard
  await handleStartWithAi(page);

  // wait for shared with me visibility on dashboard
<<<<<<< HEAD
  await page.locator('[data-testid="shared-with-me-link"]').waitFor({ timeout: 2 * 60 * 1000 });
=======
  await page.locator(`[data-testid="dashboard-sidebar-shared-with-me-link"]`).waitFor({ timeout: 2 * 60 * 1000 });
>>>>>>> 8abcfab1

  // Click team dropdown
  if (options?.teamName) {
    await page
      .locator(`nav`)
      .getByRole(`button`, { name: `arrow_drop_down` })
      .click({ timeout: 60 * 1000 });
    await page
      .locator(`div[data-state="open"] a:has-text("${options.teamName}")`)
      .nth(0)
      .click({ timeout: 60 * 1000 });
  }

  // Wait for Filter by file or creator name...
  await page.locator('[placeholder="Filter by file or creator name…"]').waitFor({ timeout: 60 * 1000 });

  await cleanUpFiles(page, { fileName: 'Untitled' });

  return email;
};

type SignUpOptions = {
  email: string;
};
export const signUp = async (page: Page, { email }: SignUpOptions): Promise<string> => {
  // navigate to log in page
  await page.goto(buildUrl(), { waitUntil: 'domcontentloaded' });

  //--------------------------------
  // Act:
  //--------------------------------
  // Click the 'Sign up' button
  const loginPage = page.locator(`[name="email"]`);
  await loginPage.waitFor({ timeout: 2 * 60 * 1000 });
  await page.locator('a:has-text("Sign up")').click({ timeout: 60 * 1000 });

  const signupTitle = page.getByText('First name');
  await signupTitle.waitFor({ timeout: 2 * 60 * 1000 });

  // Fill in signup page and submit
  await page.locator('[name="first_name"]').fill('E2E', { timeout: 60 * 1000 });
  await page.locator('[name="last_name"]').fill('Test', { timeout: 60 * 1000 });
  await page.locator('[name="email"]').fill(email, { timeout: 60 * 1000 });
  await page.locator('[value="sign-up"]').click({ timeout: 60 * 1000 });

  await page.locator('[name="password"]').fill(USER_PASSWORD, { timeout: 60 * 1000 });
  await page.locator('[value="sign-up"]').click({ timeout: 60 * 1000 });

  await handleHumanCheck(page);
  await handleOnboarding(page);

  await handleQuadraticLoading(page);

  // After onboarding, user may land on canvas or "Start with AI" screen
  const canvasLocator = page.locator(`#QuadraticCanvasID`);
  const startWithAiHeader = page.locator('h1:has-text("Start with AI")');

  // Wait for either canvas or "Start with AI" screen
  await Promise.race([
    canvasLocator.waitFor({ timeout: 2 * 60 * 1000 }),
    startWithAiHeader.waitFor({ timeout: 2 * 60 * 1000 }),
  ]);

  // If on "Start with AI" screen, go back to dashboard; otherwise click nav link from canvas
  if (await startWithAiHeader.isVisible({ timeout: 1000 }).catch(() => false)) {
    await handleStartWithAi(page);
  } else {
    await page.locator('nav a[href="/"]').click({ timeout: 2 * 60 * 1000 });
  }

  // Wait for shared with me visibility on dashboard
<<<<<<< HEAD
  await page.locator('[data-testid="shared-with-me-link"]').waitFor({ timeout: 2 * 60 * 1000 });
=======
  await page.locator(`[data-testid="dashboard-sidebar-shared-with-me-link"]`).waitFor({ timeout: 2 * 60 * 1000 });
>>>>>>> 8abcfab1

  // Assert we are on the teams page
  await expect(page).toHaveURL(/teams/, { timeout: 60 * 1000 });

  return email;
};

export const handleOnboarding = async (page: Page) => {
  // Wait for navigation to potentially complete (redirect to onboarding might happen after login)
  // In CI, the redirect might take longer, so we need to wait for either:
  // 1. The onboarding URL to appear, OR
  // 2. The onboarding button element to appear
  const onboardingBtnUsePersonal = page.locator('[data-testid="onboarding-btn-use-personal"]');

  // First, wait for URL to potentially change to onboarding (with timeout)
  try {
    await page.waitForURL((url) => url.pathname.includes('/onboarding'), { timeout: 10 * 1000 });
  } catch {
    // URL didn't change to onboarding, might not need onboarding
  }

  // Check current URL to determine if we should wait for onboarding
  const currentUrl = page.url();
  const isOnOnboardingUrl = currentUrl.includes('/onboarding');

  // Now check if onboarding button is visible
  // If we're on the onboarding URL, be more patient and wait longer
  const timeoutForButton = isOnOnboardingUrl ? 30 * 1000 : 15 * 1000;
  const isOnboardingVisible = await onboardingBtnUsePersonal
    .isVisible({ timeout: timeoutForButton })
    .catch(() => false);

  // If onboarding button is not visible, check if we're already past onboarding
  if (!isOnboardingVisible) {
    // Check if we're on the onboarding URL - if so, wait a bit more for elements to load
    if (isOnOnboardingUrl) {
      // Wait for the page to fully load
      await page.waitForLoadState('networkidle', { timeout: 10 * 1000 }).catch(() => {});
      // Try again to see if the button appears - give it more time in CI
      const retryVisible = await onboardingBtnUsePersonal.isVisible({ timeout: 30 * 1000 }).catch(() => false);
      if (!retryVisible) {
        // Still not visible after waiting, log and assume onboarding isn't needed or already completed
        console.log('⚠️  On onboarding URL but button not visible, assuming onboarding already completed');
        await handleQuadraticLoading(page);
        return;
      }
    } else {
      // Not on onboarding URL and button not visible, onboarding likely not needed
      await handleQuadraticLoading(page);
      return;
    }
  }

  // Wait for the onboarding page to be ready
  await page.waitForLoadState('networkidle', { timeout: 5 * 1000 }).catch(() => {});

  // Personal use (first step after removing instructions)
  await onboardingBtnUsePersonal.click({ timeout: 60 * 1000 });
  await onboardingBtnUsePersonal.waitFor({ state: 'hidden', timeout: 2 * 60 * 1000 });

  // Connections page is disabled in e2e tests

  // Team name
  const onboardingInputTeamName = page.locator('[data-testid="onboarding-input-team-name"]');
  await onboardingInputTeamName.fill('E2E Test Team', { timeout: 60 * 1000 });
  const onboardingBtnTeamName = page.locator('[data-testid="onboarding-btn-team-name-next"]');
  await onboardingBtnTeamName.click({ timeout: 60 * 1000 });
  await onboardingBtnTeamName.waitFor({ state: 'hidden', timeout: 2 * 60 * 1000 });

  // Team invites
  const onboardingBtnTeamInvites = page.locator('[data-testid="onboarding-btn-team-invites-next"]');
  await onboardingBtnTeamInvites.click({ timeout: 60 * 1000 });
  await onboardingBtnTeamInvites.waitFor({ state: 'hidden', timeout: 2 * 60 * 1000 });

  // How they heard - click any referral source option (they're randomized, so we pick the first one)
  const onboardingBtnHowTheyHeard = page.locator('[data-testid^="onboarding-btn-source-"]').first();
  await onboardingBtnHowTheyHeard.click({ timeout: 60 * 1000 });
  await onboardingBtnHowTheyHeard.waitFor({ state: 'hidden', timeout: 2 * 60 * 1000 });

  // Team plan
  const onboardingBtnTeamPlanFree = page.locator('[data-testid="onboarding-btn-team-plan-free"]');
  await onboardingBtnTeamPlanFree.click({ timeout: 60 * 1000 });
  await onboardingBtnTeamPlanFree.waitFor({ state: 'hidden', timeout: 2 * 60 * 1000 });

  // Handle case where user ends up on /files/create/ai (A/B test route)
  // Redirect to /files/create instead
  const currentUrlAfterOnboarding = page.url();
  if (currentUrlAfterOnboarding.includes('files/create/ai')) {
    await page.goto(buildUrl('/files/create'));
  }

  await handleQuadraticLoading(page);
};<|MERGE_RESOLUTION|>--- conflicted
+++ resolved
@@ -143,11 +143,7 @@
   await handleStartWithAi(page);
 
   // wait for shared with me visibility on dashboard
-<<<<<<< HEAD
-  await page.locator('[data-testid="shared-with-me-link"]').waitFor({ timeout: 2 * 60 * 1000 });
-=======
-  await page.locator(`[data-testid="dashboard-sidebar-shared-with-me-link"]`).waitFor({ timeout: 2 * 60 * 1000 });
->>>>>>> 8abcfab1
+  await page.locator('[data-testid="dashboard-sidebar-shared-with-me-link"]').waitFor({ timeout: 2 * 60 * 1000 });
 
   // Click team dropdown
   if (options?.teamName) {
@@ -219,11 +215,7 @@
   }
 
   // Wait for shared with me visibility on dashboard
-<<<<<<< HEAD
-  await page.locator('[data-testid="shared-with-me-link"]').waitFor({ timeout: 2 * 60 * 1000 });
-=======
   await page.locator(`[data-testid="dashboard-sidebar-shared-with-me-link"]`).waitFor({ timeout: 2 * 60 * 1000 });
->>>>>>> 8abcfab1
 
   // Assert we are on the teams page
   await expect(page).toHaveURL(/teams/, { timeout: 60 * 1000 });
