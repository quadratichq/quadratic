--- conflicted
+++ resolved
@@ -1837,11 +1837,7 @@
   await page.locator(`#QuadraticCanvasID`).click({ button: 'right', position: { x: 530, y: 150 } });
 
   // Click Delete column
-<<<<<<< HEAD
-  await page.getByText(`Delete 8 columns`).click({ timeout: 5 * 1000 });
-=======
   await page.getByText(`Delete 8 columns`).click({ timeout: 30 * 1000 });
->>>>>>> e3bc3d84
 
   //--------------------------------
   // Assert:
