--- conflicted
+++ resolved
@@ -17,11 +17,8 @@
   /* Retry on CI only */
   retries: process.env.CI ? 1 : 0,
   /* Use 1 worker on CI since we parallelize via shards (164 shards), not workers */
-<<<<<<< HEAD
   /* Locally, use 50% of CPUs for parallel test execution */
-=======
   /* Use 50% of CPUs locally for better performance */
->>>>>>> b6b7b5a7
   workers: process.env.CI ? 1 : '50%',
   /* Reporter to use. See https://playwright.dev/docs/test-reporters */
   reporter: process.env.CI ? [['blob']] : [['list'], ['html']],
