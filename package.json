{
  "name": "quadratic",
  "version": "0.22.1",
  "author": {
    "name": "David Kircos",
    "email": "david@quadratichq.com",
    "url": "https://quadratichq.com"
  },
  "repository": "https://github.com/quadratichq/quadratic.git",
  "private": true,
  "workspaces": [
    "quadratic-api",
    "quadratic-client",
    "quadratic-connection",
    "quadratic-core",
    "quadratic-files",
    "quadratic-kernels/python-wasm",
    "quadratic-multiplayer",
    "quadratic-rust-shared",
    "quadratic-shared"
  ],
  "type": "module",
  "scripts": {
    "start": "node dev",
    "start:services-local": "node dev -L",
    "dev": "node dev -l",
    "dev:services-local": "node dev -l -L",
    "dev:rust": "cd dev-rust && cargo run --release",
    "dev:rust:watch": "cd dev-rust && cargo watch -x 'run'",
    "api:start": "npm start --workspace=quadratic-api",
    "clean": "npm i -g rimraf && npm exec --workspaces -- npm run clean && npx rimraf node_modules dist build target && npm cache clean --force",
    "lint:client": "cd quadratic-client && npm run lint:ts && npm run lint:eslint && lint:prettier && lint:clippy",
    "client:download:pyodide": "npm run download:pyodide --workspace=quadratic-client",
    "build:wasm:types": "npm run export_types --workspace=quadratic-core",
    "watch:wasm:javascript": "cd quadratic-core && cargo watch -s 'CC=clang AR=llvm-ar wasm-pack build --dev --target web --out-dir ../quadratic-client/src/app/quadratic-core --weak-refs'",
    "build:wasm:javascript": "cd quadratic-core && CC=clang AR=llvm-ar wasm-pack build --dev --target web --out-dir ../quadratic-client/src/app/quadratic-core --weak-refs --features js",
    "watch:wasm:perf:javascript": "cd quadratic-core && cargo watch -s 'CC=clang AR=llvm-ar wasm-pack build --target web --out-dir ../quadratic-client/src/app/quadratic-core --weak-refs'",
    "build:wasm:perf:javascript": "cd quadratic-core && CC=clang AR=llvm-ar wasm-pack build --target web --out-dir ../quadratic-client/src/app/quadratic-core --weak-refs",
    "watch:wasm:javascript:function-timer": "cd quadratic-core && cargo watch -s 'CC=clang AR=llvm-ar wasm-pack build --dev --target web --out-dir ../quadratic-client/src/app/quadratic-core --weak-refs --features js,function-timer'",
    "build:wasm:javascript:function-timer": "cd quadratic-core && CC=clang AR=llvm-ar wasm-pack build --dev --target web --out-dir ../quadratic-client/src/app/quadratic-core --weak-refs --features js,function-timer",
    "watch:python": "cd quadratic-kernels/python-wasm && npm run dev",
    "build:python": "./quadratic-kernels/python-wasm/package.sh",
    "build:cloud-worker": "docker build -t quadratic-cloud-worker -f quadratic-cloud-worker/Dockerfile .",
    "build:file:blank": "cd quadratic-core && cargo run --bin generate_blank_current_file",
    "build:file:convert": "cd quadratic-core && cargo run --bin convert_grid_to_json",
    "build:file:upgrade": "cd quadratic-core && cargo run --bin upgrade_file",
    "build:font": "cd quadratic-client && node scripts/fonts.js",
    "coverage:wasm:gen": "cd quadratic-core && cd quadratic-core && CARGO_INCREMENTAL=0 RUSTFLAGS='-Cinstrument-coverage' LLVM_PROFILE_FILE='coverage/cargo-test-%p-%m.profraw' cargo test",
    "coverage:wasm:html": "cd quadratic-core && cd quadratic-core && grcov . --binary-path ./target/debug/deps/ -s . -t html --branch --ignore-not-existing --ignore 'src/wasm_bindings/*' --ignore 'src/bin/*' --ignore '../*' --ignore '/*' -o coverage/html",
    "coverage:wasm:view": "open quadratic-core/coverage/html/index.html",
    "test:wasm:time": "cd quadratic-core && rustup run nightly cargo test -- -Zunstable-options --report-time",
    "test:wasm": "cd quadratic-core && cargo test",
    "test:ts": "cd quadratic-client && vitest",
    "test:api": "npm run docker:test:dev --workspace=quadratic-api",
    "test:multiplayer": "npm run test --workspace=quadratic-multiplayer",
    "test:python": "cd quadratic-kernels/python-wasm && ./test.sh",
    "benchmark:rust": "cd quadratic-core && cargo bench",
    "lint:rust": "cargo clippy --all-targets --all-features -- -D warnings",
    "lint:ts": "npm run lint:ts --workspace=quadratic-client",
    "lint:ts:write": "npm run lint:ts:write --workspace=quadratic-client",
    "lint:prettier": "npm run lint:prettier --workspace=quadratic-client",
    "lint:clippy": "cargo clippy --all-targets --all-features --all -- -D warnings",
    "lint:clippy:fix": "cargo clippy --all-targets --all-features --all --fix --allow-dirty -- -D warnings",
    "kill": "kill-port 3000 && kill-port 8000 && kill-port 3001 && kill-port 3002 && kill-port 3003 && kill-port 6379 && kill-port 8001 && kill-port 5432 && kill-port 4566 && kill-port 80 && kill-port 443 && kill-port 9323",
    "prisma:migrate": "cd quadratic-api && npm run prisma:migrate",
    "prisma:dev:reset": "cd quadratic-api && npm run prisma:dev:reset",
    "copy:esbuild": "cp -f node_modules/esbuild-wasm/esbuild.wasm quadratic-client/public/",
    "gen:proto": "npm run gen:proto --workspace=quadratic-client",
    "gen:pyright:initialization": "npm run gen:pyright:worker --workspace=quadratic-kernels/python-wasm",
    "gen:pyright:worker": "npm run gen:pyright:worker --workspace=quadratic-kernels/python-wasm",
    "docker:base": "docker compose --profile base --env-file .env.docker up",
    "docker:connection": "docker compose --profile base --profile quadratic-connection-db --env-file .env.docker up",
    "docker:build": "CLIENT_DEV=false docker compose --profile all --env-file .env.docker up",
    "docker:build:dev": "CLIENT_DEV=true docker compose --profile all --env-file .env.docker up",
    "docker:ecr": "ECR_OR_BUILD=ecr docker compose --profile all --env-file .env.docker up",
    "docker:down": "docker compose --profile all --env-file .env.docker down",
    "docker:clean": "docker system prune -af && docker builder prune -af && docker volume prune -af",
    "e2e:test": "cd test/e2e && npm run docker:test",
    "e2e:test:bail": "cd test/e2e && npm run docker:bail",
    "e2e:update": "cd test/e2e && npm run docker:update",
    "e2e:ui": "cd test/e2e && npm run test:ui",
    "e2e:headed": "cd test/e2e && npm run test:headed",
    "e2e:report": "cd test/e2e && npm run test:report"
  },
  "devDependencies": {
    "@types/jest": "^29.5.14",
    "chalk": "^5.3.0",
    "commander": "^11.1.0",
    "concurrently": "^6.5.1",
    "eslint": "^8.57.0",
    "jest": "^29.6.1",
    "prettier": "3.5.3",
    "tree-kill": "^1.2.2",
    "ts-jest": "^29.2.6",
    "typescript": "^5.9.2"
  },
  "engines": {
    "node": "24.x"
  },
<<<<<<< HEAD
  "overrides": {
    "@types/react": "^18.3.18",
    "@types/react-dom": "^18.3.5"
=======
  "dependencies": {
    "jotai": "^2.13.1"
>>>>>>> 13c7cd87
  }
}<|MERGE_RESOLUTION|>--- conflicted
+++ resolved
@@ -97,13 +97,11 @@
   "engines": {
     "node": "24.x"
   },
-<<<<<<< HEAD
   "overrides": {
     "@types/react": "^18.3.18",
     "@types/react-dom": "^18.3.5"
-=======
+  },
   "dependencies": {
     "jotai": "^2.13.1"
->>>>>>> 13c7cd87
   }
 }