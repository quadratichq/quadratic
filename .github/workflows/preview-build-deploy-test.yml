name: Preview

on:
  pull_request:
    types: [opened, synchronize, reopened]

concurrency:
  group: pr-${{ github.event.pull_request.number }}-build-deploy-test
  cancel-in-progress: true

jobs:
  create_deployment:
    name: Create Deployment
    permissions:
      contents: read
      pull-requests: write
      issues: write
      deployments: write
    runs-on: blacksmith-2vcpu-ubuntu-2204
    if: github.head_ref != 'qa' || github.base_ref != 'main'
    timeout-minutes: 5
    outputs:
      deployment_id: ${{ steps.deployment.outputs.id }}
    steps:
      - name: Find Build & Deploy Images Comment
        uses: peter-evans/find-comment@v3
        id: preview-build-deploy-images-comment
        with:
          issue-number: ${{ github.event.pull_request.number }}
          comment-author: "github-actions[bot]"
          body-includes: "Preview - Build, Deploy & Tests-E2E"

      - name: Create initial status comment
        uses: peter-evans/create-or-update-comment@v3
        with:
          comment-id: ${{ steps.preview-build-deploy-images-comment.outputs.comment-id }}
          issue-number: ${{ github.event.pull_request.number }}
          body: |
            ## Preview - Build, Deploy & Tests-E2E
            ⏳ Building images...
            ⏳ Deploy images
            ⏳ Tests-E2E

            🔍 Track progress in the [workflow run](${{ github.server_url }}/${{ github.repository }}/actions/runs/${{ github.run_id }})
          edit-mode: replace

      - name: Deactivate previous deployments
        run: |
          gh api \
            --method GET \
            -H "Accept: application/vnd.github+json" \
            /repos/${{ github.repository }}/deployments \
            -f ref="${{ github.event.pull_request.head.ref }}" \
            -f environment=preview-pr-${{ github.event.pull_request.number }} \
            --jq '.[] | .id' | while read -r id; do
              gh api \
                --method POST \
                -H "Accept: application/vnd.github+json" \
                /repos/${{ github.repository }}/deployments/$id/statuses \
                -f state="inactive" \
                -f environment="preview-pr-${{ github.event.pull_request.number }}" \
                -f description="Superseded by newer deployment"
            done
        env:
          GH_TOKEN: ${{ secrets.GITHUB_TOKEN }}

      - name: Create deployment
        id: deployment
        run: |
          DEPLOYMENT_ID=$(gh api \
            --method POST \
            -H "Accept: application/vnd.github+json" \
            /repos/${{ github.repository }}/deployments \
            -f ref="${{ github.event.pull_request.head.ref }}" \
            -f description="Building and deploying PR #${{ github.event.pull_request.number }} (${GITHUB_SHA::7})" \
            -F auto_merge=false \
            -f required_contexts\[\] \
            -f environment=preview-pr-${{ github.event.pull_request.number }} \
            -F transient_environment=true \
            -F production_environment=false \
            --jq '.id')
          echo "id=$DEPLOYMENT_ID" >> $GITHUB_OUTPUT
        env:
          GH_TOKEN: ${{ secrets.GITHUB_TOKEN }}

      - name: Update deployment status (building images)
        run: |
          gh api \
            --method POST \
            -H "Accept: application/vnd.github+json" \
            /repos/${{ github.repository }}/deployments/${{ steps.deployment.outputs.id }}/statuses \
            -f state="in_progress" \
            -f description="Building Docker images..." \
            -f environment=preview-pr-${{ github.event.pull_request.number }} \
            -f log_url="${{ github.server_url }}/${{ github.repository }}/actions/runs/${{ github.run_id }}"
        env:
          GH_TOKEN: ${{ secrets.GITHUB_TOKEN }}

  build_images:
    name: Build Images
    needs: create_deployment
    permissions:
      contents: read
      pull-requests: write
      issues: write
      deployments: write
    runs-on: ${{ matrix.runner }}
    if: github.head_ref != 'qa' || github.base_ref != 'main'
    timeout-minutes: 30
    outputs:
      version: ${{ steps.read-version.outputs.version }}
    strategy:
      matrix:
        include:
          - service: client
            runner: blacksmith-4vcpu-ubuntu-2204
          - service: api
            runner: blacksmith-2vcpu-ubuntu-2204
          - service: connection
            runner: blacksmith-4vcpu-ubuntu-2204
          - service: files
            runner: blacksmith-4vcpu-ubuntu-2204
          - service: multiplayer
            runner: blacksmith-4vcpu-ubuntu-2204
      fail-fast: true
    steps:
      - name: Checkout code
        uses: actions/checkout@v4

      - name: Read version
        id: read-version
        if: matrix.service == 'client'
        run: |
          VERSION=$(cat VERSION)
          echo "version=$VERSION" >> $GITHUB_OUTPUT

      - name: Cache Pyodide
        if: matrix.service == 'client'
        uses: useblacksmith/cache@v5
        with:
          path: quadratic-client/public/pyodide
          key: pyodide-${{ hashFiles('quadratic-client/download-pyodide.sh') }}

      - name: Download & Verify Pyodide
        if: matrix.service == 'client'
        run: |
          npm run client:download:pyodide

      - name: Configure AWS Credentials
        uses: aws-actions/configure-aws-credentials@v4
        with:
          aws-access-key-id: ${{ secrets.AWS_ACCESS_KEY_ID_PREVIEW }}
          aws-secret-access-key: ${{ secrets.AWS_SECRET_ACCESS_KEY_PREVIEW }}
          aws-region: ${{ secrets.AWS_REGION }}

      - name: Login to Amazon ECR Private
        id: login-ecr
        uses: aws-actions/amazon-ecr-login@v2

      - name: Define repository name
        id: repo-name
        run: |
          echo "REPO_NAME=quadratic-${{ matrix.service }}" >> $GITHUB_OUTPUT

      - name: Create Private ECR Repository
        id: create-ecr
        env:
          REPO_NAME: ${{ steps.repo-name.outputs.REPO_NAME }}
        run: |
          # Try to describe the repository first
          if ! aws ecr describe-repositories --repository-names $REPO_NAME 2>/dev/null; then
            # Repository doesn't exist, create it
            aws ecr create-repository --repository-name $REPO_NAME || true
          fi

          # Get the repository URI either way
          REPO_INFO=$(aws ecr describe-repositories --repository-names $REPO_NAME)
          ECR_URL=$(echo $REPO_INFO | jq -r '.repositories[0].repositoryUri')
          echo "ECR_URL=$ECR_URL" >> $GITHUB_OUTPUT

      - name: Set up Docker Buildx
        uses: docker/setup-buildx-action@v3
        with:
          driver-opts: |
            image=moby/buildkit:latest
            network=host

      - name: Build and push
        uses: docker/build-push-action@v6
        with:
          context: .
          file: quadratic-${{ matrix.service }}/Dockerfile
          push: true
          tags: ${{ steps.create-ecr.outputs.ECR_URL }}:pr-${{ github.event.pull_request.number }}
          cache-to: type=registry,mode=max,image-manifest=true,oci-mediatypes=true,compression=zstd,force-compression=true,ref=${{ steps.create-ecr.outputs.ECR_URL }}:pr-${{ github.event.pull_request.number }}-build-cache
          cache-from: type=registry,ref=${{ steps.create-ecr.outputs.ECR_URL }}:pr-${{ github.event.pull_request.number }}-build-cache

      - name: Find Build & Deploy Images Comment
        if: failure()
        uses: peter-evans/find-comment@v3
        id: preview-build-deploy-images-comment
        with:
          issue-number: ${{ github.event.pull_request.number }}
          comment-author: "github-actions[bot]"
          body-includes: "Preview - Build, Deploy & Tests-E2E"

      - name: Update comment on build images failure
        if: failure()
        uses: peter-evans/create-or-update-comment@v3
        with:
          comment-id: ${{ steps.preview-build-deploy-images-comment.outputs.comment-id }}
          issue-number: ${{ github.event.pull_request.number }}
          body: |
            ## Preview - Build, Deploy & Tests-E2E
            ❌ Build images
            ❌ Deploy images
            ❌ Tests-E2E

            🔍 Please check the [workflow run](${{ github.server_url }}/${{ github.repository }}/actions/runs/${{ github.run_id }}) for details.
          edit-mode: replace

      - name: Update deployment status (failure)
        if: failure()
        run: |
          gh api \
            --method POST \
            -H "Accept: application/vnd.github+json" \
            /repos/${{ github.repository }}/deployments/${{ needs.create_deployment.outputs.deployment_id }}/statuses \
            -f state="failure" \
            -f description="Failed to build ${{ matrix.service }} image" \
            -f environment=preview-pr-${{ github.event.pull_request.number }} \
            -f log_url="${{ github.server_url }}/${{ github.repository }}/actions/runs/${{ github.run_id }}"
        env:
          GH_TOKEN: ${{ secrets.GITHUB_TOKEN }}

  deploy_images:
    name: Deploy Images
    needs: [create_deployment, build_images]
    permissions:
      contents: read
      pull-requests: write
      issues: write
      deployments: write
    runs-on: blacksmith-2vcpu-ubuntu-2204
    if: github.head_ref != 'qa' || github.base_ref != 'main'
    timeout-minutes: 30
    outputs:
      WEBSITE_URL: ${{ steps.deploy-metadata.outputs.WEBSITE_URL }}
      DEPLOY_TIME: ${{ steps.deploy-metadata.outputs.DEPLOY_TIME }}
    env:
      STACK_NAME: pr-${{ github.event.pull_request.number }}
      MAX_ATTEMPTS: 50
    steps:
      - name: Find Build & Deploy Images Comment
        uses: peter-evans/find-comment@v3
        id: preview-build-deploy-images-comment-start
        with:
          issue-number: ${{ github.event.pull_request.number }}
          comment-author: "github-actions[bot]"
          body-includes: "Preview - Build, Deploy & Tests-E2E"

      - name: Update comment on deploy images start
        uses: peter-evans/create-or-update-comment@v3
        with:
          comment-id: ${{ steps.preview-build-deploy-images-comment-start.outputs.comment-id }}
          issue-number: ${{ github.event.pull_request.number }}
          body: |
            ## Preview - Build, Deploy & Tests-E2E
            ✅ Build images
            ⏳ Deploying images...
            ⏳ Tests-E2E

            🔍 Track progress in the [workflow run](${{ github.server_url }}/${{ github.repository }}/actions/runs/${{ github.run_id }})
          edit-mode: replace

      - name: Update deployment status (deploying)
        run: |
          gh api \
            --method POST \
            -H "Accept: application/vnd.github+json" \
            /repos/${{ github.repository }}/deployments/${{ needs.create_deployment.outputs.deployment_id }}/statuses \
            -f state="in_progress" \
            -f description="Deploying images..." \
            -f environment=preview-pr-${{ github.event.pull_request.number }} \
            -f log_url="${{ github.server_url }}/${{ github.repository }}/actions/runs/${{ github.run_id }}"
        env:
          GH_TOKEN: ${{ secrets.GITHUB_TOKEN }}

      - name: Configure AWS Credentials
        uses: aws-actions/configure-aws-credentials@v4
        with:
          aws-access-key-id: ${{ secrets.AWS_ACCESS_KEY_ID_PREVIEW }}
          aws-secret-access-key: ${{ secrets.AWS_SECRET_ACCESS_KEY_PREVIEW }}
          aws-region: ${{ secrets.AWS_REGION }}

      - name: Wait for stack deployment
        id: check-stack
        run: |
          ATTEMPTS=0
          echo "Waiting for stack deployment..."
          while [ $ATTEMPTS -lt ${{ env.MAX_ATTEMPTS }} ]; do
            if ! STATUS=$(aws cloudformation describe-stacks \
              --stack-name ${{ env.STACK_NAME }} \
              --query 'Stacks[0].StackStatus' \
              --output text 2>&1); then
              echo "Error getting stack status: $STATUS"
              echo "Stack might not exist yet. Waiting..."
              sleep 30
              ATTEMPTS=$((ATTEMPTS + 1))
              continue
            fi

            echo "Current stack status: $STATUS"

            # Fail if stack is in a failed or rollback state
            if [[ $STATUS == *FAILED* ]] || [[ $STATUS == *ROLLBACK* ]]; then
              echo "::error::Stack is in a failed or rollback state: $STATUS"
              exit 1
            fi

            # Continue if stack is ready
            if [[ $STATUS == "CREATE_COMPLETE" ]] || [[ $STATUS == "UPDATE_COMPLETE" ]]; then
              echo "::notice::Stack is ready with status: $STATUS"
              break
            fi

            # Wait and check again if stack is still being created/updated
            if [[ $STATUS == *IN_PROGRESS* ]]; then
              echo "Stack operation in progress. Waiting 30 seconds..."
              sleep 30
              ATTEMPTS=$((ATTEMPTS + 1))
              continue
            fi
          done

          if [ $ATTEMPTS -eq ${{ env.MAX_ATTEMPTS }} ]; then
            echo "::error::Timeout waiting for stack to be ready"
            exit 1
          fi

      - name: Get EC2 Instance ID
        id: get-instance
        run: |
          INSTANCE_ID=$(aws cloudformation describe-stack-resources \
            --stack-name ${{ env.STACK_NAME }} \
            --logical-resource-id EC2Instance \
            --query 'StackResources[0].PhysicalResourceId' \
            --output text)
          if [ -z "$INSTANCE_ID" ]; then
            echo "::error::Failed to get EC2 instance ID"
            exit 1
          fi
          echo "instance_id=$INSTANCE_ID" >> $GITHUB_OUTPUT

      - name: Wait for instance to be ready
        run: |
          aws ec2 wait instance-status-ok \
            --instance-ids ${{ steps.get-instance.outputs.instance_id }}

      - name: Run deployment script on EC2
        id: deploy
        run: |
          COMMAND_ID=$(aws ssm send-command \
            --instance-ids ${{ steps.get-instance.outputs.instance_id }} \
            --document-name "AWS-RunShellScript" \
            --parameters commands=["cd /quadratic-selfhost && ./login.sh && ./pull_start.sh"] \
            --comment "Deploying new images after build" \
            --query 'Command.CommandId' \
            --output text)

          # Wait for command completion
          ATTEMPTS=0
          echo "Waiting for deployment command to complete..."
          while [ $ATTEMPTS -lt ${{ env.MAX_ATTEMPTS }} ]; do
            ATTEMPTS=$((ATTEMPTS + 1))

            STATUS=$(aws ssm get-command-invocation \
              --command-id "$COMMAND_ID" \
              --instance-id ${{ steps.get-instance.outputs.instance_id }} \
              --query "Status" \
              --output text 2>/dev/null || echo "Pending")

            echo "$ATTEMPTS/${{ env.MAX_ATTEMPTS }} - Command status: $STATUS"

            if [ "$STATUS" = "Success" ]; then
              echo "Deployment completed successfully"
              exit 0
            elif [ "$STATUS" = "Failed" ] || [ "$STATUS" = "Cancelled" ] || [ "$STATUS" = "TimedOut" ]; then
              echo "Deployment failed with status: $STATUS"

              # Get command output for debugging
              aws ssm get-command-invocation \
                --command-id "$COMMAND_ID" \
                --instance-id ${{ steps.get-instance.outputs.instance_id }} \
                --query "StandardOutputContent" \
                --output text

              exit 1
            fi

            [ $ATTEMPTS -lt ${{ env.MAX_ATTEMPTS }} ] && sleep 30
          done

          echo "Deployment timed out after ${{ env.MAX_ATTEMPTS }} attempts"
          exit 1

      - name: Generate Deploy Metadata
        id: deploy-metadata
        run: |
          # Sanitize branch name for DNS
          BRANCH_NAME="${{ github.event.pull_request.head.ref }}"
          SANITIZED_BRANCH_NAME=$(echo "$BRANCH_NAME" | tr '[:upper:]' '[:lower:]' | sed 's/[^a-z0-9-]/-/g' | sed 's/-\+/-/g' | sed 's/^-\|-$//')

          echo "WEBSITE_URL=${SANITIZED_BRANCH_NAME}.quadratic-preview.com" >> $GITHUB_OUTPUT
          echo "DEPLOY_TIME=$(date -u +'%b %d, %Y at %I:%M %p UTC')" >> $GITHUB_OUTPUT

      - name: Find Build & Deploy Images Comment
        if: always()
        uses: peter-evans/find-comment@v3
        id: preview-build-deploy-images-comment-update
        with:
          issue-number: ${{ github.event.pull_request.number }}
          comment-author: "github-actions[bot]"
          body-includes: "Preview - Build, Deploy & Tests-E2E"

      - name: Update comment on deploy images success
        if: success()
        uses: peter-evans/create-or-update-comment@v3
        with:
          comment-id: ${{ steps.preview-build-deploy-images-comment-update.outputs.comment-id }}
          issue-number: ${{ github.event.pull_request.number }}
          body: |
            ## Preview - Build, Deploy & Tests-E2E
            ✅ Build images
            ✅ Deploy images - ${{ steps.deploy-metadata.outputs.DEPLOY_TIME }} - [Preview](https://${{ steps.deploy-metadata.outputs.WEBSITE_URL }})
            ⏳ Tests-E2E

            🔍 Please check the [workflow run](${{ github.server_url }}/${{ github.repository }}/actions/runs/${{ github.run_id }}) for details.
          edit-mode: replace

      - name: Update comment on deploy images failure
        if: failure()
        uses: peter-evans/create-or-update-comment@v3
        with:
          comment-id: ${{ steps.preview-build-deploy-images-comment-update.outputs.comment-id }}
          issue-number: ${{ github.event.pull_request.number }}
          body: |
            ## Preview - Build, Deploy & Tests-E2E
            ✅ Build images
            ❌ Deploy images
            ❌ Tests-E2E

            🔍 Please check the [workflow run](${{ github.server_url }}/${{ github.repository }}/actions/runs/${{ github.run_id }}) for details.
          edit-mode: replace

      - name: Update deployment status (success)
        if: success()
        run: |
          gh api \
            --method POST \
            -H "Accept: application/vnd.github+json" \
            /repos/${{ github.repository }}/deployments/${{ needs.create_deployment.outputs.deployment_id }}/statuses \
            -f state="success" \
            -f environment_url="https://${{ steps.deploy-metadata.outputs.WEBSITE_URL }}" \
            -f description="Deployment successful!" \
            -f environment=preview-pr-${{ github.event.pull_request.number }} \
            -f log_url="${{ github.server_url }}/${{ github.repository }}/actions/runs/${{ github.run_id }}"
        env:
          GH_TOKEN: ${{ secrets.GITHUB_TOKEN }}

      - name: Update deployment status (failure)
        if: failure()
        run: |
          gh api \
            --method POST \
            -H "Accept: application/vnd.github+json" \
            /repos/${{ github.repository }}/deployments/${{ needs.create_deployment.outputs.deployment_id }}/statuses \
            -f state="failure" \
            -f description="Deployment failed" \
            -f environment=preview-pr-${{ github.event.pull_request.number }} \
            -f log_url="${{ github.server_url }}/${{ github.repository }}/actions/runs/${{ github.run_id }}"
        env:
          GH_TOKEN: ${{ secrets.GITHUB_TOKEN }}

  verify_deployed_version:
    name: Verify Version
    needs: [build_images, deploy_images]
    runs-on: blacksmith-2vcpu-ubuntu-2204
    if: github.head_ref != 'qa' || github.base_ref != 'main'
    timeout-minutes: 30
    strategy:
      matrix:
        service:
          - name: client
            url: "https://${{ needs.deploy_images.outputs.WEBSITE_URL }}/version.json"
          - name: api
            url: "https://api.${{ needs.deploy_images.outputs.WEBSITE_URL }}/health"
          - name: multiplayer
            url: "https://multiplayer.${{ needs.deploy_images.outputs.WEBSITE_URL }}/health"
          - name: connection
            url: "https://connection.${{ needs.deploy_images.outputs.WEBSITE_URL }}/health"
          - name: files
            url: "https://files.${{ needs.deploy_images.outputs.WEBSITE_URL }}/health"
      fail-fast: false
    env:
      EXPECTED_VERSION: ${{ needs.build_images.outputs.version }}
      MAX_ATTEMPTS: 50
    steps:
      - name: Checkout code
        uses: actions/checkout@v4
        with:
          fetch-depth: 1
          sparse-checkout: |
            .github/actions/verify-version
          sparse-checkout-cone-mode: false
          fetch-tags: false
          submodules: false
          lfs: false

      - name: Verify ${{ matrix.service.name }} version
        uses: ./.github/actions/verify-version
        with:
          service_name: ${{ matrix.service.name }}
          service_url: ${{ matrix.service.url }}
          expected_version: ${{ env.EXPECTED_VERSION }}
          max_attempts: ${{ env.MAX_ATTEMPTS }}

<<<<<<< HEAD
  # test-e2e-start-comment:
  #   name: Tests-E2E - Generate Matrix and Start Comment
  #   needs: [build_images, deploy_images, verify_deployed_version]
  #   permissions:
  #     contents: read
  #     pull-requests: write
  #     issues: write
  #   runs-on: blacksmith-2vcpu-ubuntu-2204
  #   if: github.head_ref != 'qa' || github.base_ref != 'main'
  #   timeout-minutes: 15
  #   outputs:
  #     matrix: ${{ steps.generate-matrix.outputs.matrix }}
  #   env:
  #     matrix_runner: 156
  #     e2e_url: ${{ needs.deploy_images.outputs.WEBSITE_URL }}
  #     deploy_time: ${{ needs.deploy_images.outputs.DEPLOY_TIME }}
  #   steps:
  #     - name: Generate Test Matrix
  #       id: generate-matrix
  #       run: |
  #         # Create a matrix with shardIndex values from 1 to matrix_runner
  #         matrix=$(python -c "import json; print(json.dumps({'shardIndex': list(range(1, ${{ env.matrix_runner }} + 1)), 'shardTotal': [${{ env.matrix_runner }}]}))" | tr -d '\n')
  #         echo "matrix=$matrix" >> $GITHUB_OUTPUT
  #         echo "Generated matrix: $matrix"

  #     - name: Find Build & Deploy Images Comment
  #       uses: peter-evans/find-comment@v3
  #       id: test-e2e-start-comment
  #       with:
  #         issue-number: ${{ github.event.pull_request.number }}
  #         comment-author: "github-actions[bot]"
  #         body-includes: "Preview - Build, Deploy & Tests-E2E"

  #     - name: Update comment on E2E tests start
  #       uses: peter-evans/create-or-update-comment@v3
  #       with:
  #         comment-id: ${{ steps.test-e2e-start-comment.outputs.comment-id }}
  #         issue-number: ${{ github.event.pull_request.number }}
  #         body: |
  #           ## Preview - Build, Deploy & Tests-E2E
  #           ✅ Build images
  #           ✅ Deploy images - ${{ env.deploy_time }} - [Preview](https://${{ env.e2e_url }})
  #           ⏳ Tests-E2E running...

  #           🔍 Please check the [workflow run](${{ github.server_url }}/${{ github.repository }}/actions/runs/${{ github.run_id }}) for details.
  #         edit-mode: replace

  # test-e2e-matrix-run:
  #   name: Tests-E2E - Matrix Run, Shard
  #   needs:
  #     [
  #       build_images,
  #       deploy_images,
  #       verify_deployed_version,
  #       test-e2e-start-comment,
  #     ]
  #   runs-on: blacksmith-2vcpu-ubuntu-2204
  #   container:
  #     image: mcr.microsoft.com/playwright:v1.52.0-noble
  #     options: --user root
  #   if: github.head_ref != 'qa' || github.base_ref != 'main'
  #   timeout-minutes: 15
  #   strategy:
  #     fail-fast: false
  #     matrix: ${{ fromJson(needs.test-e2e-start-comment.outputs.matrix) }}
  #   env:
  #     e2e_url: ${{ needs.deploy_images.outputs.WEBSITE_URL }}
  #   steps:
  #     - name: Checkout code
  #       uses: actions/checkout@v4
  #       with:
  #         fetch-depth: 1
  #         sparse-checkout: |
  #           .github/actions/tests-e2e
  #         sparse-checkout-cone-mode: false
  #         fetch-tags: false
  #         submodules: false
  #         lfs: false

  #     - name: Run tests e2e
  #       uses: ./.github/actions/tests-e2e
  #       id: run-tests-e2e
  #       with:
  #         e2e_url: "https://${{ env.e2e_url }}"
  #         shard_index: ${{ matrix.shardIndex }}
  #         shard_total: ${{ matrix.shardTotal }}

  # test-e2e-merge-report-and-end-comment:
  #   name: Tests-E2E - Generate Report and End Comment
  #   needs:
  #     [
  #       build_images,
  #       deploy_images,
  #       verify_deployed_version,
  #       test-e2e-start-comment,
  #       test-e2e-matrix-run,
  #     ]
  #   permissions:
  #     contents: read
  #     pull-requests: write
  #     issues: write
  #   runs-on: blacksmith-2vcpu-ubuntu-2204
  #   if: always() && needs.test-e2e-start-comment.result == 'success' && (github.head_ref != 'qa' || github.base_ref != 'main')
  #   timeout-minutes: 15
  #   env:
  #     e2e_url: ${{ needs.deploy_images.outputs.WEBSITE_URL }}
  #     deploy_time: ${{ needs.deploy_images.outputs.DEPLOY_TIME }}
  #     s3_bucket: e2e.quadratic-preview.com
  #   steps:
  #     - name: Checkout code
  #       if: ${{ !cancelled() }}
  #       uses: actions/checkout@v4
  #       with:
  #         fetch-depth: 1
  #         sparse-checkout: |
  #           test/e2e
  #         sparse-checkout-cone-mode: false
  #         fetch-tags: false
  #         submodules: false
  #         lfs: false

  #     - name: Setup Node
  #       if: ${{ !cancelled() }}
  #       uses: useblacksmith/setup-node@v5
  #       with:
  #         node-version: 24

  #     - name: Install Dependencies
  #       if: ${{ !cancelled() }}
  #       run: cd test/e2e && npm install

  #     - name: Download and merge all blobs into HTML report
  #       if: ${{ !cancelled() }}
  #       env:
  #         GH_TOKEN: ${{ secrets.GITHUB_TOKEN }}
  #       run: |
  #         # Create temp directory for download
  #         mkdir -p temp-download

  #         # Download all matching artifacts
  #         gh run download ${{ github.run_id }} \
  #           --repo ${{ github.repository }} \
  #           --pattern "blob-report-${{ github.run_id }}-*" \
  #           --dir temp-download

  #         # Create the target directory
  #         mkdir -p all-blob-reports

  #         # Move all files from subdirectories to the target directory
  #         find temp-download -type f -exec mv {} all-blob-reports/ \;

  #         # Clean up
  #         rm -rf temp-download

  #         # Verify download
  #         echo "Downloaded $(find all-blob-reports -type f | wc -l) files"

  #     - name: Merge into HTML Report
  #       if: ${{ !cancelled() }}
  #       run: npx playwright merge-reports --reporter html ./all-blob-reports

  #     - name: Configure AWS Credentials
  #       if: ${{ !cancelled() }}
  #       uses: aws-actions/configure-aws-credentials@v4
  #       with:
  #         aws-access-key-id: ${{ secrets.AWS_ACCESS_KEY_ID_DEVELOPMENT }}
  #         aws-secret-access-key: ${{ secrets.AWS_SECRET_ACCESS_KEY_DEVELOPMENT }}
  #         aws-region: ${{ secrets.AWS_REGION }}

  #     - name: Upload HTML report to S3
  #       if: ${{ !cancelled() }}
  #       run: |
  #         # Upload entire build directory to S3
  #         aws s3 sync playwright-report s3://${{ env.s3_bucket }}/pr-${{ github.event.pull_request.number }} \
  #           --delete \
  #           --cache-control "public, max-age=30"

  #     - name: Find Build & Deploy Images Comment
  #       if: always()
  #       uses: peter-evans/find-comment@v3
  #       id: test-e2e-merge-report-and-end-comment
  #       with:
  #         issue-number: ${{ github.event.pull_request.number }}
  #         comment-author: "github-actions[bot]"
  #         body-includes: "Preview - Build, Deploy & Tests-E2E"

  #     - name: Update comment on E2E tests end
  #       if: ${{ !cancelled() }}
  #       uses: peter-evans/create-or-update-comment@v3
  #       with:
  #         comment-id: ${{ steps.test-e2e-merge-report-and-end-comment.outputs.comment-id }}
  #         issue-number: ${{ github.event.pull_request.number }}
  #         body: |
  #           ## Preview - Build, Deploy & Tests-E2E
  #           ✅ Build images
  #           ✅ Deploy images - ${{ env.deploy_time }} - [Preview](https://${{ env.e2e_url }})
  #           ${{ needs.test-e2e-matrix-run.result == 'success' && '✅' || '❌' }} Tests-E2E  -  [Report](http://${{ env.s3_bucket }}.s3-website-us-west-2.amazonaws.com/pr-${{ github.event.pull_request.number }}/)
  #         edit-mode: replace

  #     - name: Update comment on E2E tests end
  #       if: cancelled()
  #       uses: peter-evans/create-or-update-comment@v3
  #       with:
  #         comment-id: ${{ steps.test-e2e-merge-report-and-end-comment.outputs.comment-id }}
  #         issue-number: ${{ github.event.pull_request.number }}
  #         body: |
  #           ## Preview - Build, Deploy & Tests-E2E
  #           ✅ Build images
  #           ✅ Deploy images - ${{ env.deploy_time }} - [Preview](https://${{ env.e2e_url }})
  #           ❌ Tests-E2E - [Cancelled](${{ github.server_url }}/${{ github.repository }}/actions/runs/${{ github.run_id }})
  #         edit-mode: replace
=======
  test-e2e-start-comment:
    name: Tests-E2E - Generate Matrix and Start Comment
    needs: [build_images, deploy_images, verify_deployed_version]
    permissions:
      contents: read
      pull-requests: write
      issues: write
    runs-on: blacksmith-2vcpu-ubuntu-2204
    if: github.head_ref != 'qa' || github.base_ref != 'main'
    timeout-minutes: 15
    outputs:
      matrix: ${{ steps.generate-matrix.outputs.matrix }}
    env:
      matrix_runner: 156
      e2e_url: ${{ needs.deploy_images.outputs.WEBSITE_URL }}
      deploy_time: ${{ needs.deploy_images.outputs.DEPLOY_TIME }}
    steps:
      - name: Generate Test Matrix
        id: generate-matrix
        run: |
          # Create a matrix with shardIndex values from 1 to matrix_runner
          matrix=$(python -c "import json; print(json.dumps({'shardIndex': list(range(1, ${{ env.matrix_runner }} + 1)), 'shardTotal': [${{ env.matrix_runner }}]}))" | tr -d '\n')
          echo "matrix=$matrix" >> $GITHUB_OUTPUT
          echo "Generated matrix: $matrix"

      - name: Find Build & Deploy Images Comment
        uses: peter-evans/find-comment@v3
        id: test-e2e-start-comment
        with:
          issue-number: ${{ github.event.pull_request.number }}
          comment-author: "github-actions[bot]"
          body-includes: "Preview - Build, Deploy & Tests-E2E"

      - name: Update comment on E2E tests start
        uses: peter-evans/create-or-update-comment@v3
        with:
          comment-id: ${{ steps.test-e2e-start-comment.outputs.comment-id }}
          issue-number: ${{ github.event.pull_request.number }}
          body: |
            ## Preview - Build, Deploy & Tests-E2E
            ✅ Build images
            ✅ Deploy images - ${{ env.deploy_time }} - [Preview](https://${{ env.e2e_url }})
            ⏳ Tests-E2E running...

            🔍 Please check the [workflow run](${{ github.server_url }}/${{ github.repository }}/actions/runs/${{ github.run_id }}) for details.
          edit-mode: replace

  test-e2e-matrix-run:
    name: Tests-E2E - Matrix Run, Shard
    needs:
      [
        build_images,
        deploy_images,
        verify_deployed_version,
        test-e2e-start-comment,
      ]
    runs-on: blacksmith-2vcpu-ubuntu-2204
    container:
      image: mcr.microsoft.com/playwright:v1.52.0-noble
      options: --user root
    if: github.head_ref != 'qa' || github.base_ref != 'main'
    timeout-minutes: 15
    strategy:
      fail-fast: false
      matrix: ${{ fromJson(needs.test-e2e-start-comment.outputs.matrix) }}
    env:
      e2e_url: ${{ needs.deploy_images.outputs.WEBSITE_URL }}
    steps:
      - name: Checkout code
        uses: actions/checkout@v4
        with:
          fetch-depth: 1
          sparse-checkout: |
            .github/actions/tests-e2e
          sparse-checkout-cone-mode: false
          fetch-tags: false
          submodules: false
          lfs: false

      - name: Run tests e2e
        uses: ./.github/actions/tests-e2e
        id: run-tests-e2e
        with:
          e2e_url: "https://${{ env.e2e_url }}"
          shard_index: ${{ matrix.shardIndex }}
          shard_total: ${{ matrix.shardTotal }}

  test-e2e-merge-report-and-end-comment:
    name: Tests-E2E - Generate Report and End Comment
    needs:
      [
        build_images,
        deploy_images,
        verify_deployed_version,
        test-e2e-start-comment,
        test-e2e-matrix-run,
      ]
    permissions:
      contents: read
      pull-requests: write
      issues: write
    runs-on: blacksmith-2vcpu-ubuntu-2204
    if: always() && needs.test-e2e-start-comment.result == 'success' && (github.head_ref != 'qa' || github.base_ref != 'main')
    timeout-minutes: 15
    env:
      e2e_url: ${{ needs.deploy_images.outputs.WEBSITE_URL }}
      deploy_time: ${{ needs.deploy_images.outputs.DEPLOY_TIME }}
      s3_bucket: e2e.quadratic-preview.com
    steps:
      - name: Checkout code
        if: ${{ !cancelled() }}
        uses: actions/checkout@v4
        with:
          fetch-depth: 1
          sparse-checkout: |
            test/e2e
          sparse-checkout-cone-mode: false
          fetch-tags: false
          submodules: false
          lfs: false

      - name: Setup Node
        if: ${{ !cancelled() }}
        uses: useblacksmith/setup-node@v5
        with:
          node-version: 24

      - name: Install Dependencies
        if: ${{ !cancelled() }}
        run: cd test/e2e && npm install

      - name: Download and merge all blobs into HTML report
        if: ${{ !cancelled() }}
        env:
          GH_TOKEN: ${{ secrets.GITHUB_TOKEN }}
        run: |
          # Create temp directory for download
          mkdir -p temp-download

          # Download all matching artifacts
          gh run download ${{ github.run_id }} \
            --repo ${{ github.repository }} \
            --pattern "blob-report-${{ github.run_id }}-*" \
            --dir temp-download

          # Create the target directory
          mkdir -p all-blob-reports

          # Move all files from subdirectories to the target directory
          find temp-download -type f -exec mv {} all-blob-reports/ \;

          # Clean up
          rm -rf temp-download

          # Verify download
          echo "Downloaded $(find all-blob-reports -type f | wc -l) files"

      - name: Merge into HTML Report
        if: ${{ !cancelled() }}
        run: npx playwright merge-reports --reporter html ./all-blob-reports

      - name: Configure AWS Credentials
        if: ${{ !cancelled() }}
        uses: aws-actions/configure-aws-credentials@v4
        with:
          aws-access-key-id: ${{ secrets.AWS_ACCESS_KEY_ID_PREVIEW }}
          aws-secret-access-key: ${{ secrets.AWS_SECRET_ACCESS_KEY_PREVIEW }}
          aws-region: ${{ secrets.AWS_REGION }}

      - name: Upload HTML report to S3
        if: ${{ !cancelled() }}
        run: |
          # Upload entire build directory to S3
          aws s3 sync playwright-report s3://${{ env.s3_bucket }}/pr-${{ github.event.pull_request.number }} \
            --delete --force \
            --cache-control "public, max-age=30"

      - name: Find Build & Deploy Images Comment
        if: always()
        uses: peter-evans/find-comment@v3
        id: test-e2e-merge-report-and-end-comment
        with:
          issue-number: ${{ github.event.pull_request.number }}
          comment-author: "github-actions[bot]"
          body-includes: "Preview - Build, Deploy & Tests-E2E"

      - name: Update comment on E2E tests end
        if: ${{ !cancelled() }}
        uses: peter-evans/create-or-update-comment@v3
        with:
          comment-id: ${{ steps.test-e2e-merge-report-and-end-comment.outputs.comment-id }}
          issue-number: ${{ github.event.pull_request.number }}
          body: |
            ## Preview - Build, Deploy & Tests-E2E
            ✅ Build images
            ✅ Deploy images - ${{ env.deploy_time }} - [Preview](https://${{ env.e2e_url }})
            ${{ needs.test-e2e-matrix-run.result == 'success' && '✅' || '❌' }} Tests-E2E  -  [Report](http://${{ env.s3_bucket }}.s3-website-us-west-2.amazonaws.com/pr-${{ github.event.pull_request.number }}/)
          edit-mode: replace

      - name: Update comment on E2E tests end
        if: cancelled()
        uses: peter-evans/create-or-update-comment@v3
        with:
          comment-id: ${{ steps.test-e2e-merge-report-and-end-comment.outputs.comment-id }}
          issue-number: ${{ github.event.pull_request.number }}
          body: |
            ## Preview - Build, Deploy & Tests-E2E
            ✅ Build images
            ✅ Deploy images - ${{ env.deploy_time }} - [Preview](https://${{ env.e2e_url }})
            ❌ Tests-E2E - [Cancelled](${{ github.server_url }}/${{ github.repository }}/actions/runs/${{ github.run_id }})
          edit-mode: replace
>>>>>>> 71d3c5e0
<|MERGE_RESOLUTION|>--- conflicted
+++ resolved
@@ -525,219 +525,6 @@
           expected_version: ${{ env.EXPECTED_VERSION }}
           max_attempts: ${{ env.MAX_ATTEMPTS }}
 
-<<<<<<< HEAD
-  # test-e2e-start-comment:
-  #   name: Tests-E2E - Generate Matrix and Start Comment
-  #   needs: [build_images, deploy_images, verify_deployed_version]
-  #   permissions:
-  #     contents: read
-  #     pull-requests: write
-  #     issues: write
-  #   runs-on: blacksmith-2vcpu-ubuntu-2204
-  #   if: github.head_ref != 'qa' || github.base_ref != 'main'
-  #   timeout-minutes: 15
-  #   outputs:
-  #     matrix: ${{ steps.generate-matrix.outputs.matrix }}
-  #   env:
-  #     matrix_runner: 156
-  #     e2e_url: ${{ needs.deploy_images.outputs.WEBSITE_URL }}
-  #     deploy_time: ${{ needs.deploy_images.outputs.DEPLOY_TIME }}
-  #   steps:
-  #     - name: Generate Test Matrix
-  #       id: generate-matrix
-  #       run: |
-  #         # Create a matrix with shardIndex values from 1 to matrix_runner
-  #         matrix=$(python -c "import json; print(json.dumps({'shardIndex': list(range(1, ${{ env.matrix_runner }} + 1)), 'shardTotal': [${{ env.matrix_runner }}]}))" | tr -d '\n')
-  #         echo "matrix=$matrix" >> $GITHUB_OUTPUT
-  #         echo "Generated matrix: $matrix"
-
-  #     - name: Find Build & Deploy Images Comment
-  #       uses: peter-evans/find-comment@v3
-  #       id: test-e2e-start-comment
-  #       with:
-  #         issue-number: ${{ github.event.pull_request.number }}
-  #         comment-author: "github-actions[bot]"
-  #         body-includes: "Preview - Build, Deploy & Tests-E2E"
-
-  #     - name: Update comment on E2E tests start
-  #       uses: peter-evans/create-or-update-comment@v3
-  #       with:
-  #         comment-id: ${{ steps.test-e2e-start-comment.outputs.comment-id }}
-  #         issue-number: ${{ github.event.pull_request.number }}
-  #         body: |
-  #           ## Preview - Build, Deploy & Tests-E2E
-  #           ✅ Build images
-  #           ✅ Deploy images - ${{ env.deploy_time }} - [Preview](https://${{ env.e2e_url }})
-  #           ⏳ Tests-E2E running...
-
-  #           🔍 Please check the [workflow run](${{ github.server_url }}/${{ github.repository }}/actions/runs/${{ github.run_id }}) for details.
-  #         edit-mode: replace
-
-  # test-e2e-matrix-run:
-  #   name: Tests-E2E - Matrix Run, Shard
-  #   needs:
-  #     [
-  #       build_images,
-  #       deploy_images,
-  #       verify_deployed_version,
-  #       test-e2e-start-comment,
-  #     ]
-  #   runs-on: blacksmith-2vcpu-ubuntu-2204
-  #   container:
-  #     image: mcr.microsoft.com/playwright:v1.52.0-noble
-  #     options: --user root
-  #   if: github.head_ref != 'qa' || github.base_ref != 'main'
-  #   timeout-minutes: 15
-  #   strategy:
-  #     fail-fast: false
-  #     matrix: ${{ fromJson(needs.test-e2e-start-comment.outputs.matrix) }}
-  #   env:
-  #     e2e_url: ${{ needs.deploy_images.outputs.WEBSITE_URL }}
-  #   steps:
-  #     - name: Checkout code
-  #       uses: actions/checkout@v4
-  #       with:
-  #         fetch-depth: 1
-  #         sparse-checkout: |
-  #           .github/actions/tests-e2e
-  #         sparse-checkout-cone-mode: false
-  #         fetch-tags: false
-  #         submodules: false
-  #         lfs: false
-
-  #     - name: Run tests e2e
-  #       uses: ./.github/actions/tests-e2e
-  #       id: run-tests-e2e
-  #       with:
-  #         e2e_url: "https://${{ env.e2e_url }}"
-  #         shard_index: ${{ matrix.shardIndex }}
-  #         shard_total: ${{ matrix.shardTotal }}
-
-  # test-e2e-merge-report-and-end-comment:
-  #   name: Tests-E2E - Generate Report and End Comment
-  #   needs:
-  #     [
-  #       build_images,
-  #       deploy_images,
-  #       verify_deployed_version,
-  #       test-e2e-start-comment,
-  #       test-e2e-matrix-run,
-  #     ]
-  #   permissions:
-  #     contents: read
-  #     pull-requests: write
-  #     issues: write
-  #   runs-on: blacksmith-2vcpu-ubuntu-2204
-  #   if: always() && needs.test-e2e-start-comment.result == 'success' && (github.head_ref != 'qa' || github.base_ref != 'main')
-  #   timeout-minutes: 15
-  #   env:
-  #     e2e_url: ${{ needs.deploy_images.outputs.WEBSITE_URL }}
-  #     deploy_time: ${{ needs.deploy_images.outputs.DEPLOY_TIME }}
-  #     s3_bucket: e2e.quadratic-preview.com
-  #   steps:
-  #     - name: Checkout code
-  #       if: ${{ !cancelled() }}
-  #       uses: actions/checkout@v4
-  #       with:
-  #         fetch-depth: 1
-  #         sparse-checkout: |
-  #           test/e2e
-  #         sparse-checkout-cone-mode: false
-  #         fetch-tags: false
-  #         submodules: false
-  #         lfs: false
-
-  #     - name: Setup Node
-  #       if: ${{ !cancelled() }}
-  #       uses: useblacksmith/setup-node@v5
-  #       with:
-  #         node-version: 24
-
-  #     - name: Install Dependencies
-  #       if: ${{ !cancelled() }}
-  #       run: cd test/e2e && npm install
-
-  #     - name: Download and merge all blobs into HTML report
-  #       if: ${{ !cancelled() }}
-  #       env:
-  #         GH_TOKEN: ${{ secrets.GITHUB_TOKEN }}
-  #       run: |
-  #         # Create temp directory for download
-  #         mkdir -p temp-download
-
-  #         # Download all matching artifacts
-  #         gh run download ${{ github.run_id }} \
-  #           --repo ${{ github.repository }} \
-  #           --pattern "blob-report-${{ github.run_id }}-*" \
-  #           --dir temp-download
-
-  #         # Create the target directory
-  #         mkdir -p all-blob-reports
-
-  #         # Move all files from subdirectories to the target directory
-  #         find temp-download -type f -exec mv {} all-blob-reports/ \;
-
-  #         # Clean up
-  #         rm -rf temp-download
-
-  #         # Verify download
-  #         echo "Downloaded $(find all-blob-reports -type f | wc -l) files"
-
-  #     - name: Merge into HTML Report
-  #       if: ${{ !cancelled() }}
-  #       run: npx playwright merge-reports --reporter html ./all-blob-reports
-
-  #     - name: Configure AWS Credentials
-  #       if: ${{ !cancelled() }}
-  #       uses: aws-actions/configure-aws-credentials@v4
-  #       with:
-  #         aws-access-key-id: ${{ secrets.AWS_ACCESS_KEY_ID_DEVELOPMENT }}
-  #         aws-secret-access-key: ${{ secrets.AWS_SECRET_ACCESS_KEY_DEVELOPMENT }}
-  #         aws-region: ${{ secrets.AWS_REGION }}
-
-  #     - name: Upload HTML report to S3
-  #       if: ${{ !cancelled() }}
-  #       run: |
-  #         # Upload entire build directory to S3
-  #         aws s3 sync playwright-report s3://${{ env.s3_bucket }}/pr-${{ github.event.pull_request.number }} \
-  #           --delete \
-  #           --cache-control "public, max-age=30"
-
-  #     - name: Find Build & Deploy Images Comment
-  #       if: always()
-  #       uses: peter-evans/find-comment@v3
-  #       id: test-e2e-merge-report-and-end-comment
-  #       with:
-  #         issue-number: ${{ github.event.pull_request.number }}
-  #         comment-author: "github-actions[bot]"
-  #         body-includes: "Preview - Build, Deploy & Tests-E2E"
-
-  #     - name: Update comment on E2E tests end
-  #       if: ${{ !cancelled() }}
-  #       uses: peter-evans/create-or-update-comment@v3
-  #       with:
-  #         comment-id: ${{ steps.test-e2e-merge-report-and-end-comment.outputs.comment-id }}
-  #         issue-number: ${{ github.event.pull_request.number }}
-  #         body: |
-  #           ## Preview - Build, Deploy & Tests-E2E
-  #           ✅ Build images
-  #           ✅ Deploy images - ${{ env.deploy_time }} - [Preview](https://${{ env.e2e_url }})
-  #           ${{ needs.test-e2e-matrix-run.result == 'success' && '✅' || '❌' }} Tests-E2E  -  [Report](http://${{ env.s3_bucket }}.s3-website-us-west-2.amazonaws.com/pr-${{ github.event.pull_request.number }}/)
-  #         edit-mode: replace
-
-  #     - name: Update comment on E2E tests end
-  #       if: cancelled()
-  #       uses: peter-evans/create-or-update-comment@v3
-  #       with:
-  #         comment-id: ${{ steps.test-e2e-merge-report-and-end-comment.outputs.comment-id }}
-  #         issue-number: ${{ github.event.pull_request.number }}
-  #         body: |
-  #           ## Preview - Build, Deploy & Tests-E2E
-  #           ✅ Build images
-  #           ✅ Deploy images - ${{ env.deploy_time }} - [Preview](https://${{ env.e2e_url }})
-  #           ❌ Tests-E2E - [Cancelled](${{ github.server_url }}/${{ github.repository }}/actions/runs/${{ github.run_id }})
-  #         edit-mode: replace
-=======
   test-e2e-start-comment:
     name: Tests-E2E - Generate Matrix and Start Comment
     needs: [build_images, deploy_images, verify_deployed_version]
@@ -746,7 +533,7 @@
       pull-requests: write
       issues: write
     runs-on: blacksmith-2vcpu-ubuntu-2204
-    if: github.head_ref != 'qa' || github.base_ref != 'main'
+    if: (github.head_ref != 'qa' || github.base_ref != 'main') && false
     timeout-minutes: 15
     outputs:
       matrix: ${{ steps.generate-matrix.outputs.matrix }}
@@ -948,5 +735,4 @@
             ✅ Build images
             ✅ Deploy images - ${{ env.deploy_time }} - [Preview](https://${{ env.e2e_url }})
             ❌ Tests-E2E - [Cancelled](${{ github.server_url }}/${{ github.repository }}/actions/runs/${{ github.run_id }})
-          edit-mode: replace
->>>>>>> 71d3c5e0
+          edit-mode: replace