--- conflicted
+++ resolved
@@ -532,13 +532,8 @@
       contents: read
       pull-requests: write
       issues: write
-<<<<<<< HEAD
-    runs-on: blacksmith-2vcpu-ubuntu-2204
+    runs-on: blacksmith-2vcpu-ubuntu-2404
     if: (github.head_ref != 'qa' || github.base_ref != 'main') && false
-=======
-    runs-on: blacksmith-2vcpu-ubuntu-2404
-    if: github.head_ref != 'qa' || github.base_ref != 'main'
->>>>>>> e3bc3d84
     timeout-minutes: 15
     outputs:
       matrix: ${{ steps.generate-matrix.outputs.matrix }}
