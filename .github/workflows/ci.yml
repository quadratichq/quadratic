name: CI

# Use runs on `ubuntu-latest-8-cores`. All of our self hosted runners use this tag.
# Our runners pick up jobs first, and if all our runners are being used or are down
# it will automatically back up to using GitHub hosted runners.

on:
  push:
    branches:
      - main
  pull_request:

concurrency:
  group: ci-${{ github.event.pull_request.number || github.ref_name }}
  cancel-in-progress: true

jobs:
  test_rust:
    runs-on: ${{ matrix.runner }}
    timeout-minutes: 30
    strategy:
      fail-fast: false
      matrix:
        package:
          - core
          - multiplayer
          - files
          - connection
          - rust-shared
        include:
          - package: core
            runner: blacksmith-2vcpu-ubuntu-2404
            test_command: "npm run test"
          - package: multiplayer
            runner: blacksmith-2vcpu-ubuntu-2404
            test_command: "npm run docker:test"
          - package: files
            runner: blacksmith-2vcpu-ubuntu-2404
            test_command: "npm run docker:test"
          - package: connection
            runner: blacksmith-4vcpu-ubuntu-2404
            test_command: "npm run docker:test"
          - package: rust-shared
            runner: blacksmith-4vcpu-ubuntu-2404
            test_command: "npm run docker:test"
    steps:
      - name: Checkout code
        uses: actions/checkout@v4

      - name: Setup Node
        uses: useblacksmith/setup-node@v5
        with:
          node-version: 24

      - name: Set up Rust
        run: rustup toolchain install

      - name: Install Protoc
        uses: arduino/setup-protoc@v3
        with:
          version: "25.0"
          repo-token: ${{ secrets.GITHUB_TOKEN }}

      - name: Rust Cache
        uses: useblacksmith/rust-cache@v3

      - name: Install grcov
        run: if ! which grcov; then cargo install grcov; fi

      - name: Install llvm-tools-preview
        run: if ! which llvm-tools-preview; then rustup component add llvm-tools-preview; fi

      - name: Install pkg-config and OpenSSL development libraries
        run: |
          sudo apt-get update
          sudo apt-get install -y pkg-config libssl-dev

      - name: Test quadratic-${{ matrix.package }}
        env:
          LLVM_PROFILE_FILE: grcov-%p-%m.profraw
          RUSTFLAGS: -Cinstrument-coverage
          RUSTC_BOOTSTRAP: 1
          CARGO_BUILD_JOBS: 4
          BIGQUERY_CREDENTIALS: "${{ secrets.BIGQUERY_CREDENTIALS }}"
        run: |
          cd quadratic-${{ matrix.package }}
          ${{ matrix.test_command }}

      - name: Generate coverage for quadratic-${{ matrix.package }}
        if: always()
        env:
          RUSTC_BOOTSTRAP: 1
        run: |
          cd quadratic-${{ matrix.package }}
          grcov $(find . ../quadratic-rust-shared -name "grcov-*.profraw" -print) \
            --branch \
            --ignore-not-existing \
            --binary-path ../target/debug/ \
            -s . \
            -t lcov \
            --ignore "/*" \
            --ignore "./src/wasm_bindings/*" \
            --ignore "./src/bin/*" \
            --ignore "./docker/*" \
            -o lcov.info

      - name: Upload coverage reports to Codecov quadratic-${{ matrix.package }}
        if: always()
        uses: codecov/codecov-action@v5
        env:
          CODECOV_TOKEN: ${{ secrets.CODECOV_TOKEN }}

  perf_core:
    runs-on: blacksmith-2vcpu-ubuntu-2404
    timeout-minutes: 10
    steps:
      - name: Checkout code
        uses: actions/checkout@v4

      - name: Setup Node
        uses: useblacksmith/setup-node@v5
        with:
          node-version: 24

      - name: Set up Rust
        uses: dtolnay/rust-toolchain@nightly
        with:
          components: clippy, rustfmt, llvm-tools-preview

      - name: Install Protoc
        uses: arduino/setup-protoc@v3
        with:
          version: "25.0"
          repo-token: ${{ secrets.GITHUB_TOKEN }}

      - name: Rust Cache
        uses: useblacksmith/rust-cache@v3

      - name: Install llvm-tools-preview
        run: if ! which llvm-tools-preview; then rustup component add llvm-tools-preview; fi

      - name: Bench quadratic-core
        run: |
          cd quadratic-core
          npm run bench:run import_excel

  test_client:
    runs-on: blacksmith-4vcpu-ubuntu-2404
    timeout-minutes: 30
    steps:
      - name: Checkout code
        uses: actions/checkout@v4

      - name: Cache Pyodide
        uses: useblacksmith/cache@v5
        with:
          path: quadratic-client/public/pyodide
          key: pyodide-${{ hashFiles('quadratic-client/download-pyodide.sh') }}

      - name: Download & Verify Pyodide
        run: |
          npm run client:download:pyodide

      - name: Install build-essential, llvm, and clang
        run: |
          sudo apt-get update
          sudo apt-get install -y --no-install-recommends build-essential llvm clang

      - name: Setup Node
        uses: useblacksmith/setup-node@v5
        with:
          node-version: 24

      - uses: useblacksmith/setup-python@v6
        with:
          python-version: "3.13"
          cache: "pip"

      - name: Set up Rust
        run: rustup toolchain install

      - name: Install Protoc
        uses: arduino/setup-protoc@v3
        with:
          version: "25.0"
          repo-token: ${{ secrets.GITHUB_TOKEN }}

      - name: Rust Cache
        uses: useblacksmith/rust-cache@v3

      - uses: jetli/wasm-pack-action@v0.4.0
        with:
          version: "latest"

      - name: Build core
        run: |
          npm run build:dev --workspace=quadratic-core & \
          npm run export_types --workspace=quadratic-core & \
          wait

      - name: Build python
        run: |
          npm run build:python

      - name: Run npm test:ts in quadratic-client
        run: |
          npm install
          npm run test:ts

  test_python:
    runs-on: blacksmith-2vcpu-ubuntu-2404
    timeout-minutes: 30
    steps:
      - name: Checkout code
        uses: actions/checkout@v4

      - name: Setup Node
        uses: useblacksmith/setup-node@v5
        with:
          node-version: 24

      - name: Set up Python
        uses: useblacksmith/setup-python@v6
        with:
          python-version: "3.13"
          cache: "pip"

      - name: Test python
        run: |
          cd quadratic-kernels/python-wasm
          npm run test

  test_api:
    runs-on: blacksmith-2vcpu-ubuntu-2404
    timeout-minutes: 30
    steps:
      - name: Checkout code
        uses: actions/checkout@v4

      - name: Setup Node
        uses: useblacksmith/setup-node@v5
        with:
          node-version: 24

      - name: Run npm test:ci in quadratic-api
        run: |
          npm install
          cd quadratic-api
          npm run docker:test:ci

  lint_rust:
    runs-on: blacksmith-2vcpu-ubuntu-2404
    timeout-minutes: 30
    steps:
      - name: Checkout code
        uses: actions/checkout@v4

      - name: Setup Node
        uses: useblacksmith/setup-node@v5
        with:
          node-version: 24

      - name: Set up Rust
        run: rustup toolchain install

      - name: Install Protoc
        uses: arduino/setup-protoc@v3
        with:
          version: "25.0"
          repo-token: ${{ secrets.GITHUB_TOKEN }}

      - name: Rust Cache
        uses: useblacksmith/rust-cache@v3

      - name: Run cargo clippy
        run: |
          npm run lint:clippy

  lint_typescript:
    runs-on: blacksmith-4vcpu-ubuntu-2404
    timeout-minutes: 30
    steps:
      - name: Checkout code
        uses: actions/checkout@v4

      - name: Install build-essential, llvm, and clang
        run: |
          sudo apt-get update
          sudo apt-get install -y --no-install-recommends build-essential llvm clang

      - name: Setup Node
        uses: useblacksmith/setup-node@v5
        with:
          node-version: 24

      - name: Set up Rust
        run: rustup toolchain install

      - name: Install Protoc
<<<<<<< HEAD
        uses: arduino/
=======
        uses: arduino/setup-protoc@v3
>>>>>>> 077efb47
        with:
          version: "25.0"
          repo-token: ${{ secrets.GITHUB_TOKEN }}

      - name: Rust Cache
        uses: useblacksmith/rust-cache@v3

      - name: Set up wasm-pack
        uses: jetli/wasm-pack-action@v0.4.0
        with:
          version: "latest"

      - name: Build core
        run: |
          npm run build:dev --workspace=quadratic-core & \
          npm run export_types --workspace=quadratic-core & \
          wait

      - name: Lint quadratic-client
        run: |
          npm install
          cd quadratic-client
          npm run lint:prettier
          npm run lint:eslint
          npm run lint:ts

  check-version-increment:
    runs-on: blacksmith-2vcpu-ubuntu-2404
    timeout-minutes: 10
    # If we are merging into main, but not pushed on main
    if: github.base_ref == 'main' && github.ref != 'refs/heads/main'
    steps:
      - name: Checkout current branch
        uses: actions/checkout@v3
        with:
          fetch-depth: 0

      - name: Get current VERSION
        id: current_version
        run: echo "CURRENT_VERSION=$(cat VERSION)" >> $GITHUB_OUTPUT

      - name: Checkout main branch
        uses: actions/checkout@v3
        with:
          ref: main
          fetch-depth: 1

      - name: Get main VERSION
        id: main_version
        run: echo "MAIN_VERSION=$(cat VERSION)" >> $GITHUB_OUTPUT

      - name: Compare versions to main, verify this version is higher
        run: |
          current_version="${{ steps.current_version.outputs.CURRENT_VERSION }}"
          main_version="${{ steps.main_version.outputs.MAIN_VERSION }}"
          if [ "$current_version" = "$main_version" ]; then
            echo "Error: VERSION in the current branch ($current_version) is the same as VERSION in main ($main_version)"
            exit 1
          elif [ "$(printf '%s\n' "$main_version" "$current_version" | sort -V | head -n1)" != "$main_version" ]; then
            echo "Error: VERSION in the current branch ($current_version) is not greater than VERSION in main ($main_version)"
            exit 1
          else
            echo "VERSION check passed: Current branch ($current_version) > main ($main_version)"
          fi

  check-versions-match:
    runs-on: blacksmith-2vcpu-ubuntu-2404
    timeout-minutes: 10

    steps:
      - name: Checkout current branch
        uses: actions/checkout@v3

      - name: Verify that all versions match
        run: ./bump.sh verify<|MERGE_RESOLUTION|>--- conflicted
+++ resolved
@@ -297,11 +297,7 @@
         run: rustup toolchain install
 
       - name: Install Protoc
-<<<<<<< HEAD
-        uses: arduino/
-=======
-        uses: arduino/setup-protoc@v3
->>>>>>> 077efb47
+        uses: arduino/setup-protoc@v3
         with:
           version: "25.0"
           repo-token: ${{ secrets.GITHUB_TOKEN }}
