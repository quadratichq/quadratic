--- conflicted
+++ resolved
@@ -18,7 +18,6 @@
     headers: &HeaderMap,
 ) -> Result<ApiConnection<T>> {
     let base_url = state.settings.quadratic_api_uri.to_owned();
-<<<<<<< HEAD
     let m2m_token = state.settings.m2m_auth_token.clone();
     let (is_internal, token) = match authorize_m2m(&headers, &m2m_token) {
         Ok(_token) => (true, m2m_token),
@@ -27,15 +26,12 @@
     let connection = get_connection(
         &base_url,
         &token,
-        user_id,
+        email,
         connection_id,
         team_id,
         is_internal,
     )
     .await?;
-=======
-    let connection = get_connection(&base_url, jwt, email, connection_id, team_id).await?;
->>>>>>> 74d3d0ef
 
     Ok(connection)
 }
