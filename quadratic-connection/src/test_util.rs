// use fake::faker::filesystem::en::FilePath;
// use fake::faker::internet::en::FreeEmail;
// use fake::faker::name::en::{FirstName, LastName};
// use fake::Fake;
// use quadratic_core::controller::operations::operation::Operation;
// use quadratic_core::controller::GridController;
// use quadratic_core::{Array, CellValue, SheetRect};

use std::io::Read;

use arrow_schema::DataType;
use axum::body::Body;
use axum::response::Response;
use bytes::Bytes;
use futures::StreamExt;
use http::{HeaderMap, HeaderName, HeaderValue};
use parquet::arrow::arrow_reader::ParquetRecordBatchReaderBuilder;
use parquet::data_type::AsBytes;
use quadratic_rust_shared::sql::postgres_connection::PostgresConnection;
use serde::de::DeserializeOwned;
use tower::ServiceExt;
use uuid::Uuid;

use crate::auth::Claims;
use crate::config::config;
use crate::server::app;
use crate::state::State;

/// Utility to test a connection over various databases.
#[macro_export]
macro_rules! test_connection {
    ( $connection:expr ) => {{
        let (_, headers) = $crate::test_util::new_team_id_with_header().await;
<<<<<<< HEAD
        let state = Extension($crate::test_util::new_state().await);
=======
        let state = Extension(crate::test_util::new_state().await);
>>>>>>> d4aaae81
        let claims = crate::test_util::get_claims();
        let response = test(headers, state, claims, axum::Json($connection))
            .await
            .unwrap();

        println!("response: {:?}", response);

        assert_eq!(response.0, TestResponse::new(true, None));
    }};
}

/// Convert a number into a vector of bytes.
#[macro_export]
macro_rules! num_vec {
    ( $value:expr ) => {{ $value.to_le_bytes().to_vec() }};
}

// Convert a string into a vector of bytes.
pub(crate) fn str_vec(value: &str) -> Vec<u8> {
    value.as_bytes().to_vec()
}

pub(crate) async fn new_state() -> State {
    let config = config().unwrap();
    State::new(&config, None).unwrap()
}

pub(crate) async fn new_team_id_with_header() -> (Uuid, HeaderMap) {
    let team_id = Uuid::new_v4();
    let mut headers = HeaderMap::new();
    headers.insert(
        HeaderName::from_static("x-team-id"),
        HeaderValue::from_str(&team_id.to_string()).unwrap(),
    );

    (team_id, headers)
}
/// TODO(ddimaria): remove once API is setup to return connections
pub(crate) fn _new_postgres_connection() -> PostgresConnection {
    PostgresConnection::new(
        Some("postgres".into()),
        Some("postgres".into()),
        "0.0.0.0".into(),
        Some("5432".into()),
        "postgres".into(),
        Some(false),
        Some("".into()),
        Some("".into()),
        Some("".into()),
        Some("".into()),
    )
}

pub(crate) fn get_claims() -> Claims {
    Claims {
        sub: "test".to_string(),
        exp: 0,
    }
}

pub(crate) async fn response_bytes(response: Response) -> Bytes {
    StreamExt::into_future(response.into_body().into_data_stream())
        .await
        .0
        .unwrap_or(Ok(Bytes::new()))
        .unwrap()
}

pub(crate) async fn response_json<T: DeserializeOwned>(response: Response) -> T {
    let body = response_bytes(response).await;
    serde_json::from_slice::<T>(&body).unwrap()
}

/// Validate a parquet response against an expected array of (DataType, Value Byte Array)
pub(crate) async fn validate_parquet(response: Response, expected: Vec<(DataType, Vec<u8>)>) {
    let bytes = response_bytes(response).await;
    let builder = ParquetRecordBatchReaderBuilder::try_new(bytes).unwrap();
    let reader = builder.build().unwrap();

    let mut output = vec![];
    for batch in reader {
        let batch = batch.unwrap();
        let num_cols = batch.num_columns();

        for col_index in 0..num_cols {
            let col = batch.column(col_index);

            let value = match col.data_type() {
                DataType::Utf8 => col
                    .as_any()
                    .downcast_ref::<arrow::array::StringArray>()
                    .unwrap()
                    .iter()
                    .flat_map(|s| s.unwrap_or_default().to_string().into_bytes())
                    .collect::<Vec<_>>(),
                _ => col
                    .to_data()
                    .buffer(0)
                    .bytes()
                    .flatten()
                    .flat_map(|s| s.as_bytes().to_owned())
                    .collect::<Vec<_>>(),
            };

            // println!("col: {:?}", col.to_data());
            output.push((col.data_type().to_owned(), value));
        }
    }

    for (count, expect) in expected.iter().enumerate() {
        let (data_type, value) = output.get(count).unwrap().to_owned();
        println!("data_type: {data_type:?}, value: {value:?}");
        println!("expected data_type: {:?}", expect.0);

        assert_eq!(data_type, expect.0, "Invalid data type at index {count}");
        assert_eq!(value, expect.1, "Invalid value at index {count}");
    }
}

/// Process a route and return the response.
/// TODO(ddimaria): move to quadratic-rust-shared
pub(crate) async fn process_route(uri: &str, method: http::Method, body: Body) -> Response<Body> {
    let state = new_state().await;
    let app = app(state).unwrap();

    app.oneshot(
        axum::http::Request::builder()
            .method(method)
            .uri(uri)
            .body(body)
            .unwrap(),
    )
    .await
    .unwrap()
}<|MERGE_RESOLUTION|>--- conflicted
+++ resolved
@@ -31,12 +31,8 @@
 macro_rules! test_connection {
     ( $connection:expr ) => {{
         let (_, headers) = $crate::test_util::new_team_id_with_header().await;
-<<<<<<< HEAD
         let state = Extension($crate::test_util::new_state().await);
-=======
-        let state = Extension(crate::test_util::new_state().await);
->>>>>>> d4aaae81
-        let claims = crate::test_util::get_claims();
+        let claims = $crate::test_util::get_claims();
         let response = test(headers, state, claims, axum::Json($connection))
             .await
             .unwrap();
