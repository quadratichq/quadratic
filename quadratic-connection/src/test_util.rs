// use fake::faker::filesystem::en::FilePath;
// use fake::faker::internet::en::FreeEmail;
// use fake::faker::name::en::{FirstName, LastName};
// use fake::Fake;
// use quadratic_core::controller::operations::operation::Operation;
// use quadratic_core::controller::GridController;
// use quadratic_core::{Array, CellValue, SheetRect};

use std::io::Read;

use arrow_schema::DataType;
use axum::body::Body;
use axum::response::Response;
use bytes::Bytes;
use futures::StreamExt;
use http::{HeaderMap, HeaderName, HeaderValue};
use parquet::arrow::arrow_reader::ParquetRecordBatchReaderBuilder;
use parquet::data_type::AsBytes;
use quadratic_rust_shared::sql::postgres_connection::PostgresConnection;
use serde::de::DeserializeOwned;
use tower::ServiceExt;
use uuid::Uuid;

use crate::auth::Claims;
use crate::config::config;
use crate::server::app;
use crate::state::State;

/// Utility to test a connection over various databases.
#[macro_export]
macro_rules! test_connection {
    ( $connection:expr ) => {{
        let (_, headers) = crate::test_util::new_team_id_with_header().await;
        let state = Extension(crate::test_util::new_state().await);
        let claims = crate::test_util::get_claims();
        let response = test(headers, state, claims, axum::Json($connection))
            .await
            .unwrap();

        println!("response: {:?}", response);

        assert_eq!(response.0, TestResponse::new(true, None));
    }};
}

/// Convert a number into a vector of bytes.
#[macro_export]
macro_rules! num_vec {
    ( $value:expr ) => {{ $value.to_le_bytes().to_vec() }};
}

// Convert a string into a vector of bytes.
pub(crate) fn str_vec(value: &str) -> Vec<u8> {
    value.as_bytes().to_vec()
}

pub(crate) async fn new_state() -> State {
    let config = config().unwrap();
    State::new(&config, None).unwrap()
}

pub(crate) async fn new_team_id_with_header() -> (Uuid, HeaderMap) {
    let team_id = Uuid::new_v4();
    let mut headers = HeaderMap::new();
    headers.insert(
        HeaderName::from_static("x-team-id"),
        HeaderValue::from_str(&team_id.to_string()).unwrap(),
    );

    (team_id, headers)
}
/// TODO(ddimaria): remove once API is setup to return connections
pub(crate) fn _new_postgres_connection() -> PostgresConnection {
    PostgresConnection::new(
        Some("postgres".into()),
        Some("postgres".into()),
        "0.0.0.0".into(),
        Some("5432".into()),
        "postgres".into(),
        Some(false),
        Some("".into()),
        Some("".into()),
        Some("".into()),
        Some("".into()),
    )
}

pub(crate) fn get_claims() -> Claims {
    Claims {
        sub: "test".to_string(),
        exp: 0,
    }
}

pub(crate) async fn response_bytes(response: Response) -> Bytes {
    StreamExt::into_future(response.into_body().into_data_stream())
        .await
        .0
        .unwrap_or(Ok(Bytes::new()))
        .unwrap()
}

pub(crate) async fn response_json<T: DeserializeOwned>(response: Response) -> T {
    let body = response_bytes(response).await;
    serde_json::from_slice::<T>(&body).unwrap()
}

/// Validate a parquet response against an expected array of (DataType, Value Byte Array)
pub(crate) async fn validate_parquet(response: Response, expected: Vec<(DataType, Vec<u8>)>) {
    let bytes = response_bytes(response).await;
    let builder = ParquetRecordBatchReaderBuilder::try_new(bytes).unwrap();
    let reader = builder.build().unwrap();

    let mut output = vec![];
    for batch in reader {
        let batch = batch.unwrap();
        let num_cols = batch.num_columns();

        for col_index in 0..num_cols {
            let col = batch.column(col_index);

            let value = match col.data_type() {
                DataType::Utf8 => col
                    .as_any()
                    .downcast_ref::<arrow::array::StringArray>()
                    .unwrap()
                    .iter()
                    .flat_map(|s| s.unwrap_or_default().to_string().into_bytes())
                    .collect::<Vec<_>>(),
                _ => col
                    .to_data()
                    .buffer(0)
                    .bytes()
                    .flatten()
                    .flat_map(|s| s.as_bytes().to_owned())
                    .collect::<Vec<_>>(),
            };

            // println!("col: {:?}", col.to_data());
            output.push((col.data_type().to_owned(), value));
        }
    }

    for (count, expect) in expected.iter().enumerate() {
        let (data_type, value) = output.get(count).unwrap().to_owned();
        println!("data_type: {data_type:?}, value: {value:?}");
        println!("expected data_type: {:?}", expect.0);

<<<<<<< HEAD
        // assert_eq!(data_type, expect.0, "Invalid data type at index {}", count);
        assert_eq!(value, expect.1, "Invalid value at index {}", count);
=======
        assert_eq!(data_type, expect.0, "Invalid data type at index {count}");
        assert_eq!(value, expect.1, "Invalid value at index {count}");
>>>>>>> 60f9f383
    }
}

/// Process a route and return the response.
/// TODO(ddimaria): move to quadratic-rust-shared
pub(crate) async fn process_route(uri: &str, method: http::Method, body: Body) -> Response<Body> {
    let state = new_state().await;
    let app = app(state).unwrap();

    app.oneshot(
        axum::http::Request::builder()
            .method(method)
            .uri(uri)
            .body(body)
            .unwrap(),
    )
    .await
    .unwrap()
}<|MERGE_RESOLUTION|>--- conflicted
+++ resolved
@@ -146,13 +146,8 @@
         println!("data_type: {data_type:?}, value: {value:?}");
         println!("expected data_type: {:?}", expect.0);
 
-<<<<<<< HEAD
-        // assert_eq!(data_type, expect.0, "Invalid data type at index {}", count);
-        assert_eq!(value, expect.1, "Invalid value at index {}", count);
-=======
         assert_eq!(data_type, expect.0, "Invalid data type at index {count}");
         assert_eq!(value, expect.1, "Invalid value at index {count}");
->>>>>>> 60f9f383
     }
 }
 
