use axum::{
    Extension, Json,
    extract::{Path, Query},
    response::IntoResponse,
};
use http::HeaderMap;
use quadratic_rust_shared::{
    quadratic_api::Connection as ApiConnection, sql::snowflake_connection::SnowflakeConnection,
};

use uuid::Uuid;

use crate::{
    auth::Claims,
    connection::get_api_connection,
    error::Result,
    header::get_team_id_header,
    server::{SqlQuery, TestResponse},
    state::State,
};

use super::{Schema, SchemaQuery, query_generic, schema_generic};

/// Test the connection to the database.
pub(crate) async fn test(
    state: Extension<State>,
    Json(connection): Json<SnowflakeConnection>,
) -> Json<TestResponse> {
    let sql_query = SqlQuery {
        query: "SELECT 1".into(),
        connection_id: Uuid::new_v4(), // This is not used
    };
    let response = query_generic::<SnowflakeConnection>(connection, state, sql_query.into()).await;
    let message = match response {
        Ok(_) => None,
        Err(e) => Some(e.to_string()),
    };

    TestResponse::new(message.is_none(), message).into()
}

/// Get the connection details from the API and create a MySqlConnection.
async fn get_connection(
    state: &State,
    claims: &Claims,
    connection_id: &Uuid,
    team_id: &Uuid,
    headers: &HeaderMap,
) -> Result<ApiConnection<SnowflakeConnection>> {
    let connection = if cfg!(not(test)) {
<<<<<<< HEAD
        get_api_connection(state, "", &claims.sub, connection_id, team_id, headers).await?
=======
        get_api_connection(state, "", &claims.email, connection_id, team_id).await?
>>>>>>> 74d3d0ef
    } else {
        let config = new_snowflake_connection();
        ApiConnection {
            uuid: Uuid::new_v4(),
            name: "".into(),
            r#type: "".into(),
            created_date: "".into(),
            updated_date: "".into(),
            type_details: config,
        }
    };

    Ok(connection)
}

/// Query the database and return the results as a parquet file.
pub(crate) async fn query(
    headers: HeaderMap,
    state: Extension<State>,
    claims: Claims,
    sql_query: Json<SqlQuery>,
) -> Result<impl IntoResponse> {
    let team_id = get_team_id_header(&headers)?;
    let connection = get_connection(
        &state,
        &claims,
        &sql_query.connection_id,
        &team_id,
        &headers,
    )
    .await?;
    query_generic::<SnowflakeConnection>(connection.type_details, state, sql_query).await
}

/// Get the schema of the database
pub(crate) async fn schema(
    Path(id): Path<Uuid>,
    headers: HeaderMap,
    state: Extension<State>,
    claims: Claims,
    Query(params): Query<SchemaQuery>,
) -> Result<Json<Schema>> {
    let team_id = get_team_id_header(&headers)?;
    let api_connection = get_connection(&state, &claims, &id, &team_id, &headers).await?;

    schema_generic(api_connection, state, params).await
}

use std::sync::{LazyLock, Mutex};
pub static SNOWFLAKE_CREDENTIALS: LazyLock<Mutex<String>> = LazyLock::new(|| {
    dotenv::from_filename(".env").ok();
    let credentials = std::env::var("SNOWFLAKE_CREDENTIALS").unwrap();

    Mutex::new(credentials)
});
pub fn new_snowflake_connection() -> SnowflakeConnection {
    let credentials = SNOWFLAKE_CREDENTIALS.lock().unwrap().to_string();
    serde_json::from_str::<SnowflakeConnection>(&credentials).unwrap()
}

#[cfg(test)]
mod tests {

    use super::*;
    use crate::num_vec;
    use crate::test_util::{
        get_claims, new_state, new_team_id_with_header, response_bytes, str_vec, validate_parquet,
    };
    use arrow_schema::{DataType, TimeUnit};
    use bytes::Bytes;
    use http::StatusCode;
    use quadratic_rust_shared::sql::snowflake_connection::tests::expected_snowflake_schema;
    use tracing_test::traced_test;
    use uuid::Uuid;

    #[tokio::test]
    #[traced_test]
    // TODO(ddimaria): remove this ignore once snowflake MFA issue is resolved
    #[ignore]
    async fn snowflake_schema() {
        let connection_id = Uuid::new_v4();
        let (_, headers) = new_team_id_with_header().await;
        let state = Extension(new_state().await);
        let params = SchemaQuery::forced_cache_refresh();
        let response = schema(
            Path(connection_id),
            headers,
            state,
            get_claims(),
            Query(params),
        )
        .await
        .unwrap();
        let schema = response.0;
        let columns = &schema.tables[0].columns;

        assert_eq!(columns, &expected_snowflake_schema());
    }

    #[tokio::test]
    #[traced_test]
    // TODO(ddimaria): remove this ignore once snowflake MFA issue is resolved
    #[ignore]
    async fn snowflake_query_all_data_types() {
        let connection_id = Uuid::new_v4();
        let sql_query = SqlQuery {
            query:
                "select * from ALL_NATIVE_DATA_TYPES.ALL_NATIVE_DATA_TYPES.ALL_NATIVE_DATA_TYPES;"
                    .into(),
            connection_id,
        };
        let state = Extension(new_state().await);
        let (_, headers) = new_team_id_with_header().await;
        let data = query(headers, state, get_claims(), Json(sql_query))
            .await
            .unwrap();
        let response = data.into_response();

        let expected = vec![
            (DataType::Int64, num_vec!(321_i64)),
            (DataType::Float64, num_vec!(111111111111111111_f64)),
            (DataType::Int64, num_vec!(321_i64)),
            (DataType::Float64, num_vec!(321654.78_f64)),
            (DataType::Boolean, str_vec("FALSE")),
            (DataType::Utf8, str_vec("Snowflake")),
            (DataType::Utf8, str_vec("B")),
            (DataType::Utf8, str_vec("Sample text")),
            (DataType::Binary, str_vec("DEADBEEF")),
            (DataType::Date32, vec![120, 10, 0, 0]),
            (DataType::Time32(TimeUnit::Second), vec![12, 34, 56, 0]),
            (
                DataType::Timestamp(TimeUnit::Millisecond, None),
                vec![171, 90, 14, 2, 151, 1, 0, 0],
            ),
            (
                DataType::Timestamp(TimeUnit::Millisecond, None),
                vec![171, 90, 14, 2, 151, 1, 0, 0],
            ),
            (
                DataType::Timestamp(TimeUnit::Millisecond, None),
                vec![171, 90, 14, 2, 151, 1, 0, 0],
            ),
            (DataType::Utf8, str_vec("{\"key\": \"value\"}")),
            (
                DataType::Utf8,
                str_vec("{\"name\": \"Jones\", \"age\": 42}"),
            ),
            (DataType::Utf8, str_vec("[1, 2, 3]")),
            (DataType::Utf8, str_vec("POINT(-122.4194 37.7749)")),
        ];

        validate_parquet(response, expected).await;
    }

    #[tokio::test]
    #[traced_test]
    // TODO(ddimaria): remove this ignore once snowflake MFA issue is resolved
    #[ignore]
    async fn snowflake_query_max_response_bytes() {
        let connection_id = Uuid::new_v4();
        let sql_query = SqlQuery {
            query: "SELECT TOP 1 * FROM [dbo].[all_native_data_types] ORDER BY id".into(),
            connection_id,
        };
        let mut state = Extension(new_state().await);
        state.settings.max_response_bytes = 0;
        let (_, headers) = new_team_id_with_header().await;
        let data = query(headers, state, get_claims(), Json(sql_query))
            .await
            .unwrap();
        let response = data.into_response();

        assert_eq!(response.status(), StatusCode::OK);

        let body = response_bytes(response).await;
        assert_eq!(body, Bytes::new());
    }
}<|MERGE_RESOLUTION|>--- conflicted
+++ resolved
@@ -48,11 +48,7 @@
     headers: &HeaderMap,
 ) -> Result<ApiConnection<SnowflakeConnection>> {
     let connection = if cfg!(not(test)) {
-<<<<<<< HEAD
-        get_api_connection(state, "", &claims.sub, connection_id, team_id, headers).await?
-=======
-        get_api_connection(state, "", &claims.email, connection_id, team_id).await?
->>>>>>> 74d3d0ef
+        get_api_connection(state, "", &claims.email, connection_id, team_id, headers).await?
     } else {
         let config = new_snowflake_connection();
         ApiConnection {
