use axum::{Extension, Json, extract::Path, response::IntoResponse};
use http::HeaderMap;
use quadratic_rust_shared::{
    quadratic_api::Connection as ApiConnection, sql::snowflake_connection::SnowflakeConnection,
};

use uuid::Uuid;

use crate::{
    auth::Claims,
    connection::get_api_connection,
    error::Result,
    header::get_team_id_header,
    server::{SqlQuery, TestResponse},
    state::State,
};

use super::{Schema, query_generic, schema_generic};

/// Test the connection to the database.
pub(crate) async fn test(
    state: Extension<State>,
    Json(connection): Json<SnowflakeConnection>,
) -> Json<TestResponse> {
    let sql_query = SqlQuery {
        query: "SELECT 1".into(),
        connection_id: Uuid::new_v4(), // This is not used
    };
    let response = query_generic::<SnowflakeConnection>(connection, state, sql_query.into()).await;
    let message = match response {
        Ok(_) => None,
        Err(e) => Some(e.to_string()),
    };

    TestResponse::new(message.is_none(), message).into()
}

/// Get the connection details from the API and create a MySqlConnection.
async fn get_connection(
    state: &State,
    claims: &Claims,
    connection_id: &Uuid,
    team_id: &Uuid,
) -> Result<ApiConnection<SnowflakeConnection>> {
    let connection = if cfg!(not(test)) {
        get_api_connection(state, "", &claims.sub, connection_id, team_id).await?
    } else {
        let config = new_snowflake_connection();
        ApiConnection {
            uuid: Uuid::new_v4(),
            name: "".into(),
            r#type: "".into(),
            created_date: "".into(),
            updated_date: "".into(),
            type_details: config,
        }
    };

    Ok(connection)
}

/// Query the database and return the results as a parquet file.
pub(crate) async fn query(
    headers: HeaderMap,
    state: Extension<State>,
    claims: Claims,
    sql_query: Json<SqlQuery>,
) -> Result<impl IntoResponse> {
    let team_id = get_team_id_header(&headers)?;
    let connection = get_connection(&state, &claims, &sql_query.connection_id, &team_id).await?;
    query_generic::<SnowflakeConnection>(connection.type_details, state, sql_query).await
}

/// Get the schema of the database
pub(crate) async fn schema(
    Path(id): Path<Uuid>,
    headers: HeaderMap,
    state: Extension<State>,
    claims: Claims,
) -> Result<Json<Schema>> {
    let team_id = get_team_id_header(&headers)?;
    let api_connection = get_connection(&state, &claims, &id, &team_id).await?;
<<<<<<< HEAD

    schema_generic(api_connection, state).await
}
=======
    let connection = api_connection.type_details;
    let mut pool = connection.connect().await?;
    let database_schema = connection.schema(&mut pool).await?;
    let schema = Schema {
        id: api_connection.uuid,
        name: api_connection.name,
        r#type: api_connection.r#type,
        database: connection.database,
        tables: database_schema.tables.into_values().collect(),
    };
>>>>>>> 11d5d404

use std::sync::{LazyLock, Mutex};
pub static SNOWFLAKE_CREDENTIALS: LazyLock<Mutex<String>> = LazyLock::new(|| {
    dotenv::from_filename(".env").ok();
    let credentials = std::env::var("SNOWFLAKE_CREDENTIALS").unwrap();

    Mutex::new(credentials)
});
pub fn new_snowflake_connection() -> SnowflakeConnection {
    let credentials = SNOWFLAKE_CREDENTIALS.lock().unwrap().to_string();
    serde_json::from_str::<SnowflakeConnection>(&credentials).unwrap()
}

use std::sync::{LazyLock, Mutex};
pub static SNOWFLAKE_CREDENTIALS: LazyLock<Mutex<String>> = LazyLock::new(|| {
    dotenv::from_filename(".env").ok();
    let credentials = std::env::var("SNOWFLAKE_CREDENTIALS").unwrap();

    Mutex::new(credentials)
});
pub fn new_snowflake_connection() -> SnowflakeConnection {
    let credentials = SNOWFLAKE_CREDENTIALS.lock().unwrap().to_string();
    serde_json::from_str::<SnowflakeConnection>(&credentials).unwrap()
}

#[cfg(test)]
mod tests {

    use super::*;
    use crate::num_vec;
    use crate::test_util::{
        get_claims, new_state, new_team_id_with_header, response_bytes, str_vec, validate_parquet,
    };
    use arrow_schema::{DataType, TimeUnit};
    use bytes::Bytes;
    use http::StatusCode;
    use quadratic_rust_shared::sql::snowflake_connection::tests::expected_snowflake_schema;
    use tracing_test::traced_test;
    use uuid::Uuid;

    #[tokio::test]
    #[traced_test]
    // TODO(ddimaria): remove this ignore once snowflake MFA issue is resolved
    #[ignore]
    async fn snowflake_schema() {
        let connection_id = Uuid::new_v4();
        let (_, headers) = new_team_id_with_header().await;
        let state = Extension(new_state().await);
        let response = schema(Path(connection_id), headers, state, get_claims())
            .await
            .unwrap();
        let schema = response.0;
        let columns = &schema.tables[0].columns;

        assert_eq!(columns, &expected_snowflake_schema());
    }

    #[tokio::test]
    #[traced_test]
    // TODO(ddimaria): remove this ignore once snowflake MFA issue is resolved
    #[ignore]
    async fn snowflake_query_all_data_types() {
        let connection_id = Uuid::new_v4();
        let sql_query = SqlQuery {
            query:
                "select * from ALL_NATIVE_DATA_TYPES.ALL_NATIVE_DATA_TYPES.ALL_NATIVE_DATA_TYPES;"
                    .into(),
            connection_id,
        };
        let state = Extension(new_state().await);
        let (_, headers) = new_team_id_with_header().await;
        let data = query(headers, state, get_claims(), Json(sql_query))
            .await
            .unwrap();
        let response = data.into_response();

        let expected = vec![
<<<<<<< HEAD
            (DataType::Int64, num_vec!(4_i64)),
            (DataType::Utf8, str_vec("Sample Text 4")),
            (DataType::Utf8, str_vec("YmluYXJ5IGRhdGEgNA==")),
            (DataType::Int64, num_vec!(4000_i64)),
            (DataType::Float64, num_vec!(4.56789_f64)),
            (DataType::Float64, num_vec!(456.78_f64)),
            (
                DataType::Float64,
                num_vec!(6666666666666666666.6666666666_f64),
            ),
            (DataType::Boolean, num_vec!(0_u8)),
            (
                DataType::Timestamp(TimeUnit::Millisecond, None),
                vec![192, 150, 14, 2, 151, 1, 0, 0],
            ),
            (DataType::Date32, vec![8, 79, 0, 0]),
            (DataType::Time32(TimeUnit::Second), vec![184, 161, 0, 0]),
            (
                DataType::Timestamp(TimeUnit::Millisecond, None),
                vec![192, 150, 14, 2, 151, 1, 0, 0],
            ),
            (DataType::Utf8, str_vec(r#"{"key":"value4","number":45}"#)),
            (DataType::Utf8, vec![49, 48, 44, 49, 49, 44, 49, 50]),
            (
                DataType::Utf8,
                vec![
                    91, 123, 34, 110, 97, 109, 101, 34, 58, 34, 65, 108, 105, 99, 101, 34, 125, 44,
                    123, 34, 118, 97, 108, 117, 101, 34, 58, 34, 52, 48, 48, 34, 125, 93,
                ],
            ),
            (DataType::Utf8, str_vec("0-0 4 0:0:0")),
=======
            (DataType::Int64, num_vec!(321_i64)),
            (DataType::Float64, num_vec!(111111111111111111_f64)),
            (DataType::Int64, num_vec!(321_i64)),
            (DataType::Float64, num_vec!(321654.78_f64)),
            (DataType::Boolean, str_vec("FALSE")),
            (DataType::Utf8, str_vec("Snowflake")),
            (DataType::Utf8, str_vec("B")),
            (DataType::Utf8, str_vec("Sample text")),
            (DataType::Binary, str_vec("DEADBEEF")),
            (DataType::Date32, vec![120, 10, 0, 0]),
            (DataType::Time32(TimeUnit::Second), vec![12, 34, 56, 0]),
            (
                DataType::Timestamp(TimeUnit::Millisecond, None),
                vec![171, 90, 14, 2, 151, 1, 0, 0],
            ),
            (
                DataType::Timestamp(TimeUnit::Millisecond, None),
                vec![171, 90, 14, 2, 151, 1, 0, 0],
            ),
            (
                DataType::Timestamp(TimeUnit::Millisecond, None),
                vec![171, 90, 14, 2, 151, 1, 0, 0],
            ),
            (DataType::Utf8, str_vec("{\"key\": \"value\"}")),
            (
                DataType::Utf8,
                str_vec("{\"name\": \"Jones\", \"age\": 42}"),
            ),
            (DataType::Utf8, str_vec("[1, 2, 3]")),
            (DataType::Utf8, str_vec("POINT(-122.4194 37.7749)")),
>>>>>>> 11d5d404
        ];

        validate_parquet(response, expected).await;
    }

    #[tokio::test]
    #[traced_test]
    // TODO(ddimaria): remove this ignore once snowflake MFA issue is resolved
    #[ignore]
    async fn snowflake_query_max_response_bytes() {
        let connection_id = Uuid::new_v4();
        let sql_query = SqlQuery {
            query: "SELECT TOP 1 * FROM [dbo].[all_native_data_types] ORDER BY id".into(),
            connection_id,
        };
        let mut state = Extension(new_state().await);
        state.settings.max_response_bytes = 0;
        let (_, headers) = new_team_id_with_header().await;
        let data = query(headers, state, get_claims(), Json(sql_query))
            .await
            .unwrap();
        let response = data.into_response();

        assert_eq!(response.status(), StatusCode::OK);

        let body = response_bytes(response).await;
        assert_eq!(body, Bytes::new());
    }
}<|MERGE_RESOLUTION|>--- conflicted
+++ resolved
@@ -80,22 +80,9 @@
 ) -> Result<Json<Schema>> {
     let team_id = get_team_id_header(&headers)?;
     let api_connection = get_connection(&state, &claims, &id, &team_id).await?;
-<<<<<<< HEAD
 
     schema_generic(api_connection, state).await
 }
-=======
-    let connection = api_connection.type_details;
-    let mut pool = connection.connect().await?;
-    let database_schema = connection.schema(&mut pool).await?;
-    let schema = Schema {
-        id: api_connection.uuid,
-        name: api_connection.name,
-        r#type: api_connection.r#type,
-        database: connection.database,
-        tables: database_schema.tables.into_values().collect(),
-    };
->>>>>>> 11d5d404
 
 use std::sync::{LazyLock, Mutex};
 pub static SNOWFLAKE_CREDENTIALS: LazyLock<Mutex<String>> = LazyLock::new(|| {
@@ -173,39 +160,6 @@
         let response = data.into_response();
 
         let expected = vec![
-<<<<<<< HEAD
-            (DataType::Int64, num_vec!(4_i64)),
-            (DataType::Utf8, str_vec("Sample Text 4")),
-            (DataType::Utf8, str_vec("YmluYXJ5IGRhdGEgNA==")),
-            (DataType::Int64, num_vec!(4000_i64)),
-            (DataType::Float64, num_vec!(4.56789_f64)),
-            (DataType::Float64, num_vec!(456.78_f64)),
-            (
-                DataType::Float64,
-                num_vec!(6666666666666666666.6666666666_f64),
-            ),
-            (DataType::Boolean, num_vec!(0_u8)),
-            (
-                DataType::Timestamp(TimeUnit::Millisecond, None),
-                vec![192, 150, 14, 2, 151, 1, 0, 0],
-            ),
-            (DataType::Date32, vec![8, 79, 0, 0]),
-            (DataType::Time32(TimeUnit::Second), vec![184, 161, 0, 0]),
-            (
-                DataType::Timestamp(TimeUnit::Millisecond, None),
-                vec![192, 150, 14, 2, 151, 1, 0, 0],
-            ),
-            (DataType::Utf8, str_vec(r#"{"key":"value4","number":45}"#)),
-            (DataType::Utf8, vec![49, 48, 44, 49, 49, 44, 49, 50]),
-            (
-                DataType::Utf8,
-                vec![
-                    91, 123, 34, 110, 97, 109, 101, 34, 58, 34, 65, 108, 105, 99, 101, 34, 125, 44,
-                    123, 34, 118, 97, 108, 117, 101, 34, 58, 34, 52, 48, 48, 34, 125, 93,
-                ],
-            ),
-            (DataType::Utf8, str_vec("0-0 4 0:0:0")),
-=======
             (DataType::Int64, num_vec!(321_i64)),
             (DataType::Float64, num_vec!(111111111111111111_f64)),
             (DataType::Int64, num_vec!(321_i64)),
@@ -236,7 +190,6 @@
             ),
             (DataType::Utf8, str_vec("[1, 2, 3]")),
             (DataType::Utf8, str_vec("POINT(-122.4194 37.7749)")),
->>>>>>> 11d5d404
         ];
 
         validate_parquet(response, expected).await;
