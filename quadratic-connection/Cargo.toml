--- conflicted
+++ resolved
@@ -31,7 +31,6 @@
   "arrow",
   "arrow-array",
 ] }
-<<<<<<< HEAD
 quadratic-rust-shared = { path = "../quadratic-rust-shared", features = [
   "auth",
   "cache",
@@ -40,9 +39,6 @@
   "quadratic-api",
   "sql",
 ] }
-=======
-quadratic-rust-shared = { path = "../quadratic-rust-shared", features = [ "auth", "environment", "net", "quadratic-api", "sql" ] }
->>>>>>> 11d5d404
 reqwest = { version = "0.11.22", features = [
   "cookies",
   "json",
