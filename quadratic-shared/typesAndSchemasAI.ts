--- conflicted
+++ resolved
@@ -197,11 +197,8 @@
   'files',
   'modelRouter',
   'currentDate',
-<<<<<<< HEAD
+  'sheetNames',
   'sqlSchemas',
-=======
-  'sheetNames',
->>>>>>> d3f15f12
 ]);
 const ToolResultContextTypeSchema = z.literal('toolResult');
 export type ToolResultContextType = z.infer<typeof ToolResultContextTypeSchema>;
