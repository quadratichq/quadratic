import { AIToolSchema } from 'quadratic-shared/ai/specs/aiToolsSpec';
import { z } from 'zod';
import { ConnectionTypeSchema } from './typesAndSchemasConnections';

const AIProvidersSchema = z.enum([
  'quadratic',
  'vertexai-anthropic',
  'vertexai',
  'geminiai',
  'bedrock-anthropic',
  'bedrock',
  'anthropic',
  'openai',
  'xai',
  'baseten',
  'fireworks',
  'open-router',
  'azure-openai',
]);

const QuadraticModelSchema = z.enum(['quadratic-auto']);
const VertexAnthropicModelSchema = z.enum(['claude-sonnet-4-5@20250929']);
const VertexAIModelSchema = z.enum(['gemini-2.5-flash', 'gemini-2.5-flash-lite']);
const GenAIModelSchema = z.enum(['gemini-2.5-flash-lite-preview-06-17']);
const BedrockAnthropicModelSchema = z.enum(['us.anthropic.claude-sonnet-4-5-20250929-v1:0']);
const BedrockModelSchema = z.enum(['us.deepseek.r1-v1:0']);
const AnthropicModelSchema = z.enum(['claude-sonnet-4-5-20250929']);
const OpenAIModelSchema = z.enum([
  'gpt-5-codex',
  'gpt-5-2025-08-07',
  'gpt-4.1-2025-04-14',
  'o4-mini-2025-04-16',
  'o3-2025-04-16',
]);
const AzureOpenAIModelSchema = z.enum(['gpt-5-codex', 'gpt-5', 'gpt-4.1']);
const XAIModelSchema = z.enum(['grok-4-0709']);
const BasetenModelSchema = z.enum([
  'Qwen/Qwen3-Coder-480B-A35B-Instruct',
  'deepseek-ai/DeepSeek-V3.1',
  'moonshotai/Kimi-K2-Instruct-0905',
]);
const FireworksModelSchema = z.enum([
  'accounts/fireworks/models/qwen3-coder-480b-a35b-instruct',
  'accounts/fireworks/models/deepseek-v3p1',
]);
const OpenRouterModelSchema = z.enum(['deepseek/deepseek-r1-0528']);
const AIModelSchema = z.union([
  QuadraticModelSchema,
  VertexAnthropicModelSchema,
  VertexAIModelSchema,
  GenAIModelSchema,
  BedrockAnthropicModelSchema,
  BedrockModelSchema,
  AnthropicModelSchema,
  OpenAIModelSchema,
  AzureOpenAIModelSchema,
  XAIModelSchema,
  BasetenModelSchema,
  FireworksModelSchema,
  OpenRouterModelSchema,
]);
export type AIModel = z.infer<typeof AIModelSchema>;

const QuadraticModelKeySchema = z.enum([
  'quadratic:quadratic-auto:thinking-toggle-off',
  'quadratic:quadratic-auto:thinking-toggle-on',
]);
export type QuadraticModelKey = z.infer<typeof QuadraticModelKeySchema>;

const VertexAIAnthropicModelKeySchema = z.enum([
  'vertexai-anthropic:claude-sonnet-4-5@20250929:thinking-toggle-off',
  'vertexai-anthropic:claude-sonnet-4-5@20250929:thinking-toggle-on',
  'vertexai-anthropic:claude-sonnet-4-5@20250929',
]);
export type VertexAIAnthropicModelKey = z.infer<typeof VertexAIAnthropicModelKeySchema>;

const VertexAIModelKeySchema = z.enum([
  'vertexai:gemini-2.5-flash:thinking-toggle-off',
  'vertexai:gemini-2.5-flash:thinking-toggle-on',
  'vertexai:gemini-2.5-flash-lite:thinking-toggle-off',
  'vertexai:gemini-2.5-flash-lite:thinking-toggle-on',
]);
export type VertexAIModelKey = z.infer<typeof VertexAIModelKeySchema>;

const GeminiAIModelKeySchema = z.enum(['geminiai:gemini-2.5-flash-lite-preview-06-17']);
export type GeminiAIModelKey = z.infer<typeof GeminiAIModelKeySchema>;

const BedrockAnthropicModelKeySchema = z.enum([
  'bedrock-anthropic:us.anthropic.claude-sonnet-4-5-20250929-v1:0:thinking-toggle-off',
  'bedrock-anthropic:us.anthropic.claude-sonnet-4-5-20250929-v1:0:thinking-toggle-on',
]);
export type BedrockAnthropicModelKey = z.infer<typeof BedrockAnthropicModelKeySchema>;

const BedrockModelKeySchema = z.enum(['bedrock:us.deepseek.r1-v1:0']);
export type BedrockModelKey = z.infer<typeof BedrockModelKeySchema>;

const AnthropicModelKeySchema = z.enum([
  'anthropic:claude-sonnet-4.5:thinking-toggle-off',
  'anthropic:claude-sonnet-4.5:thinking-toggle-on',
]);
export type AnthropicModelKey = z.infer<typeof AnthropicModelKeySchema>;

const OpenAIModelKeySchema = z.enum([
  'openai:gpt-5-codex',
  'openai:gpt-5-2025-08-07',
  'openai:gpt-4.1-2025-04-14',
  'openai:o4-mini-2025-04-16',
  'openai:o3-2025-04-16',
]);
export type OpenAIModelKey = z.infer<typeof OpenAIModelKeySchema>;

const AzureOpenAIModelKeySchema = z.enum(['azure-openai:gpt-5-codex', 'azure-openai:gpt-5', 'azure-openai:gpt-4.1']);
export type AzureOpenAIModelKey = z.infer<typeof AzureOpenAIModelKeySchema>;

const XAIModelKeySchema = z.enum(['xai:grok-4-0709']);
export type XAIModelKey = z.infer<typeof XAIModelKeySchema>;

const BasetenModelKeySchema = z.enum([
  'baseten:Qwen/Qwen3-Coder-480B-A35B-Instruct',
  'baseten:deepseek-ai/DeepSeek-V3.1',
  'baseten:moonshotai/Kimi-K2-Instruct-0905',
]);
export type BasetenModelKey = z.infer<typeof BasetenModelKeySchema>;

const FireworksModelKeySchema = z.enum([
  'fireworks:accounts/fireworks/models/qwen3-coder-480b-a35b-instruct',
  'fireworks:accounts/fireworks/models/deepseek-v3p1',
]);
export type FireworksModelKey = z.infer<typeof FireworksModelKeySchema>;

const OpenRouterModelKeySchema = z.enum(['open-router:deepseek/deepseek-r1-0528']);
export type OpenRouterModelKey = z.infer<typeof OpenRouterModelKeySchema>;

const AIModelKeySchema = z.union([
  QuadraticModelKeySchema,
  VertexAIAnthropicModelKeySchema,
  VertexAIModelKeySchema,
  GeminiAIModelKeySchema,
  BedrockAnthropicModelKeySchema,
  BedrockModelKeySchema,
  AnthropicModelKeySchema,
  OpenAIModelKeySchema,
  AzureOpenAIModelKeySchema,
  XAIModelKeySchema,
  BasetenModelKeySchema,
  FireworksModelKeySchema,
  OpenRouterModelKeySchema,
]);
export type AIModelKey = z.infer<typeof AIModelKeySchema>;

const AIRatesSchema = z.object({
  rate_per_million_input_tokens: z.number(),
  rate_per_million_output_tokens: z.number(),
  rate_per_million_cache_read_tokens: z.number(),
  rate_per_million_cache_write_tokens: z.number(),
});
export type AIRates = z.infer<typeof AIRatesSchema>;
const ModelModeSchema = z.enum(['disabled', 'fast', 'max']);
export type ModelMode = z.infer<typeof ModelModeSchema>;
export const AIModelConfigSchema = z
  .object({
    model: AIModelSchema,
    backupModelKey: AIModelKeySchema.optional(),
    displayName: z.string(),
    temperature: z.number(),
    max_tokens: z.number(),
    canStream: z.boolean(),
    canStreamWithToolCalls: z.boolean(),
    mode: ModelModeSchema,
    provider: AIProvidersSchema,
    promptCaching: z.boolean(),
    strictParams: z.boolean().optional(),
    thinking: z.boolean().optional(),
    thinkingToggle: z.boolean().optional(),
    thinkingBudget: z.number().optional(),
    imageSupport: z.boolean(),
    supportsReasoning: z.boolean().optional(),
    serviceTier: z.enum(['auto', 'default', 'flex', 'scale', 'priority']).optional(),
    // Sampling parameters
    top_p: z.number().optional(),
    top_k: z.number().optional(),
    min_p: z.number().optional(),
    repetition_penalty: z.number().optional(),
  })
  .extend(AIRatesSchema.shape);
export type AIModelConfig = z.infer<typeof AIModelConfigSchema>;

const InternalContextTypeSchema = z.enum([
  'quadraticDocs',
  'currentFile',
  'otherSheets',
  'currentSheet',
  'connections',
  'visibleData',
  'toolUse',
  'selection',
  'codeCell',
  'tables',
  'files',
  'modelRouter',
  'currentDate',
  'sheetNames',
  'sqlSchemas',
  'codeErrors',
  'fileSummary',
  'aiUpdates',
]);
const ToolResultContextTypeSchema = z.literal('toolResult');
export type ToolResultContextType = z.infer<typeof ToolResultContextTypeSchema>;
const UserPromptContextTypeSchema = z.literal('userPrompt');
export type UserPromptContextType = z.infer<typeof UserPromptContextTypeSchema>;

const CodeCellLanguageSchema = z.enum(['Python', 'Javascript', 'Formula', 'Import']).or(
  z.object({
    Connection: z.object({
<<<<<<< HEAD
      kind: z.enum([
        'POSTGRES',
        'MYSQL',
        'MSSQL',
        'SNOWFLAKE',
        'BIGQUERY',
        'COCKROACHDB',
        'MARIADB',
        'NEON',
        'SUPABASE',
        'MIXPANEL',
      ]),
=======
      kind: ConnectionTypeSchema,
>>>>>>> 2160fa80
      id: z.string(),
    }),
  })
);
const ContextSchema = z.object({
  sheets: z.array(z.string()),
  currentSheet: z.string(),
  selection: z.string().optional(),
  codeCell: z
    .object({
      sheetId: z.string(),
      pos: z.object({
        x: z.number(),
        y: z.number(),
      }),
      language: CodeCellLanguageSchema,
      lastModified: z
        .number()
        .optional()
        .transform((val) => {
          // lastModified is optional in the context, but required in the code cell
          if (val === undefined) {
            return 0; // default to 0 if not provided
          }
          return val;
        }),
    })
    .optional(),
});
export type Context = z.infer<typeof ContextSchema>;

const TextContentSchema = z.preprocess(
  (val: any) => {
    if (typeof val === 'string') {
      return { type: 'text', text: val.trim() };
    }
    return val;
  },
  z.object({
    type: z.literal('text'),
    text: z.string().transform((val) => val.trim()),
  })
);
export type TextContent = z.infer<typeof TextContentSchema>;

export const ImageContentSchema = z.object({
  type: z.literal('data'),
  data: z.string(),
  mimeType: z.enum(['image/jpeg', 'image/png', 'image/gif', 'image/webp']),
  fileName: z.string(),
});
export type ImageContent = z.infer<typeof ImageContentSchema>;

export const PdfFileContentSchema = z.object({
  type: z.literal('data'),
  data: z.string(),
  mimeType: z.literal('application/pdf'),
  fileName: z.string(),
});
export type PdfFileContent = z.infer<typeof PdfFileContentSchema>;

export const TextFileContentSchema = z.object({
  type: z.literal('data'),
  data: z.string(),
  mimeType: z.literal('text/plain'),
  fileName: z.string(),
});
export type TextFileContent = z.infer<typeof TextFileContentSchema>;

export const FileContentSchema = z.union([ImageContentSchema, PdfFileContentSchema, TextFileContentSchema]);
export type FileContent = z.infer<typeof FileContentSchema>;

const GoogleSearchGroundingMetadataSchema = z.object({
  type: z.literal('google_search_grounding_metadata'),
  text: z.string().transform((val) => val.trim()),
});
export type GoogleSearchGroundingMetadata = z.infer<typeof GoogleSearchGroundingMetadataSchema>;

const ContentSchema = z.array(z.union([TextContentSchema, FileContentSchema]));
export type Content = z.infer<typeof ContentSchema>;

const SystemMessageSchema = z.object({
  role: z.literal('user'),
  content: z.preprocess((val) => {
    if (typeof val === 'string') {
      return [{ type: 'text', text: val.trim() }];
    }
    return val;
  }, z.array(TextContentSchema)),
  contextType: InternalContextTypeSchema,
});
export type SystemMessage = z.infer<typeof SystemMessageSchema>;

const ToolResultContentSchema = z.array(z.union([TextContentSchema, ImageContentSchema]));
export type ToolResultContent = z.infer<typeof ToolResultContentSchema>;
const ToolResultSchema = z.object({
  role: z.literal('user'),
  content: z.array(
    z.object({
      id: z.string(),
      content: ToolResultContentSchema,
    })
  ),
  contextType: ToolResultContextTypeSchema,
});
export type ToolResultMessage = z.infer<typeof ToolResultSchema>;

const convertStringToContent = (val: any): TextContent[] => {
  // old chat messages are single strings, being migrated to array of text objects
  if (typeof val === 'string') {
    return val
      .split('\n')
      .map((line) => line.trim())
      .filter((line) => !!line)
      .map((line) => ({ type: 'text', text: line }));
  }
  return val;
};
const UserMessagePromptSchema = z.object({
  role: z.literal('user'),
  content: z.preprocess(convertStringToContent, ContentSchema),
  contextType: UserPromptContextTypeSchema,
  context: ContextSchema.optional(),
});
export type UserMessagePrompt = z.infer<typeof UserMessagePromptSchema>;

const UserMessageSchema = z.union([SystemMessageSchema, ToolResultSchema, UserMessagePromptSchema]);
export type UserMessage = z.infer<typeof UserMessageSchema>;

const AIMessageInternalSchema = z.object({
  role: z.literal('assistant'),
  content: z.array(TextContentSchema),
  contextType: InternalContextTypeSchema,
});

const OpenAIReasoningContentSchema = z
  .object({
    type: z.literal('openai_reasoning_summary'),
    text: z.string().transform((val) => val.trim()),
    id: z.string(),
  })
  .or(
    z.object({
      type: z.literal('openai_reasoning_content'),
      text: z.string().transform((val) => val.trim()),
      id: z.string(),
    })
  );
export type OpenAIReasoningContent = z.infer<typeof OpenAIReasoningContentSchema>;

const AIResponseThinkingContentSchema = z
  .object({
    type: z.literal('anthropic_thinking'),
    text: z.string().transform((val) => val.trim()),
    signature: z.string(),
  })
  .or(
    z.object({
      type: z.literal('anthropic_redacted_thinking'),
      text: z.string().transform((val) => val.trim()),
    })
  )
  .or(GoogleSearchGroundingMetadataSchema)
  .or(
    z.object({
      type: z.literal('google_thinking'),
      text: z.string().transform((val) => val.trim()),
    })
  )
  .or(OpenAIReasoningContentSchema);
export type AIResponseThinkingContent = z.infer<typeof AIResponseThinkingContentSchema>;

const AIResponseContentSchema = z.array(TextContentSchema.or(AIResponseThinkingContentSchema));
export type AIResponseContent = z.infer<typeof AIResponseContentSchema>;

const AIToolCallSchema = z.object({
  id: z.string(),
  name: z.string(),
  arguments: z.string(),
  loading: z.boolean(),
});
export type AIToolCall = z.infer<typeof AIToolCallSchema>;

export const AIMessagePromptSchema = z.preprocess(
  (val: any) => {
    if (typeof val === 'object' && 'model' in val) {
      return {
        ...val,
        modelKey: val.model,
      };
    }
    return val;
  },
  z.object({
    role: z.literal('assistant'),
    content: z.preprocess(convertStringToContent, AIResponseContentSchema),
    contextType: UserPromptContextTypeSchema,
    toolCalls: z.array(AIToolCallSchema),
    modelKey: z.string(),
    id: z.string().optional(),
  })
);
export type AIMessagePrompt = z.infer<typeof AIMessagePromptSchema>;

const AIMessageSchema = z.union([AIMessageInternalSchema, AIMessagePromptSchema]);
export type AIMessage = z.infer<typeof AIMessageSchema>;

const InternalWebSearchContextTypeSchema = z.literal('webSearchInternal');
export type InternalWebSearchContextType = z.infer<typeof InternalWebSearchContextTypeSchema>;

const GoogleSearchContentSchema = z.object({
  source: z.literal('google_search'),
  query: z.string(),
  results: z.array(z.union([TextContentSchema, GoogleSearchGroundingMetadataSchema])),
});
export type GoogleSearchContent = z.infer<typeof GoogleSearchContentSchema>;

const InternalMessageSchema = z.object({
  role: z.literal('internal'),
  contextType: InternalWebSearchContextTypeSchema,
  content: GoogleSearchContentSchema,
});
export type InternalMessage = z.infer<typeof InternalMessageSchema>;

const ChatMessageSchema = z.union([UserMessageSchema, AIMessageSchema, InternalMessageSchema]);
export type ChatMessage = z.infer<typeof ChatMessageSchema>;

export const ChatMessagesSchema = z.array(ChatMessageSchema);

export const ChatSchema = z.object({
  id: z.string().uuid(),
  name: z.string(),
  lastUpdated: z.number(),
  messages: ChatMessagesSchema,
});
export type Chat = z.infer<typeof ChatSchema>;

const AIToolPrimitiveTypeSchema = z.enum(['string', 'number', 'boolean', 'null']);
const AIToolArgsPrimitiveSchema = z.object({
  type: AIToolPrimitiveTypeSchema.or(z.array(AIToolPrimitiveTypeSchema)),
  description: z.string(),
});
export type AIToolArgsPrimitive = z.infer<typeof AIToolArgsPrimitiveSchema>;

export type AIToolArgsArray = {
  type: 'array';
  items: AIToolArgsPrimitive | AIToolArgsArray | AIToolArgs;
};
const AIToolArgsArraySchema: z.ZodType<AIToolArgsArray> = z.lazy(() =>
  z.object({
    type: z.literal('array'),
    items: AIToolArgsSchema,
  })
);

export type AIToolArgs = {
  type: 'object';
  properties: Record<string, AIToolArgsPrimitive | AIToolArgsArray | AIToolArgs>;
  required: string[];
  additionalProperties: boolean;
};
const AIToolArgsSchema: z.ZodType<AIToolArgs> = z.lazy(() =>
  z.object({
    type: z.literal('object'),
    properties: z.record(AIToolArgsPrimitiveSchema.or(AIToolArgsArraySchema).or(AIToolArgsSchema)),
    required: z.array(z.string()),
    additionalProperties: z.boolean(),
  })
);

const CodeCellTypeSchema = z.enum(['Python', 'Javascript', 'Formula', 'Connection', 'Import']);
export type CodeCellType = z.infer<typeof CodeCellTypeSchema>;

const AISourceSchema = z.enum([
  'AIAssistant',
  'AIAnalyst',
  'AIResearcher',
  'GetChatName',
  'GetFileName',
  'CodeEditorCompletions',
  'GetUserPromptSuggestions',
  'PDFImport',
  'ModelRouter',
  'WebSearch',
]);
export type AISource = z.infer<typeof AISourceSchema>;

export const AIRequestBodySchema = z.object({
  chatId: z.string().uuid(),
  fileUuid: z.string().uuid(),
  source: AISourceSchema,
  messageSource: z.string(),
  modelKey: AIModelKeySchema,
  messages: z.array(ChatMessageSchema),
  useStream: z.boolean(),
  toolName: AIToolSchema.optional(),
  useToolsPrompt: z.boolean(),
  language: CodeCellTypeSchema.optional(),
  useQuadraticContext: z.boolean(),
});
export type AIRequestBody = z.infer<typeof AIRequestBodySchema>;
export type AIRequestHelperArgs = Omit<AIRequestBody, 'chatId' | 'fileUuid' | 'messageSource' | 'modelKey'>;

const AIUsageSchema = z.object({
  inputTokens: z.number(),
  outputTokens: z.number(),
  cacheReadTokens: z.number(),
  cacheWriteTokens: z.number(),
  source: AISourceSchema.optional(),
  modelKey: AIModelKeySchema.optional(),
  cost: z.number().optional(),
});
export type AIUsage = z.infer<typeof AIUsageSchema>;

export const ParsedAIResponseSchema = z.object({
  responseMessage: AIMessagePromptSchema,
  usage: AIUsageSchema,
});
export type ParsedAIResponse = z.infer<typeof ParsedAIResponseSchema>;<|MERGE_RESOLUTION|>--- conflicted
+++ resolved
@@ -213,22 +213,7 @@
 const CodeCellLanguageSchema = z.enum(['Python', 'Javascript', 'Formula', 'Import']).or(
   z.object({
     Connection: z.object({
-<<<<<<< HEAD
-      kind: z.enum([
-        'POSTGRES',
-        'MYSQL',
-        'MSSQL',
-        'SNOWFLAKE',
-        'BIGQUERY',
-        'COCKROACHDB',
-        'MARIADB',
-        'NEON',
-        'SUPABASE',
-        'MIXPANEL',
-      ]),
-=======
       kind: ConnectionTypeSchema,
->>>>>>> 2160fa80
       id: z.string(),
     }),
   })
