import { AIToolSchema } from 'quadratic-shared/ai/specs/aiToolsSpec';
import { z } from 'zod';

const AIProvidersSchema = z.enum([
  'quadratic',
  'vertexai-anthropic',
  'vertexai',
  'geminiai',
  'bedrock-anthropic',
  'bedrock',
  'anthropic',
  'openai',
  'xai',
  'baseten',
  'fireworks',
  'open-router',
  'azure-openai',
]);

const QuadraticModelSchema = z.enum(['quadratic-auto']);
const VertexAnthropicModelSchema = z.enum(['claude-sonnet-4@20250514']);
const VertexAIModelSchema = z.enum(['gemini-2.5-flash']);
const GenAIModelSchema = z.enum(['gemini-2.5-flash-lite-preview-06-17']);
const BedrockAnthropicModelSchema = z.enum([
  'us.anthropic.claude-3-7-sonnet-20250219-v1:0',
  'us.anthropic.claude-3-5-sonnet-20241022-v2:0',
]);
const BedrockModelSchema = z.enum(['us.deepseek.r1-v1:0']);
const AnthropicModelSchema = z.enum(['claude-sonnet-4-20250514']);
const OpenAIModelSchema = z.enum([
  'gpt-5-2025-08-07',
  'gpt-5-mini-2025-08-07',
  'ft:gpt-4.1-2025-04-14:quadratic::BvusunQW',
  'ft:gpt-4.1-mini-2025-04-14:quadratic::C7OBy3JX',
  'gpt-4.1-2025-04-14',
  'gpt-4.1-mini-2025-04-14',
  'o4-mini-2025-04-16',
  'o3-2025-04-16',
]);
const AzureOpenAIModelSchema = z.enum(['gpt-5', 'gpt-5-mini', 'gpt-4.1', 'gpt-4.1-mini']);
const XAIModelSchema = z.enum(['grok-4-0709']);
const BasetenModelSchema = z.enum(['moonshotai/Kimi-K2-Instruct', 'Qwen/Qwen3-Coder-480B-A35B-Instruct']);
const FireworksModelSchema = z.enum(['accounts/fireworks/models/qwen3-coder-480b-a35b-instruct']);
const OpenRouterModelSchema = z.enum(['deepseek/deepseek-r1-0528']);
const AIModelSchema = z.union([
  QuadraticModelSchema,
  VertexAnthropicModelSchema,
  VertexAIModelSchema,
  GenAIModelSchema,
  BedrockAnthropicModelSchema,
  BedrockModelSchema,
  AnthropicModelSchema,
  OpenAIModelSchema,
  AzureOpenAIModelSchema,
  XAIModelSchema,
  BasetenModelSchema,
  FireworksModelSchema,
  OpenRouterModelSchema,
]);
export type AIModel = z.infer<typeof AIModelSchema>;

const QuadraticModelKeySchema = z.enum([
  'quadratic:quadratic-auto:thinking-toggle-off',
  'quadratic:quadratic-auto:thinking-toggle-on',
]);
export type QuadraticModelKey = z.infer<typeof QuadraticModelKeySchema>;

const VertexAIAnthropicModelKeySchema = z.enum([
  'vertexai-anthropic:claude-sonnet-4:thinking-toggle-off',
  'vertexai-anthropic:claude-sonnet-4:thinking-toggle-on',
]);
export type VertexAIAnthropicModelKey = z.infer<typeof VertexAIAnthropicModelKeySchema>;

const VertexAIModelKeySchema = z.enum([
  'vertexai:gemini-2.5-flash:thinking-toggle-off',
  'vertexai:gemini-2.5-flash:thinking-toggle-on',
]);
export type VertexAIModelKey = z.infer<typeof VertexAIModelKeySchema>;

const GeminiAIModelKeySchema = z.enum(['geminiai:gemini-2.5-flash-lite-preview-06-17']);
export type GeminiAIModelKey = z.infer<typeof GeminiAIModelKeySchema>;

const BedrockAnthropicModelKeySchema = z.enum([
  'bedrock-anthropic:us.anthropic.claude-3-7-sonnet-20250219-v1:0:thinking-toggle-on',
  'bedrock-anthropic:us.anthropic.claude-3-5-sonnet-20241022-v2:0',
]);
export type BedrockAnthropicModelKey = z.infer<typeof BedrockAnthropicModelKeySchema>;

const BedrockModelKeySchema = z.enum(['bedrock:us.deepseek.r1-v1:0']);
export type BedrockModelKey = z.infer<typeof BedrockModelKeySchema>;

const AnthropicModelKeySchema = z.enum([
  'anthropic:claude-sonnet-4:thinking-toggle-off',
  'anthropic:claude-sonnet-4:thinking-toggle-on',
]);
export type AnthropicModelKey = z.infer<typeof AnthropicModelKeySchema>;

const OpenAIModelKeySchema = z.enum([
  'openai:gpt-5-2025-08-07',
  'openai:gpt-5-mini-2025-08-07',
  'openai:ft:gpt-4.1-2025-04-14:quadratic::BvusunQW',
  'openai:ft:gpt-4.1-mini-2025-04-14:quadratic::C7OBy3JX',
  'openai:gpt-4.1-2025-04-14',
  'openai:gpt-4.1-mini-2025-04-14',
  'openai:o4-mini-2025-04-16',
  'openai:o3-2025-04-16',
]);
export type OpenAIModelKey = z.infer<typeof OpenAIModelKeySchema>;

const AzureOpenAIModelKeySchema = z.enum([
  'azure-openai:gpt-5',
  'azure-openai:gpt-5-mini',
  'azure-openai:gpt-4.1',
  'azure-openai:gpt-4.1-mini',
]);
export type AzureOpenAIModelKey = z.infer<typeof AzureOpenAIModelKeySchema>;

const XAIModelKeySchema = z.enum(['xai:grok-4-0709']);
export type XAIModelKey = z.infer<typeof XAIModelKeySchema>;

const BasetenModelKeySchema = z.enum([
  'baseten:moonshotai/Kimi-K2-Instruct',
  'baseten:Qwen/Qwen3-Coder-480B-A35B-Instruct',
]);
export type BasetenModelKey = z.infer<typeof BasetenModelKeySchema>;

const FireworksModelKeySchema = z.enum(['fireworks:accounts/fireworks/models/qwen3-coder-480b-a35b-instruct']);
export type FireworksModelKey = z.infer<typeof FireworksModelKeySchema>;

const OpenRouterModelKeySchema = z.enum(['open-router:deepseek/deepseek-r1-0528']);
export type OpenRouterModelKey = z.infer<typeof OpenRouterModelKeySchema>;

const AIModelKeySchema = z.union([
  QuadraticModelKeySchema,
  VertexAIAnthropicModelKeySchema,
  VertexAIModelKeySchema,
  GeminiAIModelKeySchema,
  BedrockAnthropicModelKeySchema,
  BedrockModelKeySchema,
  AnthropicModelKeySchema,
  OpenAIModelKeySchema,
  AzureOpenAIModelKeySchema,
  XAIModelKeySchema,
  BasetenModelKeySchema,
  FireworksModelKeySchema,
  OpenRouterModelKeySchema,
]);
export type AIModelKey = z.infer<typeof AIModelKeySchema>;

const AIRatesSchema = z.object({
  rate_per_million_input_tokens: z.number(),
  rate_per_million_output_tokens: z.number(),
  rate_per_million_cache_read_tokens: z.number(),
  rate_per_million_cache_write_tokens: z.number(),
});
export type AIRates = z.infer<typeof AIRatesSchema>;
const ModelModeSchema = z.enum(['disabled', 'fast', 'max']);
export type ModelMode = z.infer<typeof ModelModeSchema>;
export const AIModelConfigSchema = z
  .object({
    model: AIModelSchema,
    backupModelKey: AIModelKeySchema.optional(),
    displayName: z.string(),
    temperature: z.number(),
    max_tokens: z.number(),
    canStream: z.boolean(),
    canStreamWithToolCalls: z.boolean(),
    mode: ModelModeSchema,
    provider: AIProvidersSchema,
    promptCaching: z.boolean(),
    strictParams: z.boolean().optional(),
    thinking: z.boolean().optional(),
    thinkingToggle: z.boolean().optional(),
    thinkingBudget: z.number().optional(),
    imageSupport: z.boolean(),
<<<<<<< HEAD
    supportsReasoning: z.boolean().optional(),
=======
    serviceTier: z.enum(['auto', 'default', 'flex', 'scale', 'priority']).optional(),
>>>>>>> 07add1cc
    // Sampling parameters
    top_p: z.number().optional(),
    top_k: z.number().optional(),
    min_p: z.number().optional(),
    repetition_penalty: z.number().optional(),
  })
  .extend(AIRatesSchema.shape);
export type AIModelConfig = z.infer<typeof AIModelConfigSchema>;

const InternalContextTypeSchema = z.enum([
  'quadraticDocs',
  'currentFile',
  'otherSheets',
  'currentSheet',
  'connections',
  'visibleData',
  'toolUse',
  'selection',
  'codeCell',
  'tables',
  'files',
  'modelRouter',
  'currentDate',
  'sheetNames',
  'sqlSchemas',
  'codeErrors',
  'fileSummary',
]);
const ToolResultContextTypeSchema = z.literal('toolResult');
export type ToolResultContextType = z.infer<typeof ToolResultContextTypeSchema>;
const UserPromptContextTypeSchema = z.literal('userPrompt');
export type UserPromptContextType = z.infer<typeof UserPromptContextTypeSchema>;

const CodeCellLanguageSchema = z.enum(['Python', 'Javascript', 'Formula', 'Import']).or(
  z.object({
    Connection: z.object({
      kind: z.enum([
        'POSTGRES',
        'MYSQL',
        'MSSQL',
        'SNOWFLAKE',
        'BIGQUERY',
        'COCKROACHDB',
        'MARIADB',
        'NEON',
        'SUPABASE',
      ]),
      id: z.string(),
    }),
  })
);
const ContextSchema = z.object({
  sheets: z.array(z.string()),
  currentSheet: z.string(),
  selection: z.string().optional(),
  codeCell: z
    .object({
      sheetId: z.string(),
      pos: z.object({
        x: z.number(),
        y: z.number(),
      }),
      language: CodeCellLanguageSchema,
      lastModified: z
        .number()
        .optional()
        .transform((val) => {
          // lastModified is optional in the context, but required in the code cell
          if (val === undefined) {
            return 0; // default to 0 if not provided
          }
          return val;
        }),
    })
    .optional(),
});
export type Context = z.infer<typeof ContextSchema>;

const TextContentSchema = z.preprocess(
  (val: any) => {
    if (typeof val === 'string') {
      return { type: 'text', text: val.trim() };
    }
    return val;
  },
  z.object({
    type: z.literal('text'),
    text: z.string().transform((val) => val.trim()),
  })
);
export type TextContent = z.infer<typeof TextContentSchema>;

export const ImageContentSchema = z.object({
  type: z.literal('data'),
  data: z.string(),
  mimeType: z.enum(['image/jpeg', 'image/png', 'image/gif', 'image/webp']),
  fileName: z.string(),
});
export type ImageContent = z.infer<typeof ImageContentSchema>;

export const PdfFileContentSchema = z.object({
  type: z.literal('data'),
  data: z.string(),
  mimeType: z.literal('application/pdf'),
  fileName: z.string(),
});
export type PdfFileContent = z.infer<typeof PdfFileContentSchema>;

export const TextFileContentSchema = z.object({
  type: z.literal('data'),
  data: z.string(),
  mimeType: z.literal('text/plain'),
  fileName: z.string(),
});
export type TextFileContent = z.infer<typeof TextFileContentSchema>;

export const FileContentSchema = z.union([ImageContentSchema, PdfFileContentSchema, TextFileContentSchema]);
export type FileContent = z.infer<typeof FileContentSchema>;

const GoogleSearchGroundingMetadataSchema = z.object({
  type: z.literal('google_search_grounding_metadata'),
  text: z.string().transform((val) => val.trim()),
});
export type GoogleSearchGroundingMetadata = z.infer<typeof GoogleSearchGroundingMetadataSchema>;

const ContentSchema = z.array(z.union([TextContentSchema, FileContentSchema]));
export type Content = z.infer<typeof ContentSchema>;

const SystemMessageSchema = z.object({
  role: z.literal('user'),
  content: z.preprocess((val) => {
    if (typeof val === 'string') {
      return [{ type: 'text', text: val.trim() }];
    }
    return val;
  }, z.array(TextContentSchema)),
  contextType: InternalContextTypeSchema,
});
export type SystemMessage = z.infer<typeof SystemMessageSchema>;

const ToolResultContentSchema = z.array(z.union([TextContentSchema, ImageContentSchema]));
export type ToolResultContent = z.infer<typeof ToolResultContentSchema>;
const ToolResultSchema = z.object({
  role: z.literal('user'),
  content: z.array(
    z.object({
      id: z.string(),
      content: ToolResultContentSchema,
    })
  ),
  contextType: ToolResultContextTypeSchema,
});
export type ToolResultMessage = z.infer<typeof ToolResultSchema>;

const convertStringToContent = (val: any): TextContent[] => {
  // old chat messages are single strings, being migrated to array of text objects
  if (typeof val === 'string') {
    return val
      .split('\n')
      .map((line) => line.trim())
      .filter((line) => !!line)
      .map((line) => ({ type: 'text', text: line }));
  }
  return val;
};
const UserMessagePromptSchema = z.object({
  role: z.literal('user'),
  content: z.preprocess(convertStringToContent, ContentSchema),
  contextType: UserPromptContextTypeSchema,
  context: ContextSchema.optional(),
});
export type UserMessagePrompt = z.infer<typeof UserMessagePromptSchema>;

const UserMessageSchema = z.union([SystemMessageSchema, ToolResultSchema, UserMessagePromptSchema]);
export type UserMessage = z.infer<typeof UserMessageSchema>;

const AIMessageInternalSchema = z.object({
  role: z.literal('assistant'),
  content: z.array(TextContentSchema),
  contextType: InternalContextTypeSchema,
});

const OpenAIReasoningContentSchema = z
  .object({
    type: z.literal('openai_reasoning_summary'),
    text: z.string().transform((val) => val.trim()),
    id: z.string(),
  })
  .or(
    z.object({
      type: z.literal('openai_reasoning_content'),
      text: z.string().transform((val) => val.trim()),
      id: z.string(),
    })
  );
export type OpenAIReasoningContent = z.infer<typeof OpenAIReasoningContentSchema>;

const AIResponseThinkingContentSchema = z
  .object({
    type: z.literal('anthropic_thinking'),
    text: z.string().transform((val) => val.trim()),
    signature: z.string(),
  })
  .or(
    z.object({
      type: z.literal('anthropic_redacted_thinking'),
      text: z.string().transform((val) => val.trim()),
    })
  )
  .or(GoogleSearchGroundingMetadataSchema)
  .or(
    z.object({
      type: z.literal('google_thinking'),
      text: z.string().transform((val) => val.trim()),
    })
  )
  .or(OpenAIReasoningContentSchema);
export type AIResponseThinkingContent = z.infer<typeof AIResponseThinkingContentSchema>;

const AIResponseContentSchema = z.array(TextContentSchema.or(AIResponseThinkingContentSchema));
export type AIResponseContent = z.infer<typeof AIResponseContentSchema>;

const AIToolCallSchema = z.object({
  id: z.string(),
  name: z.string(),
  arguments: z.string(),
  loading: z.boolean(),
});
export type AIToolCall = z.infer<typeof AIToolCallSchema>;

export const AIMessagePromptSchema = z.preprocess(
  (val: any) => {
    if (typeof val === 'object' && 'model' in val) {
      return {
        ...val,
        modelKey: val.model,
      };
    }
    return val;
  },
  z.object({
    role: z.literal('assistant'),
    content: z.preprocess(convertStringToContent, AIResponseContentSchema),
    contextType: UserPromptContextTypeSchema,
    toolCalls: z.array(AIToolCallSchema),
    modelKey: z.string(),
    id: z.string().optional(),
  })
);
export type AIMessagePrompt = z.infer<typeof AIMessagePromptSchema>;

const AIMessageSchema = z.union([AIMessageInternalSchema, AIMessagePromptSchema]);
export type AIMessage = z.infer<typeof AIMessageSchema>;

const InternalWebSearchContextTypeSchema = z.literal('webSearchInternal');
export type InternalWebSearchContextType = z.infer<typeof InternalWebSearchContextTypeSchema>;

const GoogleSearchContentSchema = z.object({
  source: z.literal('google_search'),
  query: z.string(),
  results: z.array(z.union([TextContentSchema, GoogleSearchGroundingMetadataSchema])),
});
export type GoogleSearchContent = z.infer<typeof GoogleSearchContentSchema>;

const InternalMessageSchema = z.object({
  role: z.literal('internal'),
  contextType: InternalWebSearchContextTypeSchema,
  content: GoogleSearchContentSchema,
});
export type InternalMessage = z.infer<typeof InternalMessageSchema>;

const ChatMessageSchema = z.union([UserMessageSchema, AIMessageSchema, InternalMessageSchema]);
export type ChatMessage = z.infer<typeof ChatMessageSchema>;

export const ChatMessagesSchema = z.array(ChatMessageSchema);

export const ChatSchema = z.object({
  id: z.string().uuid(),
  name: z.string(),
  lastUpdated: z.number(),
  messages: ChatMessagesSchema,
});
export type Chat = z.infer<typeof ChatSchema>;

const AIToolPrimitiveTypeSchema = z.enum(['string', 'number', 'boolean', 'null']);
const AIToolArgsPrimitiveSchema = z.object({
  type: AIToolPrimitiveTypeSchema.or(z.array(AIToolPrimitiveTypeSchema)),
  description: z.string(),
});
export type AIToolArgsPrimitive = z.infer<typeof AIToolArgsPrimitiveSchema>;

export type AIToolArgsArray = {
  type: 'array';
  items: AIToolArgsPrimitive | AIToolArgsArray | AIToolArgs;
};
const AIToolArgsArraySchema: z.ZodType<AIToolArgsArray> = z.lazy(() =>
  z.object({
    type: z.literal('array'),
    items: AIToolArgsSchema,
  })
);

export type AIToolArgs = {
  type: 'object';
  properties: Record<string, AIToolArgsPrimitive | AIToolArgsArray | AIToolArgs>;
  required: string[];
  additionalProperties: boolean;
};
const AIToolArgsSchema: z.ZodType<AIToolArgs> = z.lazy(() =>
  z.object({
    type: z.literal('object'),
    properties: z.record(AIToolArgsPrimitiveSchema.or(AIToolArgsArraySchema).or(AIToolArgsSchema)),
    required: z.array(z.string()),
    additionalProperties: z.boolean(),
  })
);

const CodeCellTypeSchema = z.enum(['Python', 'Javascript', 'Formula', 'Connection', 'Import']);
export type CodeCellType = z.infer<typeof CodeCellTypeSchema>;

const AISourceSchema = z.enum([
  'AIAssistant',
  'AIAnalyst',
  'AIResearcher',
  'GetChatName',
  'GetFileName',
  'CodeEditorCompletions',
  'GetUserPromptSuggestions',
  'PDFImport',
  'ModelRouter',
  'WebSearch',
]);
export type AISource = z.infer<typeof AISourceSchema>;

export const AIRequestBodySchema = z.object({
  chatId: z.string().uuid(),
  fileUuid: z.string().uuid(),
  source: AISourceSchema,
  messageSource: z.string(),
  modelKey: AIModelKeySchema,
  messages: z.array(ChatMessageSchema),
  useStream: z.boolean(),
  toolName: AIToolSchema.optional(),
  useToolsPrompt: z.boolean(),
  language: CodeCellTypeSchema.optional(),
  useQuadraticContext: z.boolean(),
});
export type AIRequestBody = z.infer<typeof AIRequestBodySchema>;
export type AIRequestHelperArgs = Omit<AIRequestBody, 'chatId' | 'fileUuid' | 'messageSource' | 'modelKey'>;

const AIUsageSchema = z.object({
  inputTokens: z.number(),
  outputTokens: z.number(),
  cacheReadTokens: z.number(),
  cacheWriteTokens: z.number(),
  source: AISourceSchema.optional(),
  modelKey: AIModelKeySchema.optional(),
  cost: z.number().optional(),
});
export type AIUsage = z.infer<typeof AIUsageSchema>;

export const ParsedAIResponseSchema = z.object({
  responseMessage: AIMessagePromptSchema,
  usage: AIUsageSchema,
});
export type ParsedAIResponse = z.infer<typeof ParsedAIResponseSchema>;<|MERGE_RESOLUTION|>--- conflicted
+++ resolved
@@ -173,11 +173,8 @@
     thinkingToggle: z.boolean().optional(),
     thinkingBudget: z.number().optional(),
     imageSupport: z.boolean(),
-<<<<<<< HEAD
     supportsReasoning: z.boolean().optional(),
-=======
     serviceTier: z.enum(['auto', 'default', 'flex', 'scale', 'priority']).optional(),
->>>>>>> 07add1cc
     // Sampling parameters
     top_p: z.number().optional(),
     top_k: z.number().optional(),
