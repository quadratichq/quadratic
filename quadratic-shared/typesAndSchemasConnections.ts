--- conflicted
+++ resolved
@@ -11,17 +11,6 @@
 
 export const ConnectionNameSchema = z.string().min(1, { message: 'Required' });
 export const ConnectionTypeSchema = z.enum(['POSTGRES', 'MYSQL', 'MSSQL', 'SNOWFLAKE']);
-<<<<<<< HEAD
-const ConnectionHostSchema = z
-  .string()
-  .min(1, { message: 'Required' })
-  .refine(
-    (host) => {
-      // Allow all for localhost and previews
-      const hostname = window?.location?.hostname;
-      if (hostname && (hostname === 'localhost' || hostname.endsWith('quadratic-preview.com'))) return true;
-=======
->>>>>>> 07cfc500
 
 // Helper function to check if a host address is a localhost variant
 export function isLocalHostAddress(host: string): boolean {
