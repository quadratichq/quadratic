--- conflicted
+++ resolved
@@ -88,11 +88,8 @@
   promptCaching: boolean;
   strictParams: boolean;
   imageSupport: boolean;
-<<<<<<< HEAD
   aiModelMode: ModelMode;
-=======
   serviceTier?: 'auto' | 'default' | 'flex' | 'scale' | 'priority';
->>>>>>> 9abb5fac
   top_p?: number;
   top_k?: number;
   min_p?: number;
@@ -118,11 +115,8 @@
     promptCaching: config.promptCaching,
     strictParams: !!config.strictParams,
     imageSupport: config.imageSupport,
-<<<<<<< HEAD
     aiModelMode: config.mode,
-=======
     serviceTier: config.serviceTier,
->>>>>>> 9abb5fac
     top_p: config.top_p,
     top_k: config.top_k,
     min_p: config.min_p,
