import type {
  AIModelKey,
  AISource,
  AIToolArgs,
  AIToolArgsPrimitive,
  ModelMode,
} from 'quadratic-shared/typesAndSchemasAI';
import { z } from 'zod';

export enum AITool {
  SetAIModel = 'set_ai_model',
  SetChatName = 'set_chat_name',
  AddDataTable = 'add_data_table',
  SetCellValues = 'set_cell_values',
  SetCodeCellValue = 'set_code_cell_value',
  GetDatabaseSchemas = 'get_database_schemas',
  SetSQLCodeCellValue = 'set_sql_code_cell_value',
  SetFormulaCellValue = 'set_formula_cell_value',
  MoveCells = 'move_cells',
  DeleteCells = 'delete_cells',
  UpdateCodeCell = 'update_code_cell',
  CodeEditorCompletions = 'code_editor_completions',
  UserPromptSuggestions = 'user_prompt_suggestions',
  PDFImport = 'pdf_import',
  GetCellData = 'get_cell_data',
  HasCellData = 'has_cell_data',
  SetTextFormats = 'set_text_formats',
  GetTextFormats = 'get_text_formats',
  ConvertToTable = 'convert_to_table',
  WebSearch = 'web_search',
  WebSearchInternal = 'web_search_internal',
  AddSheet = 'add_sheet',
  DuplicateSheet = 'duplicate_sheet',
  RenameSheet = 'rename_sheet',
  DeleteSheet = 'delete_sheet',
  MoveSheet = 'move_sheet',
  ColorSheets = 'color_sheets',
  TextSearch = 'text_search',
  RerunCode = 'rerun_code',
  ResizeColumns = 'resize_columns',
  ResizeRows = 'resize_rows',
  SetBorders = 'set_borders',
  InsertColumns = 'insert_columns',
  InsertRows = 'insert_rows',
  DeleteColumns = 'delete_columns',
  DeleteRows = 'delete_rows',
  TableMeta = 'table_meta',
  TableColumnSettings = 'table_column_settings',
  GetValidations = 'get_validations',
  AddMessage = 'add_message',
  AddLogicalValidation = 'add_logical_validation',
  AddListValidation = 'add_list_validation',
  AddTextValidation = 'add_text_validation',
  AddNumberValidation = 'add_number_validation',
  AddDateTimeValidation = 'add_date_time_validation',
  RemoveValidations = 'remove_validation',
}

export const AIToolSchema = z.enum([
  AITool.SetAIModel,
  AITool.SetChatName,
  AITool.AddDataTable,
  AITool.SetCellValues,
  AITool.SetCodeCellValue,
  AITool.GetDatabaseSchemas,
  AITool.SetSQLCodeCellValue,
  AITool.SetFormulaCellValue,
  AITool.MoveCells,
  AITool.DeleteCells,
  AITool.UpdateCodeCell,
  AITool.CodeEditorCompletions,
  AITool.UserPromptSuggestions,
  AITool.PDFImport,
  AITool.GetCellData,
  AITool.HasCellData,
  AITool.SetTextFormats,
  AITool.GetTextFormats,
  AITool.ConvertToTable,
  AITool.WebSearch,
  AITool.WebSearchInternal,
  AITool.AddSheet,
  AITool.DuplicateSheet,
  AITool.RenameSheet,
  AITool.DeleteSheet,
  AITool.MoveSheet,
  AITool.ColorSheets,
  AITool.TextSearch,
  AITool.RerunCode,
  AITool.ResizeColumns,
  AITool.ResizeRows,
  AITool.SetBorders,
  AITool.InsertColumns,
  AITool.InsertRows,
  AITool.DeleteColumns,
  AITool.DeleteRows,
  AITool.TableMeta,
  AITool.TableColumnSettings,
  AITool.GetValidations,
  AITool.AddMessage,
  AITool.AddLogicalValidation,
  AITool.AddListValidation,
  AITool.AddTextValidation,
  AITool.AddNumberValidation,
  AITool.AddDateTimeValidation,
  AITool.RemoveValidations,
]);

type AIToolSpec<T extends keyof typeof AIToolsArgsSchema> = {
  sources: AISource[];
  aiModelModes: ModelMode[];
  description: string; // this is sent with tool definition, has a maximum character limit
  parameters: AIToolArgs;
  responseSchema: (typeof AIToolsArgsSchema)[T];
  prompt: string; // this is sent as internal message to AI, no character limit
};

const numberSchema = z.preprocess((val) => {
  if (typeof val === 'number') {
    return val;
  }
  return Number(val);
}, z.number());

const booleanSchema = z.preprocess((val) => {
  if (typeof val === 'boolean') {
    return val;
  }
  return val === 'true';
}, z.boolean());

const booleanNullableOptionalSchema = z.preprocess((val) => {
  if (val === null || val === undefined) {
    return val;
  }
  if (typeof val === 'boolean') {
    return val;
  }
  return val === 'true';
}, z.boolean().nullable().optional());

const stringSchema = z.preprocess((val) => {
  if (typeof val === 'number' || typeof val === 'boolean' || typeof val === 'bigint' || typeof val === 'symbol') {
    return String(val);
  }
  return val;
}, z.string());

const stringNullableOptionalSchema = z.preprocess((val) => {
  if (typeof val === 'number' || typeof val === 'boolean' || typeof val === 'bigint' || typeof val === 'symbol') {
    return String(val);
  }
  return val;
}, z.string().nullable().optional());

const array2DSchema = z
  .array(
    z.array(
      z.union([
        z.string(),
        z.number().transform(String),
        z.undefined().transform(() => ''),
        z.null().transform(() => ''),
      ])
    )
  )
  .or(
    z.string().transform((str) => {
      try {
        const parsed = JSON.parse(str);
        if (Array.isArray(parsed)) {
          return parsed.map((row) => {
            if (!Array.isArray(row)) {
              throw new Error('Invalid 2D array format - each row must be an array');
            }
            return row.map(String);
          });
        }
        throw new Error('Invalid 2D array format');
      } catch {
        throw new Error('Invalid 2D array format');
      }
    })
  )
  .transform((array) => {
    const maxColumns = array.length > 0 ? Math.max(...array.map((row) => row.length)) : 0;
    return array.map((row) => (row.length === maxColumns ? row : row.concat(Array(maxColumns - row.length).fill(''))));
  });

const enumToFirstLetterCapitalSchema = <T extends string>(enumValues: readonly T[]) =>
  z
    .string()
    .transform((val) => val.charAt(0).toUpperCase() + val.slice(1).toLowerCase())
    .pipe(z.enum(enumValues as readonly string[] as [T, ...T[]]));

const cellLanguageSchema = enumToFirstLetterCapitalSchema(['Python', 'Javascript']);

// Common schema for validation message and error
const validationMessageErrorSchema = z.object({
  show_message: booleanSchema.nullable().optional(),
  message_title: z.string().nullable().optional(),
  message_text: z.string().nullable().optional(),
  show_error: booleanSchema.nullable().optional(),
  error_style: enumToFirstLetterCapitalSchema(['Stop', 'Warning', 'Information']).nullable().optional(),
  error_message: z.string().nullable().optional(),
  error_title: z.string().nullable().optional(),
});

export const AIToolsArgsSchema = {
  [AITool.SetAIModel]: z.object({
    ai_model: z
      .string()
      .transform((val) => val.toLowerCase().replace(/\s+/g, '-'))
      .pipe(z.enum(['claude', '4.1'])),
  }),
  [AITool.SetChatName]: z.object({
    chat_name: stringSchema,
  }),
  [AITool.AddDataTable]: z.object({
    sheet_name: stringSchema,
    top_left_position: stringSchema,
    table_name: stringSchema,
    table_data: array2DSchema,
  }),
  [AITool.SetCodeCellValue]: z.object({
    sheet_name: stringNullableOptionalSchema,
    code_cell_name: stringSchema,
    code_cell_language: cellLanguageSchema,
    code_cell_position: stringSchema,
    code_string: stringSchema,
  }),
  [AITool.GetDatabaseSchemas]: z.object({
    connection_ids: z
      .preprocess((val) => (val ? val : []), z.array(z.string().uuid()))
      .transform((val) => val.filter((id) => !!id)),
  }),
  [AITool.SetSQLCodeCellValue]: z.object({
    sheet_name: z.string().nullable().optional(),
    code_cell_name: z.string(),
    connection_kind: z
      .string()
      .transform((val) => val.toUpperCase())
      .pipe(
        z.enum(['POSTGRES', 'MYSQL', 'MSSQL', 'SNOWFLAKE', 'BIGQUERY', 'COCKROACHDB', 'MARIADB', 'SUPABASE', 'NEON'])
      ),
    code_cell_position: z.string(),
    sql_code_string: z.string(),
    connection_id: z.string().uuid(),
  }),
  [AITool.SetFormulaCellValue]: z.object({
    sheet_name: stringNullableOptionalSchema,
    code_cell_position: stringSchema,
    formula_string: stringSchema,
  }),
  [AITool.SetCellValues]: z.object({
    sheet_name: stringNullableOptionalSchema,
    top_left_position: stringSchema,
    cell_values: array2DSchema,
  }),
  [AITool.MoveCells]: z.object({
    sheet_name: stringNullableOptionalSchema,
    source_selection_rect: stringSchema,
    target_top_left_position: stringSchema,
  }),
  [AITool.DeleteCells]: z.object({
    sheet_name: stringNullableOptionalSchema,
    selection: stringSchema,
  }),
  [AITool.UpdateCodeCell]: z.object({
    code_string: stringSchema,
  }),
  [AITool.CodeEditorCompletions]: z.object({
    text_delta_at_cursor: stringSchema,
  }),
  [AITool.UserPromptSuggestions]: z.object({
    prompt_suggestions: z.array(
      z.object({
        label: stringSchema,
        prompt: stringSchema,
      })
    ),
  }),
  [AITool.PDFImport]: z.object({
    file_name: stringSchema,
    prompt: stringSchema,
  }),
  [AITool.GetCellData]: z.object({
    sheet_name: stringNullableOptionalSchema,
    selection: stringSchema,
    page: numberSchema,
  }),
  [AITool.HasCellData]: z.object({
    sheet_name: z.string().optional(),
    selection: z.string(),
  }),
  [AITool.SetTextFormats]: z.object({
    sheet_name: stringNullableOptionalSchema,
    selection: stringSchema,
    bold: booleanNullableOptionalSchema,
    italic: booleanNullableOptionalSchema,
    underline: booleanNullableOptionalSchema,
    strike_through: booleanNullableOptionalSchema,
    text_color: stringNullableOptionalSchema,
    fill_color: stringNullableOptionalSchema,
    align: stringNullableOptionalSchema,
    vertical_align: stringNullableOptionalSchema,
    wrap: stringNullableOptionalSchema,
    numeric_commas: booleanNullableOptionalSchema,
    number_type: stringNullableOptionalSchema,
    currency_symbol: stringNullableOptionalSchema,
    date_time: stringNullableOptionalSchema,
  }),
  [AITool.GetTextFormats]: z.object({
    sheet_name: stringNullableOptionalSchema,
    selection: stringSchema,
    page: numberSchema,
  }),
  [AITool.ConvertToTable]: z.object({
    sheet_name: stringNullableOptionalSchema,
    selection: stringSchema,
    table_name: stringSchema,
    first_row_is_column_names: booleanSchema,
  }),
  [AITool.WebSearch]: z.object({
    query: stringSchema,
  }),
  [AITool.WebSearchInternal]: z.object({
    query: stringSchema,
  }),
  [AITool.AddSheet]: z.object({
    sheet_name: z.string(),
    insert_before_sheet_name: z.string().nullable().optional(),
  }),
  [AITool.DuplicateSheet]: z.object({
    sheet_name_to_duplicate: z.string(),
    name_of_new_sheet: z.string(),
  }),
  [AITool.RenameSheet]: z.object({
    sheet_name: z.string(),
    new_name: z.string(),
  }),
  [AITool.DeleteSheet]: z.object({
    sheet_name: z.string(),
  }),
  [AITool.MoveSheet]: z.object({
    sheet_name: z.string(),
    insert_before_sheet_name: z.string().nullable().optional(),
  }),
  [AITool.ColorSheets]: z.object({
    sheet_names_to_color: z.array(
      z.object({
        sheet_name: z.string(),
        color: z.string(),
      })
    ),
  }),
  [AITool.TextSearch]: z.object({
    query: z.string(),
    case_sensitive: booleanSchema,
    whole_cell: booleanSchema,
    search_code: booleanSchema,
    sheet_name: z.string().optional(),
  }),
  [AITool.RerunCode]: z.object({
    sheet_name: z.string().nullable().optional(),
    selection: z.string().nullable().optional(),
  }),
  [AITool.ResizeColumns]: z.object({
    sheet_name: z.string().optional(),
    selection: z.string(),
    size: z.enum(['auto', 'default']),
  }),
  [AITool.ResizeRows]: z.object({
    sheet_name: z.string().optional(),
    selection: z.string(),
    size: z.enum(['auto', 'default']),
  }),
  [AITool.SetBorders]: z.object({
    sheet_name: z.string().optional(),
    selection: z.string(),
    color: z.string(),
    line: z
      .string()
      .transform((val) => val.toLowerCase())
      .pipe(z.enum(['line1', 'line2', 'line3', 'dotted', 'dashed', 'double', 'clear'])),
    border_selection: z
      .string()
      .transform((val) => val.toLowerCase())
      .pipe(z.enum(['all', 'inner', 'outer', 'horizontal', 'vertical', 'left', 'top', 'right', 'bottom', 'clear'])),
  }),
  [AITool.InsertColumns]: z.object({
    sheet_name: z.string().optional(),
    column: z.string(),
    right: booleanSchema,
    count: numberSchema,
  }),
  [AITool.InsertRows]: z.object({
    sheet_name: z.string().optional(),
    row: numberSchema,
    below: booleanSchema,
    count: numberSchema,
  }),
  [AITool.DeleteColumns]: z.object({
    sheet_name: z.string().optional(),
    columns: z.array(z.string()),
  }),
  [AITool.DeleteRows]: z.object({
    sheet_name: z.string().optional(),
    rows: z.array(numberSchema),
  }),
  [AITool.TableMeta]: z.object({
    sheet_name: z.string().optional(),
    table_location: z.string(),
    new_table_name: z.string().nullable().optional(),
    first_row_is_column_names: booleanSchema.nullable().optional(),
    show_name: booleanSchema.nullable().optional(),
    show_columns: booleanSchema.nullable().optional(),
    alternating_row_colors: booleanSchema.nullable().optional(),
  }),
  [AITool.TableColumnSettings]: z.object({
    sheet_name: z.string().optional(),
    table_location: z.string(),
    column_names: z.array(
      z.object({
        old_name: z.string(),
        new_name: z.string(),
        show: booleanSchema,
      })
    ),
  }),
  [AITool.GetValidations]: z.object({
    sheet_name: z.string().optional(),
  }),
  [AITool.AddMessage]: z.object({
    sheet_name: z.string().optional(),
    selection: z.string(),
    message_title: z.string().nullable().optional(),
    message_text: z.string().nullable().optional(),
  }),
  [AITool.AddLogicalValidation]: z
    .object({
      sheet_name: z.string().optional(),
      selection: z.string(),
      show_checkbox: booleanSchema.nullable().optional(),
      ignore_blank: booleanSchema.nullable().optional(),
    })
    .merge(validationMessageErrorSchema),
  [AITool.AddListValidation]: z
    .object({
      sheet_name: z.string().optional(),
      selection: z.string(),
      ignore_blank: booleanSchema.nullable().optional(),
      drop_down: booleanSchema.nullable().optional(),
      list_source_list: z.string().nullable().optional(),
      list_source_selection: z.string().nullable().optional(),
    })
    .merge(validationMessageErrorSchema),
  [AITool.AddTextValidation]: z
    .object({
      sheet_name: z.string().optional(),
      selection: z.string(),
      ignore_blank: booleanSchema.nullable().optional(),
      max_length: numberSchema.nullable().optional(),
      min_length: numberSchema.nullable().optional(),
      contains_case_sensitive: z.string().nullable().optional(),
      contains_case_insensitive: z.string().nullable().optional(),
      not_contains_case_sensitive: z.string().nullable().optional(),
      not_contains_case_insensitive: z.string().nullable().optional(),
      exactly_case_sensitive: z.string().nullable().optional(),
      exactly_case_insensitive: z.string().nullable().optional(),
    })
    .merge(validationMessageErrorSchema),
  [AITool.AddNumberValidation]: z
    .object({
      sheet_name: z.string().optional(),
      selection: z.string(),
      ignore_blank: booleanSchema.nullable().optional(),
      range: z.string().nullable().optional(),
      equal: z.string().nullable().optional(),
      not_equal: z.string().nullable().optional(),
    })
    .merge(validationMessageErrorSchema),
  [AITool.AddDateTimeValidation]: z
    .object({
      sheet_name: z.string().optional(),
      selection: z.string(),
      ignore_blank: booleanSchema.nullable().optional(),
      date_range: z.string().nullable().optional(),
      date_equal: z.string().nullable().optional(),
      date_not_equal: z.string().nullable().optional(),
      time_range: z.string().nullable().optional(),
      time_equal: z.string().nullable().optional(),
      time_not_equal: z.string().nullable().optional(),
      require_date: booleanSchema.nullable().optional(),
      require_time: booleanSchema.nullable().optional(),
      prohibit_date: booleanSchema.nullable().optional(),
      prohibit_time: booleanSchema.nullable().optional(),
    })
    .merge(validationMessageErrorSchema),
  [AITool.RemoveValidations]: z.object({
    sheet_name: z.string().optional(),
    selection: z.string(),
  }),
} as const;

export type AIToolsArgs = {
  [K in keyof typeof AIToolsArgsSchema]: z.infer<(typeof AIToolsArgsSchema)[K]>;
};

export type AIToolSpecRecord = {
  [K in AITool]: AIToolSpec<K>;
};

export const MODELS_ROUTER_CONFIGURATION: {
  [key in z.infer<(typeof AIToolsArgsSchema)[AITool.SetAIModel]>['ai_model']]: AIModelKey;
} = {
  claude: 'vertexai-anthropic:claude-sonnet-4:thinking-toggle-off',
  '4.1': 'azure-openai:gpt-4.1',
};

const validationMessageErrorPrompt: Record<string, AIToolArgsPrimitive> = {
  show_message: {
    type: ['boolean', 'null'],
    description:
      'Whether the message is shown whenever the cursor is on the cell with this validation. This is usually set to false unless specifically requested, for example, include instructions.',
  },
  message_title: {
    type: ['string', 'null'],
    description:
      'The title of the message to show when the cursor is on the cell with this validation. This defaults to null.',
  },
  message_text: {
    type: ['string', 'null'],
    description:
      'The text of the message to show when the cursor is on the cell with this validation. This defaults to null.',
  },
  show_error: {
    type: ['boolean', 'null'],
    description: 'Whether an error message is shown when the validation fails. This defaults to true.',
  },
  error_style: {
    type: ['string', 'null'],
    description: `Selected from Stop, Warning, and Information. This is the style of the error. Stop will stop the user from saving the cell; Warning will show a warning message but allows the user to enter the value. Information will show an information message if the validation fails. The default is Stop.`,
  },
  error_message: {
    type: ['string', 'null'],
    description: 'The text of the error message to show when the validation fails. This defaults to null.',
  },
  error_title: {
    type: ['string', 'null'],
    description: 'The title of the error message to show when the validation fails.',
  },
} as const;

export const aiToolsSpec: AIToolSpecRecord = {
  [AITool.SetAIModel]: {
    sources: ['ModelRouter'],
    aiModelModes: ['disabled', 'fast', 'max'],
    description: `
Sets the AI Model to use for this user prompt.\n
Choose the AI model for this user prompt based on the following instructions, always respond with only one the model options matching it exactly.\n
`,
    parameters: {
      type: 'object',
      properties: {
        ai_model: {
          type: 'string',
          description:
            'Value can be only one of the following: "claude" or "4.1" models exactly, this is the model best suited for the user prompt based on examples and model capabilities.\n',
        },
      },
      required: ['ai_model'],
      additionalProperties: false,
    },
    responseSchema: AIToolsArgsSchema[AITool.SetAIModel],
    prompt: '',
  },
  [AITool.SetChatName]: {
    sources: ['GetChatName'],
    aiModelModes: ['disabled', 'fast', 'max'],
    description: `
Set the name of the user chat with AI assistant, this is the name of the chat in the chat history\n
You should use the set_chat_name function to set the name of the user chat with AI assistant, this is the name of the chat in the chat history.\n
This function requires the name of the chat, this should be concise and descriptive of the conversation, and should be easily understandable by a non-technical user.\n
The chat name should be based on user's messages and should reflect his/her queries and goals.\n
This name should be from user's perspective, not the assistant's.\n
`,
    parameters: {
      type: 'object',
      properties: {
        chat_name: {
          type: 'string',
          description: 'The name of the chat',
        },
      },
      required: ['chat_name'],
      additionalProperties: false,
    },
    responseSchema: AIToolsArgsSchema[AITool.SetChatName],
    prompt: '',
  },
  [AITool.GetCellData]: {
    sources: ['AIAnalyst'],
    aiModelModes: ['disabled', 'fast', 'max'],
    description: `
This tool returns the values of the cells in the chosen selection. The selection may be in the sheet or in a data table.\n
Do NOT use this tool if there is no data based on the data bounds provided for the sheet, or if you already have the data in context.\n
You should use the get_cell_data function to get the values of the cells when you need more data for a successful reference.\n
Include the sheet name in both the selection and the sheet_name parameter. Use the current sheet name in the context unless the user is requesting data from another sheet, in which case use that sheet name.\n
get_cell_data function requires a string representation (in a1 notation) of a selection of cells to get the values of (e.g., "A1:B10", "TableName[Column 1]", or "Sheet2!D:D"), and the name of the current sheet.\n
The get_cell_data function may return page information. Use the page parameter to get the next page of results.\n
IMPORTANT: If the results include page information:\n
- if the tool tells you it has too many pages, then you MUST try to find another way to deal with the request (unless the user is requesting this approach).\n
- you MUST perform actions on the current page's results before requesting the next page of results.\n
- as you get each page, IMMEDIATELY perform any actions before moving to the next page because the data for that page will be removed from the following AI call.\n
`,
    parameters: {
      type: 'object',
      properties: {
        sheet_name: {
          type: 'string',
          description:
            'The sheet name of the current sheet as defined in the context, unless the user is requesting data from another sheet. In which case, use that sheet name.',
        },
        selection: {
          type: 'string',
          description: `
The string representation (in a1 notation) of the selection of cells to get the values of. If the user is requesting data from another sheet, use that sheet name in the selection (e.g., "Sheet 2!A1")`,
        },
        page: {
          type: 'number',
          description:
            'The page number of the results to return. The first page is always 0. Use the parameters with a different page to get the next set of results.',
        },
      },
      required: ['sheet_name', 'selection', 'page'],
      additionalProperties: false,
    },
    responseSchema: AIToolsArgsSchema[AITool.GetCellData],
    prompt: `
This tool returns a list of cells and their values in the chosen selection. It ignores all empty cells.\n
Do NOT use this tool if there is no data based on the data bounds provided for the sheet, or if you already have the data in context.\n
You SHOULD use the get_cell_data function to get the values of the cells when you need more data to reference for your response.\n
You SHOULD use the get_cell_data function rather than assuming patterns; if you're not perfectly confident with the data already provided, check the data on the sheet first.\n
This tool does NOT return formatting information (like bold, currency, etc.). Use get_text_formats function for cell formatting information.\n
IMPORTANT: If the results include page information:\n
- if the tool tells you it has too many pages, then you MUST try to find another way to deal with the request (unless the user is requesting this approach).\n
- you MUST perform actions on the current page's results before requesting the next page of results.\n
- as you get each page, IMMEDIATELY perform any actions before moving to the next page because the data for that page will be removed from the following AI call.\n
`,
  },
  [AITool.HasCellData]: {
    sources: ['AIAnalyst'],
<<<<<<< HEAD
    aiModelModes: [],
=======
    aiModelModes: ['disabled', 'fast', 'max'],
>>>>>>> b97ee7b9
    description: `
This tool checks if the cells in the chosen selection have any data. This tool is useful to use before moving tables or cells to avoid moving cells over existing data.\n
`,
    parameters: {
      type: 'object',
      properties: {
        sheet_name: {
          type: 'string',
          description:
            'The sheet name of the current sheet as defined in the context, unless the user is requesting data from another sheet. In which case, use that sheet name.',
        },
        selection: {
          type: 'string',
          description: `
The string representation (in a1 notation) of the selection of cells to check for data. If the user is requesting data from another sheet, use that sheet name in the selection (e.g., "Sheet 2!A1")`,
        },
      },
      required: ['sheet_name', 'selection'],
      additionalProperties: false,
    },
    responseSchema: AIToolsArgsSchema[AITool.HasCellData],
    prompt: `This tool checks if the cells in the chosen selection have any data. This tool is useful to use before moving tables or cells to avoid moving cells over existing data.\n`,
  },
  [AITool.AddDataTable]: {
    sources: ['AIAnalyst', 'PDFImport'],
    aiModelModes: ['disabled', 'fast', 'max'],
    description: `
Adds a data table to the sheet with sheet_name, requires the sheet name, top left cell position (in a1 notation), the name of the data table and the data to add. The data should be a 2d array of strings, where each sub array represents a row of values.\n
Do NOT use this tool if you want to convert existing data to a data table. Use convert_to_table instead.\n
The first row of the data table is considered to be the header row, and the data table will be created with the first row as the header row.\n
All rows in the 2d array of values should be of the same length. Use empty strings for missing values but always use the same number of columns for each row.\n
Data tables are best for adding new tabular data to the sheet.\n\n
Don't use this tool to add data to an existing data table. Use set_cell_values function to add data to an existing data table.\n
`,
    parameters: {
      type: 'object',
      properties: {
        sheet_name: {
          type: 'string',
          description: 'The sheet name of the current sheet as defined in the context',
        },
        top_left_position: {
          type: 'string',
          description:
            'The top left position of the data table on the current open sheet, in a1 notation. This should be a single cell, not a range.',
        },
        table_name: {
          type: 'string',
          description:
            "The name of the data table to add to the current open sheet. This should be a concise and descriptive name of the data table. Don't use special characters or spaces in the name. Always use a unique name for the data table. Spaces, if any, in name are replaced with underscores.",
        },
        table_data: {
          type: 'array',
          items: {
            type: 'array',
            items: {
              type: 'string',
              description: 'The string that is the value to set in the cell',
            },
          },
        },
      },
      required: ['sheet_name', 'top_left_position', 'table_name', 'table_data'],
      additionalProperties: false,
    },
    responseSchema: AIToolsArgsSchema[AITool.AddDataTable],
    prompt: `
Adds a data table to the current sheet defined in the context, requires the sheet name, top_left_position (in a1 notation), the name of the data table and the data to add. The data should be a 2d array of strings, where each sub array represents a row of values.\n
top_left_position is the anchor position of the data table.\n
Do NOT use this tool if you want to convert existing data to a data table. Use convert_to_table instead.\n
The first row of the data table is considered to be the header row, and the data table will be created with the first row as the header row.\n
The added table on the sheet contains an extra row with the name of the data table. Always leave 2 rows of extra space on the bottom and 2 columns of extra space on the right when adding data tables on the sheet.\n
All rows in the 2d array of values should be of the same length. Use empty strings for missing values but always use the same number of columns for each row.\n
Data tables are best for adding new tabular data to the sheet.\n
Don't use this tool to add data to a data table that already exists. Use set_cell_values function to add data to a data table that already exists.\n
All values can be referenced in the code cells immediately. Always refer to the cell by its position on respective sheet, in a1 notation. Don't add values manually in code cells.\n
To delete a data table, use set_cell_values function with the top_left_position of the data table and with just one empty string value at the top_left_position. Overwriting the top_left_position (anchor position) deletes the data table.\n
Don't attempt to add formulas or code to data tables.\n`,
  },
  [AITool.SetCellValues]: {
    sources: ['AIAnalyst'],
    aiModelModes: ['disabled', 'fast', 'max'],
    description: `
Sets the values of the current open sheet cells to a 2d array of strings, requires the top_left_position (in a1 notation) and the 2d array of strings representing the cell values to set.\n
Use set_cell_values function to add data to the current open sheet. Don't use code cell for adding data. Always add data using this function.\n\n
Values are string representation of text, number, logical, time instant, duration, error, html, code, image, date, time or blank.\n
top_left_position is the position of the top left corner of the 2d array of values on the current open sheet, in a1 notation. This should be a single cell, not a range. Each sub array represents a row of values.\n
All values can be referenced in the code cells immediately. Always refer to the cell by its position on respective sheet, in a1 notation. Don't add values manually in code cells.\n
To clear the values of a cell, set the value to an empty string.\n
Don't use this tool for adding formulas or code. Use set_code_cell_value function for Python/Javascript code or set_formula_cell_value function for formulas.\n
`,
    parameters: {
      type: 'object',
      properties: {
        sheet_name: {
          type: 'string',
          description: 'The sheet name of the current sheet as defined in the context',
        },
        top_left_position: {
          type: 'string',
          description:
            'The position of the top left cell, in a1 notation, in the current open sheet. This is the top left corner of the added 2d array of values on the current open sheet. This should be a single cell, not a range.',
        },
        cell_values: {
          type: 'array',
          items: {
            type: 'array',
            items: {
              type: 'string',
              description: 'The string that is the value to set in the cell',
            },
          },
        },
      },
      required: ['sheet_name', 'top_left_position', 'cell_values'],
      additionalProperties: false,
    },
    responseSchema: AIToolsArgsSchema[AITool.SetCellValues],
    prompt: `
You should use the set_cell_values function to set the values of a sheet to a 2d array of strings.\n
Use this function to add data to a sheet. Don't use code cell for adding data. Always add data using this function.\n\n
CRITICALLY IMPORTANT: you MUST insert column headers ABOVE the first row of data.\n
When setting cell values, follow these rules for headers:\n
1. The header row MUST be the first row in the cell_values array\n
2. The header row MUST contain column names that describe the data below\n
3. The header row MUST have the same number of columns as the data rows\n
4. The header row MUST be included in the cell_values array, not as a separate operation\n
5. The top_left_position MUST point to where the header row should start, which is usually the row above the first row of inserted data\n\n
This function requires the sheet name of the current sheet from the context, the top_left_position (in a1 notation) and the 2d array of strings representing the cell values to set. Values are string representation of text, number, logical, time instant, duration, error, html, code, image, date, time or blank.\n
Values set using this function will replace the existing values in the cell and can be referenced in the code cells immediately. Always refer to the cell by its position on respective sheet, in a1 notation. Don't add these in code cells.\n
To clear the values of a cell, set the value to an empty string.\n
Don't use this tool for adding formulas or code. Use set_code_cell_value function for Python/Javascript code or set_formula_cell_value function for formulas.\n
`,
  },
  [AITool.SetCodeCellValue]: {
    sources: ['AIAnalyst'],
    aiModelModes: ['disabled', 'fast', 'max'],
    description: `
Sets the value of a code cell and runs it in the current open sheet, requires the language (Python or Javascript), cell position (in a1 notation), and code string.\n
Default output size of a new plot/chart is 7 wide * 23 tall cells.\n
You should use the set_code_cell_value function to set code cell values; use set_code_cell_value function instead of responding with code.\n
Never use set_code_cell_value function to set the value of a cell to a value that is not code. Don't add static data to the current open sheet using set_code_cell_value function, use set_cell_values instead. set_code_cell_value function is only meant to set the value of a cell to code.\n
Provide a name for the output of the code cell. The name cannot contain spaces or special characters (but _ is allowed).\n
Note: only name the code cell if it is new.\n
Always refer to the data from cell by its position in a1 notation from respective sheet.\n
Do not attempt to add code to data tables, it will result in an error.\n
This tool is for Python and Javascript code only. For formulas, use set_formula_cell_value. For SQL Connections, use set_sql_code_cell_value.\n\n

Code cell (Python and Javascript) placement instructions:\n
- The code cell location should be empty and positioned such that it will not overlap other cells. If there is a value in a single cell where the code result is supposed to go, it will result in spill error. Use current open sheet context to identify empty space.\n
- Leave one extra column gap between the code cell being placed and the nearest content if placing horizontally. If placing vertically, leave one extra row gap between the code cell and the nearest content.
- Pick a location that makes sense relative to the existing contents of the sheet. Line up placements with existing content. E.g. if placing next to a table at A1:C19, place the code cell at E1 (keeping in mind the extra column gap since placing horizontally).
- In case there is not enough empty space near the existing contents of the sheet, choose a distant empty cell.\n
- Consider the overall layout and organization of the current open sheet when placing the code cell, ensuring it doesn't disrupt existing data or interfere with other code cells.\n
- A plot returned by the code cell occupies space on the sheet and spills if there is any data present in the sheet where the plot is supposed to be placed. Default output size of a new plot is 7 wide * 23 tall cells.\n
- Cursor location should not impact placement decisions.\n
- If the sheet is empty, place the code cell at A1.\n
`,
    parameters: {
      type: 'object',
      properties: {
        sheet_name: {
          type: 'string',
          description: 'The sheet name of the current sheet as defined in the context',
        },
        code_cell_name: {
          type: 'string',
          description:
            'What to name the output of the code cell. The name cannot contain spaces or special characters (but _ is allowed). First letter capitalized is preferred.',
        },
        code_cell_language: {
          type: 'string',
          description: 'The language of the code cell, this can be one of Python or Javascript.',
        },
        code_cell_position: {
          type: 'string',
          description:
            'The position of the code cell in the current open sheet, in a1 notation. This should be a single cell, not a range.',
        },
        code_string: {
          type: 'string',
          description: 'The code which will run in the cell',
        },
      },
      required: ['sheet_name', 'code_cell_name', 'code_cell_language', 'code_cell_position', 'code_string'],
      additionalProperties: false,
    },
    responseSchema: AIToolsArgsSchema[AITool.SetCodeCellValue],
    prompt: `
Use set_code_cell_value instead of responding with code.\n
set_code_cell_value tool is used to add Python or Javascript code cell to the sheet.\n
Set code cell value tool should be used for relatively complex tasks. Tasks like data transformations, correlations, machine learning, slicing, etc. For more simple tasks, use set_formula_cell_value.\n
Never use set_code_cell_value function to set the value of a cell to a value that is not code. Don't add data to the current open sheet using set_code_cell_value function, use set_cell_values instead. set_code_cell_value function is only meant to set the value of a cell to code.\n
set_code_cell_value function requires language, codeString, and the cell position (single cell in a1 notation).\n
Always refer to the cells on sheet by its position in a1 notation, using q.cells function. Don't add values manually in code cells.\n
This tool is for Python and Javascript code only. For formulas, use set_formula_cell_value.\n

Code cell (Python and Javascript) placement instructions:\n
- The code cell location should be empty and positioned such that it will not overlap other cells. If there is a value in a single cell where the code result is supposed to go, it will result in spill error. Use current open sheet context to identify empty space.\n
- Leave one extra column gap between the code cell being placed and the nearest content if placing horizontally. If placing vertically, leave one extra row gap between the code cell and the nearest content.\n
- Pick a location that makes sense relative to the existing contents of the sheet. Line up placements with existing content. E.g. if placing next to a table at A1:C19, place the code cell at E1 (keeping in mind the extra column gap since placing horizontally).\n
- In case there is not enough empty space near the existing contents of the sheet, choose a distant empty cell.\n
- Consider the overall layout and organization of the current open sheet when placing the code cell, ensuring it doesn't disrupt existing data or interfere with other code cells.\n
- A plot returned by the code cell occupies space on the sheet and spills if there is any data present in the sheet where the plot is supposed to be placed. Default output size of a new plot is 7 wide * 23 tall cells.\n
- Cursor location should not impact placement decisions.\n
- If the sheet is empty, place the code cell at A1.\n

Think carefully about the placement rules and examples. Always ensure the code cell is placed where it does not create a spill error.
`,
  },
  [AITool.GetDatabaseSchemas]: {
    sources: ['AIAnalyst'],
    aiModelModes: ['disabled', 'basic', 'pro'],
    description: `
Retrieves detailed database table schemas including column names, data types, and constraints.\n
Use this tool every time you want to write SQL. You need the table schema to write accurate queries.\n
If connection_ids is an empty array, it will return detailed schemas for all available team connections.\n
`,
    parameters: {
      type: 'object',
      properties: {
        connection_ids: {
          type: 'array',
          items: {
            type: 'string',
            description:
              'UUID string corresponding to the connection ID of the SQL Connection for which you want to get the schemas.',
          },
        },
      },
      required: ['connection_ids'],
      additionalProperties: false,
    },
    responseSchema: AIToolsArgsSchema[AITool.GetDatabaseSchemas],
    prompt: `
Retrieves detailed database table schemas including column names, data types, and constraints.\n
Use this tool every time you want to write SQL. You need the table schema to write accurate queries.\n
If connection_ids is an empty array, it will return detailed schemas for all available team connections.\n
This tool should always be called before writing SQL. If you don't have the table schema, you cannot write accurate SQL queries.\n
`,
  },
  [AITool.SetSQLCodeCellValue]: {
    sources: ['AIAnalyst'],
    aiModelModes: ['disabled', 'basic', 'pro'],
    description: `
Adds or updates a SQL Connection code cell and runs it in the 'sheet_name' sheet. Requires the connection_kind, connection_id, cell position (in A1 notation), and code string.\n
Output of the code cell is a table. Provide a name for the output table of the code cell. The name cannot contain spaces or special characters, but _ is allowed.\n
Note: only name the code cell if it is new.\n
Do not attempt to add code to data tables, it will result in an error. Use set_cell_values or add_data_table to add data to the sheet.\n
This tool is for SQL Connection code only. For Python and Javascript use set_code_cell_value. For Formulas, use set_formula_cell_value.\n\n

For SQL Connection code cells:\n
- Use the Connection ID (uuid) and Connection language: POSTGRES, MYSQL, MSSQL, SNOWFLAKE, BIGQUERY, COCKROACHDB, MARIADB, SUPABASE or NEON.\n
- The Connection ID must be from an available database connection in the team.\n
- Use the GetDatabaseSchemas tool to get the database schemas before writing SQL queries.\n
- Write SQL queries that reference the database tables and schemas provided in context.\n

SQL code cell placement instructions:\n
- The code cell location should be empty and positioned such that it will not overlap other cells. If there is an existing value in a single cell where the code result is supposed to go, it will result in spill error. Use current open sheet context to identify empty space.\n
- SQL cells should always be placed fully clear of any existing data unless the user specifies a location. Place to the right of the last column of existing data in the sheet.\n
- Leave one extra column gap between the code cell and the last column of existing data in the sheet. E.g. if nearest column of existing data is at column C, the SQL code cell should be placed at column E.\n
- Cursor location should not impact placement decisions.\n
- If the sheet is empty, place the code cell at A1.\n
`,
    parameters: {
      type: 'object',
      properties: {
        sheet_name: {
          type: 'string',
          description: 'The sheet name of the current sheet as defined in the context',
        },
        code_cell_name: {
          type: 'string',
          description:
            'What to name the output of the code cell. The name cannot contain spaces or special characters (but _ is allowed). First letter capitalized is preferred.',
        },
        connection_kind: {
          type: 'string',
          description:
            'The kind of the sql code cell, this can be one of POSTGRES, MYSQL, MSSQL, SNOWFLAKE, BIGQUERY, COCKROACHDB, MARIADB, SUPABASE or NEON.',
        },
        code_cell_position: {
          type: 'string',
          description:
            'The position of the code cell in the current open sheet, in a1 notation. This should be a single cell, not a range.',
        },
        sql_code_string: {
          type: 'string',
          description: 'The code which will run in the cell',
        },
        connection_id: {
          type: 'string',
          description:
            'This is uuid string corresponding to the connection ID of the SQL Connection code cell. There can be multiple connections in the team, so this is required to identify the connection along with the language.',
        },
      },
      required: [
        'sheet_name',
        'code_cell_name',
        'connection_kind',
        'code_cell_position',
        'sql_code_string',
        'connection_id',
      ],
      additionalProperties: false,
    },
    responseSchema: AIToolsArgsSchema[AITool.SetSQLCodeCellValue],
    prompt: `
Adds or updates a SQL Connection code cell and runs it in the 'sheet_name' sheet. Requires the connection_kind, connection_id, cell position (in A1 notation), and code string.\n
Output of the code cell is a table. Provide a name for the output table of the code cell. The name cannot contain spaces or special characters, but _ is allowed.\n
Note: only name the code cell if it is new.\n
Do not attempt to add code to data tables, it will result in an error. Use set_cell_values or add_data_table to add data to the sheet.\n
This tool is for SQL Connection code only. For Python and Javascript use set_code_cell_value. For Formulas, use set_formula_cell_value.\n

For SQL Connection code cells:\n
- Use the Connection ID (uuid) and Connection language: POSTGRES, MYSQL, MSSQL, SNOWFLAKE, BIGQUERY, COCKROACHDB, MARIADB, SUPABASE or NEON.\n
- The Connection ID must be from an available database connection in the team.\n
- Use the GetDatabaseSchemas tool to get the database schemas before writing SQL queries.\n
- Write SQL queries that reference the database tables and schemas provided in context.\n

SQL code cell placement instructions:\n
- The code cell location should be empty and positioned such that it will not overlap other cells. If there is an existing value in a single cell where the code result is supposed to go, it will result in spill error. Use current open sheet context to identify empty space.\n
- SQL cells should always be placed fully clear of any existing data unless the user specifies a location. Place to the right of the last column of existing data in the sheet.\n
- Leave one extra column gap between the code cell and the last column of existing data in the sheet. E.g. if nearest column of existing data is at column C, the SQL code cell should be placed at column E.\n
- Cursor location should not impact placement decisions.\n
- If the sheet is empty, place the code cell at A1.\n

Think carefully about the placement rules and examples. For SQL code cells, ensure the code cell is placed all the way right of the last column of existing data in the sheet to avoid creating spill errors.
`,
  },

  [AITool.SetFormulaCellValue]: {
    sources: ['AIAnalyst'],
    aiModelModes: ['disabled', 'fast', 'max'],
    description: `
Sets the value of a formula cell and runs it in the current open sheet, requires the cell position (in a1 notation) and formula string.\n
You should use the set_formula_cell_value function to set this formula cell value. Use set_formula_cell_value function instead of responding with formulas.\n
Never use set_formula_cell_value function to set the value of a cell to a value that is not a formula. Don't add static data to the current open sheet using set_formula_cell_value function, use set_cell_values instead. set_formula_cell_value function is only meant to set the value of a cell to formulas.\n
Provide a name for the output of the formula cell. The name cannot contain spaces or special characters (but _ is allowed).\n
Note: we only rename the formula cell if its new. Otherwise we keep the old name.\n
Always refer to the data from cell by its position in a1 notation from respective sheet. Don't add values manually in formula cells.\n
Do not attempt to add formulas to data tables, it will result in an error.\n
This tool is for formulas only. For Python and Javascript code, use set_code_cell_value.\n
`,
    parameters: {
      type: 'object',
      properties: {
        sheet_name: {
          type: 'string',
          description: 'The sheet name of the current sheet as defined in the context',
        },
        code_cell_position: {
          type: 'string',
          description:
            'The position of the formula cell in the current open sheet, in a1 notation. This should be a single cell, not a range.',
        },
        formula_string: {
          type: 'string',
          description: 'The formula which will run in the cell',
        },
      },
      required: ['sheet_name', 'code_cell_position', 'formula_string'],
      additionalProperties: false,
    },
    responseSchema: AIToolsArgsSchema[AITool.SetFormulaCellValue],
    prompt: `
You should use the set_formula_cell_value function to set this formula cell value. Use set_formula_cell_value instead of responding with formulas.\n
Never use set_formula_cell_value function to set the value of a cell to a value that is not a formula. Don't add data to the current open sheet using set_formula_cell_value function, use set_cell_values instead. set_formula_cell_value function is only meant to set the value of a cell to a formula.\n
set_formula_cell_value function requires formula_string and the cell position (single cell in a1 notation).\n
Always refer to the cells on sheet by its position in a1 notation. Don't add values manually in formula cells.\n
This tool is for formulas only. For Python and Javascript code, use set_code_cell_value.\n
Don't prefix formulas with \`=\` in formula cells.\n

Formulas placement instructions:\n
- The formula cell location should be empty and positioned such that it will not overlap other cells. If there is a value in a single cell where the formula result is supposed to go, it will result in spill error. Use current open sheet context to identify empty space.\n
- The formula cell should be near the data it references, so that it is easy to understand the formula in the context of the data. Identify the data being referenced from the Formula and use the nearest unoccupied cell. If multiple data references are being made, choose the one which is most relevant to the Formula.\n
- Unlike code cell placement, Formula cell placement should not use an extra space; formulas should be placed next to the data they reference or next to a label for the calculation.\n
- Pick the location that makes the most sense next to what is being referenced. E.g. formula aggregations often make sense directly underneath or directly beside the data being referenced or next to the label for the calculation.\n
- When doing a calculation on a table column, place the formula directly below the last row of the table.\n

When to use set_formula_cell_value:\n
Set formula cell value tool should be used for relatively simple tasks. Tasks like aggregations, finding means, totals, counting number of instances, etc. You can use this for calculations that reference values in and out of tables. For more complex tasks, use set_code_cell_value.\n
Examples:
- Finding the mean of a column of numbers
- Counting the number of instances of a value in a column
- Finding the max/min value
- Basic arithmetic operations
- Joining strings
`,
  },
  [AITool.MoveCells]: {
    sources: ['AIAnalyst'],
    aiModelModes: ['disabled', 'fast', 'max'],
    description: `
Moves a rectangular selection of cells from one location to another on the current open sheet, requires the source and target locations.\n
You should use the move_cells function to move a rectangular selection of cells from one location to another on the current open sheet.\n
move_cells function requires the source and target locations. Source location is the top left and bottom right corners of the selection rectangle to be moved.\n
IMPORTANT: When moving a table, provide only the anchor cell of the table (the top-left cell of the table) in the source selection rectangle.\n
IMPORTANT: Before moving a table, use the has_cell_data tool to check if the cells in the new selection have any content. If they do, you should choose a different target location and check that location before moving the table.\n
When moving a table, leave a space between the table and any surrounding content. This is more aesthetic and easier to read.\n
Target location is the top left corner of the target location on the current open sheet.\n
`,
    parameters: {
      type: 'object',
      properties: {
        sheet_name: {
          type: 'string',
          description: 'The sheet name of the current sheet in the context',
        },
        source_selection_rect: {
          type: 'string',
          description:
            'The selection of cells, in a1 notation, to be moved in the current open sheet. This is string representation of the rectangular selection of cells to be moved',
        },
        target_top_left_position: {
          type: 'string',
          description:
            'The top left position of the target location on the current open sheet, in a1 notation. This should be a single cell, not a range. This will be the top left corner of the source selection rectangle after moving.',
        },
      },
      required: ['sheet_name', 'source_selection_rect', 'target_top_left_position'],
      additionalProperties: false,
    },
    responseSchema: AIToolsArgsSchema[AITool.MoveCells],
    prompt: `
You should use the move_cells function to move a rectangular selection of cells from one location to another on the current open sheet.\n
move_cells function requires the current sheet name provided in the context, the source selection, and the target position. Source selection is the string representation (in a1 notation) of a selection rectangle to be moved.\n
Target position is the top left corner of the target position on the current open sheet, in a1 notation. This should be a single cell, not a range.\n
`,
  },
  [AITool.DeleteCells]: {
    sources: ['AIAnalyst'],
    aiModelModes: ['disabled', 'fast', 'max'],
    description: `
Deletes the value(s) of a selection of cells, requires a string representation of a selection of cells to delete. Selection can be a single cell or a range of cells or multiple ranges in a1 notation.\n
You should use the delete_cells function to delete the value(s) of a selection of cells in the sheet with sheet_name.\n
delete_cells functions requires a string representation (in a1 notation) of a selection of cells to delete. Selection can be a single cell or a range of cells or multiple ranges in a1 notation.\n
`,
    parameters: {
      type: 'object',
      properties: {
        sheet_name: {
          type: 'string',
          description: 'The sheet name of the current sheet as defined in the context',
        },
        selection: {
          type: 'string',
          description:
            'The string representation (in a1 notation) of the selection of cells to delete, this can be a single cell or a range of cells or multiple ranges in a1 notation',
        },
      },
      required: ['sheet_name', 'selection'],
      additionalProperties: false,
    },
    responseSchema: AIToolsArgsSchema[AITool.DeleteCells],
    prompt: `
You should use the delete_cells function to delete the value(s) of a selection of cells in the sheet with sheet_name.\n
You MUST NOT delete cells that are referenced by code cells. For example, if you write Python code that references cells, you MUST NOT delete the original cells or the Python code will stop working.\n
delete_cells functions requires the current sheet name provided in the context, and a string representation (in a1 notation) of a selection of cells to delete. Selection can be a single cell or a range of cells or multiple ranges in a1 notation.\n
`,
  },
  [AITool.UpdateCodeCell]: {
    sources: ['AIAssistant'],
    aiModelModes: ['disabled', 'fast', 'max'],
    description: `
This tool updates the code in the code cell you are currently editing, requires the code string to update the code cell with. Provide the full code string, don't provide partial code. This will replace the existing code in the code cell.\n
The code cell editor will switch to diff editor mode and will show the changes you made to the code cell, user can accept or reject the changes.\n
New code runs in the cell immediately, so the user can see output of the code cell after it is updates.\n
Never include code in the chat when using this tool, always explain brief what changes are made and why.\n
When using this tool, make sure this is the only tool used in the response.\n
`,
    parameters: {
      type: 'object',
      properties: {
        code_string: {
          type: 'string',
          description: 'The code string to update the code cell with',
        },
      },
      required: ['code_string'],
      additionalProperties: false,
    },
    responseSchema: AIToolsArgsSchema[AITool.UpdateCodeCell],
    prompt: `
You should use the update_code_cell function to update the code in the code cell you are currently editing.\n
update_code_cell function requires the code string to update the code cell with.\n
Provide the full code string, don't provide partial code. This will replace the existing code in the code cell.\n
The code cell editor will switch to diff editor mode and will show the changes you made to the code cell, user can accept or reject the changes.\n
New code runs in the cell immediately, so the user can see output of the code cell after it is updates.\n
Never include code in the chat when using this tool, always explain brief what changes are made and why.\n
When using this tool, make sure this is the only tool used in the response.\n
When using this tool, make sure the code cell is the only cell being edited.\n
`,
  },
  [AITool.GetTextFormats]: {
    sources: ['AIAnalyst'],
    aiModelModes: ['disabled', 'fast', 'max'],
    description: `
This tool returns the text formatting information of a selection of cells on a specified sheet, requires the sheet name, the selection of cells to get the formats of.\n
Do NOT use this tool if there is no formatting in the region based on the format bounds provided for the sheet.\n
It should be used to find formatting within a sheet's formatting bounds.\n
It returns a string representation of the formatting information of the cells in the selection.\n
If there are multiple pages of formatting information, use the page parameter to get the next set of results.\n
`,
    parameters: {
      type: 'object',
      properties: {
        sheet_name: {
          type: 'string',
          description: 'The sheet name of the current sheet as defined in the context',
        },
        selection: {
          type: 'string',
          description: 'The selection of cells to get the formats of, in a1 notation',
        },
        page: {
          type: 'number',
          description:
            'The page number of the results to return. The first page is always 0. Use the parameters with a different page to get the next set of results.',
        },
      },
      required: ['sheet_name', 'selection', 'page'],
      additionalProperties: false,
    },
    responseSchema: AIToolsArgsSchema[AITool.GetTextFormats],
    prompt: `
The get_text_formats tool returns the text formatting information of a selection of cells on a specified sheet, requires the sheet name, the selection of cells to get the formats of.\n
Do NOT use this tool if there is no formatting in the region based on the format bounds provided for the sheet.\n
It should be used to find formatting within a sheet's formatting bounds.\n
It returns a string representation of the formatting information of the cells in the selection.\n
CRITICALLY IMPORTANT: If too large, the results will include page information:\n
- if page information is provided, perform actions on the current page's results before requesting the next page of results.\n
- ALWAYS review all pages of results; as you get each page, IMMEDIATELY perform any actions before moving to the next page.\n
`,
  },
  [AITool.SetTextFormats]: {
    sources: ['AIAnalyst'],
    aiModelModes: ['disabled', 'fast', 'max'],
    description: `
This tool sets the text formats of a selection of cells on a specified sheet.\n
There must be at least one non-null format to set.\n
`,
    parameters: {
      type: 'object',
      properties: {
        sheet_name: {
          type: 'string',
          description: 'The sheet name of the current sheet as defined in the context',
        },
        selection: {
          type: 'string',
          description:
            'The selection of cells to set the formats of, in a1 notation. ALWAYS use table names when formatting entire tables (e.g., "Table1"). Only use A1 notation for partial table selections or non-table data.',
        },
        bold: {
          type: ['boolean', 'null'],
          description: 'Whether to set the cell to bold',
        },
        italic: {
          type: ['boolean', 'null'],
          description: 'Whether to set the cell to italic',
        },
        underline: {
          type: ['boolean', 'null'],
          description: 'Whether to set the cell to underline',
        },
        strike_through: {
          type: ['boolean', 'null'],
          description: 'Whether to set the cell to strike through',
        },
        text_color: {
          type: ['string', 'null'],
          description:
            'The color of the text, in hex format. To remove the text color, set the value to an empty string.',
        },
        fill_color: {
          type: ['string', 'null'],
          description:
            'The color of the background, in hex format. To remove the fill color, set the value to an empty string.',
        },
        align: {
          type: ['string', 'null'],
          description: 'The horizontal alignment of the text, this can be one of "left", "center", "right"',
        },
        vertical_align: {
          type: ['string', 'null'],
          description: 'The vertical alignment of the text, this can be one of "top", "middle", "bottom"',
        },
        wrap: {
          type: ['string', 'null'],
          description: 'The wrapping of the text, this can be one of "wrap", "clip", "overflow"',
        },
        numeric_commas: {
          type: ['boolean', 'null'],
          description:
            'For numbers larger than three digits, whether to show commas. If true, then numbers will be formatted with commas.',
        },
        number_type: {
          type: ['string', 'null'],
          description:
            'The type for the numbers, this can be one of "number", "currency", "percentage", or "exponential". If "currency" is set, you MUST set the currency_symbol.',
        },
        currency_symbol: {
          type: ['string', 'null'],
          description:
            'If number_type is "currency", use this to set the currency symbol, for example "$" for USD or "€" for EUR',
        },
        date_time: {
          type: ['string', 'null'],
          description: 'formats a date time value using Rust\'s chrono::format, e.g., "%Y-%m-%d %H:%M:%S", "%d/%m/%Y"',
        },
      },
      required: [
        'sheet_name',
        'selection',
        'bold',
        'italic',
        'underline',
        'strike_through',
        'text_color',
        'fill_color',
        'align',
        'vertical_align',
        'wrap',
        'numeric_commas',
        'number_type',
        'currency_symbol',
        'date_time',
      ],
      additionalProperties: false,
    },
    responseSchema: AIToolsArgsSchema[AITool.SetTextFormats],
    prompt: `The set_text_formats tool sets the text formats of a selection of cells on a specified sheet, requires the sheet name, the selection of cells to set the formats of, and the formats to set.\n
Here are the formats you can set:\n
- bold, italics, underline, or strike through\n
- text color and fill color using hex format, for example, #FF0000 for red\n
- horizontal alignment, this can be one of "left", "center", "right"\n
- vertical alignment, this can be one of "top", "middle", "bottom"\n
- wrapping, this can be one of "wrap", "clip", "overflow"\n
- numeric_commas, adds or removes commas from numbers\n
- number_type, this can be one of "number", "currency", "percentage", or "exponential". If "currency" is set, you MUST set the currency_symbol.\n
- currency_symbol, if number_type is "currency", use this to set the currency symbol, for example "$" for USD or "€" for EUR\n
- date_time, formats a date time value using Rust's chrono::format, e.g., "%Y-%m-%d %H:%M:%S", "%d/%m/%Y"\n
There must be at least one format to set.\n
You MAY want to use the get_text_formats function if you need to check the current text formats of the cells before setting them.\n`,
  },
  [AITool.CodeEditorCompletions]: {
    sources: ['CodeEditorCompletions'],
    aiModelModes: ['disabled', 'fast', 'max'],
    description: `
This tool provides inline completions for the code in the code cell you are currently editing, requires the completion for the code in the code cell.\n
You are provided with the prefix and suffix of the cursor position in the code cell.\n
Completion is the delta that will be inserted at the cursor position in the code cell.\n
`,
    parameters: {
      type: 'object',
      properties: {
        text_delta_at_cursor: {
          type: 'string',
          description: 'The completion for the code in the code cell at the cursor position',
        },
      },
      required: ['text_delta_at_cursor'],
      additionalProperties: false,
    },
    responseSchema: AIToolsArgsSchema[AITool.CodeEditorCompletions],
    prompt: `
This tool provides inline completions for the code in the code cell you are currently editing, you are provided with the prefix and suffix of the cursor position in the code cell.\n
You should use this tool to provide inline completions for the code in the code cell you are currently editing.\n
Completion is the delta that will be inserted at the cursor position in the code cell.\n
`,
  },
  [AITool.UserPromptSuggestions]: {
    sources: ['AIAnalyst', 'GetUserPromptSuggestions'],
    aiModelModes: ['disabled', 'fast', 'max'],
    description: `
This tool provides prompt suggestions for the user, requires an array of three prompt suggestions.\n
Each prompt suggestion is an object with a label and a prompt.\n
The label is a descriptive label for the prompt suggestion with maximum 40 characters, this will be displayed to the user in the UI.\n
The prompt is the actual prompt that will be used to generate the prompt suggestion.\n
Use the internal context and the chat history to provide the prompt suggestions.\n
Always maintain strong correlation between the follow up prompts and the user's chat history and the internal context.\n
IMPORTANT: This tool should always be called after you have provided the response to the user's prompt and all tool calls are finished, to provide user follow up prompts suggestions.\n
`,
    parameters: {
      type: 'object',
      properties: {
        prompt_suggestions: {
          type: 'array',
          items: {
            type: 'object',
            properties: {
              label: {
                type: 'string',
                description: 'The label of the follow up prompt, maximum 40 characters',
              },
              prompt: {
                type: 'string',
                description: 'The prompt for the user',
              },
            },
            required: ['label', 'prompt'],
            additionalProperties: false,
          },
        },
      },
      required: ['prompt_suggestions'],
      additionalProperties: false,
    },
    responseSchema: AIToolsArgsSchema[AITool.UserPromptSuggestions],
    prompt: `
This tool provides prompt suggestions for the user, requires an array of three prompt suggestions.\n
Each prompt suggestion is an object with a label and a prompt.\n
The label is a descriptive label for the prompt suggestion with maximum 40 characters, this will be displayed to the user in the UI.\n
The prompt is the actual prompt that will be used to generate the prompt suggestion.\n
Use the internal context and the chat history to provide the prompt suggestions.\n
Always maintain strong correlation between the prompt suggestions and the user's chat history and the internal context.\n
IMPORTANT: This tool should always be called after you have provided the response to the user's prompt and all tool calls are finished, to provide user follow up prompts suggestions.\n
`,
  },
  [AITool.PDFImport]: {
    sources: ['AIAnalyst'],
    aiModelModes: ['disabled', 'fast', 'max'],
    description: `
This tool extracts data from the attached PDF files and converts it into a structured format i.e. as Data Tables on the sheet.\n
This tool requires the file_name of the PDF and a clear and explicit prompt to extract data from that PDF file.\n
Forward the actual user prompt as much as possible that is related to the PDF file.\n
Always capture user intention exactly and give a clear and explicit prompt to extract data from PDF files.\n
Use this tool only if there is a PDF file that needs to be extracted. If there is no PDF file, do not use this tool.\n
Never extract data from PDF files that are not relevant to the user's prompt. Never try to extract data from PDF files on your own. Always use the pdf_import tool when dealing with PDF files.\n
Follow the user's instructions carefully and provide accurate and relevant data. If there are insufficient instructions, always ask the user for more information.\n
Do not use multiple tools at the same time when dealing with PDF files. pdf_import should be the only tool call in a reply when dealing with PDF files. Any analysis on imported data should only be done after import is successful.\n
`,
    parameters: {
      type: 'object',
      properties: {
        file_name: {
          type: 'string',
          description: 'The name of the PDF file to extract data from.',
        },
        prompt: {
          type: 'string',
          description:
            "The prompt based on the user's intention and the context of the conversation to extract data from PDF files, which will be used by the pdf_import tool to extract data from PDF files.",
        },
      },
      required: ['file_name', 'prompt'],
      additionalProperties: false,
    },
    responseSchema: AIToolsArgsSchema[AITool.PDFImport],
    prompt: `
This tool extracts data from the attached PDF files and converts it into a structured format i.e. as Data Tables on the sheet.\n
This tool requires the file_name of the PDF and a clear and explicit prompt to extract data from that PDF file.\n
Forward the actual user prompt as much as possible that is related to the PDF file.\n
Always capture user intention exactly and give a clear and explicit prompt to extract data from PDF files.\n
Use this tool only if there is a PDF file that needs to be extracted. If there is no PDF file, do not use this tool.\n
Never extract data from PDF files that are not relevant to the user's prompt. Never try to extract data from PDF files on your own. Always use the pdf_import tool when dealing with PDF files.\n
Follow the user's instructions carefully and provide accurate and relevant data. If there are insufficient instructions, always ask the user for more information.\n
Do not use multiple tools at the same time when dealing with PDF files. pdf_import should be the only tool call in a reply when dealing with PDF files. Any analysis on imported data should only be done after import is successful.\n
`,
  },
  [AITool.ConvertToTable]: {
    sources: ['AIAnalyst'],
    aiModelModes: ['disabled', 'fast', 'max'],
    description: `
This tool converts a selection of cells on a specified sheet into a data table.\n
IMPORTANT: the selection can NOT contain any code cells or data tables.\n
It requires the sheet name, a rectangular selection of cells to convert to a data table, the name of the data table and whether the first row is the column names.\n
A data table cannot be created over any existing code cells or data tables.\n
The data table will be created with the first row as the header row if first_row_is_column_names is true, otherwise the first row will be the first row of the data.\n
`,
    parameters: {
      type: 'object',
      properties: {
        sheet_name: {
          type: 'string',
          description: 'The sheet name of the current sheet as defined in the context',
        },
        selection: {
          type: 'string',
          description:
            'The selection of cells to convert to a data table, in a1 notation. This MUST be a rectangle, like A2:D20',
        },
        table_name: {
          type: 'string',
          description:
            "The name of the data table to create, this should be a concise and descriptive name of the data table. Don't use special characters or spaces in the name. Always use a unique name for the data table. Spaces, if any, in name are replaced with underscores.",
        },
        first_row_is_column_names: {
          type: 'boolean',
          description: 'Whether the first row of the selection is the column names',
        },
      },
      required: ['sheet_name', 'selection', 'table_name', 'first_row_is_column_names'],
      additionalProperties: false,
    },
    responseSchema: AIToolsArgsSchema[AITool.ConvertToTable],
    prompt: `
This tool converts a selection of cells on a specified sheet into a data table.\n
IMPORTANT: the selection can NOT contain any code cells or data tables.\n
It requires the sheet name, a rectangular selection of cells to convert to a data table, the name of the data table and whether the first row is the column names.\n
A data table cannot be created over any existing code cells or data tables.\n
The table will be created with the first row as the header row if first_row_is_column_names is true, otherwise the first row will be the first row of the data.\n
The data table will include a table name as the first row, which will push down all data by one row. Example: if the data previously occupied A1:A6, it now occupies A1:A7 since adding the table name shifted the data down by one row.\n
`,
  },
  [AITool.WebSearch]: {
    sources: ['AIAnalyst'],
    aiModelModes: ['disabled', 'fast', 'max'],
    description: `
This tool searches the web for information based on the query.\n
Use this tool when the user asks for information that is not already available in the context.\n
When you would otherwise try to answer from memory or not have a way to answer the user's question, use this tool to retrieve the needed data from the web.\n
This tool should also be used when trying to retrieve information for how to construct API requests that are not well-known from memory and when requiring information on code libraries that are not well-known from memory.\n
It requires the query to search for.\n
`,
    parameters: {
      type: 'object',
      properties: {
        query: {
          type: 'string',
          description: 'The search query',
        },
      },
      required: ['query'],
      additionalProperties: false,
    },
    responseSchema: AIToolsArgsSchema[AITool.WebSearch],
    prompt: `
This tool searches the web for information based on the query.\n
Use this tool when the user asks for information that is not already available in the context.\n
When you would otherwise try to answer from memory or not have a way to answer the user's question, use this tool to retrieve the needed data from the web.\n
This tool should also be used when trying to retrieve information for how to construct API requests that are not well-known from memory and when requiring information on code libraries that are not well-known from memory.\n
It requires the query to search for.\n
`,
  },
  // This is tool internal to AI model and is called by `WebSearch` tool.
  [AITool.WebSearchInternal]: {
    sources: ['WebSearch'],
    aiModelModes: ['disabled', 'fast', 'max'],
    description: `
This tool searches the web for information based on the query.\n
It requires the query to search for.\n
`,
    parameters: {
      type: 'object',
      properties: {
        query: {
          type: 'string',
          description: 'The search query',
        },
      },
      required: ['query'],
      additionalProperties: false,
    },
    responseSchema: AIToolsArgsSchema[AITool.WebSearchInternal],
    prompt: `
This tool searches the web for information based on the query.\n
It requires the query to search for.\n
`,
  },
  [AITool.AddSheet]: {
    sources: ['AIAnalyst'],
    aiModelModes: ['disabled', 'fast', 'max'],
    description: `
This tool adds a new sheet in the file.\n
It requires the name of the new sheet, and an optional name of a sheet to insert the new sheet before.\n
`,
    parameters: {
      type: 'object',
      properties: {
        sheet_name: {
          type: 'string',
          description: 'The name of the new sheet. This must be a unique name.',
        },
        insert_before_sheet_name: {
          type: ['string', 'null'],
          description:
            'The name of a sheet to insert the new sheet before. If not provided, the new sheet will be added to the end of the sheet list.',
        },
      },
      required: ['sheet_name', 'insert_before_sheet_name'],
      additionalProperties: false,
    },
    responseSchema: AIToolsArgsSchema[AITool.AddSheet],
    prompt: `
This tool adds a new sheet in the file.\n
It requires the name of the new sheet, and an optional name of a sheet to insert the new sheet before.\n
This tool is meant to be used whenever users ask to create new sheets or ask to perform an analysis or task in a new sheet.\n
`,
  },
  [AITool.DuplicateSheet]: {
    sources: ['AIAnalyst'],
    aiModelModes: ['disabled', 'fast', 'max'],
    description: `
This tool duplicates a sheet in the file.\n
It requires the name of the sheet to duplicate and the name of the new sheet.\n
`,
    parameters: {
      type: 'object',
      properties: {
        sheet_name_to_duplicate: {
          type: 'string',
          description: 'The name of the sheet to duplicate.',
        },
        name_of_new_sheet: {
          type: 'string',
          description: 'The name of the new sheet. This must be a unique name.',
        },
      },
      required: ['sheet_name_to_duplicate', 'name_of_new_sheet'],
      additionalProperties: false,
    },
    responseSchema: AIToolsArgsSchema[AITool.DuplicateSheet],
    prompt: `
This tool duplicates a sheet in the file.\n
It requires the name of the sheet to duplicate and the name of the new sheet.\n
This tool should be used primarily when users explicitly ask to create a new sheet from the existing content or ask directly to copy or duplicate a sheet.\n
`,
  },
  [AITool.RenameSheet]: {
    sources: ['AIAnalyst'],
    aiModelModes: ['disabled', 'fast', 'max'],
    description: `
This tool renames a sheet in the file.\n
It requires the name of the sheet to rename and the new name. This must be a unique name.\n
`,
    parameters: {
      type: 'object',
      properties: {
        sheet_name: {
          type: 'string',
          description: 'The name of the sheet to rename',
        },
        new_name: {
          type: 'string',
          description: 'The new name of the sheet. This must be a unique name.',
        },
      },
      required: ['sheet_name', 'new_name'],
      additionalProperties: false,
    },
    responseSchema: AIToolsArgsSchema[AITool.RenameSheet],
    prompt: `
This tool renames a sheet in the file.\n
It requires the name of the sheet to rename and the new name. This must be a unique name.\n
`,
  },
  [AITool.DeleteSheet]: {
    sources: ['AIAnalyst'],
    aiModelModes: ['disabled', 'fast', 'max'],
    description: `
This tool deletes a sheet in the file.\n
It requires the name of the sheet to delete.\n
`,
    parameters: {
      type: 'object',
      properties: {
        sheet_name: {
          type: 'string',
          description: 'The name of the sheet to delete',
        },
      },
      required: ['sheet_name'],
      additionalProperties: false,
    },
    responseSchema: AIToolsArgsSchema[AITool.DeleteSheet],
    prompt: `
This tool deletes a sheet in the file.\n
It requires the name of the sheet to delete.\n
`,
  },
  [AITool.MoveSheet]: {
    sources: ['AIAnalyst'],
    aiModelModes: ['disabled', 'fast', 'max'],
    description: `
This tool moves a sheet within the sheet list.\n
It requires the name of the sheet to move and an optional name of a sheet to insert the sheet before. If no sheet name is provided, the sheet will be added to the end of the sheet list.\n
`,
    parameters: {
      type: 'object',
      properties: {
        sheet_name: {
          type: 'string',
          description: 'The name of the sheet to move',
        },
        insert_before_sheet_name: {
          type: ['string', 'null'],
          description:
            'The name of a sheet to insert the moved sheet before. If not provided, the sheet will be added to the end of the sheet list.',
        },
      },
      required: ['sheet_name', 'insert_before_sheet_name'],
      additionalProperties: false,
    },
    responseSchema: AIToolsArgsSchema[AITool.MoveSheet],
    prompt: `
This tool moves a sheet in the sheet list.\n
It requires the name of the sheet to move and an optional name of a sheet to insert the sheet before. If no sheet name is provided, the sheet will be added to the end of the sheet list.\n
`,
  },
  [AITool.ColorSheets]: {
    sources: ['AIAnalyst'],
    aiModelModes: ['disabled', 'fast', 'max'],
    description: `
This tool colors the sheet tabs in the file.\n
It requires a array of objects with sheet names and new colors.\n
`,
    parameters: {
      type: 'object',
      properties: {
        sheet_names_to_color: {
          type: 'array',
          items: {
            type: 'object',
            properties: {
              sheet_name: {
                type: 'string',
                description: 'The name of the sheet to color',
              },
              color: {
                type: 'string',
                description: 'The new color of the sheet. This must be a valid CSS color string.',
              },
            },
            required: ['sheet_name', 'color'],
            additionalProperties: false,
          },
        },
      },
      required: ['sheet_names_to_color'],
      additionalProperties: false,
    },
    responseSchema: AIToolsArgsSchema[AITool.ColorSheets],
    prompt: `
This tool colors the sheet tabs in the file.\n
It requires a array of objects with sheet names and new colors.\n
`,
  },
  [AITool.TextSearch]: {
    sources: ['AIAnalyst', 'AIAssistant'],
    aiModelModes: ['disabled', 'fast', 'max'],
    description: `
This tool searches for text in cells within a specific sheet or the entire file.\n
`,
    parameters: {
      type: 'object',
      properties: {
        query: {
          type: 'string',
          description: 'The query to search for',
        },
        case_sensitive: {
          type: 'boolean',
          description: 'Whether the search should be case sensitive',
        },
        whole_cell: {
          type: 'boolean',
          description:
            'Whether the search should be for the whole cell (i.e., if true, then a cell with "Hello World" would not be found with a search for "Hello"; if false, it would be).',
        },
        search_code: {
          type: 'boolean',
          description: 'Whether the search should include code within code cells',
        },
        sheet_name: {
          type: ['string', 'null'],
          description: 'The sheet name to search in. If not provided, then it searches all sheets.',
        },
      },
      required: ['query', 'case_sensitive', 'whole_cell', 'search_code', 'sheet_name'],
      additionalProperties: false,
    },
    responseSchema: AIToolsArgsSchema[AITool.TextSearch],
    prompt: `
This tool searches for text in cells within a specific sheet or the entire file.\n
`,
  },
  [AITool.RerunCode]: {
    sources: ['AIAnalyst'],
    aiModelModes: ['disabled', 'fast', 'max'],
    description: `
This tool reruns the code in code cells. This may also be known as "refresh the data" or "update the data".\n
You can optionally provide a sheet name and/or a selection (in A1 notation) to rerun specific code cells.\n
If you only provide a sheet name, then all code cells within that sheet will run.\n
If you provide a selection and sheet name, then only code cells within that selection will run.\n
If you provide neither a sheet name nor a selection, then all code cells in the file will run.\n
`,
    parameters: {
      type: 'object',
      properties: {
        sheet_name: {
          type: ['string', 'null'],
          description: 'The sheet name to rerun code in. If not provided, then it reruns all code cells in the file.',
        },
        selection: {
          type: ['string', 'null'],
          description:
            'The selection (in A1 notation) of code cells to rerun. If not provided, then it reruns all code cells in the sheet. For example, A1:D100',
        },
      },
      required: ['sheet_name', 'selection'],
      additionalProperties: false,
    },
    responseSchema: AIToolsArgsSchema[AITool.RerunCode],
    prompt: `
This tool reruns the code in code cells.\n
You can optionally provide a sheet name and a selection (in A1 notation) to rerun specific code cells.\n
If you only provide a sheet name, then all code cells within that sheet will run.\n
If you provide a selection and sheet name, then only code cells within that selection will run.\n
If you provide neither a sheet name nor a selection, then all code cells in the file will run.\n
`,
  },
  [AITool.ResizeColumns]: {
    sources: ['AIAnalyst'],
    aiModelModes: ['disabled', 'fast', 'max'],
    description: `
This tool resizes columns in a sheet.\n
It requires the sheet name, a selection (in A1 notation) of columns to resize, and the size to resize to.\n
The selection is a range of columns, for example: A1:D1 (the rows do not matter).\n
The size is either "default" or "auto". Auto will resize the column to the width of the largest cell in the column. Default will resize the column to its default width.\n
`,
    parameters: {
      type: 'object',
      properties: {
        sheet_name: {
          type: 'string',
          description: 'The sheet name to resize columns in',
        },
        selection: {
          type: 'string',
          description:
            'The selection (in A1 notation) of columns to resize, for example: A1:D1 (the rows do not matter)',
        },
        size: {
          type: 'string',
          description:
            'The size to resize the columns to. Either "default" or "auto". Auto will resize the column to the width of the largest cell in the column. Default will resize the column to its default width.',
        },
      },
      required: ['sheet_name', 'selection', 'size'],
      additionalProperties: false,
    },
    responseSchema: AIToolsArgsSchema[AITool.ResizeColumns],
    prompt: `
This tool resizes columns in a sheet.\n
It requires the sheet name, a selection (in A1 notation) of columns to resize, and the size to resize to.\n
The selection is a range of columns, for example: A1:D1 (the rows do not matter).\n
The size is either "default" or "auto". Auto will resize the column to the width of the largest cell in the column. Default will resize the column to its default width.\n
`,
  },
  [AITool.ResizeRows]: {
    sources: ['AIAnalyst'],
    aiModelModes: ['disabled', 'fast', 'max'],
    description: `
This tool resizes rows in a sheet.\n
It requires the sheet name, a selection (in A1 notation) of rows to resize, and the size to resize to.\n
The selection is a range of rows, for example: A1:D1 (the columns do not matter).\n
The size is either "default" or "auto". Auto will resize the row to the height of the largest cell in the row. Default will resize the row to its default height.\n
`,
    parameters: {
      type: 'object',
      properties: {
        sheet_name: {
          type: 'string',
          description: 'The sheet name to resize rows in',
        },
        selection: {
          type: 'string',
          description:
            'The selection (in A1 notation) of rows to resize, for example: A1:D1 (the columns do not matter)',
        },
        size: {
          type: 'string',
          description:
            'The size to resize the rows to. Either "default" or "auto". Auto will resize the row to the height of the largest cell in the row. Default will resize the row to its default height.',
        },
      },
      required: ['sheet_name', 'selection', 'size'],
      additionalProperties: false,
    },
    responseSchema: AIToolsArgsSchema[AITool.ResizeRows],
    prompt: `
This tool resizes rows in a sheet.\n
It requires the sheet name, a selection (in A1 notation) of rows to resize, and the size to resize to.\n
The selection is a range of rows, for example: A1:D1 (the columns do not matter).\n
The size is either "default" or "auto". Auto will resize the row to the height of the largest cell in the row. Default will resize the row to its default height.\n
`,
  },
  [AITool.SetBorders]: {
    sources: ['AIAnalyst'],
    aiModelModes: ['disabled', 'fast', 'max'],
    description: `
This tool sets the borders in a sheet.\n
It requires the sheet name, a selection (in A1 notation) of cells to set the borders on, and the color, line type, and border_selection of the borders.\n
`,
    parameters: {
      type: 'object',
      properties: {
        sheet_name: {
          type: 'string',
          description: 'The sheet name to set borders in',
        },
        selection: {
          type: 'string',
          description:
            'The selection (in A1 notation) of cells to set borders on. For example: A1:D1. For border_selection like "Outer", it will draw borders around the outside of the selection box.',
        },
        color: {
          type: 'string',
          description: 'The color of the borders. This must be a valid CSS color string.',
        },
        line: {
          type: 'string',
          description: `
This provides the line type of the borders.\n
It must be one of the following: line1, line2, line3, dotted, dashed, double, clear.\n
"line1" is a thin line.\n
"line2" is a thicker line.\n
"line3" is the thickest line.\n
"dotted" is a dotted line.\n
"dashed" is a dashed line.\n
"double" is a doubled line.\n
"clear" will remove all borders in selection.`,
        },
        border_selection: {
          type: 'string',
          description: `
The border selection to set the borders on. This must be one of the following: all, inner, outer, horizontal, vertical, left, top, right, bottom, clear.\n
"all" will set borders on all cells in the selection.\n
"inner" will set borders on the inside of the selection box.\n
"outer" will set borders on the outside of the selection box.\n
"horizontal" will set borders on the horizontal sides of the selection box.\n
"vertical" will set borders on the vertical sides of the selection box.\n
"left" will set borders on the left side of the selection box.\n
"top" will set borders on the top side of the selection box.\n
"right" will set borders on the right side of the selection box.\n
"bottom" will set borders on the bottom side of the selection box.\n
"clear" will remove all borders in selection.`,
        },
      },
      required: ['sheet_name', 'selection', 'color', 'line', 'border_selection'],
      additionalProperties: false,
    },
    responseSchema: AIToolsArgsSchema[AITool.SetBorders],
    prompt: `
This tool sets the borders in a sheet.\n
It requires the sheet name, a selection (in A1 notation) of cells to set the borders on, and the color, line type, and border_selection of the borders.\n
The selection is a range of cells, for example: A1:D1.\n
The color must be a valid CSS color string.\n
The line type must be one of: line1, line2, line3, dotted, dashed, double, clear.\n
The border_selection must be one of: all, inner, outer, horizontal, vertical, left, top, right, bottom, clear.\n
`,
  },
  [AITool.InsertColumns]: {
    sources: ['AIAnalyst'],
    aiModelModes: ['disabled', 'fast', 'max'],
    description: `
This tool inserts columns in a sheet, adjusted columns to the right of the insertion. The new columns will share the formatting of the column provided.\n
It requires the sheet name, the column to insert the columns at, whether to insert to the right or left of the column, and the number of columns to insert.\n
`,
    parameters: {
      type: 'object',
      properties: {
        sheet_name: {
          type: 'string',
          description: 'The sheet name to insert columns in',
        },
        column: {
          type: 'string',
          description:
            'The column to insert the columns at. This must be a valid column name, for example A or ZA. The new columns will share the formatting of this column.',
        },
        right: {
          type: 'boolean',
          description:
            'Whether to insert to the right or left of the column. If true, insert to the right of the column. If false, insert to the left of the column.',
        },
        count: {
          type: 'number',
          description: 'The number of columns to insert',
        },
      },
      required: ['sheet_name', 'column', 'right', 'count'],
      additionalProperties: false,
    },
    responseSchema: AIToolsArgsSchema[AITool.InsertColumns],
    prompt: `
This tool inserts columns in a sheet, adjusted columns to the right of the insertion.\n
It requires the sheet name, the column to insert the columns at, whether to insert to the right or left of the column, and the number of columns to insert.\n`,
  },
  [AITool.InsertRows]: {
    sources: ['AIAnalyst'],
    aiModelModes: ['disabled', 'fast', 'max'],
    description: `
This tool inserts rows in a sheet, adjusted rows below the insertion.\n
It requires the sheet name, the row to insert the rows at, whether to insert below or above the row, and the number of rows to insert. The new rows will share the formatting of the row provided.\n
`,
    parameters: {
      type: 'object',
      properties: {
        sheet_name: {
          type: 'string',
          description: 'The sheet name to insert rows in',
        },
        row: {
          type: 'number',
          description:
            'The row to insert the rows at. This should be a number, for example 1, 2, 35, etc. The new rows will share the formatting of this row.',
        },
        below: {
          type: 'boolean',
          description:
            'Whether to insert below or above the row. If true, insert below the row. If false, insert above the row.',
        },
        count: {
          type: 'number',
          description: 'The number of rows to insert',
        },
      },
      required: ['sheet_name', 'row', 'below', 'count'],
      additionalProperties: false,
    },
    responseSchema: AIToolsArgsSchema[AITool.InsertRows],
    prompt: `
This tool inserts rows in a sheet, adjusted rows below the insertion.\n
It requires the sheet name, the row to insert the rows at, whether to insert below or above the row, and the number of rows to insert. The new rows will share the formatting of the row provided.\n`,
  },
  [AITool.DeleteColumns]: {
    sources: ['AIAnalyst'],
    aiModelModes: ['disabled', 'fast', 'max'],
    description: `
This tool deletes columns in a sheet, adjusting columns to the right of the deletion.\n
It requires the sheet name and an array of sheet columns to delete.\n
`,
    parameters: {
      type: 'object',
      properties: {
        sheet_name: {
          type: 'string',
          description: 'The sheet name to delete columns in',
        },
        columns: {
          type: 'array',
          items: {
            type: 'string',
            description: 'The column to delete. This must be a valid column name, for example "A" or "ZB".',
          },
        },
      },
      required: ['sheet_name', 'columns'],
      additionalProperties: false,
    },
    responseSchema: AIToolsArgsSchema[AITool.DeleteColumns],
    prompt: `
This tool deletes columns in a sheet, adjusting columns to the right of the deletion.\n
It requires the sheet name and an array of sheet columns to delete.\n`,
  },
  [AITool.DeleteRows]: {
    sources: ['AIAnalyst'],
    aiModelModes: ['disabled', 'fast', 'max'],
    description: `
This tool deletes rows in a sheet, adjusting rows below the deletion.\n
It requires the sheet name and an array of sheet rows to delete.\n
`,
    parameters: {
      type: 'object',
      properties: {
        sheet_name: {
          type: 'string',
          description: 'The sheet name to delete rows in',
        },
        rows: {
          type: 'array',
          items: {
            type: 'number',
            description: 'The row to delete. This must be a number, for example 1, 2, 35, etc.',
          },
        },
      },
      required: ['sheet_name', 'rows'],
      additionalProperties: false,
    },
    responseSchema: AIToolsArgsSchema[AITool.DeleteRows],
    prompt: `
This tool deletes rows in a sheet, adjusting rows below the deletion.\n
It requires the sheet name and an array of sheet rows to delete.\n`,
  },
  [AITool.TableMeta]: {
    sources: ['AIAnalyst'],
    aiModelModes: ['disabled', 'fast', 'max'],
    description: `
This tool sets the meta data for a table. One or more options can be changed on the table at once.\n
`,
    parameters: {
      type: 'object',
      properties: {
        sheet_name: {
          type: 'string',
          description: 'The sheet name that contains the table',
        },
        table_location: {
          type: 'string',
          description: 'The anchor location of the table (ie, the top-left cell of the table). For example: A5',
        },
        new_table_name: {
          type: ['string', 'null'],
          description: 'The optional new name of the table.',
        },
        first_row_is_column_names: {
          type: ['boolean', 'null'],
          description:
            'The optional boolean as to whether the first row of the table contains the column names. If set to true, the first row will be used as the column names for the table. If set to false, default column names will be used instead.',
        },
        show_name: {
          type: ['boolean', 'null'],
          description:
            'The optional boolean that toggles whether the table name is shown for the table. This is true by default. If true, then the top row of the table only contains the table name.',
        },
        show_columns: {
          type: ['boolean', 'null'],
          description:
            'The optional boolean that toggles whether the column names are shown for the table. This is true by default. If true, then the first row of the table contains the column names.',
        },
        alternating_row_colors: {
          type: ['boolean', 'null'],
          description:
            'The optional boolean that toggles whether the table has alternating row colors. This is true by default. If true, then the table will have alternating row colors.',
        },
      },
      required: [
        'sheet_name',
        'table_location',
        'new_table_name',
        'first_row_is_column_names',
        'show_name',
        'show_columns',
        'alternating_row_colors',
      ],
      additionalProperties: false,
    },
    responseSchema: AIToolsArgsSchema[AITool.TableMeta],
    prompt: `
This tool sets the meta data for a table. One or more options can be changed on the table at once.\n
`,
  },
  [AITool.TableColumnSettings]: {
    sources: ['AIAnalyst'],
    aiModelModes: ['disabled', 'fast', 'max'],
    description: `
This tool changes the columns of a table. It can rename them or show or hide them.\n
In the parameters, include only columns that you want to change. The remaining columns will remain the same.\n`,
    parameters: {
      type: 'object',
      properties: {
        sheet_name: {
          type: 'string',
          description: 'The sheet name that contains the table',
        },
        table_location: {
          type: 'string',
          description: 'The anchor location of the table (ie, the top-left cell of the table). For example: A5',
        },
        column_names: {
          type: 'array',
          items: {
            type: 'object',
            properties: {
              old_name: {
                type: 'string',
                description: 'The old name of the column',
              },
              new_name: {
                type: 'string',
                description:
                  'The new name of the column. If the new name is the same as the old name, the column will not be renamed.',
              },
              show: {
                type: 'boolean',
                description: 'Whether the column is shown in the table. This is true by default.',
              },
            },
            required: ['old_name', 'new_name', 'show'],
            additionalProperties: false,
          },
        },
      },
      required: ['sheet_name', 'table_location', 'column_names'],
      additionalProperties: false,
    },
    responseSchema: AIToolsArgsSchema[AITool.TableColumnSettings],
    prompt: `
This tool changes the columns of a table. It can rename them or show or hide them.\n
In the parameters, include only columns that you want to change. The remaining columns will remain the same.\n`,
  },

  [AITool.GetValidations]: {
    sources: ['AIAnalyst'],
    aiModelModes: ['disabled', 'fast', 'max'],
    description: `
This tool gets the validations in a sheet.\n
It requires the sheet name.\n
`,
    parameters: {
      type: 'object',
      properties: {
        sheet_name: {
          type: 'string',
          description: 'The sheet name to get the validations in',
        },
      },
      required: ['sheet_name'],
      additionalProperties: false,
    },
    responseSchema: AIToolsArgsSchema[AITool.GetValidations],
    prompt: `
This tool gets the validations in a sheet.\n
It requires the sheet name.\n
`,
  },
  [AITool.AddMessage]: {
    sources: ['AIAnalyst'],
    aiModelModes: ['disabled', 'fast', 'max'],
    description: `
This tool adds a message to a sheet using validations.\n`,
    parameters: {
      type: 'object',
      properties: {
        sheet_name: {
          type: 'string',
          description: 'The sheet name to add the message to',
        },
        selection: {
          type: 'string',
          description:
            'The selection of cells to add the message to. This must be in A1 notation, for example: A1:D1 or TableName[Column 1]',
        },
        message_title: {
          type: 'string',
          description: 'The title of the message to add',
        },
        message_text: {
          type: 'string',
          description: 'The text of the message to add',
        },
      },
      required: ['sheet_name', 'selection', 'message_title', 'message_text'],
      additionalProperties: false,
    },
    responseSchema: AIToolsArgsSchema[AITool.AddMessage],
    prompt: `
This tool adds a message to a sheet using validations.\n`,
  },
  [AITool.AddLogicalValidation]: {
    sources: ['AIAnalyst'],
    aiModelModes: ['disabled', 'fast', 'max'],
    description: `
This tool adds a logical validation to a sheet. This also can display a checkbox in a cell to allow the user to toggle the cell between true and false.\n`,
    parameters: {
      type: 'object',
      properties: {
        sheet_name: {
          type: 'string',
          description: 'The sheet name to add the logical validation to',
        },
        selection: {
          type: 'string',
          description:
            'The selection of cells to add the logical validation to. This must be in A1 notation, for example: A1:D1 or TableName[Column 1]',
        },
        show_checkbox: {
          type: ['boolean', 'null'],
          description:
            'Whether to show a checkbox in the cell to allow the user to toggle the cell between true and false. This defaults to false.',
        },
        ignore_blank: {
          type: ['boolean', 'null'],
          description: 'Whether to ignore blank cells when validating. This defaults to true.',
        },
        ...validationMessageErrorPrompt,
      },
      required: [
        'sheet_name',
        'selection',
        'show_checkbox',
        'ignore_blank',
        ...Object.keys(validationMessageErrorPrompt),
      ],
      additionalProperties: false,
    },
    responseSchema: AIToolsArgsSchema[AITool.AddLogicalValidation],
    prompt: `
This tool adds a logical validation to a sheet. This also can display a checkbox in a cell to allow the user to toggle the cell between true and false.\n`,
  },
  [AITool.AddListValidation]: {
    sources: ['AIAnalyst'],
    aiModelModes: ['disabled', 'fast', 'max'],
    description: `
This tool adds a list validation to a sheet. This can be used to limit the values that can be entered into a cell to a list of values.\n
The list should have either a list_source_list or a list_source_selection, but not both.\n`,
    parameters: {
      type: 'object',
      properties: {
        sheet_name: {
          type: 'string',
          description: 'The sheet name to add the list validation to',
        },
        selection: {
          type: 'string',
          description:
            'The selection of cells to add the list validation to. This must be in A1 notation, for example: A1:D1 or TableName[Column 1]',
        },
        ignore_blank: {
          type: ['boolean', 'null'],
          description: 'Whether to ignore blank cells when validating. This defaults to true.',
        },
        drop_down: {
          type: 'boolean',
          description: 'Whether to show a drop down list of values in the cell. This defaults to false.',
        },
        list_source_list: {
          type: ['string', 'null'],
          description:
            'The value to add to the list validation. The items should be in a list format separated by commas, for example: "Item 1, Item 2, Item 3". This defaults to null.',
        },
        list_source_selection: {
          type: ['string', 'null'],
          description:
            'The selection of cells to add to the list validation. This must be in A1 notation, for example: A1:D1 or TableName[Column 1]. This defaults to null.',
        },
        ...validationMessageErrorPrompt,
      },
      required: [
        'sheet_name',
        'selection',
        'ignore_blank',
        'drop_down',
        'list_source_list',
        'list_source_selection',
        ...Object.keys(validationMessageErrorPrompt),
      ],
      additionalProperties: false,
    },
    responseSchema: AIToolsArgsSchema[AITool.AddListValidation],
    prompt: `
This tool adds a text validation to a sheet. This can be used to limit the values that can be entered into a cell to text rules.\n`,
  },
  [AITool.AddTextValidation]: {
    sources: ['AIAnalyst'],
    aiModelModes: ['disabled', 'fast', 'max'],
    description: `
This tool adds a text validation to a sheet. This validates a text string to ensure it meets certain criteria.\n`,
    parameters: {
      type: 'object',
      properties: {
        sheet_name: {
          type: 'string',
          description: 'The sheet name to add the text validation to',
        },
        selection: {
          type: 'string',
          description:
            'The selection of cells to add the text validation to. This must be in A1 notation, for example: A1:D1 or TableName[Column 1]',
        },
        ignore_blank: {
          type: ['boolean', 'null'],
          description: 'Whether to ignore blank cells when validating. This defaults to true.',
        },
        max_length: {
          type: ['number', 'null'],
          description: 'The maximum length of the text. This defaults to null.',
        },
        min_length: {
          type: ['number', 'null'],
          description: 'The minimum length of the text. This defaults to null.',
        },
        contains_case_sensitive: {
          type: ['string', 'null'],
          description:
            'The text to check if the cell contains it. This can be text or items separated by commas. The list is case sensitive. This defaults to null.',
        },
        contains_case_insensitive: {
          type: ['string', 'null'],
          description:
            'The text to check if the cell contains it. This can be text or items separated by commas. The list is case insensitive. This defaults to null.',
        },
        not_contains_case_sensitive: {
          type: ['string', 'null'],
          description:
            'The text to check if the cell does not contain it. This can be text or items separated by commas. The list is case sensitive. This defaults to null.',
        },
        not_contains_case_insensitive: {
          type: ['string', 'null'],
          description:
            'The text to check if the cell does not contain it. This can be text or items separated by commas. The list is case insensitive. This defaults to null.',
        },
        exactly_case_sensitive: {
          type: ['string', 'null'],
          description:
            'The text to check if the cell exactly matches it. This can be text or items separated by commas. The list is case sensitive. This defaults to null.',
        },
        exactly_case_insensitive: {
          type: ['string', 'null'],
          description:
            'The text to check if the cell exactly matches it. This can be text or items separated by commas. The list is case insensitive. This defaults to null.',
        },
        ...validationMessageErrorPrompt,
      },
      required: [
        'sheet_name',
        'selection',
        'ignore_blank',
        'max_length',
        'min_length',
        'contains_case_sensitive',
        'contains_case_insensitive',
        'not_contains_case_sensitive',
        'not_contains_case_insensitive',
        'exactly_case_sensitive',
        'exactly_case_insensitive',
        ...Object.keys(validationMessageErrorPrompt),
      ],
      additionalProperties: false,
    },
    responseSchema: AIToolsArgsSchema[AITool.AddTextValidation],
    prompt: `
This tool adds a text validation to a sheet. This validates a text string to ensure it meets certain criteria.\n`,
  },
  [AITool.AddNumberValidation]: {
    sources: ['AIAnalyst'],
    aiModelModes: ['disabled', 'fast', 'max'],
    description: `
This tool adds a number validation to a sheet. This validates a number to ensure it meets certain criteria.\n`,
    parameters: {
      type: 'object',
      properties: {
        sheet_name: {
          type: 'string',
          description: 'The sheet name to add the number validation to',
        },
        selection: {
          type: 'string',
          description:
            'The selection of cells to add the number validation to. This must be in A1 notation, for example: A1:D1 or TableName[Column 1]',
        },
        ignore_blank: {
          type: ['boolean', 'null'],
          description: 'Whether to ignore blank cells when validating. This defaults to true.',
        },
        range: {
          type: ['string', 'null'],
          description:
            'A list of ranges of numbers. For example: "5..10,2..20,30..,..2". Each range is separated by a comma and must contain "..". You can leave the start or end blank to indicate no minimum or maximum. This defaults to null.',
        },
        equal: {
          type: ['string', 'null'],
          description:
            'A list of numbers that the cell must be equal to. This must be a list of numbers separated by commas. This defaults to null.',
        },
        not_equal: {
          type: ['string', 'null'],
          description:
            'A list of numbers that the cell must not be equal to. This must be a list of numbers separated by commas. This defaults to null.',
        },
        ...validationMessageErrorPrompt,
      },
      required: [
        'sheet_name',
        'selection',
        'ignore_blank',
        'range',
        'equal',
        'not_equal',
        ...Object.keys(validationMessageErrorPrompt),
      ],
      additionalProperties: false,
    },
    responseSchema: AIToolsArgsSchema[AITool.AddNumberValidation],
    prompt: `
This tool adds a number validation to a sheet. This validates a number to ensure it meets certain criteria.\n`,
  },
  [AITool.AddDateTimeValidation]: {
    sources: ['AIAnalyst'],
    aiModelModes: ['disabled', 'fast', 'max'],
    description: `
This tool adds a date time validation to a sheet. This validates a date time to ensure it meets certain criteria.\n`,
    parameters: {
      type: 'object',
      properties: {
        sheet_name: {
          type: 'string',
          description: 'The sheet name to add the date time validation to',
        },
        selection: {
          type: 'string',
          description:
            'The selection of cells to add the date time validation to. This must be in A1 notation, for example: A1:D1 or TableName[Column 1]',
        },
        ignore_blank: {
          type: ['boolean', 'null'],
          description: 'Whether to ignore blank cells when validating. This defaults to true.',
        },
        require_date: {
          type: ['boolean', 'null'],
          description: 'Whether the cell must be a date. This defaults to false.',
        },
        require_time: {
          type: ['boolean', 'null'],
          description: 'Whether the cell must be a time. This defaults to false.',
        },
        prohibit_date: {
          type: ['boolean', 'null'],
          description: 'Whether the cell must not be a date. This defaults to false.',
        },
        prohibit_time: {
          type: ['boolean', 'null'],
          description: 'Whether the cell must not be a time. This defaults to false.',
        },
        date_range: {
          type: ['string', 'null'],
          description:
            'A list of ranges of dates. Use YYYY/MM/DD or YYYY-MM-DD HH:MM:SS. For example: "2025/01/01..2025/01/31,2025/02/01 11:10:10..2025/02/28 05:00:00,2025/12/31 13:12:11..,..2025/02/01". Use ".." to create a range. You can leave the start or end blank to indicate no minimum or maximum. This defaults to null.',
        },
        time_range: {
          type: ['string', 'null'],
          description:
            'A list of ranges of times. For example: "10:00..12:00,14:00..16:00,18:00..,..10:00". Use ".." to create a range. You can leave the start or end blank to indicate no minimum or maximum. This defaults to null.',
        },
        date_equal: {
          type: ['string', 'null'],
          description:
            'A list of dates that the cell must be equal to. Use YYYY/MM/DD or YYYY-MM-DD HH:MM:SS. This must be a list of dates separated by commas. This defaults to null.',
        },
        date_not_equal: {
          type: ['string', 'null'],
          description:
            'A list of dates that the cell must not be equal to. Use YYYY/MM/DD or YYYY-MM-DD HH:MM:SS. This must be a list of dates separated by commas. This defaults to null.',
        },
        time_equal: {
          type: ['string', 'null'],
          description:
            'A list of times that the cell must be equal to. Use HH:MM:SS. This must be a list of times separated by commas. This defaults to null.',
        },
        time_not_equal: {
          type: ['string', 'null'],
          description:
            'A list of times that the cell must not be equal to. Use HH:MM:SS. This must be a list of times separated by commas. This defaults to null.',
        },
        ...validationMessageErrorPrompt,
      },
      required: [
        'sheet_name',
        'selection',
        'ignore_blank',
        'require_date',
        'require_time',
        'prohibit_date',
        'prohibit_time',
        'date_range',
        'time_range',
        'date_equal',
        'date_not_equal',
        'time_equal',
        'time_not_equal',
        ...Object.keys(validationMessageErrorPrompt),
      ],
      additionalProperties: false,
    },
    responseSchema: AIToolsArgsSchema[AITool.AddDateTimeValidation],
    prompt: `
This tool adds a date time validation to a sheet. This validates a date time to ensure it meets certain criteria.\n`,
  },
  [AITool.RemoveValidations]: {
    sources: ['AIAnalyst'],
    aiModelModes: ['disabled', 'fast', 'max'],
    description: `
This tool removes all validations in a sheet from a range.\n`,
    parameters: {
      type: 'object',
      properties: {
        sheet_name: {
          type: 'string',
          description: 'The sheet name to remove the validations from',
        },
        selection: {
          type: 'string',
          description:
            'The selection of cells to remove the validations from. This must be in A1 notation, for example: A1:D1 or TableName[Column 1]. All validations in this range will be removed.',
        },
      },
      required: ['sheet_name', 'selection'],
      additionalProperties: false,
    },
    responseSchema: AIToolsArgsSchema[AITool.RemoveValidations],
    prompt: `
This tool removes all validations in a sheet from a range.\n`,
  },
} as const;<|MERGE_RESOLUTION|>--- conflicted
+++ resolved
@@ -650,11 +650,7 @@
   },
   [AITool.HasCellData]: {
     sources: ['AIAnalyst'],
-<<<<<<< HEAD
-    aiModelModes: [],
-=======
-    aiModelModes: ['disabled', 'fast', 'max'],
->>>>>>> b97ee7b9
+    aiModelModes: ['disabled', 'fast', 'max'],
     description: `
 This tool checks if the cells in the chosen selection have any data. This tool is useful to use before moving tables or cells to avoid moving cells over existing data.\n
 `,
@@ -867,7 +863,7 @@
   },
   [AITool.GetDatabaseSchemas]: {
     sources: ['AIAnalyst'],
-    aiModelModes: ['disabled', 'basic', 'pro'],
+    aiModelModes: ['disabled', 'fast', 'max'],
     description: `
 Retrieves detailed database table schemas including column names, data types, and constraints.\n
 Use this tool every time you want to write SQL. You need the table schema to write accurate queries.\n
@@ -898,7 +894,7 @@
   },
   [AITool.SetSQLCodeCellValue]: {
     sources: ['AIAnalyst'],
-    aiModelModes: ['disabled', 'basic', 'pro'],
+    aiModelModes: ['disabled', 'fast', 'max'],
     description: `
 Adds or updates a SQL Connection code cell and runs it in the 'sheet_name' sheet. Requires the connection_kind, connection_id, cell position (in A1 notation), and code string.\n
 Output of the code cell is a table. Provide a name for the output table of the code cell. The name cannot contain spaces or special characters, but _ is allowed.\n
