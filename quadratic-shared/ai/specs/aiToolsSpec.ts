import type {
  AIModelKey,
  AISource,
  AIToolArgs,
  AIToolArgsPrimitive,
  ModelMode,
} from 'quadratic-shared/typesAndSchemasAI';
import { ConnectionTypeSchema } from 'quadratic-shared/typesAndSchemasConnections';
import { z } from 'zod';

// This provides a list of AI Tools in the order that they will be sent to the
// AI model. If you want to change order, change it here instead of the spec
// below.
export enum AITool {
  SetAIModel = 'set_ai_model',
  SetChatName = 'set_chat_name',
  AddDataTable = 'add_data_table',
  SetCellValues = 'set_cell_values',
  GetCodeCellValue = 'get_code_cell_value',
  SetCodeCellValue = 'set_code_cell_value',
  GetDatabaseSchemas = 'get_database_schemas',
  SetSQLCodeCellValue = 'set_sql_code_cell_value',
  SetFormulaCellValue = 'set_formula_cell_value',
  MoveCells = 'move_cells',
  DeleteCells = 'delete_cells',
  UpdateCodeCell = 'update_code_cell',
  CodeEditorCompletions = 'code_editor_completions',
  UserPromptSuggestions = 'user_prompt_suggestions',
  PDFImport = 'pdf_import',
  GetCellData = 'get_cell_data',
  HasCellData = 'has_cell_data',
  SetTextFormats = 'set_text_formats',
  GetTextFormats = 'get_text_formats',
  ConvertToTable = 'convert_to_table',
  WebSearch = 'web_search',
  WebSearchInternal = 'web_search_internal',
  AddSheet = 'add_sheet',
  DuplicateSheet = 'duplicate_sheet',
  RenameSheet = 'rename_sheet',
  DeleteSheet = 'delete_sheet',
  MoveSheet = 'move_sheet',
  ColorSheets = 'color_sheets',
  TextSearch = 'text_search',
  RerunCode = 'rerun_code',
  ResizeColumns = 'resize_columns',
  ResizeRows = 'resize_rows',
  SetBorders = 'set_borders',
  InsertColumns = 'insert_columns',
  InsertRows = 'insert_rows',
  DeleteColumns = 'delete_columns',
  DeleteRows = 'delete_rows',
  TableMeta = 'table_meta',
  TableColumnSettings = 'table_column_settings',
  GetValidations = 'get_validations',
  AddMessage = 'add_message',
  AddLogicalValidation = 'add_logical_validation',
  AddListValidation = 'add_list_validation',
  AddTextValidation = 'add_text_validation',
  AddNumberValidation = 'add_number_validation',
  AddDateTimeValidation = 'add_date_time_validation',
  RemoveValidations = 'remove_validation',
  Undo = 'undo',
  Redo = 'redo',
}

export const AIToolSchema = z.enum([
  AITool.SetAIModel,
  AITool.SetChatName,
  AITool.AddDataTable,
  AITool.SetCellValues,
  AITool.GetCodeCellValue,
  AITool.SetCodeCellValue,
  AITool.GetDatabaseSchemas,
  AITool.SetSQLCodeCellValue,
  AITool.SetFormulaCellValue,
  AITool.MoveCells,
  AITool.DeleteCells,
  AITool.UpdateCodeCell,
  AITool.CodeEditorCompletions,
  AITool.UserPromptSuggestions,
  AITool.PDFImport,
  AITool.GetCellData,
  AITool.HasCellData,
  AITool.SetTextFormats,
  AITool.GetTextFormats,
  AITool.ConvertToTable,
  AITool.WebSearch,
  AITool.WebSearchInternal,
  AITool.AddSheet,
  AITool.DuplicateSheet,
  AITool.RenameSheet,
  AITool.DeleteSheet,
  AITool.MoveSheet,
  AITool.ColorSheets,
  AITool.TextSearch,
  AITool.RerunCode,
  AITool.ResizeColumns,
  AITool.ResizeRows,
  AITool.SetBorders,
  AITool.InsertColumns,
  AITool.InsertRows,
  AITool.DeleteColumns,
  AITool.DeleteRows,
  AITool.TableMeta,
  AITool.TableColumnSettings,
  AITool.GetValidations,
  AITool.AddMessage,
  AITool.AddLogicalValidation,
  AITool.AddListValidation,
  AITool.AddTextValidation,
  AITool.AddNumberValidation,
  AITool.AddDateTimeValidation,
  AITool.RemoveValidations,
  AITool.Undo,
  AITool.Redo,
]);

type AIToolSpec<T extends keyof typeof AIToolsArgsSchema> = {
  sources: AISource[];
  aiModelModes: ModelMode[];
  description: string; // this is sent with tool definition, has a maximum character limit
  parameters: AIToolArgs;
  responseSchema: (typeof AIToolsArgsSchema)[T];
  prompt: string; // this is sent as internal message to AI, no character limit
};

const numberSchema = z.preprocess((val) => {
  if (typeof val === 'number') {
    return val;
  }
  return Number(val);
}, z.number());

const booleanSchema = z.preprocess((val) => {
  if (typeof val === 'boolean') {
    return val;
  }
  return val === 'true';
}, z.boolean());

const booleanNullableOptionalSchema = z.preprocess((val) => {
  if (val === null || val === undefined) {
    return val;
  }
  if (typeof val === 'boolean') {
    return val;
  }
  return val === 'true';
}, z.boolean().nullable().optional());

const stringSchema = z.preprocess((val) => {
  if (typeof val === 'number' || typeof val === 'boolean' || typeof val === 'bigint' || typeof val === 'symbol') {
    return String(val);
  }
  return val;
}, z.string());

const stringNullableOptionalSchema = z.preprocess((val) => {
  if (typeof val === 'number' || typeof val === 'boolean' || typeof val === 'bigint' || typeof val === 'symbol') {
    return String(val);
  }
  return val;
}, z.string().nullable().optional());

const array2DSchema = z
  .array(
    z.array(
      z.union([
        z.string(),
        z.number().transform(String),
        z.undefined().transform(() => ''),
        z.null().transform(() => ''),
      ])
    )
  )
  .or(
    z.string().transform((str) => {
      try {
        const parsed = JSON.parse(str);
        if (Array.isArray(parsed)) {
          return parsed.map((row) => {
            if (!Array.isArray(row)) {
              throw new Error('Invalid 2D array format - each row must be an array');
            }
            return row.map(String);
          });
        }
        throw new Error('Invalid 2D array format');
      } catch {
        throw new Error('Invalid 2D array format');
      }
    })
  )
  .transform((array) => {
    const maxColumns = array.length > 0 ? Math.max(...array.map((row) => row.length)) : 0;
    return array.map((row) => (row.length === maxColumns ? row : row.concat(Array(maxColumns - row.length).fill(''))));
  });

const enumToFirstLetterCapitalSchema = <T extends string>(enumValues: readonly T[]) =>
  z
    .string()
    .transform((val) => val.charAt(0).toUpperCase() + val.slice(1).toLowerCase())
    .pipe(z.enum(enumValues as readonly string[] as [T, ...T[]]));

const cellLanguageSchema = enumToFirstLetterCapitalSchema(['Python', 'Javascript']);

// Common schema for validation message and error
const validationMessageErrorSchema = z.object({
  show_message: booleanSchema.nullable().optional(),
  message_title: z.string().nullable().optional(),
  message_text: z.string().nullable().optional(),
  show_error: booleanSchema.nullable().optional(),
  error_style: enumToFirstLetterCapitalSchema(['Stop', 'Warning', 'Information']).nullable().optional(),
  error_message: z.string().nullable().optional(),
  error_title: z.string().nullable().optional(),
});

export const AIToolsArgsSchema = {
  [AITool.SetAIModel]: z.object({
    ai_model: z
      .string()
      .transform((val) => val.toLowerCase().replace(/\s+/g, '-'))
      .pipe(z.enum(['claude', '4.1'])),
  }),
  [AITool.SetChatName]: z.object({
    chat_name: stringSchema,
  }),
  [AITool.AddDataTable]: z.object({
    sheet_name: stringSchema,
    top_left_position: stringSchema,
    table_name: stringSchema,
    table_data: array2DSchema,
  }),
  [AITool.GetCodeCellValue]: z.object({
    sheet_name: z.string().nullable().optional(),
    code_cell_name: z.string().nullable().optional(),
    code_cell_position: z.string().nullable().optional(),
  }),
  [AITool.SetCodeCellValue]: z.object({
    sheet_name: stringNullableOptionalSchema,
    code_cell_name: stringSchema,
    code_cell_language: cellLanguageSchema,
    code_cell_position: stringSchema,
    code_string: stringSchema,
  }),
  [AITool.GetDatabaseSchemas]: z.object({
    connection_ids: z
      .preprocess((val) => (val ? val : []), z.array(z.string().uuid()))
      .transform((val) => val.filter((id) => !!id)),
  }),
  [AITool.SetSQLCodeCellValue]: z.object({
    sheet_name: z.string().nullable().optional(),
    code_cell_name: z.string(),
    connection_kind: z
      .string()
      .transform((val) => val.toUpperCase())
<<<<<<< HEAD
      .pipe(
        z.enum([
          'POSTGRES',
          'MYSQL',
          'MSSQL',
          'SNOWFLAKE',
          'BIGQUERY',
          'COCKROACHDB',
          'MARIADB',
          'SUPABASE',
          'NEON',
          'MIXPANEL',
        ])
      ),
=======
      .pipe(ConnectionTypeSchema),
>>>>>>> 2160fa80
    code_cell_position: z.string(),
    sql_code_string: z.string(),
    connection_id: z.string().uuid(),
  }),
  [AITool.SetFormulaCellValue]: z.object({
    sheet_name: stringNullableOptionalSchema,
    code_cell_position: stringSchema,
    formula_string: stringSchema,
  }),
  [AITool.SetCellValues]: z.object({
    sheet_name: stringNullableOptionalSchema,
    top_left_position: stringSchema,
    cell_values: array2DSchema,
  }),
  [AITool.MoveCells]: z.object({
    sheet_name: stringNullableOptionalSchema,
    source_selection_rect: stringSchema,
    target_top_left_position: stringSchema,
  }),
  [AITool.DeleteCells]: z.object({
    sheet_name: stringNullableOptionalSchema,
    selection: stringSchema,
  }),
  [AITool.UpdateCodeCell]: z.object({
    code_string: stringSchema,
  }),
  [AITool.CodeEditorCompletions]: z.object({
    text_delta_at_cursor: stringSchema,
  }),
  [AITool.UserPromptSuggestions]: z.object({
    prompt_suggestions: z.array(
      z.object({
        label: stringSchema,
        prompt: stringSchema,
      })
    ),
  }),
  [AITool.PDFImport]: z.object({
    file_name: stringSchema,
    prompt: stringSchema,
  }),
  [AITool.GetCellData]: z.object({
    sheet_name: stringNullableOptionalSchema,
    selection: stringSchema,
    page: numberSchema,
  }),
  [AITool.HasCellData]: z.object({
    sheet_name: z.string().nullable().optional(),
    selection: z.string(),
  }),
  [AITool.SetTextFormats]: z.object({
    sheet_name: stringNullableOptionalSchema,
    selection: stringSchema,
    bold: booleanNullableOptionalSchema,
    italic: booleanNullableOptionalSchema,
    underline: booleanNullableOptionalSchema,
    strike_through: booleanNullableOptionalSchema,
    text_color: stringNullableOptionalSchema,
    fill_color: stringNullableOptionalSchema,
    align: stringNullableOptionalSchema,
    vertical_align: stringNullableOptionalSchema,
    wrap: stringNullableOptionalSchema,
    numeric_commas: booleanNullableOptionalSchema,
    number_type: stringNullableOptionalSchema,
    currency_symbol: stringNullableOptionalSchema,
    date_time: stringNullableOptionalSchema,
  }),
  [AITool.GetTextFormats]: z.object({
    sheet_name: stringNullableOptionalSchema,
    selection: stringSchema,
    page: numberSchema,
  }),
  [AITool.ConvertToTable]: z.object({
    sheet_name: stringNullableOptionalSchema,
    selection: stringSchema,
    table_name: stringSchema,
    first_row_is_column_names: booleanSchema,
  }),
  [AITool.WebSearch]: z.object({
    query: stringSchema,
  }),
  [AITool.WebSearchInternal]: z.object({
    query: stringSchema,
  }),
  [AITool.AddSheet]: z.object({
    sheet_name: z.string(),
    insert_before_sheet_name: z.string().nullable().optional(),
  }),
  [AITool.DuplicateSheet]: z.object({
    sheet_name_to_duplicate: z.string(),
    name_of_new_sheet: z.string(),
  }),
  [AITool.RenameSheet]: z.object({
    sheet_name: z.string(),
    new_name: z.string(),
  }),
  [AITool.DeleteSheet]: z.object({
    sheet_name: z.string(),
  }),
  [AITool.MoveSheet]: z.object({
    sheet_name: z.string(),
    insert_before_sheet_name: z.string().nullable().optional(),
  }),
  [AITool.ColorSheets]: z.object({
    sheet_names_to_color: z.array(
      z.object({
        sheet_name: z.string(),
        color: z.string(),
      })
    ),
  }),
  [AITool.TextSearch]: z.object({
    query: z.string(),
    case_sensitive: booleanSchema,
    whole_cell: booleanSchema,
    search_code: booleanSchema,
    sheet_name: z.string().nullable().optional(),
  }),
  [AITool.RerunCode]: z.object({
    sheet_name: z.string().nullable().optional(),
    selection: z.string().nullable().optional(),
  }),
  [AITool.ResizeColumns]: z.object({
    sheet_name: z.string().nullable().optional(),
    selection: z.string(),
    size: z.enum(['auto', 'default']),
  }),
  [AITool.ResizeRows]: z.object({
    sheet_name: z.string().nullable().optional(),
    selection: z.string(),
    size: z.enum(['auto', 'default']),
  }),
  [AITool.SetBorders]: z.object({
    sheet_name: z.string().nullable().optional(),
    selection: z.string(),
    color: z.string(),
    line: z
      .string()
      .transform((val) => val.toLowerCase())
      .pipe(z.enum(['line1', 'line2', 'line3', 'dotted', 'dashed', 'double', 'clear'])),
    border_selection: z
      .string()
      .transform((val) => val.toLowerCase())
      .pipe(z.enum(['all', 'inner', 'outer', 'horizontal', 'vertical', 'left', 'top', 'right', 'bottom', 'clear'])),
  }),
  [AITool.InsertColumns]: z.object({
    sheet_name: z.string().nullable().optional(),
    column: z.string(),
    right: booleanSchema,
    count: numberSchema,
  }),
  [AITool.InsertRows]: z.object({
    sheet_name: z.string().nullable().optional(),
    row: numberSchema,
    below: booleanSchema,
    count: numberSchema,
  }),
  [AITool.DeleteColumns]: z.object({
    sheet_name: z.string().nullable().optional(),
    columns: z.array(z.string()),
  }),
  [AITool.DeleteRows]: z.object({
    sheet_name: z.string().nullable().optional(),
    rows: z.array(numberSchema),
  }),
  [AITool.TableMeta]: z.object({
    sheet_name: z.string().nullable().optional(),
    table_location: z.string(),
    new_table_name: z.string().nullable().optional(),
    first_row_is_column_names: booleanSchema.nullable().optional(),
    show_name: booleanSchema.nullable().optional(),
    show_columns: booleanSchema.nullable().optional(),
    alternating_row_colors: booleanSchema.nullable().optional(),
  }),
  [AITool.TableColumnSettings]: z.object({
    sheet_name: z.string().nullable().optional(),
    table_location: z.string(),
    column_names: z.array(
      z.object({
        old_name: z.string(),
        new_name: z.string(),
        show: booleanSchema,
      })
    ),
  }),
  [AITool.GetValidations]: z.object({
    sheet_name: z.string().nullable().optional(),
  }),
  [AITool.AddMessage]: z.object({
    sheet_name: z.string().nullable().optional(),
    selection: z.string(),
    message_title: z.string().nullable().optional(),
    message_text: z.string().nullable().optional(),
  }),
  [AITool.AddLogicalValidation]: z
    .object({
      sheet_name: z.string().nullable().optional(),
      selection: z.string(),
      show_checkbox: booleanSchema.nullable().optional(),
      ignore_blank: booleanSchema.nullable().optional(),
    })
    .merge(validationMessageErrorSchema),
  [AITool.AddListValidation]: z
    .object({
      sheet_name: z.string().nullable().optional(),
      selection: z.string(),
      ignore_blank: booleanSchema.nullable().optional(),
      drop_down: booleanSchema.nullable().optional(),
      list_source_list: z.string().nullable().optional(),
      list_source_selection: z.string().nullable().optional(),
    })
    .merge(validationMessageErrorSchema),
  [AITool.AddTextValidation]: z
    .object({
      sheet_name: z.string().nullable().optional(),
      selection: z.string(),
      ignore_blank: booleanSchema.nullable().optional(),
      max_length: numberSchema.nullable().optional(),
      min_length: numberSchema.nullable().optional(),
      contains_case_sensitive: z.string().nullable().optional(),
      contains_case_insensitive: z.string().nullable().optional(),
      not_contains_case_sensitive: z.string().nullable().optional(),
      not_contains_case_insensitive: z.string().nullable().optional(),
      exactly_case_sensitive: z.string().nullable().optional(),
      exactly_case_insensitive: z.string().nullable().optional(),
    })
    .merge(validationMessageErrorSchema),
  [AITool.AddNumberValidation]: z
    .object({
      sheet_name: z.string().nullable().optional(),
      selection: z.string(),
      ignore_blank: booleanSchema.nullable().optional(),
      range: z.string().nullable().optional(),
      equal: z.string().nullable().optional(),
      not_equal: z.string().nullable().optional(),
    })
    .merge(validationMessageErrorSchema),
  [AITool.AddDateTimeValidation]: z
    .object({
      sheet_name: z.string().nullable().optional(),
      selection: z.string(),
      ignore_blank: booleanSchema.nullable().optional(),
      date_range: z.string().nullable().optional(),
      date_equal: z.string().nullable().optional(),
      date_not_equal: z.string().nullable().optional(),
      time_range: z.string().nullable().optional(),
      time_equal: z.string().nullable().optional(),
      time_not_equal: z.string().nullable().optional(),
      require_date: booleanSchema.nullable().optional(),
      require_time: booleanSchema.nullable().optional(),
      prohibit_date: booleanSchema.nullable().optional(),
      prohibit_time: booleanSchema.nullable().optional(),
    })
    .merge(validationMessageErrorSchema),
  [AITool.RemoveValidations]: z.object({
    sheet_name: z.string().nullable().optional(),
    selection: z.string(),
  }),
  [AITool.Undo]: z.object({
    count: numberSchema.nullable().optional(),
  }),
  [AITool.Redo]: z.object({
    count: numberSchema.nullable().optional(),
  }),
} as const;

export type AIToolsArgs = {
  [K in keyof typeof AIToolsArgsSchema]: z.infer<(typeof AIToolsArgsSchema)[K]>;
};

export type AIToolSpecRecord = {
  [K in AITool]: AIToolSpec<K>;
};

export const MODELS_ROUTER_CONFIGURATION: {
  [key in z.infer<(typeof AIToolsArgsSchema)[AITool.SetAIModel]>['ai_model']]: AIModelKey;
} = {
  claude: 'bedrock-anthropic:us.anthropic.claude-sonnet-4-5-20250929-v1:0:thinking-toggle-on',
  '4.1': 'azure-openai:gpt-4.1',
};

const validationMessageErrorPrompt: Record<string, AIToolArgsPrimitive> = {
  show_message: {
    type: ['boolean', 'null'],
    description:
      'Whether the message is shown whenever the cursor is on the cell with this validation. This is usually set to false unless specifically requested, for example, include instructions.',
  },
  message_title: {
    type: ['string', 'null'],
    description:
      'The title of the message to show when the cursor is on the cell with this validation. This defaults to null.',
  },
  message_text: {
    type: ['string', 'null'],
    description:
      'The text of the message to show when the cursor is on the cell with this validation. This defaults to null.',
  },
  show_error: {
    type: ['boolean', 'null'],
    description: 'Whether an error message is shown when the validation fails. This defaults to true.',
  },
  error_style: {
    type: ['string', 'null'],
    description: `Selected from Stop, Warning, and Information. This is the style of the error. Stop will stop the user from saving the cell; Warning will show a warning message but allows the user to enter the value. Information will show an information message if the validation fails. The default is Stop.`,
  },
  error_message: {
    type: ['string', 'null'],
    description: 'The text of the error message to show when the validation fails. This defaults to null.',
  },
  error_title: {
    type: ['string', 'null'],
    description: 'The title of the error message to show when the validation fails.',
  },
} as const;

export const aiToolsSpec: AIToolSpecRecord = {
  [AITool.SetAIModel]: {
    sources: ['ModelRouter'],
    aiModelModes: ['disabled', 'fast', 'max'],
    description: `
Sets the AI Model to use for this user prompt.\n
Choose the AI model for this user prompt based on the following instructions, always respond with only one the model options matching it exactly.\n
`,
    parameters: {
      type: 'object',
      properties: {
        ai_model: {
          type: 'string',
          description:
            'Value can be only one of the following: "claude" or "4.1" models exactly, this is the model best suited for the user prompt based on examples and model capabilities.\n',
        },
      },
      required: ['ai_model'],
      additionalProperties: false,
    },
    responseSchema: AIToolsArgsSchema[AITool.SetAIModel],
    prompt: '',
  },
  [AITool.SetChatName]: {
    sources: ['GetChatName'],
    aiModelModes: ['disabled', 'fast', 'max'],
    description: `
Set the name of the user chat with AI assistant, this is the name of the chat in the chat history\n
You should use the set_chat_name function to set the name of the user chat with AI assistant, this is the name of the chat in the chat history.\n
This function requires the name of the chat, this should be concise and descriptive of the conversation, and should be easily understandable by a non-technical user.\n
The chat name should be based on user's messages and should reflect his/her queries and goals.\n
This name should be from user's perspective, not the assistant's.\n
`,
    parameters: {
      type: 'object',
      properties: {
        chat_name: {
          type: 'string',
          description: 'The name of the chat',
        },
      },
      required: ['chat_name'],
      additionalProperties: false,
    },
    responseSchema: AIToolsArgsSchema[AITool.SetChatName],
    prompt: '',
  },
  [AITool.GetCellData]: {
    sources: ['AIAnalyst', 'AIAssistant'],
    aiModelModes: ['disabled', 'fast', 'max'],
    description: `
This tool returns the values of the cells in the chosen selection. The selection may be in the sheet or in a data table.\n
Use this tool to get the actual values of data on the sheet. For placement purposes, you MUST use the information in your context about where there is data on all the sheets.
Do NOT use this tool if there is no data based on the data bounds provided for the sheet, or if you already have the data in context.\n
You should use the get_cell_data function to get the values of the cells when you need more data for a successful reference.\n
Include the sheet name in both the selection and the sheet_name parameter. Use the current sheet name in the context unless the user is requesting data from another sheet, in which case use that sheet name.\n
get_cell_data function requires a string representation (in a1 notation) of a selection of cells to get the values of (e.g., "A1:B10", "TableName[Column 1]", or "Sheet2!D:D"), and the name of the current sheet.\n
The get_cell_data function may return page information. Use the page parameter to get the next page of results.\n
`,
    parameters: {
      type: 'object',
      properties: {
        sheet_name: {
          type: 'string',
          description:
            'The sheet name of the current sheet as defined in the context, unless the user is requesting data from another sheet. In which case, use that sheet name.',
        },
        selection: {
          type: 'string',
          description: `
The string representation (in a1 notation) of the selection of cells to get the values of. If the user is requesting data from another sheet, use that sheet name in the selection (e.g., "Sheet 2!A1")`,
        },
        page: {
          type: 'number',
          description:
            'The page number of the results to return. The first page is always 0. Use the parameters with a different page to get the next set of results.',
        },
      },
      required: ['sheet_name', 'selection', 'page'],
      additionalProperties: false,
    },
    responseSchema: AIToolsArgsSchema[AITool.GetCellData],
    prompt: `
This tool returns the values of the cells in the chosen selection. The selection may be in the sheet or in a data table.\n
Use this tool to get the actual values of data on the sheet. For placement purposes, you MUST use the information in your context about where there is data on all the sheets.
Do NOT use this tool if there is no data based on the data bounds provided for the sheet, or if you already have the data in context.\n
You should use the get_cell_data function to get the values of the cells when you need more data for a successful reference.\n
Include the sheet name in both the selection and the sheet_name parameter. Use the current sheet name in the context unless the user is requesting data from another sheet, in which case use that sheet name.\n
get_cell_data function requires a string representation (in a1 notation) of a selection of cells to get the values of (e.g., "A1:B10", "TableName[Column 1]", or "Sheet2!D:D"), and the name of the current sheet.\n
The get_cell_data function may return page information. Use the page parameter to get the next page of results.\n
`,
  },
  [AITool.HasCellData]: {
    sources: ['AIAnalyst'],
    aiModelModes: [],
    description: `
This tool checks if the cells in the chosen selection have any data.
Use MUST use this tool before creating or moving tables, code, connections, or cells to avoid spilling cells over existing data.
`,
    parameters: {
      type: 'object',
      properties: {
        sheet_name: {
          type: 'string',
          description:
            'The sheet name of the current sheet as defined in the context, unless the user is requesting data from another sheet. In which case, use that sheet name.',
        },
        selection: {
          type: 'string',
          description: `
The string representation (in a1 notation) of the selection of cells to check for data. If the user is requesting data from another sheet, use that sheet name in the selection (e.g., "Sheet 2!A1")`,
        },
      },
      required: ['sheet_name', 'selection'],
      additionalProperties: false,
    },
    responseSchema: AIToolsArgsSchema[AITool.HasCellData],
    prompt: `
This tool checks if the cells in the chosen selection have any data.
Use MUST use this tool before creating or moving tables, code, connections, or cells to avoid spilling cells over existing data.
`,
  },
  [AITool.AddDataTable]: {
    sources: ['AIAnalyst', 'PDFImport'],
    aiModelModes: ['disabled', 'fast', 'max'],
    description: `
Adds a data table to the sheet with sheet_name, requires the sheet name, top left cell position (in a1 notation), the name of the data table and the data to add. The data should be a 2d array of strings, where each sub array represents a row of values.\n
Do NOT use this tool if you want to convert existing data to a data table. Use convert_to_table instead.\n
The first row of the data table is considered to be the header row, and the data table will be created with the first row as the header row.\n
All rows in the 2d array of values should be of the same length. Use empty strings for missing values but always use the same number of columns for each row.\n
Data tables are best for adding new tabular data to the sheet. Do not use this tool for adding non-tabular data to the sheet or data that requires inputs like calculators. Use set_cell_values for that kind of task.\n
Don't use this tool to add data to an existing data table. Use set_cell_values function to add data to an existing data table.\n
`,
    parameters: {
      type: 'object',
      properties: {
        sheet_name: {
          type: 'string',
          description: 'The sheet name of the current sheet as defined in the context',
        },
        top_left_position: {
          type: 'string',
          description:
            'The top left position of the data table on the current open sheet, in a1 notation. This should be a single cell, not a range.',
        },
        table_name: {
          type: 'string',
          description:
            "The name of the data table to add to the current open sheet. This should be a concise and descriptive name of the data table. Don't use special characters or spaces in the name. Always use a unique name for the data table. Spaces, if any, in name are replaced with underscores.",
        },
        table_data: {
          type: 'array',
          items: {
            type: 'array',
            items: {
              type: 'string',
              description: 'The string that is the value to set in the cell',
            },
          },
        },
      },
      required: ['sheet_name', 'top_left_position', 'table_name', 'table_data'],
      additionalProperties: false,
    },
    responseSchema: AIToolsArgsSchema[AITool.AddDataTable],
    prompt: `
Adds a data table to the current sheet defined in the context, requires the sheet name, top_left_position (in a1 notation), the name of the data table and the data to add. The data should be a 2d array of strings, where each sub array represents a row of values.\n
top_left_position is the anchor position of the data table.\n
Do NOT use this tool if you want to convert existing data to a data table. Use convert_to_table instead.\n
The first row of the data table is considered to be the header row, and the data table will be created with the first row as the header row.\n
The added table on the sheet contains an extra row with the name of the data table. Always leave 2 rows of extra space on the bottom and 2 columns of extra space on the right when adding data tables on the sheet.\n
All rows in the 2d array of values should be of the same length. Use empty strings for missing values but always use the same number of columns for each row.\n
Data tables are best for adding new tabular data to the sheet. Do not use this tool for adding non-tabular data to the sheet or data that requires inputs like calculators. Use set_cell_values for that kind of task.\n
Don't use this tool to add data to a data table that already exists. Use set_cell_values function to add data to a data table that already exists.\n
All values can be referenced in the code cells immediately. Always refer to the cell by its position on respective sheet, in a1 notation. Don't add values manually in code cells.\n
To delete a data table, use set_cell_values function with the top_left_position of the data table and with just one empty string value at the top_left_position. Overwriting the top_left_position (anchor position) deletes the data table.\n
Don't attempt to add formulas or code to data tables.\n`,
  },
  [AITool.SetCellValues]: {
    sources: ['AIAnalyst'],
    aiModelModes: ['disabled', 'fast', 'max'],
    description: `
Sets the values of the current open sheet cells to a 2d array of strings, requires the top_left_position (in a1 notation) and the 2d array of strings representing the cell values to set.\n
Unless specifically requested, do NOT place cells over existing data on the sheet. You have enough information in the context to know where all cells are in the sheets.
Use set_cell_values function to add data to the current open sheet. Don't use code cell for adding data. Always add data using this function.\n\n
When adding new data or information to the sheet, bias towards using this function instead of add_data_table, unless the data is clearly tabular data.\n
Values are string representation of text, number, logical, time instant, duration, error, html, code, image, date, time or blank.\n
top_left_position is the position of the top left corner of the 2d array of values on the current open sheet, in a1 notation. This should be a single cell, not a range. Each sub array represents a row of values.\n
All values can be referenced in the code cells immediately. Always refer to the cell by its position on respective sheet, in a1 notation. Don't add values manually in code cells.\n
To clear the values of a cell, set the value to an empty string.\n
Don't use this tool for adding formulas or code. Use set_code_cell_value function for Python/Javascript code or set_formula_cell_value function for formulas.\n
`,
    parameters: {
      type: 'object',
      properties: {
        sheet_name: {
          type: 'string',
          description: 'The sheet name of the current sheet as defined in the context',
        },
        top_left_position: {
          type: 'string',
          description:
            'The position of the top left cell, in a1 notation, in the current open sheet. This is the top left corner of the added 2d array of values on the current open sheet. This should be a single cell, not a range.',
        },
        cell_values: {
          type: 'array',
          items: {
            type: 'array',
            items: {
              type: 'string',
              description: 'The string that is the value to set in the cell',
            },
          },
        },
      },
      required: ['sheet_name', 'top_left_position', 'cell_values'],
      additionalProperties: false,
    },
    responseSchema: AIToolsArgsSchema[AITool.SetCellValues],
    prompt: `
You should use the set_cell_values function to set the values of a sheet to a 2d array of strings.\n
Unless specifically requested, do NOT place cells over existing data on the sheet. You have enough information in the context to know where all cells are in the sheets.
Use this function to add data to a sheet. Don't use code cell for adding data. Always add data using this function.\n\n
When adding new data or information to the sheet, bias towards using this function instead of add_data_table, unless the data is clearly tabular data.\n
CRITICALLY IMPORTANT: you MUST insert column headers ABOVE the first row of data.\n
When setting cell values, follow these rules for headers:\n
1. The header row MUST be the first row in the cell_values array\n
2. The header row MUST contain column names that describe the data below\n
3. The header row MUST have the same number of columns as the data rows\n
4. The header row MUST be included in the cell_values array, not as a separate operation\n
5. The top_left_position MUST point to where the header row should start, which is usually the row above the first row of inserted data\n\n
This function requires the sheet name of the current sheet from the context, the top_left_position (in a1 notation) and the 2d array of strings representing the cell values to set. Values are string representation of text, number, logical, time instant, duration, error, html, code, image, date, time or blank.\n
Values set using this function will replace the existing values in the cell and can be referenced in the code cells immediately. Always refer to the cell by its position on respective sheet, in a1 notation. Don't add these in code cells.\n
To clear the values of a cell, set the value to an empty string.\n
Don't use this tool for adding formulas or code. Use set_code_cell_value function for Python/Javascript code or set_formula_cell_value function for formulas.\n
`,
  },
  [AITool.GetCodeCellValue]: {
    sources: ['AIAnalyst'],
    aiModelModes: ['disabled', 'fast', 'max'],
    description: `
This tool gets the full code for a Python, JavaScript, Formula, or connection cell.\n
Use this tool to view the code in an existing code cell so you can fix errors or make improvements. Once you've read the code, you can improve it using the set_code_cell_value tool call.\n
This tool should be used when users want to make updates to an existing code cell that isn't already in context.\n`,
    parameters: {
      type: 'object',
      properties: {
        sheet_name: {
          type: 'string',
          description: 'The sheet name of the current sheet as defined in the context',
        },
        code_cell_name: {
          type: 'string',
          description: 'The name of the code cell to get the value of',
        },
        code_cell_position: {
          type: 'string',
          description: 'The position of the code cell to get the value of, in a1 notation',
        },
      },
      required: ['sheet_name', 'code_cell_name', 'code_cell_position'],
      additionalProperties: false,
    },
    responseSchema: AIToolsArgsSchema[AITool.GetCodeCellValue],
    prompt: `
This tool gets the full code for a Python, JavaScript, Formula, or connection cell.\n
Use this tool to view the code in an existing code cell so you can fix errors or make improvements. Once you've read the code, you can improve it using the set_code_cell_value tool call.\n
This tool should be used when users want to make updates to an existing code cell that isn't already in context.\n`,
  },
  [AITool.SetCodeCellValue]: {
    sources: ['AIAnalyst'],
    aiModelModes: ['disabled', 'fast', 'max'],
    description: `
Sets the value of a code cell and runs it in the current open sheet, requires the language (Python or Javascript), cell position (in a1 notation), and code string.\n
Default output size of a new plot/chart is 7 wide * 23 tall cells.\n
You should use the set_code_cell_value function to set code cell values; use set_code_cell_value function instead of responding with code.\n
Never use set_code_cell_value function to set the value of a cell to a value that is not code. Don't add static data to the current open sheet using set_code_cell_value function, use set_cell_values instead. set_code_cell_value function is only meant to set the value of a cell to code.\n
Provide a name for the output of the code cell. The name cannot contain spaces or special characters (but _ is allowed).\n
Note: only name the code cell if it is new.\n
If this tool created a spill you MUST delete the original code cell and recreate it at a different location to avoid multiple code cells in the sheet.
Always refer to the data from cell by its position in a1 notation from respective sheet.\n
Do not attempt to add code to data tables, it will result in an error.\n
This tool is for Python and Javascript code only. For formulas, use set_formula_cell_value. For SQL Connections, use set_sql_code_cell_value.\n\n

Code cell (Python and Javascript) placement instructions:\n
- Determine the approximate output size of the code cell before placing it.
- By default, charts will output 7 wide * 23 tall cells (if columns and rows have default width and height). If the code cell is placed in a location that is not empty, it will result in spill error.
- The code cell location should be empty and positioned such that it will not overlap other cells. If there is a value in a single cell where the code result is supposed to go, it will result in spill error. Use current open sheet context to identify empty space.\n
- Leave one extra column gap between the code cell being placed and the nearest content if placing horizontally. If placing vertically, leave one extra row gap between the code cell and the nearest content.
- Pick a location that makes sense relative to the existing contents of the sheet. Line up placements with existing content. E.g. if placing next to a table at A1:C19, place the code cell at E1 (keeping in mind the extra column gap since placing horizontally).
- In case there is not enough empty space near the existing contents of the sheet, choose a distant empty cell.\n
- Consider the overall layout and organization of the current open sheet when placing the code cell, ensuring it doesn't disrupt existing data or interfere with other code cells.\n
- A plot returned by the code cell occupies space on the sheet and spills if there is any data present in the sheet where the plot is supposed to be placed. Default output size of a new plot is 7 wide * 23 tall cells.\n
- Cursor location should not impact placement decisions.\n
- If the sheet is empty, place the code cell at A1.\n
`,
    parameters: {
      type: 'object',
      properties: {
        sheet_name: {
          type: 'string',
          description: 'The sheet name of the current sheet as defined in the context',
        },
        code_cell_name: {
          type: 'string',
          description:
            'What to name the output of the code cell. The name cannot contain spaces or special characters (but _ is allowed). First letter capitalized is preferred.',
        },
        code_cell_language: {
          type: 'string',
          description: 'The language of the code cell, this can be one of Python or Javascript.',
        },
        code_cell_position: {
          type: 'string',
          description:
            'The position of the code cell in the current open sheet, in a1 notation. This should be a single cell, not a range.',
        },
        code_string: {
          type: 'string',
          description: 'The code which will run in the cell',
        },
      },
      required: ['sheet_name', 'code_cell_name', 'code_cell_language', 'code_cell_position', 'code_string'],
      additionalProperties: false,
    },
    responseSchema: AIToolsArgsSchema[AITool.SetCodeCellValue],
    prompt: `
Use set_code_cell_value instead of responding with code.\n
set_code_cell_value tool is used to add Python or Javascript code cell to the sheet.\n
Set code cell value tool should be used for relatively complex tasks. Tasks like data transformations, correlations, machine learning, slicing, etc. For more simple tasks, use set_formula_cell_value.\n
If this tool created a spill you MUST delete the original code cell and recreate it at a different location to avoid multiple code cells in the sheet.
Never use set_code_cell_value function to set the value of a cell to a value that is not code. Don't add data to the current open sheet using set_code_cell_value function, use set_cell_values instead. set_code_cell_value function is only meant to set the value of a cell to code.\n
set_code_cell_value function requires language, codeString, and the cell position (single cell in a1 notation).\n
Always refer to the cells on sheet by its position in a1 notation, using q.cells function. Don't add values manually in code cells.\n
This tool is for Python and Javascript code only. For formulas, use set_formula_cell_value.\n

Code cell (Python and Javascript) placement instructions:\n
- The code cell location should be empty and positioned such that it will not overlap other cells. If there is a value in a single cell where the code result is supposed to go, it will result in spill error. Use current open sheet context to identify empty space.\n
- Leave one extra column gap between the code cell being placed and the nearest content if placing horizontally. If placing vertically, leave one extra row gap between the code cell and the nearest content.\n
- Pick a location that makes sense relative to the existing contents of the sheet. Line up placements with existing content. E.g. if placing next to a table at A1:C19, place the code cell at E1 (keeping in mind the extra column gap since placing horizontally).\n
- In case there is not enough empty space near the existing contents of the sheet, choose a distant empty cell.\n
- Consider the overall layout and organization of the current open sheet when placing the code cell, ensuring it doesn't disrupt existing data or interfere with other code cells.\n
- A plot returned by the code cell occupies space on the sheet and spills if there is any data present in the sheet where the plot is supposed to be placed. Default output size of a new plot is 7 wide * 23 tall cells.\n
- Cursor location should not impact placement decisions.\n
- If the sheet is empty, place the code cell at A1.\n

Think carefully about the placement rules and examples. Always ensure the code cell is placed where it does not create a spill error.
`,
  },
  [AITool.GetDatabaseSchemas]: {
    sources: ['AIAnalyst'],
    aiModelModes: ['disabled', 'fast', 'max'],
    description: `
Retrieves detailed database table schemas including column names, data types, and constraints.\n
Use this tool every time you want to write SQL. You need the table schema to write accurate queries.\n
If connection_ids is an empty array, it will return detailed schemas for all available team connections.\n
`,
    parameters: {
      type: 'object',
      properties: {
        connection_ids: {
          type: 'array',
          items: {
            type: 'string',
            description:
              'UUID string corresponding to the connection ID of the SQL Connection for which you want to get the schemas.',
          },
        },
      },
      required: ['connection_ids'],
      additionalProperties: false,
    },
    responseSchema: AIToolsArgsSchema[AITool.GetDatabaseSchemas],
    prompt: `
Retrieves detailed database table schemas including column names, data types, and constraints.\n
Use this tool every time you want to write SQL. You need the table schema to write accurate queries.\n
If connection_ids is an empty array, it will return detailed schemas for all available team connections.\n
This tool should always be called before writing SQL. If you don't have the table schema, you cannot write accurate SQL queries.\n
`,
  },
  [AITool.SetSQLCodeCellValue]: {
    sources: ['AIAnalyst'],
    aiModelModes: ['disabled', 'fast', 'max'],
    description: `
Adds or updates a SQL Connection code cell and runs it in the 'sheet_name' sheet. Requires the connection_kind, connection_id, cell position (in A1 notation), and code string.\n
Output of the code cell is a table. Provide a name for the output table of the code cell. The name cannot contain spaces or special characters, but _ is allowed.\n
Note: only name the code cell if it is new.\n
Do not attempt to add code to data tables, it will result in an error. Use set_cell_values or add_data_table to add data to the sheet.\n
This tool is for SQL Connection code only. For Python and Javascript use set_code_cell_value. For Formulas, use set_formula_cell_value.\n\n

IMPORTANT: if you've already created a table and user wants to make subsequent queries on that same table, use the existing code cell instead of creating a new query.

For SQL Connection code cells:\n
- Use the Connection ID (uuid) and Connection language: POSTGRES, MYSQL, MSSQL, SNOWFLAKE, BIGQUERY, COCKROACHDB, MARIADB, SUPABASE, NEON or MIXPANEL.\n
- The Connection ID must be from an available database connection in the team.\n
- Use the GetDatabaseSchemas tool to get the database schemas before writing SQL queries.\n
- Write SQL queries that reference the database tables and schemas provided in context.\n

SQL code cell placement instructions:\n
- The code cell location should be empty and positioned such that it will not overlap other cells. If there is an existing value in a single cell where the code result is supposed to go, it will result in spill error. Use current open sheet context to identify empty space.\n
- If the sheet is empty, place the code cell at A1.\n
- Use the existing SQL cell location if editing existing SQL code cell. Queries that are on a table that already exists in the sheet should be edits to existing code tables, not new tables unless the user specifically asks for a new table.\n
`,
    parameters: {
      type: 'object',
      properties: {
        sheet_name: {
          type: 'string',
          description: 'The sheet name of the current sheet as defined in the context',
        },
        code_cell_name: {
          type: 'string',
          description:
            'What to name the output of the code cell. The name cannot contain spaces or special characters (but _ is allowed). First letter capitalized is preferred.',
        },
        connection_kind: {
          type: 'string',
          description:
            'The kind of the sql code cell, this can be one of POSTGRES, MYSQL, MSSQL, SNOWFLAKE, BIGQUERY, COCKROACHDB, MARIADB, SUPABASE, NEON or MIXPANEL.',
        },
        code_cell_position: {
          type: 'string',
          description:
            'The position of the code cell in the current open sheet, in a1 notation. This should be a single cell, not a range.',
        },
        sql_code_string: {
          type: 'string',
          description: 'The code which will run in the cell',
        },
        connection_id: {
          type: 'string',
          description:
            'This is uuid string corresponding to the connection ID of the SQL Connection code cell. There can be multiple connections in the team, so this is required to identify the connection along with the language.',
        },
      },
      required: [
        'sheet_name',
        'code_cell_name',
        'connection_kind',
        'code_cell_position',
        'sql_code_string',
        'connection_id',
      ],
      additionalProperties: false,
    },
    responseSchema: AIToolsArgsSchema[AITool.SetSQLCodeCellValue],
    prompt: `
Adds or updates a SQL Connection code cell and runs it in the 'sheet_name' sheet. Requires the connection_kind, connection_id, cell position (in A1 notation), and code string.\n
Output of the code cell is a table. Provide a name for the output table of the code cell. The name cannot contain spaces or special characters, but _ is allowed.\n
Note: only name the code cell if it is new.\n
Do not attempt to add code to data tables, it will result in an error. Use set_cell_values or add_data_table to add data to the sheet.\n
This tool is for SQL Connection code only. For Python and Javascript use set_code_cell_value. For Formulas, use set_formula_cell_value.\n

IMPORTANT: if you've already created a table and user wants to make subsequent queries on that same table, use the existing code cell instead of creating a new query.

For SQL Connection code cells:\n
- Use the Connection ID (uuid) and Connection language: POSTGRES, MYSQL, MSSQL, SNOWFLAKE, BIGQUERY, COCKROACHDB, MARIADB, SUPABASE, NEON or MIXPANEL.\n
- The Connection ID must be from an available database connection in the team.\n
- Use the GetDatabaseSchemas tool to get the database schemas before writing SQL queries.\n
- Write SQL queries that reference the database tables and schemas provided in context.\n

SQL code cell placement instructions:\n
- The code cell location should be empty and positioned such that it will not overlap other cells. If there is an existing value in a single cell where the code result is supposed to go, it will result in spill error. Use current open sheet context to identify empty space.\n
- If the sheet is empty, place the code cell at A1.\n
- Use the existing SQL cell location if editing existing SQL code cell. Queries that are on a table that already exists in the sheet should be edits to existing code tables, not new tables unless the user specifically asks for a new table.\n
`,
  },

  [AITool.SetFormulaCellValue]: {
    sources: ['AIAnalyst'],
    aiModelModes: ['disabled', 'fast', 'max'],
    description: `
Sets the value of a formula cell and runs it in the current open sheet, requires the cell position (in a1 notation) and formula string.\n
You should use the set_formula_cell_value function to set this formula cell value. Use set_formula_cell_value function instead of responding with formulas.\n
Never use set_formula_cell_value function to set the value of a cell to a value that is not a formula. Don't add static data to the current open sheet using set_formula_cell_value function, use set_cell_values instead. set_formula_cell_value function is only meant to set the value of a cell to formulas.\n
Provide a name for the output of the formula cell. The name cannot contain spaces or special characters (but _ is allowed).\n
Note: we only rename the formula cell if its new. Otherwise we keep the old name.\n
Always refer to the data from cell by its position in a1 notation from respective sheet. Don't add values manually in formula cells.\n
Do not attempt to add formulas to data tables, it will result in an error.\n
This tool is for formulas only. For Python and Javascript code, use set_code_cell_value.\n
`,
    parameters: {
      type: 'object',
      properties: {
        sheet_name: {
          type: 'string',
          description: 'The sheet name of the current sheet as defined in the context',
        },
        code_cell_position: {
          type: 'string',
          description:
            'The position of the formula cell in the current open sheet, in a1 notation. This should be a single cell, not a range.',
        },
        formula_string: {
          type: 'string',
          description: 'The formula which will run in the cell',
        },
      },
      required: ['sheet_name', 'code_cell_position', 'formula_string'],
      additionalProperties: false,
    },
    responseSchema: AIToolsArgsSchema[AITool.SetFormulaCellValue],
    prompt: `
You should use the set_formula_cell_value function to set this formula cell value. Use set_formula_cell_value instead of responding with formulas.\n
Never use set_formula_cell_value function to set the value of a cell to a value that is not a formula. Don't add data to the current open sheet using set_formula_cell_value function, use set_cell_values instead. set_formula_cell_value function is only meant to set the value of a cell to a formula.\n
set_formula_cell_value function requires formula_string and the cell position (single cell in a1 notation).\n
Always refer to the cells on sheet by its position in a1 notation. Don't add values manually in formula cells.\n
This tool is for formulas only. For Python and Javascript code, use set_code_cell_value.\n
Don't prefix formulas with \`=\` in formula cells.\n

Formulas placement instructions:\n
- The formula cell location should be empty and positioned such that it will not overlap other cells. If there is a value in a single cell where the formula result is supposed to go, it will result in spill error. Use current open sheet context to identify empty space.\n
- The formula cell should be near the data it references, so that it is easy to understand the formula in the context of the data. Identify the data being referenced from the Formula and use the nearest unoccupied cell. If multiple data references are being made, choose the one which is most relevant to the Formula.\n
- Unlike code cell placement, Formula cell placement should not use an extra space; formulas should be placed next to the data they reference or next to a label for the calculation.\n
- Pick the location that makes the most sense next to what is being referenced. E.g. formula aggregations often make sense directly underneath or directly beside the data being referenced or next to the label for the calculation.\n
- When doing a calculation on a table column, place the formula directly below the last row of the table.\n

When to use set_formula_cell_value:\n
Set formula cell value tool should be used for relatively simple tasks. Tasks like aggregations, finding means, totals, counting number of instances, etc. You can use this for calculations that reference values in and out of tables. For more complex tasks, use set_code_cell_value.\n
Examples:
- Finding the mean of a column of numbers
- Counting the number of instances of a value in a column
- Finding the max/min value
- Basic arithmetic operations
- Joining strings
`,
  },
  [AITool.MoveCells]: {
    sources: ['AIAnalyst'],
    aiModelModes: ['disabled', 'fast', 'max'],
    description: `
Moves a rectangular selection of cells from one location to another on the current open sheet, requires the source and target locations.\n
You MUST use this tool to fix spill errors to move code, tables, or charts to a different location.\n
You should use the move_cells function to move a rectangular selection of cells from one location to another on the current open sheet.\n
When moving a single spilled code cell, use the move tool to move just the single anchor cell of that code cell causing the spill.\n
move_cells function requires the source and target locations. Source location is the top left and bottom right corners of the selection rectangle to be moved.\n
When moving a table, leave a space between the table and any surrounding content. This is more aesthetic and easier to read.\n
Target location is the top left corner of the target location on the current open sheet.\n
`,
    parameters: {
      type: 'object',
      properties: {
        sheet_name: {
          type: 'string',
          description: 'The sheet name of the current sheet in the context',
        },
        source_selection_rect: {
          type: 'string',
          description:
            'The selection of cells, in a1 notation, to be moved in the current open sheet. This is string representation of the rectangular selection of cells to be moved',
        },
        target_top_left_position: {
          type: 'string',
          description:
            'The top left position of the target location on the current open sheet, in a1 notation. This should be a single cell, not a range. This will be the top left corner of the source selection rectangle after moving.',
        },
      },
      required: ['sheet_name', 'source_selection_rect', 'target_top_left_position'],
      additionalProperties: false,
    },
    responseSchema: AIToolsArgsSchema[AITool.MoveCells],
    prompt: `
You should use the move_cells function to move a rectangular selection of cells from one location to another on the current open sheet.\n
You MUST use this tool to fix spill errors to move code, tables, or charts to a different location.\n
When moving a single spilled code cell, use the move tool to move just the single anchor cell of that code cell causing the spill.\n
move_cells function requires the current sheet name provided in the context, the source selection, and the target position. Source selection is the string representation (in a1 notation) of a selection rectangle to be moved.\n
Target position is the top left corner of the target position on the current open sheet, in a1 notation. This should be a single cell, not a range.\n
`,
  },
  [AITool.DeleteCells]: {
    sources: ['AIAnalyst'],
    aiModelModes: ['disabled', 'fast', 'max'],
    description: `
Deletes the value(s) of a selection of cells, requires a string representation of a selection of cells to delete. Selection can be a single cell or a range of cells or multiple ranges in a1 notation.\n
You should use the delete_cells function to delete the value(s) of a selection of cells in the sheet with sheet_name.\n
delete_cells functions requires a string representation (in a1 notation) of a selection of cells to delete. Selection can be a single cell or a range of cells or multiple ranges in a1 notation.\n
You MUST use this tool to delete columns in tables by providing it with the column name in A1. For example, "TableName[Column Name]".
You MUST use this tool to delete tables by providing it with the table name in A1. For example, "TableName".
`,
    parameters: {
      type: 'object',
      properties: {
        sheet_name: {
          type: 'string',
          description: 'The sheet name of the current sheet as defined in the context',
        },
        selection: {
          type: 'string',
          description:
            'The string representation (in a1 notation) of the selection of cells to delete, this can be a single cell or a range of cells or multiple ranges in a1 notation',
        },
      },
      required: ['sheet_name', 'selection'],
      additionalProperties: false,
    },
    responseSchema: AIToolsArgsSchema[AITool.DeleteCells],
    prompt: `
You should use the delete_cells function to delete the value(s) of a selection of cells in the sheet with sheet_name.\n
You MUST NOT delete cells that are referenced by code cells. For example, if you write Python code that references cells, you MUST NOT delete the original cells or the Python code will stop working.\n
You MUST use this tool to delete columns in tables by providing it with the column name in A1. For example, "TableName[Column Name]".
You MUST use this tool to delete tables by providing it with the table name in A1. For example, "TableName".
delete_cells functions requires the current sheet name provided in the context, and a string representation (in a1 notation) of a selection of cells to delete. Selection can be a single cell or a range of cells or multiple ranges in a1 notation.\n
`,
  },
  [AITool.UpdateCodeCell]: {
    sources: ['AIAssistant'],
    aiModelModes: ['disabled', 'fast', 'max'],
    description: `
This tool updates the code in the code cell you are currently editing, requires the code string to update the code cell with. Provide the full code string, don't provide partial code. This will replace the existing code in the code cell.\n
The code cell editor will switch to diff editor mode and will show the changes you made to the code cell, user can accept or reject the changes.\n
New code runs in the cell immediately, so the user can see output of the code cell after it is updates.\n
Never include code in the chat when using this tool, always explain brief what changes are made and why.\n
When using this tool, make sure this is the only tool used in the response.\n
`,
    parameters: {
      type: 'object',
      properties: {
        code_string: {
          type: 'string',
          description: 'The code string to update the code cell with',
        },
      },
      required: ['code_string'],
      additionalProperties: false,
    },
    responseSchema: AIToolsArgsSchema[AITool.UpdateCodeCell],
    prompt: `
You should use the update_code_cell function to update the code in the code cell you are currently editing.\n
update_code_cell function requires the code string to update the code cell with.\n
Provide the full code string, don't provide partial code. This will replace the existing code in the code cell.\n
The code cell editor will switch to diff editor mode and will show the changes you made to the code cell, user can accept or reject the changes.\n
New code runs in the cell immediately, so the user can see output of the code cell after it is updates.\n
Never include code in the chat when using this tool, always explain brief what changes are made and why.\n
When using this tool, make sure this is the only tool used in the response.\n
When using this tool, make sure the code cell is the only cell being edited.\n
`,
  },
  [AITool.GetTextFormats]: {
    sources: ['AIAnalyst'],
    aiModelModes: ['disabled', 'fast', 'max'],
    description: `
This tool returns the text formatting information of a selection of cells on a specified sheet, requires the sheet name, the selection of cells to get the formats of.\n
Do NOT use this tool if there is no formatting in the region based on the format bounds provided for the sheet.\n
It should be used to find formatting within a sheet's formatting bounds.\n
It returns a string representation of the formatting information of the cells in the selection.\n
If there are multiple pages of formatting information, use the page parameter to get the next set of results.\n
`,
    parameters: {
      type: 'object',
      properties: {
        sheet_name: {
          type: 'string',
          description: 'The sheet name of the current sheet as defined in the context',
        },
        selection: {
          type: 'string',
          description: 'The selection of cells to get the formats of, in a1 notation',
        },
        page: {
          type: 'number',
          description:
            'The page number of the results to return. The first page is always 0. Use the parameters with a different page to get the next set of results.',
        },
      },
      required: ['sheet_name', 'selection', 'page'],
      additionalProperties: false,
    },
    responseSchema: AIToolsArgsSchema[AITool.GetTextFormats],
    prompt: `
The get_text_formats tool returns the text formatting information of a selection of cells on a specified sheet, requires the sheet name, the selection of cells to get the formats of.\n
Do NOT use this tool if there is no formatting in the region based on the format bounds provided for the sheet.\n
It should be used to find formatting within a sheet's formatting bounds.\n
It returns a string representation of the formatting information of the cells in the selection.\n
If too large, the results will include page information:\n
- If page information is provided, perform actions on the current page's results before requesting the next page of results.\n
- Always review all pages of results; as you get each page, immediately perform any actions before moving to the next page.\n
`,
  },
  [AITool.SetTextFormats]: {
    sources: ['AIAnalyst'],
    aiModelModes: ['disabled', 'fast', 'max'],
    description: `
This tool sets the text formats of a selection of cells on a specified sheet.\n
There must be at least one non-null format to set.\n
Percentages in Quadratic work the same as in any spreadsheet. E.g. formatting .01 as a percentage will show as 1%. Formatting 1 as a percentage will show 100%.\n
`,
    parameters: {
      type: 'object',
      properties: {
        sheet_name: {
          type: 'string',
          description: 'The sheet name of the current sheet as defined in the context',
        },
        selection: {
          type: 'string',
          description: `
The selection of cells to set the formats of, in a1 notation. ALWAYS use table names when formatting entire tables (e.g., "Table1"). Only use A1 notation for partial table selections or non-table data.\n
When you are formatting multiple, non-contiguous cells, or cells not in a rectangle, you may use a list of ranges in A1 notation separated by commas. For example, "A1,B2:D5,E20".`,
        },
        bold: {
          type: ['boolean', 'null'],
          description: 'Whether to set the cell to bold',
        },
        italic: {
          type: ['boolean', 'null'],
          description: 'Whether to set the cell to italic',
        },
        underline: {
          type: ['boolean', 'null'],
          description: 'Whether to set the cell to underline',
        },
        strike_through: {
          type: ['boolean', 'null'],
          description: 'Whether to set the cell to strike through',
        },
        text_color: {
          type: ['string', 'null'],
          description:
            'The color of the text, in hex format. To remove the text color, set the value to an empty string.',
        },
        fill_color: {
          type: ['string', 'null'],
          description:
            'The color of the background, in hex format. To remove the fill color, set the value to an empty string.',
        },
        align: {
          type: ['string', 'null'],
          description: 'The horizontal alignment of the text, this can be one of "left", "center", "right"',
        },
        vertical_align: {
          type: ['string', 'null'],
          description: 'The vertical alignment of the text, this can be one of "top", "middle", "bottom"',
        },
        wrap: {
          type: ['string', 'null'],
          description: 'The wrapping of the text, this can be one of "wrap", "clip", "overflow"',
        },
        numeric_commas: {
          type: ['boolean', 'null'],
          description:
            'For numbers larger than three digits, whether to show commas. If true, then numbers will be formatted with commas.',
        },
        number_type: {
          type: ['string', 'null'],
          description:
            'The type for the numbers, this can be one of "number", "currency", "percentage", or "exponential". If "currency" is set, you MUST set the currency_symbol.',
        },
        currency_symbol: {
          type: ['string', 'null'],
          description:
            'If number_type is "currency", use this to set the currency symbol, for example "$" for USD or "€" for EUR',
        },
        date_time: {
          type: ['string', 'null'],
          description: 'formats a date time value using Rust\'s chrono::format, e.g., "%Y-%m-%d %H:%M:%S", "%d/%m/%Y"',
        },
      },
      required: [
        'sheet_name',
        'selection',
        'bold',
        'italic',
        'underline',
        'strike_through',
        'text_color',
        'fill_color',
        'align',
        'vertical_align',
        'wrap',
        'numeric_commas',
        'number_type',
        'currency_symbol',
        'date_time',
      ],
      additionalProperties: false,
    },
    responseSchema: AIToolsArgsSchema[AITool.SetTextFormats],
    prompt: `The set_text_formats tool sets the text formats of a selection of cells on a specified sheet, requires the sheet name, the selection of cells to set the formats of, and the formats to set.\n
Here are the formats you can set:\n
- bold, italics, underline, or strike through\n
- text color and fill color using hex format, for example, #FF0000 for red\n
- horizontal alignment, this can be one of "left", "center", "right"\n
- vertical alignment, this can be one of "top", "middle", "bottom"\n
- wrapping, this can be one of "wrap", "clip", "overflow"\n
- numeric_commas, adds or removes commas from numbers\n
- number_type, this can be one of "number", "currency", "percentage", or "exponential". If "currency" is set, you MUST set the currency_symbol.\n
- currency_symbol, if number_type is "currency", use this to set the currency symbol, for example "$" for USD or "€" for EUR\n
- date_time, formats a date time value using Rust's chrono::format, e.g., "%Y-%m-%d %H:%M:%S", "%d/%m/%Y"\n
Percentages in Quadratic work the same as in any spreadsheet. E.g. formatting .01 as a percentage will show as 1%. Formatting 1 as a percentage will show 100%.\n
There must be at least one format to set.\n
You MAY want to use the get_text_formats function if you need to check the current text formats of the cells before setting them.\n`,
  },
  [AITool.CodeEditorCompletions]: {
    sources: ['CodeEditorCompletions'],
    aiModelModes: ['disabled', 'fast', 'max'],
    description: `
This tool provides inline completions for the code in the code cell you are currently editing, requires the completion for the code in the code cell.\n
You are provided with the prefix and suffix of the cursor position in the code cell.\n
Completion is the delta that will be inserted at the cursor position in the code cell.\n
`,
    parameters: {
      type: 'object',
      properties: {
        text_delta_at_cursor: {
          type: 'string',
          description: 'The completion for the code in the code cell at the cursor position',
        },
      },
      required: ['text_delta_at_cursor'],
      additionalProperties: false,
    },
    responseSchema: AIToolsArgsSchema[AITool.CodeEditorCompletions],
    prompt: `
This tool provides inline completions for the code in the code cell you are currently editing, you are provided with the prefix and suffix of the cursor position in the code cell.\n
You should use this tool to provide inline completions for the code in the code cell you are currently editing.\n
Completion is the delta that will be inserted at the cursor position in the code cell.\n
`,
  },
  [AITool.UserPromptSuggestions]: {
    sources: ['AIAnalyst', 'GetUserPromptSuggestions'],
    aiModelModes: ['disabled', 'fast', 'max'],
    description: `
This tool provides prompt suggestions for the user, requires an array of three prompt suggestions.\n
Each prompt suggestion is an object with a label and a prompt.\n
The label is a descriptive label for the prompt suggestion with maximum 40 characters, this will be displayed to the user in the UI.\n
The prompt is the actual prompt that will be used to generate the prompt suggestion.\n
Use the internal context and the chat history to provide the prompt suggestions.\n
Always maintain strong correlation between the follow up prompts and the user's chat history and the internal context.\n
IMPORTANT: This tool should always be called after you have provided the response to the user's prompt and all tool calls are finished, to provide user follow up prompts suggestions.\n
`,
    parameters: {
      type: 'object',
      properties: {
        prompt_suggestions: {
          type: 'array',
          items: {
            type: 'object',
            properties: {
              label: {
                type: 'string',
                description: 'The label of the follow up prompt, maximum 40 characters',
              },
              prompt: {
                type: 'string',
                description: 'The prompt for the user',
              },
            },
            required: ['label', 'prompt'],
            additionalProperties: false,
          },
        },
      },
      required: ['prompt_suggestions'],
      additionalProperties: false,
    },
    responseSchema: AIToolsArgsSchema[AITool.UserPromptSuggestions],
    prompt: `
This tool provides prompt suggestions for the user, requires an array of three prompt suggestions.\n
Each prompt suggestion is an object with a label and a prompt.\n
The label is a descriptive label for the prompt suggestion with maximum 40 characters, this will be displayed to the user in the UI.\n
The prompt is the actual prompt that will be used to generate the prompt suggestion.\n
Use the internal context and the chat history to provide the prompt suggestions.\n
Always maintain strong correlation between the prompt suggestions and the user's chat history and the internal context.\n
IMPORTANT: This tool should always be called after you have provided the response to the user's prompt and all tool calls are finished, to provide user follow up prompts suggestions.\n
`,
  },
  [AITool.PDFImport]: {
    sources: ['AIAnalyst'],
    aiModelModes: ['disabled', 'fast', 'max'],
    description: `
This tool extracts data from the attached PDF files and converts it into a structured format i.e. as Data Tables on the sheet.\n
This tool requires the file_name of the PDF and a clear and explicit prompt to extract data from that PDF file.\n
Forward the actual user prompt as much as possible that is related to the PDF file.\n
Always capture user intention exactly and give a clear and explicit prompt to extract data from PDF files.\n
Use this tool only if there is a PDF file that needs to be extracted. If there is no PDF file, do not use this tool.\n
Never extract data from PDF files that are not relevant to the user's prompt. Never try to extract data from PDF files on your own. Always use the pdf_import tool when dealing with PDF files.\n
Follow the user's instructions carefully and provide accurate and relevant data. If there are insufficient instructions, always ask the user for more information.\n
Do not use multiple tools at the same time when dealing with PDF files. pdf_import should be the only tool call in a reply when dealing with PDF files. Any analysis on imported data should only be done after import is successful.\n
`,
    parameters: {
      type: 'object',
      properties: {
        file_name: {
          type: 'string',
          description: 'The name of the PDF file to extract data from.',
        },
        prompt: {
          type: 'string',
          description:
            "The prompt based on the user's intention and the context of the conversation to extract data from PDF files, which will be used by the pdf_import tool to extract data from PDF files.",
        },
      },
      required: ['file_name', 'prompt'],
      additionalProperties: false,
    },
    responseSchema: AIToolsArgsSchema[AITool.PDFImport],
    prompt: `
This tool extracts data from the attached PDF files and converts it into a structured format i.e. as Data Tables on the sheet.\n
This tool requires the file_name of the PDF and a clear and explicit prompt to extract data from that PDF file.\n
Forward the actual user prompt as much as possible that is related to the PDF file.\n
Always capture user intention exactly and give a clear and explicit prompt to extract data from PDF files.\n
Use this tool only if there is a PDF file that needs to be extracted. If there is no PDF file, do not use this tool.\n
Never extract data from PDF files that are not relevant to the user's prompt. Never try to extract data from PDF files on your own. Always use the pdf_import tool when dealing with PDF files.\n
Follow the user's instructions carefully and provide accurate and relevant data. If there are insufficient instructions, always ask the user for more information.\n
Do not use multiple tools at the same time when dealing with PDF files. pdf_import should be the only tool call in a reply when dealing with PDF files. Any analysis on imported data should only be done after import is successful.\n
`,
  },
  [AITool.ConvertToTable]: {
    sources: ['AIAnalyst'],
    aiModelModes: ['disabled', 'fast', 'max'],
    description: `
This tool converts a selection of cells on a specified sheet into a data table.\n
IMPORTANT: the selection can NOT contain any code cells or data tables.\n
It requires the sheet name, a rectangular selection of cells to convert to a data table, the name of the data table and whether the first row is the column names.\n
A data table cannot be created over any existing code cells or data tables.\n
The data table will be created with the first row as the header row if first_row_is_column_names is true, otherwise the first row will be the first row of the data.\n
`,
    parameters: {
      type: 'object',
      properties: {
        sheet_name: {
          type: 'string',
          description: 'The sheet name of the current sheet as defined in the context',
        },
        selection: {
          type: 'string',
          description:
            'The selection of cells to convert to a data table, in a1 notation. This MUST be a rectangle, like A2:D20',
        },
        table_name: {
          type: 'string',
          description:
            "The name of the data table to create, this should be a concise and descriptive name of the data table. Don't use special characters or spaces in the name. Always use a unique name for the data table. Spaces, if any, in name are replaced with underscores.",
        },
        first_row_is_column_names: {
          type: 'boolean',
          description: 'Whether the first row of the selection is the column names',
        },
      },
      required: ['sheet_name', 'selection', 'table_name', 'first_row_is_column_names'],
      additionalProperties: false,
    },
    responseSchema: AIToolsArgsSchema[AITool.ConvertToTable],
    prompt: `
This tool converts a selection of cells on a specified sheet into a data table.\n
IMPORTANT: the selection can NOT contain any code cells or data tables.\n
It requires the sheet name, a rectangular selection of cells to convert to a data table, the name of the data table and whether the first row is the column names.\n
A data table cannot be created over any existing code cells or data tables.\n
The table will be created with the first row as the header row if first_row_is_column_names is true, otherwise the first row will be the first row of the data.\n
The data table will include a table name as the first row, which will push down all data by one row. Example: if the data previously occupied A1:A6, it now occupies A1:A7 since adding the table name shifted the data down by one row.\n
`,
  },
  [AITool.WebSearch]: {
    sources: ['AIAnalyst'],
    aiModelModes: ['disabled', 'fast', 'max'],
    description: `
This tool searches the web for information based on the query.\n
Use this tool when the user asks for information that is not already available in the context.\n
When you would otherwise try to answer from memory or not have a way to answer the user's question, use this tool to retrieve the needed data from the web.\n
This tool should also be used when trying to retrieve information for how to construct API requests that are not well-known from memory and when requiring information on code libraries that are not well-known from memory.\n
It requires the query to search for.\n
`,
    parameters: {
      type: 'object',
      properties: {
        query: {
          type: 'string',
          description: 'The search query',
        },
      },
      required: ['query'],
      additionalProperties: false,
    },
    responseSchema: AIToolsArgsSchema[AITool.WebSearch],
    prompt: `
This tool searches the web for information based on the query.\n
Use this tool when the user asks for information that is not already available in the context.\n
When you would otherwise try to answer from memory or not have a way to answer the user's question, use this tool to retrieve the needed data from the web.\n
This tool should also be used when trying to retrieve information for how to construct API requests that are not well-known from memory and when requiring information on code libraries that are not well-known from memory.\n
It requires the query to search for.\n
`,
  },
  // This is tool internal to AI model and is called by `WebSearch` tool.
  [AITool.WebSearchInternal]: {
    sources: ['WebSearch'],
    aiModelModes: ['disabled', 'fast', 'max'],
    description: `
This tool searches the web for information based on the query.\n
It requires the query to search for.\n
`,
    parameters: {
      type: 'object',
      properties: {
        query: {
          type: 'string',
          description: 'The search query',
        },
      },
      required: ['query'],
      additionalProperties: false,
    },
    responseSchema: AIToolsArgsSchema[AITool.WebSearchInternal],
    prompt: `
This tool searches the web for information based on the query.\n
It requires the query to search for.\n
`,
  },
  [AITool.AddSheet]: {
    sources: ['AIAnalyst'],
    aiModelModes: ['disabled', 'fast', 'max'],
    description: `
This tool adds a new sheet in the file.\n
It requires the name of the new sheet, and an optional name of a sheet to insert the new sheet before.\n
This tool is meant to be used whenever users ask to create new sheets or ask to perform an analysis or task in a new sheet.\n
This tool should not be used to list the sheets in the file. The names of all sheets in the file are available in context.\n
`,
    parameters: {
      type: 'object',
      properties: {
        sheet_name: {
          type: 'string',
          description: 'The name of the new sheet. This must be a unique name.',
        },
        insert_before_sheet_name: {
          type: ['string', 'null'],
          description:
            'The name of a sheet to insert the new sheet before. If not provided, the new sheet will be added to the end of the sheet list.',
        },
      },
      required: ['sheet_name', 'insert_before_sheet_name'],
      additionalProperties: false,
    },
    responseSchema: AIToolsArgsSchema[AITool.AddSheet],
    prompt: `
This tool adds a new sheet in the file.\n
It requires the name of the new sheet, and an optional name of a sheet to insert the new sheet before.\n
This tool is meant to be used whenever users ask to create new sheets or ask to perform an analysis or task in a new sheet.\n
This tool should not be used to list the sheets in the file. The names of all sheets in the file are available in context.\n
`,
  },
  [AITool.DuplicateSheet]: {
    sources: ['AIAnalyst'],
    aiModelModes: ['disabled', 'fast', 'max'],
    description: `
This tool duplicates a sheet in the file.\n
It requires the name of the sheet to duplicate and the name of the new sheet.\n
`,
    parameters: {
      type: 'object',
      properties: {
        sheet_name_to_duplicate: {
          type: 'string',
          description: 'The name of the sheet to duplicate.',
        },
        name_of_new_sheet: {
          type: 'string',
          description: 'The name of the new sheet. This must be a unique name.',
        },
      },
      required: ['sheet_name_to_duplicate', 'name_of_new_sheet'],
      additionalProperties: false,
    },
    responseSchema: AIToolsArgsSchema[AITool.DuplicateSheet],
    prompt: `
This tool duplicates a sheet in the file.\n
It requires the name of the sheet to duplicate and the name of the new sheet.\n
This tool should be used primarily when users explicitly ask to create a new sheet from the existing content or ask directly to copy or duplicate a sheet.\n
`,
  },
  [AITool.RenameSheet]: {
    sources: ['AIAnalyst'],
    aiModelModes: ['disabled', 'fast', 'max'],
    description: `
This tool renames a sheet in the file.\n
It requires the name of the sheet to rename and the new name. This must be a unique name.\n
`,
    parameters: {
      type: 'object',
      properties: {
        sheet_name: {
          type: 'string',
          description: 'The name of the sheet to rename',
        },
        new_name: {
          type: 'string',
          description: 'The new name of the sheet. This must be a unique name.',
        },
      },
      required: ['sheet_name', 'new_name'],
      additionalProperties: false,
    },
    responseSchema: AIToolsArgsSchema[AITool.RenameSheet],
    prompt: `
This tool renames a sheet in the file.\n
It requires the name of the sheet to rename and the new name. This must be a unique name.\n
`,
  },
  [AITool.DeleteSheet]: {
    sources: ['AIAnalyst'],
    aiModelModes: ['disabled', 'fast', 'max'],
    description: `
This tool deletes a sheet in the file.\n
It requires the name of the sheet to delete.\n
`,
    parameters: {
      type: 'object',
      properties: {
        sheet_name: {
          type: 'string',
          description: 'The name of the sheet to delete',
        },
      },
      required: ['sheet_name'],
      additionalProperties: false,
    },
    responseSchema: AIToolsArgsSchema[AITool.DeleteSheet],
    prompt: `
This tool deletes a sheet in the file.\n
It requires the name of the sheet to delete.\n
`,
  },
  [AITool.MoveSheet]: {
    sources: ['AIAnalyst'],
    aiModelModes: ['disabled', 'fast', 'max'],
    description: `
This tool moves a sheet within the sheet list.\n
It requires the name of the sheet to move and an optional name of a sheet to insert the sheet before. If no sheet name is provided, the sheet will be added to the end of the sheet list.\n
`,
    parameters: {
      type: 'object',
      properties: {
        sheet_name: {
          type: 'string',
          description: 'The name of the sheet to move',
        },
        insert_before_sheet_name: {
          type: ['string', 'null'],
          description:
            'The name of a sheet to insert the moved sheet before. If not provided, the sheet will be added to the end of the sheet list.',
        },
      },
      required: ['sheet_name', 'insert_before_sheet_name'],
      additionalProperties: false,
    },
    responseSchema: AIToolsArgsSchema[AITool.MoveSheet],
    prompt: `
This tool moves a sheet in the sheet list.\n
It requires the name of the sheet to move and an optional name of a sheet to insert the sheet before. If no sheet name is provided, the sheet will be added to the end of the sheet list.\n
`,
  },
  [AITool.ColorSheets]: {
    sources: ['AIAnalyst'],
    aiModelModes: ['disabled', 'fast', 'max'],
    description: `
This tool colors the sheet tabs in the file.\n
It requires a array of objects with sheet names and new colors.\n
`,
    parameters: {
      type: 'object',
      properties: {
        sheet_names_to_color: {
          type: 'array',
          items: {
            type: 'object',
            properties: {
              sheet_name: {
                type: 'string',
                description: 'The name of the sheet to color',
              },
              color: {
                type: 'string',
                description: 'The new color of the sheet. This must be a valid CSS color string.',
              },
            },
            required: ['sheet_name', 'color'],
            additionalProperties: false,
          },
        },
      },
      required: ['sheet_names_to_color'],
      additionalProperties: false,
    },
    responseSchema: AIToolsArgsSchema[AITool.ColorSheets],
    prompt: `
This tool colors the sheet tabs in the file.\n
It requires a array of objects with sheet names and new colors.\n
`,
  },
  [AITool.TextSearch]: {
    sources: ['AIAnalyst'],
    aiModelModes: ['disabled', 'fast', 'max'],
    description: `
This tool searches for text in cells within a specific sheet or the entire file.\n
Use this tool when looking for a specific piece of output in the file.\n
This tool can only search for outputs that exist in cells within the file. This tool cannot search for code, only the outputs and contents in the sheet.\n
`,
    parameters: {
      type: 'object',
      properties: {
        query: {
          type: 'string',
          description: 'The query to search for',
        },
        case_sensitive: {
          type: 'boolean',
          description: 'Whether the search should be case sensitive',
        },
        whole_cell: {
          type: 'boolean',
          description:
            'Whether the search should be for the whole cell (i.e., if true, then a cell with "Hello World" would not be found with a search for "Hello"; if false, it would be).',
        },
        search_code: {
          type: 'boolean',
          description: 'Whether the search should include code within code cells',
        },
        sheet_name: {
          type: ['string', 'null'],
          description: 'The sheet name to search in. If not provided, then it searches all sheets.',
        },
      },
      required: ['query', 'case_sensitive', 'whole_cell', 'search_code', 'sheet_name'],
      additionalProperties: false,
    },
    responseSchema: AIToolsArgsSchema[AITool.TextSearch],
    prompt: `
This tool searches for text in cells within a specific sheet or the entire file.\n
Use this tool when looking for a specific piece of output in the file.\n
This tool can only search for outputs that exist in cells within the file. This tool cannot search for code, only the outputs and contents in the sheet.\n
`,
  },
  [AITool.RerunCode]: {
    sources: ['AIAnalyst'],
    aiModelModes: ['disabled', 'fast', 'max'],
    description: `
This tool reruns the code in code cells. This may also be known as "refresh the data" or "update the data".\n
You can optionally provide a sheet name and/or a selection (in A1 notation) to rerun specific code cells.\n
If you only provide a sheet name, then all code cells within that sheet will run.\n
If you provide a selection and sheet name, then only code cells within that selection will run.\n
If you provide neither a sheet name nor a selection, then all code cells in the file will run.\n
`,
    parameters: {
      type: 'object',
      properties: {
        sheet_name: {
          type: ['string', 'null'],
          description: 'The sheet name to rerun code in. If not provided, then it reruns all code cells in the file.',
        },
        selection: {
          type: ['string', 'null'],
          description:
            'The selection (in A1 notation) of code cells to rerun. If not provided, then it reruns all code cells in the sheet. For example, A1:D100',
        },
      },
      required: ['sheet_name', 'selection'],
      additionalProperties: false,
    },
    responseSchema: AIToolsArgsSchema[AITool.RerunCode],
    prompt: `
This tool reruns the code in code cells.\n
You can optionally provide a sheet name and a selection (in A1 notation) to rerun specific code cells.\n
If you only provide a sheet name, then all code cells within that sheet will run.\n
If you provide a selection and sheet name, then only code cells within that selection will run.\n
If you provide neither a sheet name nor a selection, then all code cells in the file will run.\n
`,
  },
  [AITool.ResizeColumns]: {
    sources: ['AIAnalyst'],
    aiModelModes: ['disabled', 'fast', 'max'],
    description: `
This tool resizes columns in a sheet.\n
It requires the sheet name, a selection (in A1 notation) of columns to resize, and the size to resize to.\n
The selection is a range of columns, for example: A1:D1.\n
The size is either "default" or "auto". Auto will resize the column to the width of the largest cell in the column. Default will resize the column to its default width.\n
Use this tool when the user specifically asks to resize columns or when the user asks to prettify the sheet.\n
`,
    parameters: {
      type: 'object',
      properties: {
        sheet_name: {
          type: 'string',
          description: 'The sheet name to resize columns in',
        },
        selection: {
          type: 'string',
          description: 'The selection (in A1 notation) of columns to resize, for example: A1:D1',
        },
        size: {
          type: 'string',
          description:
            'The size to resize the columns to. Either "default" or "auto". Auto will resize the column to the width of the largest cell in the column. Default will resize the column to its default width.',
        },
      },
      required: ['sheet_name', 'selection', 'size'],
      additionalProperties: false,
    },
    responseSchema: AIToolsArgsSchema[AITool.ResizeColumns],
    prompt: `
This tool resizes columns in a sheet.\n
It requires the sheet name, a selection (in A1 notation) of columns to resize, and the size to resize to.\n
The selection is a range of columns, for example: A1:D1.\n
The size is either "default" or "auto". Auto will resize the column to the width of the largest cell in the column. Default will resize the column to its default width.\n
Use this tool when the user specifically asks to resize columns or when the user asks to prettify the sheet.\n
`,
  },
  [AITool.ResizeRows]: {
    sources: ['AIAnalyst'],
    aiModelModes: ['disabled', 'fast', 'max'],
    description: `
This tool resizes rows in a sheet.\n
It requires the sheet name, a selection (in A1 notation) of rows to resize, and the size to resize to.\n
The selection is a range of rows, for example: A1:A100.\n
The size is either "default" or "auto". Auto will resize the row to the height of the largest cell in the row. Default will resize the row to its default height.\n
Use this tool when the user specifically asks to resize rows.\n
`,
    parameters: {
      type: 'object',
      properties: {
        sheet_name: {
          type: 'string',
          description: 'The sheet name to resize rows in',
        },
        selection: {
          type: 'string',
          description: 'The selection (in A1 notation) of rows to resize, for example: A1:A100',
        },
        size: {
          type: 'string',
          description:
            'The size to resize the rows to. Either "default" or "auto". Auto will resize the row to the height of the largest cell in the row. Default will resize the row to its default height.',
        },
      },
      required: ['sheet_name', 'selection', 'size'],
      additionalProperties: false,
    },
    responseSchema: AIToolsArgsSchema[AITool.ResizeRows],
    prompt: `
This tool resizes rows in a sheet.\n
It requires the sheet name, a selection (in A1 notation) of rows to resize, and the size to resize to.\n
The selection is a range of rows in A1 notation, for example: A1:A100.\n
The size is either "default" or "auto". Auto will resize the row to the height of the largest cell in the row. Default will resize the row to its default height.\n
Use this tool when the user specifically asks to resize rows.\n
`,
  },
  [AITool.SetBorders]: {
    sources: ['AIAnalyst'],
    aiModelModes: ['disabled', 'fast', 'max'],
    description: `
This tool sets the borders in a sheet.\n
It requires the sheet name, a selection (in A1 notation) of cells to set the borders on, and the color, line type, and border_selection of the borders.\n
`,
    parameters: {
      type: 'object',
      properties: {
        sheet_name: {
          type: 'string',
          description: 'The sheet name to set borders in',
        },
        selection: {
          type: 'string',
          description:
            'The selection (in A1 notation) of cells to set borders on. For example: A1:D1. For border_selection like "Outer", it will draw borders around the outside of the selection box.',
        },
        color: {
          type: 'string',
          description: 'The color of the borders. This must be a valid CSS color string.',
        },
        line: {
          type: 'string',
          description: `
This provides the line type of the borders.\n
It must be one of the following: line1, line2, line3, dotted, dashed, double, clear.\n
"line1" is a thin line.\n
"line2" is a thicker line.\n
"line3" is the thickest line.\n
"dotted" is a dotted line.\n
"dashed" is a dashed line.\n
"double" is a doubled line.\n
"clear" will remove all borders in selection.`,
        },
        border_selection: {
          type: 'string',
          description: `
The border selection to set the borders on. This must be one of the following: all, inner, outer, horizontal, vertical, left, top, right, bottom, clear.\n
"all" will set borders on all cells in the selection.\n
"inner" will set borders on the inside of the selection box.\n
"outer" will set borders on the outside of the selection box.\n
"horizontal" will set borders on the horizontal sides of the selection box.\n
"vertical" will set borders on the vertical sides of the selection box.\n
"left" will set borders on the left side of the selection box.\n
"top" will set borders on the top side of the selection box.\n
"right" will set borders on the right side of the selection box.\n
"bottom" will set borders on the bottom side of the selection box.\n
"clear" will remove all borders in selection.`,
        },
      },
      required: ['sheet_name', 'selection', 'color', 'line', 'border_selection'],
      additionalProperties: false,
    },
    responseSchema: AIToolsArgsSchema[AITool.SetBorders],
    prompt: `
This tool sets the borders in a sheet.\n
It requires the sheet name, a selection (in A1 notation) of cells to set the borders on, and the color, line type, and border_selection of the borders.\n
The selection is a range of cells, for example: A1:D1.\n
The color must be a valid CSS color string.\n
The line type must be one of: line1, line2, line3, dotted, dashed, double, clear.\n
The border_selection must be one of: all, inner, outer, horizontal, vertical, left, top, right, bottom, clear.\n
`,
  },
  [AITool.InsertColumns]: {
    sources: ['AIAnalyst'],
    aiModelModes: ['disabled', 'fast', 'max'],
    description: `
This tool inserts columns in a sheet, adjusted columns to the right of the insertion. The new columns will share the formatting of the column provided.\n
It requires the sheet name, the column to insert the columns at, whether to insert to the right or left of the column, and the number of columns to insert.\n
`,
    parameters: {
      type: 'object',
      properties: {
        sheet_name: {
          type: 'string',
          description: 'The sheet name to insert columns in',
        },
        column: {
          type: 'string',
          description:
            'The column to insert the columns at. This must be a valid column name, for example A or ZA. The new columns will share the formatting of this column.',
        },
        right: {
          type: 'boolean',
          description:
            'Whether to insert to the right or left of the column. If true, insert to the right of the column. If false, insert to the left of the column.',
        },
        count: {
          type: 'number',
          description: 'The number of columns to insert',
        },
      },
      required: ['sheet_name', 'column', 'right', 'count'],
      additionalProperties: false,
    },
    responseSchema: AIToolsArgsSchema[AITool.InsertColumns],
    prompt: `
This tool inserts columns in a sheet, adjusted columns to the right of the insertion.\n
It requires the sheet name, the column to insert the columns at, whether to insert to the right or left of the column, and the number of columns to insert.\n`,
  },
  [AITool.InsertRows]: {
    sources: ['AIAnalyst'],
    aiModelModes: ['disabled', 'fast', 'max'],
    description: `
This tool inserts rows in a sheet, adjusted rows below the insertion.\n
It requires the sheet name, the row to insert the rows at, whether to insert below or above the row, and the number of rows to insert. The new rows will share the formatting of the row provided.\n
`,
    parameters: {
      type: 'object',
      properties: {
        sheet_name: {
          type: 'string',
          description: 'The sheet name to insert rows in',
        },
        row: {
          type: 'number',
          description:
            'The row to insert the rows at. This should be a number, for example 1, 2, 35, etc. The new rows will share the formatting of this row.',
        },
        below: {
          type: 'boolean',
          description:
            'Whether to insert below or above the row. If true, insert below the row. If false, insert above the row.',
        },
        count: {
          type: 'number',
          description: 'The number of rows to insert',
        },
      },
      required: ['sheet_name', 'row', 'below', 'count'],
      additionalProperties: false,
    },
    responseSchema: AIToolsArgsSchema[AITool.InsertRows],
    prompt: `
This tool inserts rows in a sheet, adjusted rows below the insertion.\n
It requires the sheet name, the row to insert the rows at, whether to insert below or above the row, and the number of rows to insert. The new rows will share the formatting of the row provided.\n`,
  },
  [AITool.DeleteColumns]: {
    sources: ['AIAnalyst'],
    aiModelModes: ['disabled', 'fast', 'max'],
    description: `
This tool deletes columns in a sheet, adjusting columns to the right of the deletion.\n
It requires the sheet name and an array of sheet columns to delete.\n
`,
    parameters: {
      type: 'object',
      properties: {
        sheet_name: {
          type: 'string',
          description: 'The sheet name to delete columns in',
        },
        columns: {
          type: 'array',
          items: {
            type: 'string',
            description: 'The column to delete. This must be a valid column name, for example "A" or "ZB".',
          },
        },
      },
      required: ['sheet_name', 'columns'],
      additionalProperties: false,
    },
    responseSchema: AIToolsArgsSchema[AITool.DeleteColumns],
    prompt: `
This tool deletes columns in a sheet, adjusting columns to the right of the deletion.\n
It requires the sheet name and an array of sheet columns to delete.\n`,
  },
  [AITool.DeleteRows]: {
    sources: ['AIAnalyst'],
    aiModelModes: ['disabled', 'fast', 'max'],
    description: `
This tool deletes rows in a sheet, adjusting rows below the deletion.\n
It requires the sheet name and an array of sheet rows to delete.\n
`,
    parameters: {
      type: 'object',
      properties: {
        sheet_name: {
          type: 'string',
          description: 'The sheet name to delete rows in',
        },
        rows: {
          type: 'array',
          items: {
            type: 'number',
            description: 'The row to delete. This must be a number, for example 1, 2, 35, etc.',
          },
        },
      },
      required: ['sheet_name', 'rows'],
      additionalProperties: false,
    },
    responseSchema: AIToolsArgsSchema[AITool.DeleteRows],
    prompt: `
This tool deletes rows in a sheet, adjusting rows below the deletion.\n
It requires the sheet name and an array of sheet rows to delete.\n`,
  },
  [AITool.TableMeta]: {
    sources: ['AIAnalyst'],
    aiModelModes: ['disabled', 'fast', 'max'],
    description: `
This tool sets the meta data for a table. One or more options can be changed on the table at once.\n
`,
    parameters: {
      type: 'object',
      properties: {
        sheet_name: {
          type: 'string',
          description: 'The sheet name that contains the table',
        },
        table_location: {
          type: 'string',
          description: 'The anchor location of the table (ie, the top-left cell of the table). For example: A5',
        },
        new_table_name: {
          type: ['string', 'null'],
          description: 'The optional new name of the table.',
        },
        first_row_is_column_names: {
          type: ['boolean', 'null'],
          description:
            'The optional boolean as to whether the first row of the table contains the column names. If set to true, the first row will be used as the column names for the table. If set to false, default column names will be used instead.',
        },
        show_name: {
          type: ['boolean', 'null'],
          description:
            'The optional boolean that toggles whether the table name is shown for the table. This is true by default. If true, then the top row of the table only contains the table name.',
        },
        show_columns: {
          type: ['boolean', 'null'],
          description:
            'The optional boolean that toggles whether the column names are shown for the table. This is true by default. If true, then the first row of the table contains the column names.',
        },
        alternating_row_colors: {
          type: ['boolean', 'null'],
          description:
            'The optional boolean that toggles whether the table has alternating row colors. This is true by default. If true, then the table will have alternating row colors.',
        },
      },
      required: [
        'sheet_name',
        'table_location',
        'new_table_name',
        'first_row_is_column_names',
        'show_name',
        'show_columns',
        'alternating_row_colors',
      ],
      additionalProperties: false,
    },
    responseSchema: AIToolsArgsSchema[AITool.TableMeta],
    prompt: `
This tool sets the meta data for a table. One or more options can be changed on the table at once.\n
`,
  },
  [AITool.TableColumnSettings]: {
    sources: ['AIAnalyst'],
    aiModelModes: ['disabled', 'fast', 'max'],
    description: `
This tool changes the columns of a table. It can rename them or show or hide them.\n
Use the delete_cells tool to delete columns by providing it with the column name. For example, "TableName[Column Name]". Don't hide the column unless the user requests it.
In the parameters, include only columns that you want to change. The remaining columns will remain the same.\n`,
    parameters: {
      type: 'object',
      properties: {
        sheet_name: {
          type: 'string',
          description: 'The sheet name that contains the table',
        },
        table_location: {
          type: 'string',
          description: 'The anchor location of the table (ie, the top-left cell of the table). For example: A5',
        },
        column_names: {
          type: 'array',
          items: {
            type: 'object',
            properties: {
              old_name: {
                type: 'string',
                description: 'The old name of the column',
              },
              new_name: {
                type: 'string',
                description:
                  'The new name of the column. If the new name is the same as the old name, the column will not be renamed.',
              },
              show: {
                type: 'boolean',
                description: 'Whether the column is shown in the table. This is true by default.',
              },
            },
            required: ['old_name', 'new_name', 'show'],
            additionalProperties: false,
          },
        },
      },
      required: ['sheet_name', 'table_location', 'column_names'],
      additionalProperties: false,
    },
    responseSchema: AIToolsArgsSchema[AITool.TableColumnSettings],
    prompt: `
This tool changes the columns of a table. It can rename them or show or hide them.\n
Use the delete_cells tool to delete columns by providing it with the column name. For example, "TableName[Column Name]". Don't hide the column unless the user requests it.
In the parameters, include only columns that you want to change. The remaining columns will remain the same.\n`,
  },

  [AITool.GetValidations]: {
    sources: ['AIAnalyst'],
    aiModelModes: ['disabled', 'fast', 'max'],
    description: `
This tool gets the validations in a sheet.\n
It requires the sheet name.\n
`,
    parameters: {
      type: 'object',
      properties: {
        sheet_name: {
          type: 'string',
          description: 'The sheet name to get the validations in',
        },
      },
      required: ['sheet_name'],
      additionalProperties: false,
    },
    responseSchema: AIToolsArgsSchema[AITool.GetValidations],
    prompt: `
This tool gets the validations in a sheet.\n
It requires the sheet name.\n
`,
  },
  [AITool.AddMessage]: {
    sources: ['AIAnalyst'],
    aiModelModes: ['disabled', 'fast', 'max'],
    description: `
This tool adds a message to a sheet using validations.\n`,
    parameters: {
      type: 'object',
      properties: {
        sheet_name: {
          type: 'string',
          description: 'The sheet name to add the message to',
        },
        selection: {
          type: 'string',
          description:
            'The selection of cells to add the message to. This must be in A1 notation, for example: A1:D1 or TableName[Column 1]',
        },
        message_title: {
          type: 'string',
          description: 'The title of the message to add',
        },
        message_text: {
          type: 'string',
          description: 'The text of the message to add',
        },
      },
      required: ['sheet_name', 'selection', 'message_title', 'message_text'],
      additionalProperties: false,
    },
    responseSchema: AIToolsArgsSchema[AITool.AddMessage],
    prompt: `
This tool adds a message to a sheet using validations.\n`,
  },
  [AITool.AddLogicalValidation]: {
    sources: ['AIAnalyst'],
    aiModelModes: ['disabled', 'fast', 'max'],
    description: `
This tool adds a logical validation to a sheet. This also can display a checkbox in a cell to allow the user to toggle the cell between true and false.\n`,
    parameters: {
      type: 'object',
      properties: {
        sheet_name: {
          type: 'string',
          description: 'The sheet name to add the logical validation to',
        },
        selection: {
          type: 'string',
          description:
            'The selection of cells to add the logical validation to. This must be in A1 notation, for example: A1:D1 or TableName[Column 1]',
        },
        show_checkbox: {
          type: ['boolean', 'null'],
          description:
            'Whether to show a checkbox in the cell to allow the user to toggle the cell between true and false. This defaults to false.',
        },
        ignore_blank: {
          type: ['boolean', 'null'],
          description: 'Whether to ignore blank cells when validating. This defaults to true.',
        },
        ...validationMessageErrorPrompt,
      },
      required: [
        'sheet_name',
        'selection',
        'show_checkbox',
        'ignore_blank',
        ...Object.keys(validationMessageErrorPrompt),
      ],
      additionalProperties: false,
    },
    responseSchema: AIToolsArgsSchema[AITool.AddLogicalValidation],
    prompt: `
This tool adds a logical validation to a sheet. This also can display a checkbox in a cell to allow the user to toggle the cell between true and false.\n`,
  },
  [AITool.AddListValidation]: {
    sources: ['AIAnalyst'],
    aiModelModes: ['disabled', 'fast', 'max'],
    description: `
This tool adds a list validation to a sheet. This can be used to limit the values that can be entered into a cell to a list of values.\n
The list should have either a list_source_list or a list_source_selection, but not both.\n`,
    parameters: {
      type: 'object',
      properties: {
        sheet_name: {
          type: 'string',
          description: 'The sheet name to add the list validation to',
        },
        selection: {
          type: 'string',
          description:
            'The selection of cells to add the list validation to. This must be in A1 notation, for example: A1:D1 or TableName[Column 1]',
        },
        ignore_blank: {
          type: ['boolean', 'null'],
          description: 'Whether to ignore blank cells when validating. This defaults to true.',
        },
        drop_down: {
          type: 'boolean',
          description: 'Whether to show a drop down list of values in the cell. This defaults to false.',
        },
        list_source_list: {
          type: ['string', 'null'],
          description:
            'The value to add to the list validation. The items should be in a list format separated by commas, for example: "Item 1, Item 2, Item 3". This defaults to null.',
        },
        list_source_selection: {
          type: ['string', 'null'],
          description:
            'The selection of cells to add to the list validation. This must be in A1 notation, for example: A1:D1 or TableName[Column 1]. This defaults to null.',
        },
        ...validationMessageErrorPrompt,
      },
      required: [
        'sheet_name',
        'selection',
        'ignore_blank',
        'drop_down',
        'list_source_list',
        'list_source_selection',
        ...Object.keys(validationMessageErrorPrompt),
      ],
      additionalProperties: false,
    },
    responseSchema: AIToolsArgsSchema[AITool.AddListValidation],
    prompt: `
This tool adds a text validation to a sheet. This can be used to limit the values that can be entered into a cell to text rules.\n`,
  },
  [AITool.AddTextValidation]: {
    sources: ['AIAnalyst'],
    aiModelModes: ['disabled', 'fast', 'max'],
    description: `
This tool adds a text validation to a sheet. This validates a text string to ensure it meets certain criteria.\n`,
    parameters: {
      type: 'object',
      properties: {
        sheet_name: {
          type: 'string',
          description: 'The sheet name to add the text validation to',
        },
        selection: {
          type: 'string',
          description:
            'The selection of cells to add the text validation to. This must be in A1 notation, for example: A1:D1 or TableName[Column 1]',
        },
        ignore_blank: {
          type: ['boolean', 'null'],
          description: 'Whether to ignore blank cells when validating. This defaults to true.',
        },
        max_length: {
          type: ['number', 'null'],
          description: 'The maximum length of the text. This defaults to null.',
        },
        min_length: {
          type: ['number', 'null'],
          description: 'The minimum length of the text. This defaults to null.',
        },
        contains_case_sensitive: {
          type: ['string', 'null'],
          description:
            'The text to check if the cell contains it. This can be text or items separated by commas. The list is case sensitive. This defaults to null.',
        },
        contains_case_insensitive: {
          type: ['string', 'null'],
          description:
            'The text to check if the cell contains it. This can be text or items separated by commas. The list is case insensitive. This defaults to null.',
        },
        not_contains_case_sensitive: {
          type: ['string', 'null'],
          description:
            'The text to check if the cell does not contain it. This can be text or items separated by commas. The list is case sensitive. This defaults to null.',
        },
        not_contains_case_insensitive: {
          type: ['string', 'null'],
          description:
            'The text to check if the cell does not contain it. This can be text or items separated by commas. The list is case insensitive. This defaults to null.',
        },
        exactly_case_sensitive: {
          type: ['string', 'null'],
          description:
            'The text to check if the cell exactly matches it. This can be text or items separated by commas. The list is case sensitive. This defaults to null.',
        },
        exactly_case_insensitive: {
          type: ['string', 'null'],
          description:
            'The text to check if the cell exactly matches it. This can be text or items separated by commas. The list is case insensitive. This defaults to null.',
        },
        ...validationMessageErrorPrompt,
      },
      required: [
        'sheet_name',
        'selection',
        'ignore_blank',
        'max_length',
        'min_length',
        'contains_case_sensitive',
        'contains_case_insensitive',
        'not_contains_case_sensitive',
        'not_contains_case_insensitive',
        'exactly_case_sensitive',
        'exactly_case_insensitive',
        ...Object.keys(validationMessageErrorPrompt),
      ],
      additionalProperties: false,
    },
    responseSchema: AIToolsArgsSchema[AITool.AddTextValidation],
    prompt: `
This tool adds a text validation to a sheet. This validates a text string to ensure it meets certain criteria.\n`,
  },
  [AITool.AddNumberValidation]: {
    sources: ['AIAnalyst'],
    aiModelModes: ['disabled', 'fast', 'max'],
    description: `
This tool adds a number validation to a sheet. This validates a number to ensure it meets certain criteria.\n`,
    parameters: {
      type: 'object',
      properties: {
        sheet_name: {
          type: 'string',
          description: 'The sheet name to add the number validation to',
        },
        selection: {
          type: 'string',
          description:
            'The selection of cells to add the number validation to. This must be in A1 notation, for example: A1:D1 or TableName[Column 1]',
        },
        ignore_blank: {
          type: ['boolean', 'null'],
          description: 'Whether to ignore blank cells when validating. This defaults to true.',
        },
        range: {
          type: ['string', 'null'],
          description:
            'A list of ranges of numbers. For example: "5..10,2..20,30..,..2". Each range is separated by a comma and must contain "..". You can leave the start or end blank to indicate no minimum or maximum. This defaults to null.',
        },
        equal: {
          type: ['string', 'null'],
          description:
            'A list of numbers that the cell must be equal to. This must be a list of numbers separated by commas. This defaults to null.',
        },
        not_equal: {
          type: ['string', 'null'],
          description:
            'A list of numbers that the cell must not be equal to. This must be a list of numbers separated by commas. This defaults to null.',
        },
        ...validationMessageErrorPrompt,
      },
      required: [
        'sheet_name',
        'selection',
        'ignore_blank',
        'range',
        'equal',
        'not_equal',
        ...Object.keys(validationMessageErrorPrompt),
      ],
      additionalProperties: false,
    },
    responseSchema: AIToolsArgsSchema[AITool.AddNumberValidation],
    prompt: `
This tool adds a number validation to a sheet. This validates a number to ensure it meets certain criteria.\n`,
  },
  [AITool.AddDateTimeValidation]: {
    sources: ['AIAnalyst'],
    aiModelModes: ['disabled', 'fast', 'max'],
    description: `
This tool adds a date time validation to a sheet. This validates a date time to ensure it meets certain criteria.\n`,
    parameters: {
      type: 'object',
      properties: {
        sheet_name: {
          type: 'string',
          description: 'The sheet name to add the date time validation to',
        },
        selection: {
          type: 'string',
          description:
            'The selection of cells to add the date time validation to. This must be in A1 notation, for example: A1:D1 or TableName[Column 1]',
        },
        ignore_blank: {
          type: ['boolean', 'null'],
          description: 'Whether to ignore blank cells when validating. This defaults to true.',
        },
        require_date: {
          type: ['boolean', 'null'],
          description: 'Whether the cell must be a date. This defaults to false.',
        },
        require_time: {
          type: ['boolean', 'null'],
          description: 'Whether the cell must be a time. This defaults to false.',
        },
        prohibit_date: {
          type: ['boolean', 'null'],
          description: 'Whether the cell must not be a date. This defaults to false.',
        },
        prohibit_time: {
          type: ['boolean', 'null'],
          description: 'Whether the cell must not be a time. This defaults to false.',
        },
        date_range: {
          type: ['string', 'null'],
          description:
            'A list of ranges of dates. Use YYYY/MM/DD or YYYY-MM-DD HH:MM:SS. For example: "2025/01/01..2025/01/31,2025/02/01 11:10:10..2025/02/28 05:00:00,2025/12/31 13:12:11..,..2025/02/01". Use ".." to create a range. You can leave the start or end blank to indicate no minimum or maximum. This defaults to null.',
        },
        time_range: {
          type: ['string', 'null'],
          description:
            'A list of ranges of times. For example: "10:00..12:00,14:00..16:00,18:00..,..10:00". Use ".." to create a range. You can leave the start or end blank to indicate no minimum or maximum. This defaults to null.',
        },
        date_equal: {
          type: ['string', 'null'],
          description:
            'A list of dates that the cell must be equal to. Use YYYY/MM/DD or YYYY-MM-DD HH:MM:SS. This must be a list of dates separated by commas. This defaults to null.',
        },
        date_not_equal: {
          type: ['string', 'null'],
          description:
            'A list of dates that the cell must not be equal to. Use YYYY/MM/DD or YYYY-MM-DD HH:MM:SS. This must be a list of dates separated by commas. This defaults to null.',
        },
        time_equal: {
          type: ['string', 'null'],
          description:
            'A list of times that the cell must be equal to. Use HH:MM:SS. This must be a list of times separated by commas. This defaults to null.',
        },
        time_not_equal: {
          type: ['string', 'null'],
          description:
            'A list of times that the cell must not be equal to. Use HH:MM:SS. This must be a list of times separated by commas. This defaults to null.',
        },
        ...validationMessageErrorPrompt,
      },
      required: [
        'sheet_name',
        'selection',
        'ignore_blank',
        'require_date',
        'require_time',
        'prohibit_date',
        'prohibit_time',
        'date_range',
        'time_range',
        'date_equal',
        'date_not_equal',
        'time_equal',
        'time_not_equal',
        ...Object.keys(validationMessageErrorPrompt),
      ],
      additionalProperties: false,
    },
    responseSchema: AIToolsArgsSchema[AITool.AddDateTimeValidation],
    prompt: `
This tool adds a date time validation to a sheet. This validates a date time to ensure it meets certain criteria.\n`,
  },
  [AITool.RemoveValidations]: {
    sources: ['AIAnalyst'],
    aiModelModes: ['disabled', 'fast', 'max'],
    description: `
This tool removes all validations in a sheet from a range.\n`,
    parameters: {
      type: 'object',
      properties: {
        sheet_name: {
          type: 'string',
          description: 'The sheet name to remove the validations from',
        },
        selection: {
          type: 'string',
          description:
            'The selection of cells to remove the validations from. This must be in A1 notation, for example: A1:D1 or TableName[Column 1]. All validations in this range will be removed.',
        },
      },
      required: ['sheet_name', 'selection'],
      additionalProperties: false,
    },
    responseSchema: AIToolsArgsSchema[AITool.RemoveValidations],
    prompt: `
This tool removes all validations in a sheet from a range.\n`,
  },
  [AITool.Undo]: {
    sources: ['AIAnalyst'],
    aiModelModes: ['disabled', 'fast', 'max'],
    description: `
This tool undoes the last action. You MUST use the aiUpdates context to understand the relevant actions and the count of actions to undo.\n
Always pass in the count of actions to undo when using the undo tool, even if the count to undo is 1.\n
If the user's undo request is multiple transactions in the past, use the count parameter to pass the number of transactions to undo.\n`,
    parameters: {
      type: 'object',
      properties: {
        count: {
          type: 'number',
          description:
            'The number of transactions to undo. Should be a number and at least 1 (which only performs an undo on the last transaction)',
        },
      },
      required: ['count'],
      additionalProperties: false,
    },
    responseSchema: AIToolsArgsSchema[AITool.Undo],
    prompt: `
This tool undoes the last action. You MUST use the aiUpdates context to understand the last action and what is undoable.\n
Always pass in the count of actions to undo when using the undo tool, even if the count to undo is 1.\n
If the user's undo request is multiple transactions in the past, use the count parameter to pass the number of transactions to undo.\n`,
  },
  [AITool.Redo]: {
    sources: ['AIAnalyst'],
    aiModelModes: ['disabled', 'fast', 'max'],
    description: `
This tool redoes the last action. You MUST use the aiUpdates context to understand the relevant actions and the count of actions to redo.\n
Always pass in the count of actions to redo when using the redo tool, even if the count to redo is 1.\n
If the user's redo request is multiple transactions, use the count parameter to pass the number of transactions to redo.\n`,
    parameters: {
      type: 'object',
      properties: {
        count: {
          type: 'number',
          description:
            'The number of transactions to redo. Should be a number and at least 1 (which only performs an redo on the last transaction). Can only redo after the same number of undos have been performed.',
        },
      },
      required: ['count'],
      additionalProperties: false,
    },
    responseSchema: AIToolsArgsSchema[AITool.Redo],
    prompt: `
This tool redoes the last action. You MUST use the aiUpdates context to understand the relevant actions and the count of actions to redo.\n
Always pass in the count of actions to redo when using the redo tool, even if the count to redo is 1.\n
If the user's redo request is multiple transactions, use the count parameter to pass the number of transactions to redo.\n`,
  },
} as const;<|MERGE_RESOLUTION|>--- conflicted
+++ resolved
@@ -254,24 +254,7 @@
     connection_kind: z
       .string()
       .transform((val) => val.toUpperCase())
-<<<<<<< HEAD
-      .pipe(
-        z.enum([
-          'POSTGRES',
-          'MYSQL',
-          'MSSQL',
-          'SNOWFLAKE',
-          'BIGQUERY',
-          'COCKROACHDB',
-          'MARIADB',
-          'SUPABASE',
-          'NEON',
-          'MIXPANEL',
-        ])
-      ),
-=======
       .pipe(ConnectionTypeSchema),
->>>>>>> 2160fa80
     code_cell_position: z.string(),
     sql_code_string: z.string(),
     connection_id: z.string().uuid(),
