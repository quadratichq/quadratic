import type { AISource, AIToolArgs } from 'quadratic-shared/typesAndSchemasAI';
import { z } from 'zod';

export enum AITool {
  SetChatName = 'set_chat_name',
  AddDataTable = 'add_data_table',
  SetCellValues = 'set_cell_values',
  SetCodeCellValue = 'set_code_cell_value',
  MoveCells = 'move_cells',
  DeleteCells = 'delete_cells',
  UpdateCodeCell = 'update_code_cell',
  CodeEditorCompletions = 'code_editor_completions',
  UserPromptSuggestions = 'user_prompt_suggestions',
  PDFImport = 'pdf_import',
  GetCellData = 'get_cell_data',
  SetTextFormats = 'set_text_formats',
  GetTextFormats = 'get_text_formats',
  ConvertToTable = 'convert_to_table',
}

export const AIToolSchema = z.enum([
  AITool.SetChatName,
  AITool.AddDataTable,
  AITool.SetCellValues,
  AITool.SetCodeCellValue,
  AITool.MoveCells,
  AITool.DeleteCells,
  AITool.UpdateCodeCell,
  AITool.CodeEditorCompletions,
  AITool.UserPromptSuggestions,
  AITool.PDFImport,
  AITool.GetCellData,
  AITool.SetTextFormats,
  AITool.GetTextFormats,
  AITool.ConvertToTable,
]);

type AIToolSpec<T extends keyof typeof AIToolsArgsSchema> = {
  sources: AISource[];
  description: string; // this is sent with tool definition, has a maximum character limit
  parameters: {
    type: 'object';
    properties: Record<string, AIToolArgs>;
    required: string[];
    additionalProperties: boolean;
  };
  responseSchema: (typeof AIToolsArgsSchema)[T];
  prompt: string; // this is sent as internal message to AI, no character limit
};

const array2DSchema = z
  .array(
    z.array(
      z.union([
        z.string(),
        z.number().transform(String),
        z.undefined().transform(() => ''),
        z.null().transform(() => ''),
      ])
    )
  )
  .or(
    z.string().transform((str) => {
      try {
        const parsed = JSON.parse(str);
        if (Array.isArray(parsed)) {
          return parsed.map((row) => {
            if (!Array.isArray(row)) {
              throw new Error('Invalid 2D array format - each row must be an array');
            }
            return row.map(String);
          });
        }
        throw new Error('Invalid 2D array format');
      } catch {
        throw new Error('Invalid 2D array format');
      }
    })
  )
  .transform((array) => {
    const maxColumns = array.length > 0 ? Math.max(...array.map((row) => row.length)) : 0;
    return array.map((row) => (row.length === maxColumns ? row : row.concat(Array(maxColumns - row.length).fill(''))));
  });

const cellLanguageSchema = z
  .string()
  .transform((val) => val.toLowerCase())
  .pipe(z.enum(['python', 'javascript', 'formula']))
  .transform((val) => val.charAt(0).toUpperCase() + val.slice(1))
  .pipe(z.enum(['Python', 'Javascript', 'Formula']));

export const AIToolsArgsSchema = {
  [AITool.SetChatName]: z.object({
    chat_name: z.string(),
  }),
  [AITool.AddDataTable]: z.object({
    sheet_name: z.string(),
    top_left_position: z.string(),
    table_name: z.string(),
    table_data: array2DSchema,
  }),
  [AITool.SetCodeCellValue]: z.object({
    sheet_name: z.string(),
    code_cell_language: cellLanguageSchema,
    code_cell_position: z.string(),
    code_string: z.string(),
  }),
  [AITool.SetCellValues]: z.object({
    sheet_name: z.string(),
    top_left_position: z.string(),
    cell_values: array2DSchema,
  }),
  [AITool.MoveCells]: z.object({
    sheet_name: z.string(),
    source_selection_rect: z.string(),
    target_top_left_position: z.string(),
  }),
  [AITool.DeleteCells]: z.object({
    sheet_name: z.string(),
    selection: z.string(),
  }),
  [AITool.UpdateCodeCell]: z.object({
    code_string: z.string(),
  }),
  [AITool.CodeEditorCompletions]: z.object({
    text_delta_at_cursor: z.string(),
  }),
  [AITool.UserPromptSuggestions]: z.object({
    prompt_suggestions: z.array(
      z.object({
        label: z.string(),
        prompt: z.string(),
      })
    ),
  }),
  [AITool.PDFImport]: z.object({
    file_name: z.string(),
    prompt: z.string(),
  }),
  [AITool.GetCellData]: z.object({
    sheet_name: z.string(),
    selection: z.string(),
    page: z.number(),
  }),
  [AITool.SetTextFormats]: z.object({
    sheet_name: z.string(),
    selection: z.string(),
    bold: z.boolean().optional(),
    italic: z.boolean().optional(),
    underline: z.boolean().optional(),
    strike_through: z.boolean().optional(),
    text_color: z.string().optional(),
    fill_color: z.string().optional(),
    align: z.string().optional(),
    vertical_align: z.string().optional(),
    wrap: z.string().optional(),
    numeric_commas: z.boolean().optional(),
    number_type: z.string().optional(),
    currency_symbol: z.string().optional(),
    date_time: z.string().optional(),
  }),
  [AITool.GetTextFormats]: z.object({
    sheet_name: z.string(),
    selection: z.string(),
    page: z.number(),
  }),
  [AITool.ConvertToTable]: z.object({
    sheet_name: z.string(),
    selection: z.string(),
    table_name: z.string(),
    first_row_is_column_names: z.boolean(),
  }),
} as const;

export type AIToolSpecRecord = {
  [K in AITool]: AIToolSpec<K>;
};

export const aiToolsSpec: AIToolSpecRecord = {
  [AITool.SetChatName]: {
    sources: ['GetChatName'],
    description: `
Set the name of the user chat with AI assistant, this is the name of the chat in the chat history\n
You should use the set_chat_name function to set the name of the user chat with AI assistant, this is the name of the chat in the chat history.\n
This function requires the name of the chat, this should be concise and descriptive of the conversation, and should be easily understandable by a non-technical user.\n
The chat name should be based on user's messages and should reflect his/her queries and goals.\n
This name should be from user's perspective, not the assistant's.\n
`,
    parameters: {
      type: 'object',
      properties: {
        chat_name: {
          type: 'string',
          description: 'The name of the chat',
        },
      },
      required: ['chat_name'],
      additionalProperties: false,
    },
    responseSchema: AIToolsArgsSchema[AITool.SetChatName],
    prompt: `
You can use the set_chat_name function to set the name of the user chat with AI assistant, this is the name of the chat in the chat history.\n
This function requires the name of the chat, this should be concise and descriptive of the conversation, and should be easily understandable by a non-technical user.\n
The chat name should be based on user's messages and should reflect his/her queries and goals.\n
This name should be from user's perspective, not the assistant's.\n
`,
  },
  [AITool.GetCellData]: {
    sources: ['AIAnalyst'],
    description: `
<<<<<<< HEAD
Adds a data table to the current open sheet, requires the top left cell position (in a1 notation), the name of the data table and the data to add. The data should be a 2d array of strings, where each sub array represents a row of values.\n
The first row of the data table is considered to be the header row, and the data table will be created with the first row as the header row.\n
All rows in the 2d array of values should be of the same length. Use empty strings for missing values but always use the same number of columns for each row.\n
The added table on the sheet contains an extra row with the name of the data table. Always leave 2 rows of extra space on the bottom and 2 columns of extra space on the right when adding data tables on the sheet.\n
Always use this tool when adding a new tabular data to the current open sheet. Don't use set_cell_values function to add tabular data.\n
Don't use this tool to add data to an existing data table. Use set_cell_values function to add data to an existing data table.\n
Always prefer using this tool to add structured data to the current open sheet. Don't use set_cell_values or set_code_cell_value function to add structured data.\n
Don't use this tool for adding formulas or code. Do not reserve columns for adding formulas or code. They do not work in tables.\n 
=======
This tool returns the values of the cells in the chosen selection. The selection may be in the sheet or in a data table.\n
Do NOT use this tool if there is no data based in the data bounds provided for the sheet.\n
You should use the get_cell_data function to get the values of the cells when you need more data to reference.\n
Include the sheet name in both the selection and the sheet_name parameter. Use the current sheet name in the context unless the user is requesting data from another sheet, in which case use that sheet name.\n
get_cell_data function requires a string representation (in a1 notation) of a selection of cells to get the values of (e.g., "A1:B10", "TableName[Column 1]", or "Sheet2!D:D"), and the name of the current sheet.\n
The get_cell_data function may return page information. Use the page parameter to get the next page of results.\n
CRITICALLY IMPORTANT: If the results include page information:\n
- if the tool tells you it has too many pages, then you MUST try to find another way to deal with the request (unless the user is requesting this approach).\n
- you MUST perform actions on the current page's results before requesting the next page of results.\n
- ALWAYS review all pages of results; as you get each page, IMMEDIATELY perform any actions before moving to the next page.\n
>>>>>>> 1fb80bd7
`,
    parameters: {
      type: 'object',
      properties: {
        sheet_name: {
          type: 'string',
          description:
            'The sheet name of the current sheet as defined in the context, unless the user is requesting data from another sheet. In which case, use that sheet name.',
        },
        selection: {
          type: 'string',
          description: `
The string representation (in a1 notation) of the selection of cells to get the values of. If the user is requesting data from another sheet, use that sheet name in the selection (e.g., "Sheet 2!A1")`,
        },
        page: {
          type: 'number',
          description:
            'The page number of the results to return. The first page is always 0. Use the parameters with a different page to get the next set of results.',
        },
      },
      required: ['selection', 'sheet_name', 'page'],
      additionalProperties: false,
    },
    responseSchema: AIToolsArgsSchema[AITool.GetCellData],
    prompt: `
<<<<<<< HEAD
Adds a data table to the current open sheet, requires the top_left_position (in a1 notation), the name of the data table and the data to add. The data should be a 2d array of strings, where each sub array represents a row of values.\n
top_left_position is the anchor position of the data table.\n
The first row of the data table is considered to be the header row, and the data table will be created with the first row as the header row.\n
The added table on the sheet contains an extra row with the name of the data table. Always leave 2 rows of extra space on the bottom and 2 columns of extra space on the right when adding data tables on the sheet.\n
All rows in the 2d array of values should be of the same length. Use empty strings for missing values but always use the same number of columns for each row.\n
Always use this tool when adding a new tabular data to the current open sheet. Don't use set_cell_values function to add tabular data.\n
Don't use this tool to add data to a data table that already exists. Use set_cell_values function to add data to a data table that already exists.\n
All values can be referenced in the code cells immediately. Always refer to the cell by its position on respective sheet, in a1 notation. Don't add values manually in code cells.\n
To delete a data table, use set_cell_values function with the top_left_position of the data table and with just one empty string value at the top_left_position. Overwriting the top_left_position (anchor position) deletes the data table.\n
Don't use this tool for adding formulas or code. Do not reserve columns for adding formulas or code. They do not work in tables.\n
=======
This tool returns a list of cells and their values in the chosen selection. It ignores all empty cells.\n
Do NOT use this tool if there is no data based on the data bounds provided for the sheet.\n
You should use the get_cell_data function to get the values of the cells when you need more data to reference for your response.\n
This tool does NOT return formatting information (like bold, currency, etc.). Use get_text_formats function for cell formatting information.\n
CRITICALLY IMPORTANT: If the results include page information:\n
- if the tool tells you it has too many pages, then you MUST try to find another way to deal with the request (unless the user is requesting this approach).\n
- you MUST perform actions on the current page's results before requesting the next page of results.\n
- ALWAYS review all pages of results; as you get each page, IMMEDIATELY perform any actions before moving to the next page.\n
>>>>>>> 1fb80bd7
`,
  },
  [AITool.SetCellValues]: {
    sources: ['AIAnalyst'],
    description: `
Sets the values of the current open sheet cells to a 2d array of strings, requires the top_left_position (in a1 notation) and the 2d array of strings representing the cell values to set.\n
Use set_cell_values function to add data to the current open sheet. Don't use code cell for adding data. Always add data using this function.\n\n
Values are string representation of text, number, logical, time instant, duration, error, html, code, image, date, time or blank.\n
top_left_position is the position of the top left corner of the 2d array of values on the current open sheet, in a1 notation. This should be a single cell, not a range. Each sub array represents a row of values.\n
All values can be referenced in the code cells immediately. Always refer to the cell by its position on respective sheet, in a1 notation. Don't add values manually in code cells.\n
To clear the values of a cell, set the value to an empty string.\n
Don't use this tool for adding formulas or code. Use set_code_cell_value function to add formulas or code.\n
`,
    parameters: {
      type: 'object',
      properties: {
        sheet_name: {
          type: 'string',
          description: 'The sheet name of the current sheet as defined in the context',
        },
        top_left_position: {
          type: 'string',
          description:
            'The position of the top left cell, in a1 notation, in the current open sheet. This is the top left corner of the added 2d array of values on the current open sheet. This should be a single cell, not a range.',
        },
        cell_values: {
          type: 'array',
          items: {
            type: 'array',
            items: {
              type: 'string',
              description: 'The string that is the value to set in the cell',
            },
          },
        },
      },
      required: ['sheet_name', 'top_left_position', 'cell_values'],
      additionalProperties: false,
    },
    responseSchema: AIToolsArgsSchema[AITool.SetCellValues],
    prompt: `
You should use the set_cell_values function to set the values of a sheet to a 2d array of strings.\n
Use this function to add data to a sheet. Don't use code cell for adding data. Always add data using this function.\n\n
CRITICALLY IMPORTANT: you MUST insert column headers ABOVE the first row of data.\n
When setting cell values, follow these rules for headers:\n
1. The header row MUST be the first row in the cell_values array\n
2. The header row MUST contain column names that describe the data below\n
3. The header row MUST have the same number of columns as the data rows\n
4. The header row MUST be included in the cell_values array, not as a separate operation\n
5. The top_left_position MUST point to where the header row should start, which is usually the row above the first row of inserted data\n\n
This function requires the sheet name of the current sheet from the context, the top_left_position (in a1 notation) and the 2d array of strings representing the cell values to set. Values are string representation of text, number, logical, time instant, duration, error, html, code, image, date, time or blank.\n
Values set using this function will replace the existing values in the cell and can be referenced in the code cells immediately. Always refer to the cell by its position on respective sheet, in a1 notation. Don't add these in code cells.\n
To clear the values of a cell, set the value to an empty string.\n
Don't use this tool for adding formulas or code. Use set_code_cell_value function to add formulas or code.\n
`,
  },
  [AITool.SetCodeCellValue]: {
    sources: ['AIAnalyst'],
    description: `
Sets the value of a code cell and runs it in the current open sheet, requires the language, cell position (in a1 notation), and code string.\n
Default output size of a new plot/chart is 7 wide * 23 tall cells.\n
You should use the set_code_cell_value function to set this code cell value. Use set_code_cell_value function instead of responding with code.\n
Never use set_code_cell_value function to set the value of a cell to a value that is not code. Don't add static data to the current open sheet using set_code_cell_value function, use set_cell_values instead. set_code_cell_value function is only meant to set the value of a cell to code.\n
Always refer to the data from cell by its position in a1 notation from respective sheet. Don't add values manually in code cells.\n
Do not attempt to add formulas or code to data tables, it will result in an error.\n
`,
    parameters: {
      type: 'object',
      properties: {
        sheet_name: {
          type: 'string',
          description: 'The sheet name of the current sheet as defined in the context',
        },
        code_cell_language: {
          type: 'string',
          description:
            'The language of the code cell, this can be one of Python, Javascript or Formula. This is case sensitive.',
        },
        code_cell_position: {
          type: 'string',
          description:
            'The position of the code cell in the current open sheet, in a1 notation. This should be a single cell, not a range.',
        },
        code_string: {
          type: 'string',
          description: 'The code which will run in the cell',
        },
      },
      required: ['sheet_name', 'code_cell_language', 'code_cell_position', 'code_string'],
      additionalProperties: false,
    },
    responseSchema: AIToolsArgsSchema[AITool.SetCodeCellValue],
    prompt: `
You should use the set_code_cell_value function to set this code cell value. Use set_code_cell_value instead of responding with code.\n
Never use set_code_cell_value function to set the value of a cell to a value that is not code. Don't add data to the current open sheet using set_code_cell_value function, use set_cell_values instead. set_code_cell_value function is only meant to set the value of a cell to code.\n
set_code_cell_value function requires language, codeString, and the cell position (single cell in a1 notation).\n
Always refer to the cells on sheet by its position in a1 notation, using q.cells function. Don't add values manually in code cells.\n
The required location code_cell_position for this code cell is one which satisfies the following conditions:\n
<<<<<<< HEAD
 - The code cell location should be empty and positioned such that it will not overlap other cells. If there is a value in a single cell where the code result is supposed to go, it will result in spill error. Use current open sheet context to identify empty space.\n
 - The code cell should be near the data it references, so that it is easy to understand the code in the context of the data. Identify the data being referred from code and use a cell close to it. If multiple data references are being made, choose the one which is most used or most important. This will make it easy to understand the code in the context of the table.\n
 - If the referenced data is portrait in a table format, the code cell should be next to the top right corner of the table.\n
 - If the referenced data is landscape in a table format, the code cell should be below the bottom left corner of the table.\n
 - Always leave a blank row / column between the code cell and the data it references.\n
 - In case there is not enough empty space near the referenced data, choose a distant empty cell which is in the same row as the top right corner of referenced data and to the right of this data.\n
 - If there are multiple tables or data sources being referenced, place the code cell in a location that provides a good balance between proximity to all referenced data and maintaining readability of the current open sheet.\n
 - Consider the overall layout and organization of the current open sheet when placing the code cell, ensuring it doesn't disrupt existing data or interfere with other code cells.\n
 - A plot returned by the code cell occupies space on the sheet and spills if there is any data present in the sheet where the plot is suppose to take place. Default output size of a new plot is 7 wide * 23 tall cells.\n
 - Do not use conditional returns in python code cells.\n
 - Do not attempt to return data using conditionals in code cells. Even if the conditional is the last line, it will not be returned if buried in a conditional.
 - Don't prefix formulas with \`=\` in code cells.\n
 - Do not attempt to add formulas or code to data tables, it will result in an error.\n
 `,
=======
- The code cell location should be empty and positioned such that it will not overlap other cells. If there is a value in a single cell where the code result is supposed to go, it will result in spill error. Use current open sheet context to identify empty space.\n
- The code cell should be near the data it references, so that it is easy to understand the code in the context of the data. Identify the data being referred from code and use a cell close to it. If multiple data references are being made, choose the one which is most used or most important. This will make it easy to understand the code in the context of the table.\n
- If the referenced data is portrait in a table format, the code cell should be next to the top right corner of the table.\n
- If the referenced data is landscape in a table format, the code cell should be below the bottom left corner of the table.\n
- Always leave a blank row / column between the code cell and the data it references. Example if placing to the right: if nearest content is in D1 and you're inserting to the right, you would use F1; example placement underneath: if nearest content is in C17 and you're inserting below, you would use C19.\n
- In case there is not enough empty space near the referenced data, choose a distant empty cell which is in the same row as the top right corner of referenced data and to the right of this data.\n
- If there are multiple tables or data sources being referenced, place the code cell in a location that provides a good balance between proximity to all referenced data and maintaining readability of the current open sheet.\n
- Consider the overall layout and organization of the current open sheet when placing the code cell, ensuring it doesn't disrupt existing data or interfere with other code cells.\n
- A plot returned by the code cell occupies space on the sheet and spills if there is any data present in the sheet where the plot is suppose to take place. Default output size of a new plot is 7 wide * 23 tall cells.\n
- Do not use conditional returns in python code cells.\n
- Do not attempt to return data using conditionals in code cells. Even if the conditional is the last line, it will not be returned if buried in a conditional.
- Don't prefix formulas with \`=\` in code cells.\n
`,
>>>>>>> 1fb80bd7
  },
  [AITool.MoveCells]: {
    sources: ['AIAnalyst'],
    description: `
Moves a rectangular selection of cells from one location to another on the current open sheet, requires the source and target locations.\n
You should use the move_cells function to move a rectangular selection of cells from one location to another on the current open sheet.\n
move_cells function requires the source and target locations. Source location is the top left and bottom right corners of the selection rectangle to be moved.\n
Target location is the top left corner of the target location on the current open sheet.\n
`,
    parameters: {
      type: 'object',
      properties: {
        sheet_name: {
          type: 'string',
          description: 'The sheet name of the current sheet in the context',
        },
        source_selection_rect: {
          type: 'string',
          description:
            'The selection of cells, in a1 notation, to be moved in the current open sheet. This is string representation of the rectangular selection of cells to be moved',
        },
        target_top_left_position: {
          type: 'string',
          description:
            'The top left position of the target location on the current open sheet, in a1 notation. This should be a single cell, not a range. This will be the top left corner of the source selection rectangle after moving.',
        },
      },
      required: ['sheet_name', 'source_selection_rect', 'target_top_left_position'],
      additionalProperties: false,
    },
    responseSchema: AIToolsArgsSchema[AITool.MoveCells],
    prompt: `
You should use the move_cells function to move a rectangular selection of cells from one location to another on the current open sheet.\n
move_cells function requires the current sheet name provided in the context, the source selection, and the target position. Source selection is the string representation (in a1 notation) of a selection rectangle to be moved.\n
Target position is the top left corner of the target position on the current open sheet, in a1 notation. This should be a single cell, not a range.\n
`,
  },
  [AITool.DeleteCells]: {
    sources: ['AIAnalyst'],
    description: `
Deletes the value(s) of a selection of cells, requires a string representation of a selection of cells to delete. Selection can be a single cell or a range of cells or multiple ranges in a1 notation.\n
You should use the delete_cells function to delete the value(s) of a selection of cells in the sheet with sheet_name.\n
delete_cells functions requires a string representation (in a1 notation) of a selection of cells to delete. Selection can be a single cell or a range of cells or multiple ranges in a1 notation.\n
`,
    parameters: {
      type: 'object',
      properties: {
        sheet_name: {
          type: 'string',
          description: 'The sheet name of the current sheet as defined in the context',
        },
        selection: {
          type: 'string',
          description:
            'The string representation (in a1 notation) of the selection of cells to delete, this can be a single cell or a range of cells or multiple ranges in a1 notation',
        },
      },
      required: ['sheet_name', 'selection'],
      additionalProperties: false,
    },
    responseSchema: AIToolsArgsSchema[AITool.DeleteCells],
    prompt: `
You should use the delete_cells function to delete the value(s) of a selection of cells in the sheet with sheet_name.\n
You MUST NOT delete cells that are referenced by code cells. For example, if you write Python code that references cells, you MUST NOT delete the original cells or the Python code will stop working.\n
delete_cells functions requires the current sheet name provided in the context, and a string representation (in a1 notation) of a selection of cells to delete. Selection can be a single cell or a range of cells or multiple ranges in a1 notation.\n
`,
  },
  [AITool.UpdateCodeCell]: {
    sources: ['AIAssistant'],
    description: `
This tool updates the code in the code cell you are currently editing, requires the code string to update the code cell with. Provide the full code string, don't provide partial code. This will replace the existing code in the code cell.\n
The code cell editor will switch to diff editor mode and will show the changes you made to the code cell, user can accept or reject the changes.\n
New code runs in the cell immediately, so the user can see output of the code cell after it is updates.\n
Never include code in the chat when using this tool, always explain brief what changes are made and why.\n
When using this tool, make sure this is the only tool used in the response.\n
`,
    parameters: {
      type: 'object',
      properties: {
        code_string: {
          type: 'string',
          description: 'The code string to update the code cell with',
        },
      },
      required: ['code_string'],
      additionalProperties: false,
    },
    responseSchema: AIToolsArgsSchema[AITool.UpdateCodeCell],
    prompt: `
You should use the update_code_cell function to update the code in the code cell you are currently editing.\n
update_code_cell function requires the code string to update the code cell with.\n
Provide the full code string, don't provide partial code. This will replace the existing code in the code cell.\n
The code cell editor will switch to diff editor mode and will show the changes you made to the code cell, user can accept or reject the changes.\n
New code runs in the cell immediately, so the user can see output of the code cell after it is updates.\n
Never include code in the chat when using this tool, always explain brief what changes are made and why.\n
When using this tool, make sure this is the only tool used in the response.\n
When using this tool, make sure the code cell is the only cell being edited.\n
`,
  },
  [AITool.GetTextFormats]: {
    sources: ['AIAnalyst'],
    description: `
This tool returns the text formatting information of a selection of cells on a specified sheet, requires the sheet name, the selection of cells to get the formats of.\n
Do NOT use this tool if there is no formatting in the region based on the format bounds provided for the sheet.\n
It should be used to find formatting within a sheet's formatting bounds.\n
It returns a string representation of the formatting information of the cells in the selection.\n
If there are multiple pages of formatting information, use the page parameter to get the next set of results.\n
`,
    parameters: {
      type: 'object',
      properties: {
        sheet_name: {
          type: 'string',
          description: 'The sheet name of the current sheet as defined in the context',
        },
        selection: {
          type: 'string',
          description: 'The selection of cells to get the formats of, in a1 notation',
        },
        page: {
          type: 'number',
          description:
            'The page number of the results to return. The first page is always 0. Use the parameters with a different page to get the next set of results.',
        },
      },
      required: ['sheet_name', 'selection', 'page'],
      additionalProperties: false,
    },
    responseSchema: AIToolsArgsSchema[AITool.GetTextFormats],
    prompt: `
The get_text_formats tool returns the text formatting information of a selection of cells on a specified sheet, requires the sheet name, the selection of cells to get the formats of.\n
Do NOT use this tool if there is no formatting in the region based on the format bounds provided for the sheet.\n
It should be used to find formatting within a sheet's formatting bounds.\n
It returns a string representation of the formatting information of the cells in the selection.\n
CRITICALLY IMPORTANT: If too large, the results will include page information:\n
- if page information is provided, perform actions on the current page's results before requesting the next page of results.\n
- ALWAYS review all pages of results; as you get each page, IMMEDIATELY perform any actions before moving to the next page.\n
`,
  },
  [AITool.SetTextFormats]: {
    sources: ['AIAnalyst'],
    description: `
This tool sets the text formats of a selection of cells on a specified sheet.\n
It requires the sheet name, the selection of cells to set the formats of, and any formats to set.\n
There must be at least one format to set.\n
`,
    parameters: {
      type: 'object',
      properties: {
        sheet_name: {
          type: 'string',
          description: 'The sheet name of the current sheet as defined in the context',
        },
        selection: {
          type: 'string',
          description: 'The selection of cells to set the formats of, in a1 notation',
        },
        bold: {
          type: 'boolean',
          description: 'Whether to set the cell to bold',
        },
        italic: {
          type: 'boolean',
          description: 'Whether to set the cell to italic',
        },
        underline: {
          type: 'boolean',
          description: 'Whether to set the cell to underline',
        },
        strike_through: {
          type: 'boolean',
          description: 'Whether to set the cell to strike through',
        },
        text_color: {
          type: 'string',
          description:
            'The color of the text, in hex format. To remove the text color, set the value to an empty string.',
        },
        fill_color: {
          type: 'string',
          description:
            'The color of the background, in hex format. To remove the fill color, set the value to an empty string.',
        },
        align: {
          type: 'string',
          description: 'The horizontal alignment of the text, this can be one of "left", "center", "right"',
        },
        vertical_align: {
          type: 'string',
          description: 'The vertical alignment of the text, this can be one of "top", "middle", "bottom"',
        },
        wrap: {
          type: 'string',
          description: 'The wrapping of the text, this can be one of "wrap", "clip", "overflow"',
        },
        numeric_commas: {
          type: 'boolean',
          description:
            'For numbers larger than three digits, whether to show commas. If true, then numbers will be formatted with commas.',
        },
        number_type: {
          type: 'string',
          description:
            'The type for the numbers, this can be one of "number", "currency", "percentage", or "exponential". If "currency" is set, you MUST set the currency_symbol.',
        },
        currency_symbol: {
          type: 'string',
          description:
            'If number_type is "currency", use this to set the currency symbol, for example "$" for USD or "€" for EUR',
        },
        date_time: {
          type: 'string',
          description: 'formats a date time value using Rust\'s chrono::format, e.g., "%Y-%m-%d %H:%M:%S", "%d/%m/%Y"',
        },
      },
      required: ['sheet_name', 'selection'],
      additionalProperties: false,
    },
    responseSchema: AIToolsArgsSchema[AITool.SetTextFormats],
    prompt: `The set_text_formats tool sets the text formats of a selection of cells on a specified sheet, requires the sheet name, the selection of cells to set the formats of, and the formats to set.\n
Here are the formats you can set:\n
- bold, italics, underline, or strike through\n
- text color and fill color using hex format, for example, #FF0000 for red\n
- horizontal alignment, this can be one of "left", "center", "right"\n
- vertical alignment, this can be one of "top", "middle", "bottom"\n
- wrapping, this can be one of "wrap", "clip", "overflow"\n
- numeric_commas, adds or removes commas from numbers\n
- number_type, this can be one of "number", "currency", "percentage", or "exponential". If "currency" is set, you MUST set the currency_symbol.\n
- currency_symbol, if number_type is "currency", use this to set the currency symbol, for example "$" for USD or "€" for EUR\n
- date_time, formats a date time value using Rust's chrono::format, e.g., "%Y-%m-%d %H:%M:%S", "%d/%m/%Y"\n
There must be at least one format to set.\n
You MAY want to use the get_text_formats function if you need to check the current text formats of the cells before setting them.\n`,
  },
  [AITool.CodeEditorCompletions]: {
    sources: ['CodeEditorCompletions'],
    description: `
This tool provides inline completions for the code in the code cell you are currently editing, requires the completion for the code in the code cell.\n
You are provided with the prefix and suffix of the cursor position in the code cell.\n
Completion is the delta that will be inserted at the cursor position in the code cell.\n
`,
    parameters: {
      type: 'object',
      properties: {
        text_delta_at_cursor: {
          type: 'string',
          description: 'The completion for the code in the code cell at the cursor position',
        },
      },
      required: ['text_delta_at_cursor'],
      additionalProperties: false,
    },
    responseSchema: AIToolsArgsSchema[AITool.CodeEditorCompletions],
    prompt: `
This tool provides inline completions for the code in the code cell you are currently editing, you are provided with the prefix and suffix of the cursor position in the code cell.\n
You should use this tool to provide inline completions for the code in the code cell you are currently editing.\n
Completion is the delta that will be inserted at the cursor position in the code cell.\n
`,
  },
  [AITool.UserPromptSuggestions]: {
    sources: ['AIAnalyst', 'GetUserPromptSuggestions'],
    description: `
This tool provides prompt suggestions for the user, requires an array of three prompt suggestions.\n
Each prompt suggestion is an object with a label and a prompt.\n
The label is a descriptive label for the prompt suggestion with maximum 40 characters, this will be displayed to the user in the UI.\n
The prompt is the actual prompt that will be used to generate the prompt suggestion.\n
Use the internal context and the chat history to provide the prompt suggestions.\n
Always maintain strong correlation between the follow up prompts and the user's chat history and the internal context.\n
This tool should always be called after you have provided the response to the user's prompt and all tool calls are finished, to provide user follow up prompts suggestions.\n
`,
    parameters: {
      type: 'object',
      properties: {
        prompt_suggestions: {
          type: 'array',
          items: {
            type: 'object',
            properties: {
              label: {
                type: 'string',
                description: 'The label of the follow up prompt, maximum 40 characters',
              },
              prompt: {
                type: 'string',
                description: 'The prompt for the user',
              },
            },
            required: ['label', 'prompt'],
            additionalProperties: false,
          },
        },
      },
      required: ['prompt_suggestions'],
      additionalProperties: false,
    },
    responseSchema: AIToolsArgsSchema[AITool.UserPromptSuggestions],
    prompt: `
This tool provides prompt suggestions for the user, requires an array of three prompt suggestions.\n
Each prompt suggestion is an object with a label and a prompt.\n
The label is a descriptive label for the prompt suggestion with maximum 40 characters, this will be displayed to the user in the UI.\n
The prompt is the actual prompt that will be used to generate the prompt suggestion.\n
Use the internal context and the chat history to provide the prompt suggestions.\n
Always maintain strong correlation between the prompt suggestions and the user's chat history and the internal context.\n
This tool should always be called after you have provided the response to the user's prompt and all tool calls are finished, to provide user follow up prompts suggestions.\n
`,
  },
  [AITool.PDFImport]: {
    sources: ['AIAnalyst'],
    description: `
This tool extracts data from the attached PDF files and converts it into a structured format i.e. as Data Tables on the sheet.\n
This tool requires the file_name of the PDF and a clear and explicit prompt to extract data from that PDF file.\n
Forward the actual user prompt as much as possible that is related to the PDF file.\n
Always capture user intention exactly and give a clear and explicit prompt to extract data from PDF files.\n
Use this tool only if there is a PDF file that needs to be extracted. If there is no PDF file, do not use this tool.\n
Never extract data from PDF files that are not relevant to the user's prompt. Never try to extract data from PDF files on your own. Always use the pdf_import tool when dealing with PDF files.\n
Follow the user's instructions carefully and provide accurate and relevant data. If there are insufficient instructions, always ask the user for more information.\n
Do not use multiple tools at the same time when dealing with PDF files. pdf_import should be the only tool call in a reply when dealing with PDF files. Any analysis on imported data should only be done after import is successful.\n
`,
    parameters: {
      type: 'object',
      properties: {
        file_name: {
          type: 'string',
          description: 'The name of the PDF file to extract data from.',
        },
        prompt: {
          type: 'string',
          description:
            "The prompt based on the user's intention and the context of the conversation to extract data from PDF files, which will be used by the pdf_import tool to extract data from PDF files.",
        },
      },
      required: ['file_name', 'prompt'],
      additionalProperties: false,
    },
    responseSchema: AIToolsArgsSchema[AITool.PDFImport],
    prompt: `
This tool extracts data from the attached PDF files and converts it into a structured format i.e. as Data Tables on the sheet.\n
This tool requires the file_name of the PDF and a clear and explicit prompt to extract data from that PDF file.\n
Forward the actual user prompt as much as possible that is related to the PDF file.\n
Always capture user intention exactly and give a clear and explicit prompt to extract data from PDF files.\n
Use this tool only if there is a PDF file that needs to be extracted. If there is no PDF file, do not use this tool.\n
Never extract data from PDF files that are not relevant to the user's prompt. Never try to extract data from PDF files on your own. Always use the pdf_import tool when dealing with PDF files.\n
Follow the user's instructions carefully and provide accurate and relevant data. If there are insufficient instructions, always ask the user for more information.\n
Do not use multiple tools at the same time when dealing with PDF files. pdf_import should be the only tool call in a reply when dealing with PDF files. Any analysis on imported data should only be done after import is successful.\n
`,
  },
  [AITool.ConvertToTable]: {
    sources: ['AIAnalyst'],
    description: `
This tool converts a selection of cells on a specified sheet into a data table.\n
IMPORTANT: the selection can NOT contain any code cells or data tables.\n
It requires the sheet name, a rectangular selection of cells to convert to a data table, the name of the data table and whether the first row is the column names.\n
A data table cannot be created over any existing code cells or data tables.\n
The data table will be created with the first row as the header row if first_row_is_column_names is true, otherwise the first row will be the first row of the data.\n
`,
    parameters: {
      type: 'object',
      properties: {
        sheet_name: {
          type: 'string',
          description: 'The sheet name of the current sheet as defined in the context',
        },
        selection: {
          type: 'string',
          description:
            'The selection of cells to convert to a data table, in a1 notation. This MUST be a rectangle, like A2:D20',
        },
        table_name: {
          type: 'string',
          description:
            "The name of the data table to create, this should be a concise and descriptive name of the data table. Don't use special characters or spaces in the name. Always use a unique name for the data table. Spaces, if any, in name are replaced with underscores.",
        },
        first_row_is_column_names: {
          type: 'boolean',
          description: 'Whether the first row of the selection is the column names',
        },
      },
      required: ['sheet_name', 'selection', 'table_name', 'first_row_is_column_names'],
      additionalProperties: false,
    },
    responseSchema: AIToolsArgsSchema[AITool.ConvertToTable],
    prompt: `
This tool converts a selection of cells on a specified sheet into a data table.\n
IMPORTANT: the selection can NOT contain any code cells or data tables.\n
It requires the sheet name, a rectangular selection of cells to convert to a data table, the name of the data table and whether the first row is the column names.\n
A data table cannot be created over any existing code cells or data tables.\n
The table will be created with the first row as the header row if first_row_is_column_names is true, otherwise the first row will be the first row of the data.\n
The data table will include a table name as the first row, which will push down all data by one row.\n
`,
  },
  [AITool.AddDataTable]: {
    sources: ['AIAnalyst', 'PDFImport'],
    description: `
Adds a data table to the sheet with sheet_name, requires the sheet name, top left cell position (in a1 notation), the name of the data table and the data to add. The data should be a 2d array of strings, where each sub array represents a row of values.\n
Do NOT use this tool if you want to convert existing data to a data table. Use convert_to_table instead.\n
The first row of the data table is considered to be the header row, and the data table will be created with the first row as the header row.\n
All rows in the 2d array of values should be of the same length. Use empty strings for missing values but always use the same number of columns for each row.\n
Data tables are best for adding new tabular data to the sheet.\n\n
Don't use this tool to add data to an existing data table. Use set_cell_values function to add data to an existing data table.\n
`,
    parameters: {
      type: 'object',
      properties: {
        sheet_name: {
          type: 'string',
          description: 'The sheet name of the current sheet as defined in the context',
        },
        top_left_position: {
          type: 'string',
          description:
            'The top left position of the data table on the current open sheet, in a1 notation. This should be a single cell, not a range.',
        },
        table_name: {
          type: 'string',
          description:
            "The name of the data table to add to the current open sheet. This should be a concise and descriptive name of the data table. Don't use special characters or spaces in the name. Always use a unique name for the data table. Spaces, if any, in name are replaced with underscores.",
        },
        table_data: {
          type: 'array',
          items: {
            type: 'array',
            items: {
              type: 'string',
              description: 'The string that is the value to set in the cell',
            },
          },
        },
      },
      required: ['sheet_name', 'top_left_position', 'table_name', 'table_data'],
      additionalProperties: false,
    },
    responseSchema: AIToolsArgsSchema[AITool.AddDataTable],
    prompt: `
Adds a data table to the current sheet defined in the context, requires the sheet name, top_left_position (in a1 notation), the name of the data table and the data to add. The data should be a 2d array of strings, where each sub array represents a row of values.\n
top_left_position is the anchor position of the data table.\n
Do NOT use this tool if you want to convert existing data to a data table. Use convert_to_table instead.\n
CRITICALLY IMPORTANT: Unless requested by the user, do not use this tool to add data to the sheet. Use set_cell_values instead.\n
The first row of the data table is considered to be the header row, and the data table will be created with the first row as the header row.\n
The added table on the sheet contains an extra row with the name of the data table. Always leave 2 rows of extra space on the bottom and 2 columns of extra space on the right when adding data tables on the sheet.\n
All rows in the 2d array of values should be of the same length. Use empty strings for missing values but always use the same number of columns for each row.\n
Data tables are best for adding new tabular data to the sheet.\n
Don't use this tool to add data to a data table that already exists. Use set_cell_values function to add data to a data table that already exists.\n
All values can be referenced in the code cells immediately. Always refer to the cell by its position on respective sheet, in a1 notation. Don't add values manually in code cells.\n
To delete a data table, use set_cell_values function with the top_left_position of the data table and with just one empty string value at the top_left_position. Overwriting the top_left_position (anchor position) deletes the data table.\n
Don't attempt to add formulas or code to data tables.\n`,
    // IMPORTANT: Before using this tool, you MUST find empty space to place the table:\n
    // 1. Use the get_cell_data function to check the entire area where the new table will be placed\n
    // 2. If get_cell_data returns any data in that area, you MUST try again by:\n
    //    - Calling get_cell_data function again with a different location\n
    //    - You MUST use the get_cell_data function as many times as needed until you find a completely empty area large enough for the table\n
    //    - You MUST continue this process until you find an empty area large enough for the table\n
    //    - You CANNOT avoid the spill error if the table overlaps existing cells\n
    // 3. The empty area must be large enough to accommodate:\n
    //    - The table data itself\n
    //    - The table name row\n
    //    - 2 rows of padding below\n
    //    - 2 columns of padding to the right\n
    // 4. When checking for empty space, you MUST verify:\n
    //    - The entire area is completely empty, including any cells that might be hidden or not immediately visible\n
    //    - There are no hidden formulas, conditional formatting, or other invisible content\n
    //    - The area is not part of an existing table or data structure\n
    // 5. If you cannot find a suitable empty area:\n
    //    - Inform the user that there is insufficient space\n
    //    - Suggest they clear some space or use a different sheet\n
    //    - DO NOT attempt to force the table into a non-empty area\n
    // `,
  },
} as const;<|MERGE_RESOLUTION|>--- conflicted
+++ resolved
@@ -208,16 +208,6 @@
   [AITool.GetCellData]: {
     sources: ['AIAnalyst'],
     description: `
-<<<<<<< HEAD
-Adds a data table to the current open sheet, requires the top left cell position (in a1 notation), the name of the data table and the data to add. The data should be a 2d array of strings, where each sub array represents a row of values.\n
-The first row of the data table is considered to be the header row, and the data table will be created with the first row as the header row.\n
-All rows in the 2d array of values should be of the same length. Use empty strings for missing values but always use the same number of columns for each row.\n
-The added table on the sheet contains an extra row with the name of the data table. Always leave 2 rows of extra space on the bottom and 2 columns of extra space on the right when adding data tables on the sheet.\n
-Always use this tool when adding a new tabular data to the current open sheet. Don't use set_cell_values function to add tabular data.\n
-Don't use this tool to add data to an existing data table. Use set_cell_values function to add data to an existing data table.\n
-Always prefer using this tool to add structured data to the current open sheet. Don't use set_cell_values or set_code_cell_value function to add structured data.\n
-Don't use this tool for adding formulas or code. Do not reserve columns for adding formulas or code. They do not work in tables.\n 
-=======
 This tool returns the values of the cells in the chosen selection. The selection may be in the sheet or in a data table.\n
 Do NOT use this tool if there is no data based in the data bounds provided for the sheet.\n
 You should use the get_cell_data function to get the values of the cells when you need more data to reference.\n
@@ -228,7 +218,6 @@
 - if the tool tells you it has too many pages, then you MUST try to find another way to deal with the request (unless the user is requesting this approach).\n
 - you MUST perform actions on the current page's results before requesting the next page of results.\n
 - ALWAYS review all pages of results; as you get each page, IMMEDIATELY perform any actions before moving to the next page.\n
->>>>>>> 1fb80bd7
 `,
     parameters: {
       type: 'object',
@@ -254,18 +243,6 @@
     },
     responseSchema: AIToolsArgsSchema[AITool.GetCellData],
     prompt: `
-<<<<<<< HEAD
-Adds a data table to the current open sheet, requires the top_left_position (in a1 notation), the name of the data table and the data to add. The data should be a 2d array of strings, where each sub array represents a row of values.\n
-top_left_position is the anchor position of the data table.\n
-The first row of the data table is considered to be the header row, and the data table will be created with the first row as the header row.\n
-The added table on the sheet contains an extra row with the name of the data table. Always leave 2 rows of extra space on the bottom and 2 columns of extra space on the right when adding data tables on the sheet.\n
-All rows in the 2d array of values should be of the same length. Use empty strings for missing values but always use the same number of columns for each row.\n
-Always use this tool when adding a new tabular data to the current open sheet. Don't use set_cell_values function to add tabular data.\n
-Don't use this tool to add data to a data table that already exists. Use set_cell_values function to add data to a data table that already exists.\n
-All values can be referenced in the code cells immediately. Always refer to the cell by its position on respective sheet, in a1 notation. Don't add values manually in code cells.\n
-To delete a data table, use set_cell_values function with the top_left_position of the data table and with just one empty string value at the top_left_position. Overwriting the top_left_position (anchor position) deletes the data table.\n
-Don't use this tool for adding formulas or code. Do not reserve columns for adding formulas or code. They do not work in tables.\n
-=======
 This tool returns a list of cells and their values in the chosen selection. It ignores all empty cells.\n
 Do NOT use this tool if there is no data based on the data bounds provided for the sheet.\n
 You should use the get_cell_data function to get the values of the cells when you need more data to reference for your response.\n
@@ -274,7 +251,6 @@
 - if the tool tells you it has too many pages, then you MUST try to find another way to deal with the request (unless the user is requesting this approach).\n
 - you MUST perform actions on the current page's results before requesting the next page of results.\n
 - ALWAYS review all pages of results; as you get each page, IMMEDIATELY perform any actions before moving to the next page.\n
->>>>>>> 1fb80bd7
 `,
   },
   [AITool.SetCellValues]: {
@@ -373,22 +349,6 @@
 set_code_cell_value function requires language, codeString, and the cell position (single cell in a1 notation).\n
 Always refer to the cells on sheet by its position in a1 notation, using q.cells function. Don't add values manually in code cells.\n
 The required location code_cell_position for this code cell is one which satisfies the following conditions:\n
-<<<<<<< HEAD
- - The code cell location should be empty and positioned such that it will not overlap other cells. If there is a value in a single cell where the code result is supposed to go, it will result in spill error. Use current open sheet context to identify empty space.\n
- - The code cell should be near the data it references, so that it is easy to understand the code in the context of the data. Identify the data being referred from code and use a cell close to it. If multiple data references are being made, choose the one which is most used or most important. This will make it easy to understand the code in the context of the table.\n
- - If the referenced data is portrait in a table format, the code cell should be next to the top right corner of the table.\n
- - If the referenced data is landscape in a table format, the code cell should be below the bottom left corner of the table.\n
- - Always leave a blank row / column between the code cell and the data it references.\n
- - In case there is not enough empty space near the referenced data, choose a distant empty cell which is in the same row as the top right corner of referenced data and to the right of this data.\n
- - If there are multiple tables or data sources being referenced, place the code cell in a location that provides a good balance between proximity to all referenced data and maintaining readability of the current open sheet.\n
- - Consider the overall layout and organization of the current open sheet when placing the code cell, ensuring it doesn't disrupt existing data or interfere with other code cells.\n
- - A plot returned by the code cell occupies space on the sheet and spills if there is any data present in the sheet where the plot is suppose to take place. Default output size of a new plot is 7 wide * 23 tall cells.\n
- - Do not use conditional returns in python code cells.\n
- - Do not attempt to return data using conditionals in code cells. Even if the conditional is the last line, it will not be returned if buried in a conditional.
- - Don't prefix formulas with \`=\` in code cells.\n
- - Do not attempt to add formulas or code to data tables, it will result in an error.\n
- `,
-=======
 - The code cell location should be empty and positioned such that it will not overlap other cells. If there is a value in a single cell where the code result is supposed to go, it will result in spill error. Use current open sheet context to identify empty space.\n
 - The code cell should be near the data it references, so that it is easy to understand the code in the context of the data. Identify the data being referred from code and use a cell close to it. If multiple data references are being made, choose the one which is most used or most important. This will make it easy to understand the code in the context of the table.\n
 - If the referenced data is portrait in a table format, the code cell should be next to the top right corner of the table.\n
@@ -402,7 +362,6 @@
 - Do not attempt to return data using conditionals in code cells. Even if the conditional is the last line, it will not be returned if buried in a conditional.
 - Don't prefix formulas with \`=\` in code cells.\n
 `,
->>>>>>> 1fb80bd7
   },
   [AITool.MoveCells]: {
     sources: ['AIAnalyst'],
