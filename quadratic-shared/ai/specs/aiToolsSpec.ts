import type {
  AIModelKey,
  AISource,
  AIToolArgs,
  AIToolArgsPrimitive,
  ModelMode,
} from 'quadratic-shared/typesAndSchemasAI';
import { z } from 'zod';
import { CLEAN_UP_TOOL_CALLS_AFTER } from '../helpers/message.helper';

// This provides a list of AI Tools in the order that they will be sent to the
// AI model. If you want to change order, change it here instead of the spec
// below.
export enum AITool {
  SetAIModel = 'set_ai_model',
  SetChatName = 'set_chat_name',
  AddDataTable = 'add_data_table',
  SetCellValues = 'set_cell_values',
  GetCodeCellValue = 'get_code_cell_value',
  SetCodeCellValue = 'set_code_cell_value',
  GetDatabaseSchemas = 'get_database_schemas',
  SetSQLCodeCellValue = 'set_sql_code_cell_value',
  SetFormulaCellValue = 'set_formula_cell_value',
  MoveCells = 'move_cells',
  DeleteCells = 'delete_cells',
  UpdateCodeCell = 'update_code_cell',
  CodeEditorCompletions = 'code_editor_completions',
  UserPromptSuggestions = 'user_prompt_suggestions',
  PDFImport = 'pdf_import',
  GetCellData = 'get_cell_data',
  HasCellData = 'has_cell_data',
  SetTextFormats = 'set_text_formats',
  GetTextFormats = 'get_text_formats',
  ConvertToTable = 'convert_to_table',
  WebSearch = 'web_search',
  WebSearchInternal = 'web_search_internal',
  AddSheet = 'add_sheet',
  DuplicateSheet = 'duplicate_sheet',
  RenameSheet = 'rename_sheet',
  DeleteSheet = 'delete_sheet',
  MoveSheet = 'move_sheet',
  ColorSheets = 'color_sheets',
  TextSearch = 'text_search',
  RerunCode = 'rerun_code',
  ResizeColumns = 'resize_columns',
  ResizeRows = 'resize_rows',
  SetBorders = 'set_borders',
  InsertColumns = 'insert_columns',
  InsertRows = 'insert_rows',
  DeleteColumns = 'delete_columns',
  DeleteRows = 'delete_rows',
  TableMeta = 'table_meta',
  TableColumnSettings = 'table_column_settings',
  GetValidations = 'get_validations',
  AddMessage = 'add_message',
  AddLogicalValidation = 'add_logical_validation',
  AddListValidation = 'add_list_validation',
  AddTextValidation = 'add_text_validation',
  AddNumberValidation = 'add_number_validation',
  AddDateTimeValidation = 'add_date_time_validation',
  RemoveValidations = 'remove_validation',
}

export const AIToolSchema = z.enum([
  AITool.SetAIModel,
  AITool.SetChatName,
  AITool.AddDataTable,
  AITool.SetCellValues,
  AITool.SetCodeCellValue,
  AITool.GetCodeCellValue,
  AITool.GetDatabaseSchemas,
  AITool.SetSQLCodeCellValue,
  AITool.SetFormulaCellValue,
  AITool.MoveCells,
  AITool.DeleteCells,
  AITool.UpdateCodeCell,
  AITool.CodeEditorCompletions,
  AITool.UserPromptSuggestions,
  AITool.PDFImport,
  AITool.GetCellData,
  AITool.HasCellData,
  AITool.SetTextFormats,
  AITool.GetTextFormats,
  AITool.ConvertToTable,
  AITool.WebSearch,
  AITool.WebSearchInternal,
  AITool.AddSheet,
  AITool.DuplicateSheet,
  AITool.RenameSheet,
  AITool.DeleteSheet,
  AITool.MoveSheet,
  AITool.ColorSheets,
  AITool.TextSearch,
  AITool.RerunCode,
  AITool.ResizeColumns,
  AITool.ResizeRows,
  AITool.SetBorders,
  AITool.InsertColumns,
  AITool.InsertRows,
  AITool.DeleteColumns,
  AITool.DeleteRows,
  AITool.TableMeta,
  AITool.TableColumnSettings,
  AITool.GetValidations,
  AITool.AddMessage,
  AITool.AddLogicalValidation,
  AITool.AddListValidation,
  AITool.AddTextValidation,
  AITool.AddNumberValidation,
  AITool.AddDateTimeValidation,
  AITool.RemoveValidations,
]);

type AIToolSpec<T extends keyof typeof AIToolsArgsSchema> = {
  sources: AISource[];
  aiModelModes: ModelMode[];
  description: string; // this is sent with tool definition, has a maximum character limit
  parameters: AIToolArgs;
  responseSchema: (typeof AIToolsArgsSchema)[T];
  prompt: string; // this is sent as internal message to AI, no character limit
};

const numberSchema = z.preprocess((val) => {
  if (typeof val === 'number') {
    return val;
  }
  return Number(val);
}, z.number());

const booleanSchema = z.preprocess((val) => {
  if (typeof val === 'boolean') {
    return val;
  }
  return val === 'true';
}, z.boolean());

const booleanNullableOptionalSchema = z.preprocess((val) => {
  if (val === null || val === undefined) {
    return val;
  }
  if (typeof val === 'boolean') {
    return val;
  }
  return val === 'true';
}, z.boolean().nullable().optional());

const stringSchema = z.preprocess((val) => {
  if (typeof val === 'number' || typeof val === 'boolean' || typeof val === 'bigint' || typeof val === 'symbol') {
    return String(val);
  }
  return val;
}, z.string());

const stringNullableOptionalSchema = z.preprocess((val) => {
  if (typeof val === 'number' || typeof val === 'boolean' || typeof val === 'bigint' || typeof val === 'symbol') {
    return String(val);
  }
  return val;
}, z.string().nullable().optional());

const array2DSchema = z
  .array(
    z.array(
      z.union([
        z.string(),
        z.number().transform(String),
        z.undefined().transform(() => ''),
        z.null().transform(() => ''),
      ])
    )
  )
  .or(
    z.string().transform((str) => {
      try {
        const parsed = JSON.parse(str);
        if (Array.isArray(parsed)) {
          return parsed.map((row) => {
            if (!Array.isArray(row)) {
              throw new Error('Invalid 2D array format - each row must be an array');
            }
            return row.map(String);
          });
        }
        throw new Error('Invalid 2D array format');
      } catch {
        throw new Error('Invalid 2D array format');
      }
    })
  )
  .transform((array) => {
    const maxColumns = array.length > 0 ? Math.max(...array.map((row) => row.length)) : 0;
    return array.map((row) => (row.length === maxColumns ? row : row.concat(Array(maxColumns - row.length).fill(''))));
  });

const enumToFirstLetterCapitalSchema = <T extends string>(enumValues: readonly T[]) =>
  z
    .string()
    .transform((val) => val.charAt(0).toUpperCase() + val.slice(1).toLowerCase())
    .pipe(z.enum(enumValues as readonly string[] as [T, ...T[]]));

const cellLanguageSchema = enumToFirstLetterCapitalSchema(['Python', 'Javascript']);

// Common schema for validation message and error
const validationMessageErrorSchema = z.object({
  show_message: booleanSchema.nullable().optional(),
  message_title: z.string().nullable().optional(),
  message_text: z.string().nullable().optional(),
  show_error: booleanSchema.nullable().optional(),
  error_style: enumToFirstLetterCapitalSchema(['Stop', 'Warning', 'Information']).nullable().optional(),
  error_message: z.string().nullable().optional(),
  error_title: z.string().nullable().optional(),
});

export const AIToolsArgsSchema = {
  [AITool.SetAIModel]: z.object({
    ai_model: z
      .string()
      .transform((val) => val.toLowerCase().replace(/\s+/g, '-'))
      .pipe(z.enum(['claude', '4.1'])),
  }),
  [AITool.SetChatName]: z.object({
    chat_name: stringSchema,
  }),
  [AITool.AddDataTable]: z.object({
    sheet_name: stringSchema,
    top_left_position: stringSchema,
    table_name: stringSchema,
    table_data: array2DSchema,
  }),
  [AITool.SetCodeCellValue]: z.object({
    sheet_name: stringNullableOptionalSchema,
    code_cell_name: stringSchema,
    code_cell_language: cellLanguageSchema,
    code_cell_position: stringSchema,
    code_string: stringSchema,
  }),
  [AITool.GetCodeCellValue]: z.object({
    sheet_name: z.string().nullable().optional(),
    code_cell_name: z.string().nullable().optional(),
    code_cell_position: z.string().nullable().optional(),
  }),
  [AITool.GetDatabaseSchemas]: z.object({
    connection_ids: z
      .preprocess((val) => (val ? val : []), z.array(z.string().uuid()))
      .transform((val) => val.filter((id) => !!id)),
  }),
  [AITool.SetSQLCodeCellValue]: z.object({
    sheet_name: z.string().nullable().optional(),
    code_cell_name: z.string(),
    connection_kind: z
      .string()
      .transform((val) => val.toUpperCase())
      .pipe(
        z.enum(['POSTGRES', 'MYSQL', 'MSSQL', 'SNOWFLAKE', 'BIGQUERY', 'COCKROACHDB', 'MARIADB', 'SUPABASE', 'NEON'])
      ),
    code_cell_position: z.string(),
    sql_code_string: z.string(),
    connection_id: z.string().uuid(),
  }),
  [AITool.SetFormulaCellValue]: z.object({
    sheet_name: stringNullableOptionalSchema,
    code_cell_position: stringSchema,
    formula_string: stringSchema,
  }),
  [AITool.SetCellValues]: z.object({
    sheet_name: stringNullableOptionalSchema,
    top_left_position: stringSchema,
    cell_values: array2DSchema,
  }),
  [AITool.MoveCells]: z.object({
    sheet_name: stringNullableOptionalSchema,
    source_selection_rect: stringSchema,
    target_top_left_position: stringSchema,
  }),
  [AITool.DeleteCells]: z.object({
    sheet_name: stringNullableOptionalSchema,
    selection: stringSchema,
  }),
  [AITool.UpdateCodeCell]: z.object({
    code_string: stringSchema,
  }),
  [AITool.CodeEditorCompletions]: z.object({
    text_delta_at_cursor: stringSchema,
  }),
  [AITool.UserPromptSuggestions]: z.object({
    prompt_suggestions: z.array(
      z.object({
        label: stringSchema,
        prompt: stringSchema,
      })
    ),
  }),
  [AITool.PDFImport]: z.object({
    file_name: stringSchema,
    prompt: stringSchema,
  }),
  [AITool.GetCellData]: z.object({
    sheet_name: stringNullableOptionalSchema,
    selection: stringSchema,
    page: numberSchema,
  }),
  [AITool.HasCellData]: z.object({
    sheet_name: z.string().optional(),
    selection: z.string(),
  }),
  [AITool.SetTextFormats]: z.object({
    sheet_name: stringNullableOptionalSchema,
    selection: stringSchema,
    bold: booleanNullableOptionalSchema,
    italic: booleanNullableOptionalSchema,
    underline: booleanNullableOptionalSchema,
    strike_through: booleanNullableOptionalSchema,
    text_color: stringNullableOptionalSchema,
    fill_color: stringNullableOptionalSchema,
    align: stringNullableOptionalSchema,
    vertical_align: stringNullableOptionalSchema,
    wrap: stringNullableOptionalSchema,
    numeric_commas: booleanNullableOptionalSchema,
    number_type: stringNullableOptionalSchema,
    currency_symbol: stringNullableOptionalSchema,
    date_time: stringNullableOptionalSchema,
  }),
  [AITool.GetTextFormats]: z.object({
    sheet_name: stringNullableOptionalSchema,
    selection: stringSchema,
    page: numberSchema,
  }),
  [AITool.ConvertToTable]: z.object({
    sheet_name: stringNullableOptionalSchema,
    selection: stringSchema,
    table_name: stringSchema,
    first_row_is_column_names: booleanSchema,
  }),
  [AITool.WebSearch]: z.object({
    query: stringSchema,
  }),
  [AITool.WebSearchInternal]: z.object({
    query: stringSchema,
  }),
  [AITool.AddSheet]: z.object({
    sheet_name: z.string(),
    insert_before_sheet_name: z.string().nullable().optional(),
  }),
  [AITool.DuplicateSheet]: z.object({
    sheet_name_to_duplicate: z.string(),
    name_of_new_sheet: z.string(),
  }),
  [AITool.RenameSheet]: z.object({
    sheet_name: z.string(),
    new_name: z.string(),
  }),
  [AITool.DeleteSheet]: z.object({
    sheet_name: z.string(),
  }),
  [AITool.MoveSheet]: z.object({
    sheet_name: z.string(),
    insert_before_sheet_name: z.string().nullable().optional(),
  }),
  [AITool.ColorSheets]: z.object({
    sheet_names_to_color: z.array(
      z.object({
        sheet_name: z.string(),
        color: z.string(),
      })
    ),
  }),
  [AITool.TextSearch]: z.object({
    query: z.string(),
    case_sensitive: booleanSchema,
    whole_cell: booleanSchema,
    search_code: booleanSchema,
    sheet_name: z.string().optional(),
  }),
  [AITool.RerunCode]: z.object({
    sheet_name: z.string().nullable().optional(),
    selection: z.string().nullable().optional(),
  }),
  [AITool.ResizeColumns]: z.object({
    sheet_name: z.string().optional(),
    selection: z.string(),
    size: z.enum(['auto', 'default']),
  }),
  [AITool.ResizeRows]: z.object({
    sheet_name: z.string().optional(),
    selection: z.string(),
    size: z.enum(['auto', 'default']),
  }),
  [AITool.SetBorders]: z.object({
    sheet_name: z.string().optional(),
    selection: z.string(),
    color: z.string(),
    line: z
      .string()
      .transform((val) => val.toLowerCase())
      .pipe(z.enum(['line1', 'line2', 'line3', 'dotted', 'dashed', 'double', 'clear'])),
    border_selection: z
      .string()
      .transform((val) => val.toLowerCase())
      .pipe(z.enum(['all', 'inner', 'outer', 'horizontal', 'vertical', 'left', 'top', 'right', 'bottom', 'clear'])),
  }),
  [AITool.InsertColumns]: z.object({
    sheet_name: z.string().optional(),
    column: z.string(),
    right: booleanSchema,
    count: numberSchema,
  }),
  [AITool.InsertRows]: z.object({
    sheet_name: z.string().optional(),
    row: numberSchema,
    below: booleanSchema,
    count: numberSchema,
  }),
  [AITool.DeleteColumns]: z.object({
    sheet_name: z.string().optional(),
    columns: z.array(z.string()),
  }),
  [AITool.DeleteRows]: z.object({
    sheet_name: z.string().optional(),
    rows: z.array(numberSchema),
  }),
  [AITool.TableMeta]: z.object({
    sheet_name: z.string().optional(),
    table_location: z.string(),
    new_table_name: z.string().nullable().optional(),
    first_row_is_column_names: booleanSchema.nullable().optional(),
    show_name: booleanSchema.nullable().optional(),
    show_columns: booleanSchema.nullable().optional(),
    alternating_row_colors: booleanSchema.nullable().optional(),
  }),
  [AITool.TableColumnSettings]: z.object({
    sheet_name: z.string().optional(),
    table_location: z.string(),
    column_names: z.array(
      z.object({
        old_name: z.string(),
        new_name: z.string(),
        show: booleanSchema,
      })
    ),
  }),
  [AITool.GetValidations]: z.object({
    sheet_name: z.string().optional(),
  }),
  [AITool.AddMessage]: z.object({
    sheet_name: z.string().optional(),
    selection: z.string(),
    message_title: z.string().nullable().optional(),
    message_text: z.string().nullable().optional(),
  }),
  [AITool.AddLogicalValidation]: z
    .object({
      sheet_name: z.string().optional(),
      selection: z.string(),
      show_checkbox: booleanSchema.nullable().optional(),
      ignore_blank: booleanSchema.nullable().optional(),
    })
    .merge(validationMessageErrorSchema),
  [AITool.AddListValidation]: z
    .object({
      sheet_name: z.string().optional(),
      selection: z.string(),
      ignore_blank: booleanSchema.nullable().optional(),
      drop_down: booleanSchema.nullable().optional(),
      list_source_list: z.string().nullable().optional(),
      list_source_selection: z.string().nullable().optional(),
    })
    .merge(validationMessageErrorSchema),
  [AITool.AddTextValidation]: z
    .object({
      sheet_name: z.string().optional(),
      selection: z.string(),
      ignore_blank: booleanSchema.nullable().optional(),
      max_length: numberSchema.nullable().optional(),
      min_length: numberSchema.nullable().optional(),
      contains_case_sensitive: z.string().nullable().optional(),
      contains_case_insensitive: z.string().nullable().optional(),
      not_contains_case_sensitive: z.string().nullable().optional(),
      not_contains_case_insensitive: z.string().nullable().optional(),
      exactly_case_sensitive: z.string().nullable().optional(),
      exactly_case_insensitive: z.string().nullable().optional(),
    })
    .merge(validationMessageErrorSchema),
  [AITool.AddNumberValidation]: z
    .object({
      sheet_name: z.string().optional(),
      selection: z.string(),
      ignore_blank: booleanSchema.nullable().optional(),
      range: z.string().nullable().optional(),
      equal: z.string().nullable().optional(),
      not_equal: z.string().nullable().optional(),
    })
    .merge(validationMessageErrorSchema),
  [AITool.AddDateTimeValidation]: z
    .object({
      sheet_name: z.string().optional(),
      selection: z.string(),
      ignore_blank: booleanSchema.nullable().optional(),
      date_range: z.string().nullable().optional(),
      date_equal: z.string().nullable().optional(),
      date_not_equal: z.string().nullable().optional(),
      time_range: z.string().nullable().optional(),
      time_equal: z.string().nullable().optional(),
      time_not_equal: z.string().nullable().optional(),
      require_date: booleanSchema.nullable().optional(),
      require_time: booleanSchema.nullable().optional(),
      prohibit_date: booleanSchema.nullable().optional(),
      prohibit_time: booleanSchema.nullable().optional(),
    })
    .merge(validationMessageErrorSchema),
  [AITool.RemoveValidations]: z.object({
    sheet_name: z.string().optional(),
    selection: z.string(),
  }),
} as const;

export type AIToolsArgs = {
  [K in keyof typeof AIToolsArgsSchema]: z.infer<(typeof AIToolsArgsSchema)[K]>;
};

export type AIToolSpecRecord = {
  [K in AITool]: AIToolSpec<K>;
};

export const MODELS_ROUTER_CONFIGURATION: {
  [key in z.infer<(typeof AIToolsArgsSchema)[AITool.SetAIModel]>['ai_model']]: AIModelKey;
} = {
  claude: 'vertexai-anthropic:claude-sonnet-4:thinking-toggle-off',
  '4.1': 'azure-openai:gpt-4.1',
};

const validationMessageErrorPrompt: Record<string, AIToolArgsPrimitive> = {
  show_message: {
    type: ['boolean', 'null'],
    description:
      'Whether the message is shown whenever the cursor is on the cell with this validation. This is usually set to false unless specifically requested, for example, include instructions.',
  },
  message_title: {
    type: ['string', 'null'],
    description:
      'The title of the message to show when the cursor is on the cell with this validation. This defaults to null.',
  },
  message_text: {
    type: ['string', 'null'],
    description:
      'The text of the message to show when the cursor is on the cell with this validation. This defaults to null.',
  },
  show_error: {
    type: ['boolean', 'null'],
    description: 'Whether an error message is shown when the validation fails. This defaults to true.',
  },
  error_style: {
    type: ['string', 'null'],
    description: `Selected from Stop, Warning, and Information. This is the style of the error. Stop will stop the user from saving the cell; Warning will show a warning message but allows the user to enter the value. Information will show an information message if the validation fails. The default is Stop.`,
  },
  error_message: {
    type: ['string', 'null'],
    description: 'The text of the error message to show when the validation fails. This defaults to null.',
  },
  error_title: {
    type: ['string', 'null'],
    description: 'The title of the error message to show when the validation fails.',
  },
} as const;

export const aiToolsSpec: AIToolSpecRecord = {
  [AITool.SetAIModel]: {
    sources: ['ModelRouter'],
    aiModelModes: ['disabled', 'fast', 'max'],
    description: `
Sets the AI Model to use for this user prompt.\n
Choose the AI model for this user prompt based on the following instructions, always respond with only one the model options matching it exactly.\n
`,
    parameters: {
      type: 'object',
      properties: {
        ai_model: {
          type: 'string',
          description:
            'Value can be only one of the following: "claude" or "4.1" models exactly, this is the model best suited for the user prompt based on examples and model capabilities.\n',
        },
      },
      required: ['ai_model'],
      additionalProperties: false,
    },
    responseSchema: AIToolsArgsSchema[AITool.SetAIModel],
    prompt: '',
  },
  [AITool.SetChatName]: {
    sources: ['GetChatName'],
    aiModelModes: ['disabled', 'fast', 'max'],
    description: `
Set the name of the user chat with AI assistant, this is the name of the chat in the chat history\n
You should use the set_chat_name function to set the name of the user chat with AI assistant, this is the name of the chat in the chat history.\n
This function requires the name of the chat, this should be concise and descriptive of the conversation, and should be easily understandable by a non-technical user.\n
The chat name should be based on user's messages and should reflect his/her queries and goals.\n
This name should be from user's perspective, not the assistant's.\n
`,
    parameters: {
      type: 'object',
      properties: {
        chat_name: {
          type: 'string',
          description: 'The name of the chat',
        },
      },
      required: ['chat_name'],
      additionalProperties: false,
    },
    responseSchema: AIToolsArgsSchema[AITool.SetChatName],
    prompt: '',
  },
  [AITool.GetCellData]: {
    sources: ['AIAnalyst'],
    aiModelModes: ['disabled', 'fast', 'max'],
    description: `
This tool returns the values of the cells in the chosen selection. The selection may be in the sheet or in a data table.\n
Do NOT use this tool if there is no data based on the data bounds provided for the sheet, or if you already have the data in context.\n
You should use the get_cell_data function to get the values of the cells when you need more data for a successful reference.\n
Include the sheet name in both the selection and the sheet_name parameter. Use the current sheet name in the context unless the user is requesting data from another sheet, in which case use that sheet name.\n
get_cell_data function requires a string representation (in a1 notation) of a selection of cells to get the values of (e.g., "A1:B10", "TableName[Column 1]", or "Sheet2!D:D"), and the name of the current sheet.\n
The get_cell_data function may return page information. Use the page parameter to get the next page of results.\n
IMPORTANT: If the results include page information:\n
- if the user requests too much data, then you MUST try to find another way to deal with the request (unless the user is requesting this approach).\n
- as you get each page, IMMEDIATELY perform any actions before moving to the next page because only the last ${CLEAN_UP_TOOL_CALLS_AFTER} will be kept between AI tool calls.\n
`,
    parameters: {
      type: 'object',
      properties: {
        sheet_name: {
          type: 'string',
          description:
            'The sheet name of the current sheet as defined in the context, unless the user is requesting data from another sheet. In which case, use that sheet name.',
        },
        selection: {
          type: 'string',
          description: `
The string representation (in a1 notation) of the selection of cells to get the values of. If the user is requesting data from another sheet, use that sheet name in the selection (e.g., "Sheet 2!A1")`,
        },
        page: {
          type: 'number',
          description:
            'The page number of the results to return. The first page is always 0. Use the parameters with a different page to get the next set of results.',
        },
      },
      required: ['sheet_name', 'selection', 'page'],
      additionalProperties: false,
    },
    responseSchema: AIToolsArgsSchema[AITool.GetCellData],
    prompt: `
This tool returns the values of the cells in the chosen selection. The selection may be in the sheet or in a data table.\n
Do NOT use this tool if there is no data based on the data bounds provided for the sheet, or if you already have the data in context.\n
You should use the get_cell_data function to get the values of the cells when you need more data for a successful reference.\n
Include the sheet name in both the selection and the sheet_name parameter. Use the current sheet name in the context unless the user is requesting data from another sheet, in which case use that sheet name.\n
get_cell_data function requires a string representation (in a1 notation) of a selection of cells to get the values of (e.g., "A1:B10", "TableName[Column 1]", or "Sheet2!D:D"), and the name of the current sheet.\n
The get_cell_data function may return page information. Use the page parameter to get the next page of results.\n
IMPORTANT: If the results include page information:\n
- if the user requests too much data, then you MUST try to find another way to deal with the request (unless the user is requesting this approach).\n
- as you get each page, IMMEDIATELY perform any actions before moving to the next page because only the last ${CLEAN_UP_TOOL_CALLS_AFTER} will be kept between AI tool calls.\n
`,
  },
  [AITool.HasCellData]: {
    sources: ['AIAnalyst'],
<<<<<<< HEAD
    aiModelModes: ['disabled', 'basic', 'pro'],
=======
    aiModelModes: ['disabled', 'fast', 'max'],
>>>>>>> 624dbaef
    description: `
This tool checks if the cells in the chosen selection have any data.
Use MUST use this tool before creating or moving tables, code, connections, or cells to avoid spilling cells over existing data.
`,
    parameters: {
      type: 'object',
      properties: {
        sheet_name: {
          type: 'string',
          description:
            'The sheet name of the current sheet as defined in the context, unless the user is requesting data from another sheet. In which case, use that sheet name.',
        },
        selection: {
          type: 'string',
          description: `
The string representation (in a1 notation) of the selection of cells to check for data. If the user is requesting data from another sheet, use that sheet name in the selection (e.g., "Sheet 2!A1")`,
        },
      },
      required: ['sheet_name', 'selection'],
      additionalProperties: false,
    },
    responseSchema: AIToolsArgsSchema[AITool.HasCellData],
    prompt: `
This tool checks if the cells in the chosen selection have any data.
Use MUST use this tool before creating or moving tables, code, connections, or cells to avoid spilling cells over existing data.
`,
  },
  [AITool.AddDataTable]: {
    sources: ['AIAnalyst', 'PDFImport'],
    aiModelModes: ['disabled', 'fast', 'max'],
    description: `
Adds a data table to the sheet with sheet_name, requires the sheet name, top left cell position (in a1 notation), the name of the data table and the data to add. The data should be a 2d array of strings, where each sub array represents a row of values.\n
Do NOT use this tool if you want to convert existing data to a data table. Use convert_to_table instead.\n
The first row of the data table is considered to be the header row, and the data table will be created with the first row as the header row.\n
All rows in the 2d array of values should be of the same length. Use empty strings for missing values but always use the same number of columns for each row.\n
Data tables are best for adding new tabular data to the sheet.\n\n
Don't use this tool to add data to an existing data table. Use set_cell_values function to add data to an existing data table.\n
`,
    parameters: {
      type: 'object',
      properties: {
        sheet_name: {
          type: 'string',
          description: 'The sheet name of the current sheet as defined in the context',
        },
        top_left_position: {
          type: 'string',
          description:
            'The top left position of the data table on the current open sheet, in a1 notation. This should be a single cell, not a range.',
        },
        table_name: {
          type: 'string',
          description:
            "The name of the data table to add to the current open sheet. This should be a concise and descriptive name of the data table. Don't use special characters or spaces in the name. Always use a unique name for the data table. Spaces, if any, in name are replaced with underscores.",
        },
        table_data: {
          type: 'array',
          items: {
            type: 'array',
            items: {
              type: 'string',
              description: 'The string that is the value to set in the cell',
            },
          },
        },
      },
      required: ['sheet_name', 'top_left_position', 'table_name', 'table_data'],
      additionalProperties: false,
    },
    responseSchema: AIToolsArgsSchema[AITool.AddDataTable],
    prompt: `
Adds a data table to the current sheet defined in the context, requires the sheet name, top_left_position (in a1 notation), the name of the data table and the data to add. The data should be a 2d array of strings, where each sub array represents a row of values.\n
top_left_position is the anchor position of the data table.\n
Do NOT use this tool if you want to convert existing data to a data table. Use convert_to_table instead.\n
The first row of the data table is considered to be the header row, and the data table will be created with the first row as the header row.\n
The added table on the sheet contains an extra row with the name of the data table. Always leave 2 rows of extra space on the bottom and 2 columns of extra space on the right when adding data tables on the sheet.\n
All rows in the 2d array of values should be of the same length. Use empty strings for missing values but always use the same number of columns for each row.\n
Data tables are best for adding new tabular data to the sheet.\n
Don't use this tool to add data to a data table that already exists. Use set_cell_values function to add data to a data table that already exists.\n
All values can be referenced in the code cells immediately. Always refer to the cell by its position on respective sheet, in a1 notation. Don't add values manually in code cells.\n
To delete a data table, use set_cell_values function with the top_left_position of the data table and with just one empty string value at the top_left_position. Overwriting the top_left_position (anchor position) deletes the data table.\n
Don't attempt to add formulas or code to data tables.\n`,
  },
  [AITool.SetCellValues]: {
    sources: ['AIAnalyst'],
    aiModelModes: ['disabled', 'fast', 'max'],
    description: `
Sets the values of the current open sheet cells to a 2d array of strings, requires the top_left_position (in a1 notation) and the 2d array of strings representing the cell values to set.\n
Use set_cell_values function to add data to the current open sheet. Don't use code cell for adding data. Always add data using this function.\n\n
Values are string representation of text, number, logical, time instant, duration, error, html, code, image, date, time or blank.\n
top_left_position is the position of the top left corner of the 2d array of values on the current open sheet, in a1 notation. This should be a single cell, not a range. Each sub array represents a row of values.\n
All values can be referenced in the code cells immediately. Always refer to the cell by its position on respective sheet, in a1 notation. Don't add values manually in code cells.\n
To clear the values of a cell, set the value to an empty string.\n
Don't use this tool for adding formulas or code. Use set_code_cell_value function for Python/Javascript code or set_formula_cell_value function for formulas.\n
`,
    parameters: {
      type: 'object',
      properties: {
        sheet_name: {
          type: 'string',
          description: 'The sheet name of the current sheet as defined in the context',
        },
        top_left_position: {
          type: 'string',
          description:
            'The position of the top left cell, in a1 notation, in the current open sheet. This is the top left corner of the added 2d array of values on the current open sheet. This should be a single cell, not a range.',
        },
        cell_values: {
          type: 'array',
          items: {
            type: 'array',
            items: {
              type: 'string',
              description: 'The string that is the value to set in the cell',
            },
          },
        },
      },
      required: ['sheet_name', 'top_left_position', 'cell_values'],
      additionalProperties: false,
    },
    responseSchema: AIToolsArgsSchema[AITool.SetCellValues],
    prompt: `
You should use the set_cell_values function to set the values of a sheet to a 2d array of strings.\n
Use this function to add data to a sheet. Don't use code cell for adding data. Always add data using this function.\n\n
CRITICALLY IMPORTANT: you MUST insert column headers ABOVE the first row of data.\n
When setting cell values, follow these rules for headers:\n
1. The header row MUST be the first row in the cell_values array\n
2. The header row MUST contain column names that describe the data below\n
3. The header row MUST have the same number of columns as the data rows\n
4. The header row MUST be included in the cell_values array, not as a separate operation\n
5. The top_left_position MUST point to where the header row should start, which is usually the row above the first row of inserted data\n\n
This function requires the sheet name of the current sheet from the context, the top_left_position (in a1 notation) and the 2d array of strings representing the cell values to set. Values are string representation of text, number, logical, time instant, duration, error, html, code, image, date, time or blank.\n
Values set using this function will replace the existing values in the cell and can be referenced in the code cells immediately. Always refer to the cell by its position on respective sheet, in a1 notation. Don't add these in code cells.\n
To clear the values of a cell, set the value to an empty string.\n
Don't use this tool for adding formulas or code. Use set_code_cell_value function for Python/Javascript code or set_formula_cell_value function for formulas.\n
`,
  },
  [AITool.SetCodeCellValue]: {
    sources: ['AIAnalyst'],
    aiModelModes: ['disabled', 'fast', 'max'],
    description: `
Sets the value of a code cell and runs it in the current open sheet, requires the language (Python or Javascript), cell position (in a1 notation), and code string.\n
Default output size of a new plot/chart is 7 wide * 23 tall cells.\n
You MUST use the has_cell_data tool to check if the cells in the chosen selection have any data before creating code cells. Try to estimate the output size and check that range.
You should use the set_code_cell_value function to set code cell values; use set_code_cell_value function instead of responding with code.\n
Never use set_code_cell_value function to set the value of a cell to a value that is not code. Don't add static data to the current open sheet using set_code_cell_value function, use set_cell_values instead. set_code_cell_value function is only meant to set the value of a cell to code.\n
Provide a name for the output of the code cell. The name cannot contain spaces or special characters (but _ is allowed).\n
Note: only name the code cell if it is new.\n
If this tool created a spill you MUST delete the original code cell and recreate it at a different location to avoid multiple code cells in the sheet.
Always refer to the data from cell by its position in a1 notation from respective sheet.\n
Do not attempt to add code to data tables, it will result in an error.\n
Use the has_cell_data tool to check if the cells in the chosen selection have any data before creating code cells. Try to estimate the output size. For charts, use the default output size of 7 wide * 23 tall cells.\n
This tool is for Python and Javascript code only. For formulas, use set_formula_cell_value. For SQL Connections, use set_sql_code_cell_value.\n\n

Code cell (Python and Javascript) placement instructions:\n
- Determine the approximate output size of the code cell before placing it.
- By default, charts will output 7 wide * 23 tall cells (if columns and rows have default width and height). If the code cell is placed in a location that is not empty, it will result in spill error.
- The code cell location should be empty and positioned such that it will not overlap other cells. If there is a value in a single cell where the code result is supposed to go, it will result in spill error. Use current open sheet context to identify empty space.\n
- Leave one extra column gap between the code cell being placed and the nearest content if placing horizontally. If placing vertically, leave one extra row gap between the code cell and the nearest content.
- Pick a location that makes sense relative to the existing contents of the sheet. Line up placements with existing content. E.g. if placing next to a table at A1:C19, place the code cell at E1 (keeping in mind the extra column gap since placing horizontally).
- In case there is not enough empty space near the existing contents of the sheet, choose a distant empty cell.\n
- Consider the overall layout and organization of the current open sheet when placing the code cell, ensuring it doesn't disrupt existing data or interfere with other code cells.\n
- A plot returned by the code cell occupies space on the sheet and spills if there is any data present in the sheet where the plot is supposed to be placed. Default output size of a new plot is 7 wide * 23 tall cells.\n
- Cursor location should not impact placement decisions.\n
- If the sheet is empty, place the code cell at A1.\n
`,
    parameters: {
      type: 'object',
      properties: {
        sheet_name: {
          type: 'string',
          description: 'The sheet name of the current sheet as defined in the context',
        },
        code_cell_name: {
          type: 'string',
          description:
            'What to name the output of the code cell. The name cannot contain spaces or special characters (but _ is allowed). First letter capitalized is preferred.',
        },
        code_cell_language: {
          type: 'string',
          description: 'The language of the code cell, this can be one of Python or Javascript.',
        },
        code_cell_position: {
          type: 'string',
          description:
            'The position of the code cell in the current open sheet, in a1 notation. This should be a single cell, not a range.',
        },
        code_string: {
          type: 'string',
          description: 'The code which will run in the cell',
        },
      },
      required: ['sheet_name', 'code_cell_name', 'code_cell_language', 'code_cell_position', 'code_string'],
      additionalProperties: false,
    },
    responseSchema: AIToolsArgsSchema[AITool.SetCodeCellValue],
    prompt: `
Use set_code_cell_value instead of responding with code.\n
set_code_cell_value tool is used to add Python or Javascript code cell to the sheet.\n
Set code cell value tool should be used for relatively complex tasks. Tasks like data transformations, correlations, machine learning, slicing, etc. For more simple tasks, use set_formula_cell_value.\n
If this tool created a spill you MUST delete the original code cell and recreate it at a different location to avoid multiple code cells in the sheet.
Never use set_code_cell_value function to set the value of a cell to a value that is not code. Don't add data to the current open sheet using set_code_cell_value function, use set_cell_values instead. set_code_cell_value function is only meant to set the value of a cell to code.\n
set_code_cell_value function requires language, codeString, and the cell position (single cell in a1 notation).\n
Always refer to the cells on sheet by its position in a1 notation, using q.cells function. Don't add values manually in code cells.\n
Use the has_cell_data tool to check if the cells in the chosen selection have any data before creating code cells. Try to estimate the output size. For charts, use the default output size of 7 wide * 23 tall cells.\n
This tool is for Python and Javascript code only. For formulas, use set_formula_cell_value.\n

Code cell (Python and Javascript) placement instructions:\n
- The code cell location should be empty and positioned such that it will not overlap other cells. If there is a value in a single cell where the code result is supposed to go, it will result in spill error. Use current open sheet context to identify empty space.\n
- Leave one extra column gap between the code cell being placed and the nearest content if placing horizontally. If placing vertically, leave one extra row gap between the code cell and the nearest content.\n
- Pick a location that makes sense relative to the existing contents of the sheet. Line up placements with existing content. E.g. if placing next to a table at A1:C19, place the code cell at E1 (keeping in mind the extra column gap since placing horizontally).\n
- In case there is not enough empty space near the existing contents of the sheet, choose a distant empty cell.\n
- Consider the overall layout and organization of the current open sheet when placing the code cell, ensuring it doesn't disrupt existing data or interfere with other code cells.\n
- A plot returned by the code cell occupies space on the sheet and spills if there is any data present in the sheet where the plot is supposed to be placed. Default output size of a new plot is 7 wide * 23 tall cells.\n
- Cursor location should not impact placement decisions.\n
- If the sheet is empty, place the code cell at A1.\n

Think carefully about the placement rules and examples. Always ensure the code cell is placed where it does not create a spill error.
`,
  },
  [AITool.GetDatabaseSchemas]: {
    sources: ['AIAnalyst'],
    aiModelModes: ['disabled', 'fast', 'max'],
    description: `
Retrieves detailed database table schemas including column names, data types, and constraints.\n
Use this tool every time you want to write SQL. You need the table schema to write accurate queries.\n
If connection_ids is an empty array, it will return detailed schemas for all available team connections.\n
`,
    parameters: {
      type: 'object',
      properties: {
        connection_ids: {
          type: 'array',
          items: {
            type: 'string',
            description:
              'UUID string corresponding to the connection ID of the SQL Connection for which you want to get the schemas.',
          },
        },
      },
      required: ['connection_ids'],
      additionalProperties: false,
    },
    responseSchema: AIToolsArgsSchema[AITool.GetDatabaseSchemas],
    prompt: `
Retrieves detailed database table schemas including column names, data types, and constraints.\n
Use this tool every time you want to write SQL. You need the table schema to write accurate queries.\n
If connection_ids is an empty array, it will return detailed schemas for all available team connections.\n
This tool should always be called before writing SQL. If you don't have the table schema, you cannot write accurate SQL queries.\n
`,
  },
  [AITool.SetSQLCodeCellValue]: {
    sources: ['AIAnalyst'],
    aiModelModes: ['disabled', 'fast', 'max'],
    description: `
Adds or updates a SQL Connection code cell and runs it in the 'sheet_name' sheet. Requires the connection_kind, connection_id, cell position (in A1 notation), and code string.\n
Output of the code cell is a table. Provide a name for the output table of the code cell. The name cannot contain spaces or special characters, but _ is allowed.\n
Note: only name the code cell if it is new.\n
Do not attempt to add code to data tables, it will result in an error. Use set_cell_values or add_data_table to add data to the sheet.\n
Use the has_cell_data tool to check if the cells in the chosen selection have any data before creating code cells. Try to estimate the output size and check that range.\n
This tool is for SQL Connection code only. For Python and Javascript use set_code_cell_value. For Formulas, use set_formula_cell_value.\n\n

For SQL Connection code cells:\n
- Use the Connection ID (uuid) and Connection language: POSTGRES, MYSQL, MSSQL, SNOWFLAKE, BIGQUERY, COCKROACHDB, MARIADB, SUPABASE or NEON.\n
- The Connection ID must be from an available database connection in the team.\n
- Use the GetDatabaseSchemas tool to get the database schemas before writing SQL queries.\n
- Write SQL queries that reference the database tables and schemas provided in context.\n

SQL code cell placement instructions:\n
- The code cell location should be empty and positioned such that it will not overlap other cells. If there is an existing value in a single cell where the code result is supposed to go, it will result in spill error. Use current open sheet context to identify empty space.\n
- SQL cells should always be placed fully clear of any existing data unless the user specifies a location. Place to the right of the last column of existing data in the sheet.\n
- Leave one extra column gap between the code cell and the last column of existing data in the sheet. E.g. if nearest column of existing data is at column C, the SQL code cell should be placed at column E.\n
- Cursor location should not impact placement decisions.\n
- If the sheet is empty, place the code cell at A1.\n
`,
    parameters: {
      type: 'object',
      properties: {
        sheet_name: {
          type: 'string',
          description: 'The sheet name of the current sheet as defined in the context',
        },
        code_cell_name: {
          type: 'string',
          description:
            'What to name the output of the code cell. The name cannot contain spaces or special characters (but _ is allowed). First letter capitalized is preferred.',
        },
        connection_kind: {
          type: 'string',
          description:
            'The kind of the sql code cell, this can be one of POSTGRES, MYSQL, MSSQL, SNOWFLAKE, BIGQUERY, COCKROACHDB, MARIADB, SUPABASE or NEON.',
        },
        code_cell_position: {
          type: 'string',
          description:
            'The position of the code cell in the current open sheet, in a1 notation. This should be a single cell, not a range.',
        },
        sql_code_string: {
          type: 'string',
          description: 'The code which will run in the cell',
        },
        connection_id: {
          type: 'string',
          description:
            'This is uuid string corresponding to the connection ID of the SQL Connection code cell. There can be multiple connections in the team, so this is required to identify the connection along with the language.',
        },
      },
      required: [
        'sheet_name',
        'code_cell_name',
        'connection_kind',
        'code_cell_position',
        'sql_code_string',
        'connection_id',
      ],
      additionalProperties: false,
    },
    responseSchema: AIToolsArgsSchema[AITool.SetSQLCodeCellValue],
    prompt: `
Adds or updates a SQL Connection code cell and runs it in the 'sheet_name' sheet. Requires the connection_kind, connection_id, cell position (in A1 notation), and code string.\n
Output of the code cell is a table. Provide a name for the output table of the code cell. The name cannot contain spaces or special characters, but _ is allowed.\n
Note: only name the code cell if it is new.\n
Do not attempt to add code to data tables, it will result in an error. Use set_cell_values or add_data_table to add data to the sheet.\n
This tool is for SQL Connection code only. For Python and Javascript use set_code_cell_value. For Formulas, use set_formula_cell_value.\n

For SQL Connection code cells:\n
- Use the Connection ID (uuid) and Connection language: POSTGRES, MYSQL, MSSQL, SNOWFLAKE, BIGQUERY, COCKROACHDB, MARIADB, SUPABASE or NEON.\n
- The Connection ID must be from an available database connection in the team.\n
- Use the GetDatabaseSchemas tool to get the database schemas before writing SQL queries.\n
- Write SQL queries that reference the database tables and schemas provided in context.\n

SQL code cell placement instructions:\n
- The code cell location should be empty and positioned such that it will not overlap other cells. If there is an existing value in a single cell where the code result is supposed to go, it will result in spill error. Use current open sheet context to identify empty space.\n
- SQL cells should always be placed fully clear of any existing data unless the user specifies a location. Place to the right of the last column of existing data in the sheet.\n
- Leave one extra column gap between the code cell and the last column of existing data in the sheet. E.g. if nearest column of existing data is at column C, the SQL code cell should be placed at column E.\n
- Cursor location should not impact placement decisions.\n
- If the sheet is empty, place the code cell at A1.\n

Think carefully about the placement rules and examples. For SQL code cells, ensure the code cell is placed all the way right of the last column of existing data in the sheet to avoid creating spill errors.
`,
  },

  [AITool.SetFormulaCellValue]: {
    sources: ['AIAnalyst'],
    aiModelModes: ['disabled', 'fast', 'max'],
    description: `
Sets the value of a formula cell and runs it in the current open sheet, requires the cell position (in a1 notation) and formula string.\n
You should use the set_formula_cell_value function to set this formula cell value. Use set_formula_cell_value function instead of responding with formulas.\n
Never use set_formula_cell_value function to set the value of a cell to a value that is not a formula. Don't add static data to the current open sheet using set_formula_cell_value function, use set_cell_values instead. set_formula_cell_value function is only meant to set the value of a cell to formulas.\n
Provide a name for the output of the formula cell. The name cannot contain spaces or special characters (but _ is allowed).\n
Note: we only rename the formula cell if its new. Otherwise we keep the old name.\n
Always refer to the data from cell by its position in a1 notation from respective sheet. Don't add values manually in formula cells.\n
Do not attempt to add formulas to data tables, it will result in an error.\n
This tool is for formulas only. For Python and Javascript code, use set_code_cell_value.\n
`,
    parameters: {
      type: 'object',
      properties: {
        sheet_name: {
          type: 'string',
          description: 'The sheet name of the current sheet as defined in the context',
        },
        code_cell_position: {
          type: 'string',
          description:
            'The position of the formula cell in the current open sheet, in a1 notation. This should be a single cell, not a range.',
        },
        formula_string: {
          type: 'string',
          description: 'The formula which will run in the cell',
        },
      },
      required: ['sheet_name', 'code_cell_position', 'formula_string'],
      additionalProperties: false,
    },
    responseSchema: AIToolsArgsSchema[AITool.SetFormulaCellValue],
    prompt: `
You should use the set_formula_cell_value function to set this formula cell value. Use set_formula_cell_value instead of responding with formulas.\n
Never use set_formula_cell_value function to set the value of a cell to a value that is not a formula. Don't add data to the current open sheet using set_formula_cell_value function, use set_cell_values instead. set_formula_cell_value function is only meant to set the value of a cell to a formula.\n
set_formula_cell_value function requires formula_string and the cell position (single cell in a1 notation).\n
Always refer to the cells on sheet by its position in a1 notation. Don't add values manually in formula cells.\n
This tool is for formulas only. For Python and Javascript code, use set_code_cell_value.\n
Use the has_cell_data tool to check if the cells in the chosen selection have any data before creating code cells. Try to estimate the output size and check that range.\n
Don't prefix formulas with \`=\` in formula cells.\n

Formulas placement instructions:\n
- The formula cell location should be empty and positioned such that it will not overlap other cells. If there is a value in a single cell where the formula result is supposed to go, it will result in spill error. Use current open sheet context to identify empty space.\n
- The formula cell should be near the data it references, so that it is easy to understand the formula in the context of the data. Identify the data being referenced from the Formula and use the nearest unoccupied cell. If multiple data references are being made, choose the one which is most relevant to the Formula.\n
- Unlike code cell placement, Formula cell placement should not use an extra space; formulas should be placed next to the data they reference or next to a label for the calculation.\n
- Pick the location that makes the most sense next to what is being referenced. E.g. formula aggregations often make sense directly underneath or directly beside the data being referenced or next to the label for the calculation.\n
- When doing a calculation on a table column, place the formula directly below the last row of the table.\n

When to use set_formula_cell_value:\n
Set formula cell value tool should be used for relatively simple tasks. Tasks like aggregations, finding means, totals, counting number of instances, etc. You can use this for calculations that reference values in and out of tables. For more complex tasks, use set_code_cell_value.\n
Examples:
- Finding the mean of a column of numbers
- Counting the number of instances of a value in a column
- Finding the max/min value
- Basic arithmetic operations
- Joining strings
`,
  },
  [AITool.MoveCells]: {
    sources: ['AIAnalyst'],
    aiModelModes: ['disabled', 'fast', 'max'],
    description: `
Moves a rectangular selection of cells from one location to another on the current open sheet, requires the source and target locations.\n
You MUST use this tool to fix spill errors to move code, tables, or charts to a different location.\n
You should use the move_cells function to move a rectangular selection of cells from one location to another on the current open sheet.\n
move_cells function requires the source and target locations. Source location is the top left and bottom right corners of the selection rectangle to be moved.\n
IMPORTANT: Before moving a table, code, or a chart, use the has_cell_data tool to check if the cells in the new selection have any content. If they do, you should choose a different target location and check that location before moving the table.\n
When moving a table, leave a space between the table and any surrounding content. This is more aesthetic and easier to read.\n
Target location is the top left corner of the target location on the current open sheet.\n
`,
    parameters: {
      type: 'object',
      properties: {
        sheet_name: {
          type: 'string',
          description: 'The sheet name of the current sheet in the context',
        },
        source_selection_rect: {
          type: 'string',
          description:
            'The selection of cells, in a1 notation, to be moved in the current open sheet. This is string representation of the rectangular selection of cells to be moved',
        },
        target_top_left_position: {
          type: 'string',
          description:
            'The top left position of the target location on the current open sheet, in a1 notation. This should be a single cell, not a range. This will be the top left corner of the source selection rectangle after moving.',
        },
      },
      required: ['sheet_name', 'source_selection_rect', 'target_top_left_position'],
      additionalProperties: false,
    },
    responseSchema: AIToolsArgsSchema[AITool.MoveCells],
    prompt: `
You should use the move_cells function to move a rectangular selection of cells from one location to another on the current open sheet.\n
You MUST use this tool to fix spill errors to move code, tables, or charts to a different location.\n
move_cells function requires the current sheet name provided in the context, the source selection, and the target position. Source selection is the string representation (in a1 notation) of a selection rectangle to be moved.\n
Target position is the top left corner of the target position on the current open sheet, in a1 notation. This should be a single cell, not a range.\n
`,
  },
  [AITool.DeleteCells]: {
    sources: ['AIAnalyst'],
    aiModelModes: ['disabled', 'fast', 'max'],
    description: `
Deletes the value(s) of a selection of cells, requires a string representation of a selection of cells to delete. Selection can be a single cell or a range of cells or multiple ranges in a1 notation.\n
You should use the delete_cells function to delete the value(s) of a selection of cells in the sheet with sheet_name.\n
delete_cells functions requires a string representation (in a1 notation) of a selection of cells to delete. Selection can be a single cell or a range of cells or multiple ranges in a1 notation.\n
`,
    parameters: {
      type: 'object',
      properties: {
        sheet_name: {
          type: 'string',
          description: 'The sheet name of the current sheet as defined in the context',
        },
        selection: {
          type: 'string',
          description:
            'The string representation (in a1 notation) of the selection of cells to delete, this can be a single cell or a range of cells or multiple ranges in a1 notation',
        },
      },
      required: ['sheet_name', 'selection'],
      additionalProperties: false,
    },
    responseSchema: AIToolsArgsSchema[AITool.DeleteCells],
    prompt: `
You should use the delete_cells function to delete the value(s) of a selection of cells in the sheet with sheet_name.\n
You MUST NOT delete cells that are referenced by code cells. For example, if you write Python code that references cells, you MUST NOT delete the original cells or the Python code will stop working.\n
delete_cells functions requires the current sheet name provided in the context, and a string representation (in a1 notation) of a selection of cells to delete. Selection can be a single cell or a range of cells or multiple ranges in a1 notation.\n
`,
  },
  [AITool.UpdateCodeCell]: {
    sources: ['AIAssistant'],
    aiModelModes: ['disabled', 'fast', 'max'],
    description: `
This tool updates the code in the code cell you are currently editing, requires the code string to update the code cell with. Provide the full code string, don't provide partial code. This will replace the existing code in the code cell.\n
The code cell editor will switch to diff editor mode and will show the changes you made to the code cell, user can accept or reject the changes.\n
New code runs in the cell immediately, so the user can see output of the code cell after it is updates.\n
Never include code in the chat when using this tool, always explain brief what changes are made and why.\n
When using this tool, make sure this is the only tool used in the response.\n
`,
    parameters: {
      type: 'object',
      properties: {
        code_string: {
          type: 'string',
          description: 'The code string to update the code cell with',
        },
      },
      required: ['code_string'],
      additionalProperties: false,
    },
    responseSchema: AIToolsArgsSchema[AITool.UpdateCodeCell],
    prompt: `
You should use the update_code_cell function to update the code in the code cell you are currently editing.\n
update_code_cell function requires the code string to update the code cell with.\n
Provide the full code string, don't provide partial code. This will replace the existing code in the code cell.\n
The code cell editor will switch to diff editor mode and will show the changes you made to the code cell, user can accept or reject the changes.\n
New code runs in the cell immediately, so the user can see output of the code cell after it is updates.\n
Never include code in the chat when using this tool, always explain brief what changes are made and why.\n
When using this tool, make sure this is the only tool used in the response.\n
When using this tool, make sure the code cell is the only cell being edited.\n
`,
  },
  [AITool.GetTextFormats]: {
    sources: ['AIAnalyst'],
    aiModelModes: ['disabled', 'fast', 'max'],
    description: `
This tool returns the text formatting information of a selection of cells on a specified sheet, requires the sheet name, the selection of cells to get the formats of.\n
Do NOT use this tool if there is no formatting in the region based on the format bounds provided for the sheet.\n
It should be used to find formatting within a sheet's formatting bounds.\n
It returns a string representation of the formatting information of the cells in the selection.\n
If there are multiple pages of formatting information, use the page parameter to get the next set of results.\n
`,
    parameters: {
      type: 'object',
      properties: {
        sheet_name: {
          type: 'string',
          description: 'The sheet name of the current sheet as defined in the context',
        },
        selection: {
          type: 'string',
          description: 'The selection of cells to get the formats of, in a1 notation',
        },
        page: {
          type: 'number',
          description:
            'The page number of the results to return. The first page is always 0. Use the parameters with a different page to get the next set of results.',
        },
      },
      required: ['sheet_name', 'selection', 'page'],
      additionalProperties: false,
    },
    responseSchema: AIToolsArgsSchema[AITool.GetTextFormats],
    prompt: `
The get_text_formats tool returns the text formatting information of a selection of cells on a specified sheet, requires the sheet name, the selection of cells to get the formats of.\n
Do NOT use this tool if there is no formatting in the region based on the format bounds provided for the sheet.\n
It should be used to find formatting within a sheet's formatting bounds.\n
It returns a string representation of the formatting information of the cells in the selection.\n
CRITICALLY IMPORTANT: If too large, the results will include page information:\n
- if page information is provided, perform actions on the current page's results before requesting the next page of results.\n
- ALWAYS review all pages of results; as you get each page, IMMEDIATELY perform any actions before moving to the next page.\n
`,
  },
  [AITool.SetTextFormats]: {
    sources: ['AIAnalyst'],
    aiModelModes: ['disabled', 'fast', 'max'],
    description: `
This tool sets the text formats of a selection of cells on a specified sheet.\n
There must be at least one non-null format to set.\n
`,
    parameters: {
      type: 'object',
      properties: {
        sheet_name: {
          type: 'string',
          description: 'The sheet name of the current sheet as defined in the context',
        },
        selection: {
          type: 'string',
          description:
            'The selection of cells to set the formats of, in a1 notation. ALWAYS use table names when formatting entire tables (e.g., "Table1"). Only use A1 notation for partial table selections or non-table data.',
        },
        bold: {
          type: ['boolean', 'null'],
          description: 'Whether to set the cell to bold',
        },
        italic: {
          type: ['boolean', 'null'],
          description: 'Whether to set the cell to italic',
        },
        underline: {
          type: ['boolean', 'null'],
          description: 'Whether to set the cell to underline',
        },
        strike_through: {
          type: ['boolean', 'null'],
          description: 'Whether to set the cell to strike through',
        },
        text_color: {
          type: ['string', 'null'],
          description:
            'The color of the text, in hex format. To remove the text color, set the value to an empty string.',
        },
        fill_color: {
          type: ['string', 'null'],
          description:
            'The color of the background, in hex format. To remove the fill color, set the value to an empty string.',
        },
        align: {
          type: ['string', 'null'],
          description: 'The horizontal alignment of the text, this can be one of "left", "center", "right"',
        },
        vertical_align: {
          type: ['string', 'null'],
          description: 'The vertical alignment of the text, this can be one of "top", "middle", "bottom"',
        },
        wrap: {
          type: ['string', 'null'],
          description: 'The wrapping of the text, this can be one of "wrap", "clip", "overflow"',
        },
        numeric_commas: {
          type: ['boolean', 'null'],
          description:
            'For numbers larger than three digits, whether to show commas. If true, then numbers will be formatted with commas.',
        },
        number_type: {
          type: ['string', 'null'],
          description:
            'The type for the numbers, this can be one of "number", "currency", "percentage", or "exponential". If "currency" is set, you MUST set the currency_symbol.',
        },
        currency_symbol: {
          type: ['string', 'null'],
          description:
            'If number_type is "currency", use this to set the currency symbol, for example "$" for USD or "€" for EUR',
        },
        date_time: {
          type: ['string', 'null'],
          description: 'formats a date time value using Rust\'s chrono::format, e.g., "%Y-%m-%d %H:%M:%S", "%d/%m/%Y"',
        },
      },
      required: [
        'sheet_name',
        'selection',
        'bold',
        'italic',
        'underline',
        'strike_through',
        'text_color',
        'fill_color',
        'align',
        'vertical_align',
        'wrap',
        'numeric_commas',
        'number_type',
        'currency_symbol',
        'date_time',
      ],
      additionalProperties: false,
    },
    responseSchema: AIToolsArgsSchema[AITool.SetTextFormats],
    prompt: `The set_text_formats tool sets the text formats of a selection of cells on a specified sheet, requires the sheet name, the selection of cells to set the formats of, and the formats to set.\n
Here are the formats you can set:\n
- bold, italics, underline, or strike through\n
- text color and fill color using hex format, for example, #FF0000 for red\n
- horizontal alignment, this can be one of "left", "center", "right"\n
- vertical alignment, this can be one of "top", "middle", "bottom"\n
- wrapping, this can be one of "wrap", "clip", "overflow"\n
- numeric_commas, adds or removes commas from numbers\n
- number_type, this can be one of "number", "currency", "percentage", or "exponential". If "currency" is set, you MUST set the currency_symbol.\n
- currency_symbol, if number_type is "currency", use this to set the currency symbol, for example "$" for USD or "€" for EUR\n
- date_time, formats a date time value using Rust's chrono::format, e.g., "%Y-%m-%d %H:%M:%S", "%d/%m/%Y"\n
There must be at least one format to set.\n
You MAY want to use the get_text_formats function if you need to check the current text formats of the cells before setting them.\n`,
  },
  [AITool.CodeEditorCompletions]: {
    sources: ['CodeEditorCompletions'],
    aiModelModes: ['disabled', 'fast', 'max'],
    description: `
This tool provides inline completions for the code in the code cell you are currently editing, requires the completion for the code in the code cell.\n
You are provided with the prefix and suffix of the cursor position in the code cell.\n
Completion is the delta that will be inserted at the cursor position in the code cell.\n
`,
    parameters: {
      type: 'object',
      properties: {
        text_delta_at_cursor: {
          type: 'string',
          description: 'The completion for the code in the code cell at the cursor position',
        },
      },
      required: ['text_delta_at_cursor'],
      additionalProperties: false,
    },
    responseSchema: AIToolsArgsSchema[AITool.CodeEditorCompletions],
    prompt: `
This tool provides inline completions for the code in the code cell you are currently editing, you are provided with the prefix and suffix of the cursor position in the code cell.\n
You should use this tool to provide inline completions for the code in the code cell you are currently editing.\n
Completion is the delta that will be inserted at the cursor position in the code cell.\n
`,
  },
  [AITool.UserPromptSuggestions]: {
    sources: ['AIAnalyst', 'GetUserPromptSuggestions'],
    aiModelModes: ['disabled', 'fast', 'max'],
    description: `
This tool provides prompt suggestions for the user, requires an array of three prompt suggestions.\n
Each prompt suggestion is an object with a label and a prompt.\n
The label is a descriptive label for the prompt suggestion with maximum 40 characters, this will be displayed to the user in the UI.\n
The prompt is the actual prompt that will be used to generate the prompt suggestion.\n
Use the internal context and the chat history to provide the prompt suggestions.\n
Always maintain strong correlation between the follow up prompts and the user's chat history and the internal context.\n
IMPORTANT: This tool should always be called after you have provided the response to the user's prompt and all tool calls are finished, to provide user follow up prompts suggestions.\n
`,
    parameters: {
      type: 'object',
      properties: {
        prompt_suggestions: {
          type: 'array',
          items: {
            type: 'object',
            properties: {
              label: {
                type: 'string',
                description: 'The label of the follow up prompt, maximum 40 characters',
              },
              prompt: {
                type: 'string',
                description: 'The prompt for the user',
              },
            },
            required: ['label', 'prompt'],
            additionalProperties: false,
          },
        },
      },
      required: ['prompt_suggestions'],
      additionalProperties: false,
    },
    responseSchema: AIToolsArgsSchema[AITool.UserPromptSuggestions],
    prompt: `
This tool provides prompt suggestions for the user, requires an array of three prompt suggestions.\n
Each prompt suggestion is an object with a label and a prompt.\n
The label is a descriptive label for the prompt suggestion with maximum 40 characters, this will be displayed to the user in the UI.\n
The prompt is the actual prompt that will be used to generate the prompt suggestion.\n
Use the internal context and the chat history to provide the prompt suggestions.\n
Always maintain strong correlation between the prompt suggestions and the user's chat history and the internal context.\n
IMPORTANT: This tool should always be called after you have provided the response to the user's prompt and all tool calls are finished, to provide user follow up prompts suggestions.\n
`,
  },
  [AITool.PDFImport]: {
    sources: ['AIAnalyst'],
    aiModelModes: ['disabled', 'fast', 'max'],
    description: `
This tool extracts data from the attached PDF files and converts it into a structured format i.e. as Data Tables on the sheet.\n
This tool requires the file_name of the PDF and a clear and explicit prompt to extract data from that PDF file.\n
Forward the actual user prompt as much as possible that is related to the PDF file.\n
Always capture user intention exactly and give a clear and explicit prompt to extract data from PDF files.\n
Use this tool only if there is a PDF file that needs to be extracted. If there is no PDF file, do not use this tool.\n
Never extract data from PDF files that are not relevant to the user's prompt. Never try to extract data from PDF files on your own. Always use the pdf_import tool when dealing with PDF files.\n
Follow the user's instructions carefully and provide accurate and relevant data. If there are insufficient instructions, always ask the user for more information.\n
Do not use multiple tools at the same time when dealing with PDF files. pdf_import should be the only tool call in a reply when dealing with PDF files. Any analysis on imported data should only be done after import is successful.\n
`,
    parameters: {
      type: 'object',
      properties: {
        file_name: {
          type: 'string',
          description: 'The name of the PDF file to extract data from.',
        },
        prompt: {
          type: 'string',
          description:
            "The prompt based on the user's intention and the context of the conversation to extract data from PDF files, which will be used by the pdf_import tool to extract data from PDF files.",
        },
      },
      required: ['file_name', 'prompt'],
      additionalProperties: false,
    },
    responseSchema: AIToolsArgsSchema[AITool.PDFImport],
    prompt: `
This tool extracts data from the attached PDF files and converts it into a structured format i.e. as Data Tables on the sheet.\n
This tool requires the file_name of the PDF and a clear and explicit prompt to extract data from that PDF file.\n
Forward the actual user prompt as much as possible that is related to the PDF file.\n
Always capture user intention exactly and give a clear and explicit prompt to extract data from PDF files.\n
Use this tool only if there is a PDF file that needs to be extracted. If there is no PDF file, do not use this tool.\n
Never extract data from PDF files that are not relevant to the user's prompt. Never try to extract data from PDF files on your own. Always use the pdf_import tool when dealing with PDF files.\n
Follow the user's instructions carefully and provide accurate and relevant data. If there are insufficient instructions, always ask the user for more information.\n
Do not use multiple tools at the same time when dealing with PDF files. pdf_import should be the only tool call in a reply when dealing with PDF files. Any analysis on imported data should only be done after import is successful.\n
`,
  },
  [AITool.ConvertToTable]: {
    sources: ['AIAnalyst'],
    aiModelModes: ['disabled', 'fast', 'max'],
    description: `
This tool converts a selection of cells on a specified sheet into a data table.\n
IMPORTANT: the selection can NOT contain any code cells or data tables.\n
It requires the sheet name, a rectangular selection of cells to convert to a data table, the name of the data table and whether the first row is the column names.\n
A data table cannot be created over any existing code cells or data tables.\n
The data table will be created with the first row as the header row if first_row_is_column_names is true, otherwise the first row will be the first row of the data.\n
`,
    parameters: {
      type: 'object',
      properties: {
        sheet_name: {
          type: 'string',
          description: 'The sheet name of the current sheet as defined in the context',
        },
        selection: {
          type: 'string',
          description:
            'The selection of cells to convert to a data table, in a1 notation. This MUST be a rectangle, like A2:D20',
        },
        table_name: {
          type: 'string',
          description:
            "The name of the data table to create, this should be a concise and descriptive name of the data table. Don't use special characters or spaces in the name. Always use a unique name for the data table. Spaces, if any, in name are replaced with underscores.",
        },
        first_row_is_column_names: {
          type: 'boolean',
          description: 'Whether the first row of the selection is the column names',
        },
      },
      required: ['sheet_name', 'selection', 'table_name', 'first_row_is_column_names'],
      additionalProperties: false,
    },
    responseSchema: AIToolsArgsSchema[AITool.ConvertToTable],
    prompt: `
This tool converts a selection of cells on a specified sheet into a data table.\n
IMPORTANT: the selection can NOT contain any code cells or data tables.\n
It requires the sheet name, a rectangular selection of cells to convert to a data table, the name of the data table and whether the first row is the column names.\n
A data table cannot be created over any existing code cells or data tables.\n
The table will be created with the first row as the header row if first_row_is_column_names is true, otherwise the first row will be the first row of the data.\n
The data table will include a table name as the first row, which will push down all data by one row. Example: if the data previously occupied A1:A6, it now occupies A1:A7 since adding the table name shifted the data down by one row.\n
`,
  },
  [AITool.WebSearch]: {
    sources: ['AIAnalyst'],
    aiModelModes: ['disabled', 'fast', 'max'],
    description: `
This tool searches the web for information based on the query.\n
Use this tool when the user asks for information that is not already available in the context.\n
When you would otherwise try to answer from memory or not have a way to answer the user's question, use this tool to retrieve the needed data from the web.\n
This tool should also be used when trying to retrieve information for how to construct API requests that are not well-known from memory and when requiring information on code libraries that are not well-known from memory.\n
It requires the query to search for.\n
`,
    parameters: {
      type: 'object',
      properties: {
        query: {
          type: 'string',
          description: 'The search query',
        },
      },
      required: ['query'],
      additionalProperties: false,
    },
    responseSchema: AIToolsArgsSchema[AITool.WebSearch],
    prompt: `
This tool searches the web for information based on the query.\n
Use this tool when the user asks for information that is not already available in the context.\n
When you would otherwise try to answer from memory or not have a way to answer the user's question, use this tool to retrieve the needed data from the web.\n
This tool should also be used when trying to retrieve information for how to construct API requests that are not well-known from memory and when requiring information on code libraries that are not well-known from memory.\n
It requires the query to search for.\n
`,
  },
  // This is tool internal to AI model and is called by `WebSearch` tool.
  [AITool.WebSearchInternal]: {
    sources: ['WebSearch'],
    aiModelModes: ['disabled', 'fast', 'max'],
    description: `
This tool searches the web for information based on the query.\n
It requires the query to search for.\n
`,
    parameters: {
      type: 'object',
      properties: {
        query: {
          type: 'string',
          description: 'The search query',
        },
      },
      required: ['query'],
      additionalProperties: false,
    },
    responseSchema: AIToolsArgsSchema[AITool.WebSearchInternal],
    prompt: `
This tool searches the web for information based on the query.\n
It requires the query to search for.\n
`,
  },
  [AITool.AddSheet]: {
    sources: ['AIAnalyst'],
    aiModelModes: ['disabled', 'fast', 'max'],
    description: `
This tool adds a new sheet in the file.\n
It requires the name of the new sheet, and an optional name of a sheet to insert the new sheet before.\n
`,
    parameters: {
      type: 'object',
      properties: {
        sheet_name: {
          type: 'string',
          description: 'The name of the new sheet. This must be a unique name.',
        },
        insert_before_sheet_name: {
          type: ['string', 'null'],
          description:
            'The name of a sheet to insert the new sheet before. If not provided, the new sheet will be added to the end of the sheet list.',
        },
      },
      required: ['sheet_name', 'insert_before_sheet_name'],
      additionalProperties: false,
    },
    responseSchema: AIToolsArgsSchema[AITool.AddSheet],
    prompt: `
This tool adds a new sheet in the file.\n
It requires the name of the new sheet, and an optional name of a sheet to insert the new sheet before.\n
This tool is meant to be used whenever users ask to create new sheets or ask to perform an analysis or task in a new sheet.\n
`,
  },
  [AITool.DuplicateSheet]: {
    sources: ['AIAnalyst'],
    aiModelModes: ['disabled', 'fast', 'max'],
    description: `
This tool duplicates a sheet in the file.\n
It requires the name of the sheet to duplicate and the name of the new sheet.\n
`,
    parameters: {
      type: 'object',
      properties: {
        sheet_name_to_duplicate: {
          type: 'string',
          description: 'The name of the sheet to duplicate.',
        },
        name_of_new_sheet: {
          type: 'string',
          description: 'The name of the new sheet. This must be a unique name.',
        },
      },
      required: ['sheet_name_to_duplicate', 'name_of_new_sheet'],
      additionalProperties: false,
    },
    responseSchema: AIToolsArgsSchema[AITool.DuplicateSheet],
    prompt: `
This tool duplicates a sheet in the file.\n
It requires the name of the sheet to duplicate and the name of the new sheet.\n
This tool should be used primarily when users explicitly ask to create a new sheet from the existing content or ask directly to copy or duplicate a sheet.\n
`,
  },
  [AITool.RenameSheet]: {
    sources: ['AIAnalyst'],
    aiModelModes: ['disabled', 'fast', 'max'],
    description: `
This tool renames a sheet in the file.\n
It requires the name of the sheet to rename and the new name. This must be a unique name.\n
`,
    parameters: {
      type: 'object',
      properties: {
        sheet_name: {
          type: 'string',
          description: 'The name of the sheet to rename',
        },
        new_name: {
          type: 'string',
          description: 'The new name of the sheet. This must be a unique name.',
        },
      },
      required: ['sheet_name', 'new_name'],
      additionalProperties: false,
    },
    responseSchema: AIToolsArgsSchema[AITool.RenameSheet],
    prompt: `
This tool renames a sheet in the file.\n
It requires the name of the sheet to rename and the new name. This must be a unique name.\n
`,
  },
  [AITool.DeleteSheet]: {
    sources: ['AIAnalyst'],
    aiModelModes: ['disabled', 'fast', 'max'],
    description: `
This tool deletes a sheet in the file.\n
It requires the name of the sheet to delete.\n
`,
    parameters: {
      type: 'object',
      properties: {
        sheet_name: {
          type: 'string',
          description: 'The name of the sheet to delete',
        },
      },
      required: ['sheet_name'],
      additionalProperties: false,
    },
    responseSchema: AIToolsArgsSchema[AITool.DeleteSheet],
    prompt: `
This tool deletes a sheet in the file.\n
It requires the name of the sheet to delete.\n
`,
  },
  [AITool.MoveSheet]: {
    sources: ['AIAnalyst'],
    aiModelModes: ['disabled', 'fast', 'max'],
    description: `
This tool moves a sheet within the sheet list.\n
It requires the name of the sheet to move and an optional name of a sheet to insert the sheet before. If no sheet name is provided, the sheet will be added to the end of the sheet list.\n
`,
    parameters: {
      type: 'object',
      properties: {
        sheet_name: {
          type: 'string',
          description: 'The name of the sheet to move',
        },
        insert_before_sheet_name: {
          type: ['string', 'null'],
          description:
            'The name of a sheet to insert the moved sheet before. If not provided, the sheet will be added to the end of the sheet list.',
        },
      },
      required: ['sheet_name', 'insert_before_sheet_name'],
      additionalProperties: false,
    },
    responseSchema: AIToolsArgsSchema[AITool.MoveSheet],
    prompt: `
This tool moves a sheet in the sheet list.\n
It requires the name of the sheet to move and an optional name of a sheet to insert the sheet before. If no sheet name is provided, the sheet will be added to the end of the sheet list.\n
`,
  },
  [AITool.ColorSheets]: {
    sources: ['AIAnalyst'],
    aiModelModes: ['disabled', 'fast', 'max'],
    description: `
This tool colors the sheet tabs in the file.\n
It requires a array of objects with sheet names and new colors.\n
`,
    parameters: {
      type: 'object',
      properties: {
        sheet_names_to_color: {
          type: 'array',
          items: {
            type: 'object',
            properties: {
              sheet_name: {
                type: 'string',
                description: 'The name of the sheet to color',
              },
              color: {
                type: 'string',
                description: 'The new color of the sheet. This must be a valid CSS color string.',
              },
            },
            required: ['sheet_name', 'color'],
            additionalProperties: false,
          },
        },
      },
      required: ['sheet_names_to_color'],
      additionalProperties: false,
    },
    responseSchema: AIToolsArgsSchema[AITool.ColorSheets],
    prompt: `
This tool colors the sheet tabs in the file.\n
It requires a array of objects with sheet names and new colors.\n
`,
  },
  [AITool.TextSearch]: {
    sources: ['AIAnalyst', 'AIAssistant'],
    aiModelModes: ['disabled', 'fast', 'max'],
    description: `
This tool searches for text in cells within a specific sheet or the entire file.\n
`,
    parameters: {
      type: 'object',
      properties: {
        query: {
          type: 'string',
          description: 'The query to search for',
        },
        case_sensitive: {
          type: 'boolean',
          description: 'Whether the search should be case sensitive',
        },
        whole_cell: {
          type: 'boolean',
          description:
            'Whether the search should be for the whole cell (i.e., if true, then a cell with "Hello World" would not be found with a search for "Hello"; if false, it would be).',
        },
        search_code: {
          type: 'boolean',
          description: 'Whether the search should include code within code cells',
        },
        sheet_name: {
          type: ['string', 'null'],
          description: 'The sheet name to search in. If not provided, then it searches all sheets.',
        },
      },
      required: ['query', 'case_sensitive', 'whole_cell', 'search_code', 'sheet_name'],
      additionalProperties: false,
    },
    responseSchema: AIToolsArgsSchema[AITool.TextSearch],
    prompt: `
This tool searches for text in cells within a specific sheet or the entire file.\n
`,
  },
  [AITool.RerunCode]: {
    sources: ['AIAnalyst'],
    aiModelModes: ['disabled', 'fast', 'max'],
    description: `
This tool reruns the code in code cells. This may also be known as "refresh the data" or "update the data".\n
You can optionally provide a sheet name and/or a selection (in A1 notation) to rerun specific code cells.\n
If you only provide a sheet name, then all code cells within that sheet will run.\n
If you provide a selection and sheet name, then only code cells within that selection will run.\n
If you provide neither a sheet name nor a selection, then all code cells in the file will run.\n
`,
    parameters: {
      type: 'object',
      properties: {
        sheet_name: {
          type: ['string', 'null'],
          description: 'The sheet name to rerun code in. If not provided, then it reruns all code cells in the file.',
        },
        selection: {
          type: ['string', 'null'],
          description:
            'The selection (in A1 notation) of code cells to rerun. If not provided, then it reruns all code cells in the sheet. For example, A1:D100',
        },
      },
      required: ['sheet_name', 'selection'],
      additionalProperties: false,
    },
    responseSchema: AIToolsArgsSchema[AITool.RerunCode],
    prompt: `
This tool reruns the code in code cells.\n
You can optionally provide a sheet name and a selection (in A1 notation) to rerun specific code cells.\n
If you only provide a sheet name, then all code cells within that sheet will run.\n
If you provide a selection and sheet name, then only code cells within that selection will run.\n
If you provide neither a sheet name nor a selection, then all code cells in the file will run.\n
`,
  },
  [AITool.ResizeColumns]: {
    sources: ['AIAnalyst'],
    aiModelModes: ['disabled', 'fast', 'max'],
    description: `
This tool resizes columns in a sheet.\n
It requires the sheet name, a selection (in A1 notation) of columns to resize, and the size to resize to.\n
The selection is a range of columns, for example: A1:D1 (the rows do not matter).\n
The size is either "default" or "auto". Auto will resize the column to the width of the largest cell in the column. Default will resize the column to its default width.\n
`,
    parameters: {
      type: 'object',
      properties: {
        sheet_name: {
          type: 'string',
          description: 'The sheet name to resize columns in',
        },
        selection: {
          type: 'string',
          description:
            'The selection (in A1 notation) of columns to resize, for example: A1:D1 (the rows do not matter)',
        },
        size: {
          type: 'string',
          description:
            'The size to resize the columns to. Either "default" or "auto". Auto will resize the column to the width of the largest cell in the column. Default will resize the column to its default width.',
        },
      },
      required: ['sheet_name', 'selection', 'size'],
      additionalProperties: false,
    },
    responseSchema: AIToolsArgsSchema[AITool.ResizeColumns],
    prompt: `
This tool resizes columns in a sheet.\n
It requires the sheet name, a selection (in A1 notation) of columns to resize, and the size to resize to.\n
The selection is a range of columns, for example: A1:D1 (the rows do not matter).\n
The size is either "default" or "auto". Auto will resize the column to the width of the largest cell in the column. Default will resize the column to its default width.\n
`,
  },
  [AITool.ResizeRows]: {
    sources: ['AIAnalyst'],
    aiModelModes: ['disabled', 'fast', 'max'],
    description: `
This tool resizes rows in a sheet.\n
It requires the sheet name, a selection (in A1 notation) of rows to resize, and the size to resize to.\n
The selection is a range of rows, for example: A1:D1 (the columns do not matter).\n
The size is either "default" or "auto". Auto will resize the row to the height of the largest cell in the row. Default will resize the row to its default height.\n
`,
    parameters: {
      type: 'object',
      properties: {
        sheet_name: {
          type: 'string',
          description: 'The sheet name to resize rows in',
        },
        selection: {
          type: 'string',
          description:
            'The selection (in A1 notation) of rows to resize, for example: A1:D1 (the columns do not matter)',
        },
        size: {
          type: 'string',
          description:
            'The size to resize the rows to. Either "default" or "auto". Auto will resize the row to the height of the largest cell in the row. Default will resize the row to its default height.',
        },
      },
      required: ['sheet_name', 'selection', 'size'],
      additionalProperties: false,
    },
    responseSchema: AIToolsArgsSchema[AITool.ResizeRows],
    prompt: `
This tool resizes rows in a sheet.\n
It requires the sheet name, a selection (in A1 notation) of rows to resize, and the size to resize to.\n
The selection is a range of rows, for example: A1:D1 (the columns do not matter).\n
The size is either "default" or "auto". Auto will resize the row to the height of the largest cell in the row. Default will resize the row to its default height.\n
`,
  },
  [AITool.SetBorders]: {
    sources: ['AIAnalyst'],
    aiModelModes: ['disabled', 'fast', 'max'],
    description: `
This tool sets the borders in a sheet.\n
It requires the sheet name, a selection (in A1 notation) of cells to set the borders on, and the color, line type, and border_selection of the borders.\n
`,
    parameters: {
      type: 'object',
      properties: {
        sheet_name: {
          type: 'string',
          description: 'The sheet name to set borders in',
        },
        selection: {
          type: 'string',
          description:
            'The selection (in A1 notation) of cells to set borders on. For example: A1:D1. For border_selection like "Outer", it will draw borders around the outside of the selection box.',
        },
        color: {
          type: 'string',
          description: 'The color of the borders. This must be a valid CSS color string.',
        },
        line: {
          type: 'string',
          description: `
This provides the line type of the borders.\n
It must be one of the following: line1, line2, line3, dotted, dashed, double, clear.\n
"line1" is a thin line.\n
"line2" is a thicker line.\n
"line3" is the thickest line.\n
"dotted" is a dotted line.\n
"dashed" is a dashed line.\n
"double" is a doubled line.\n
"clear" will remove all borders in selection.`,
        },
        border_selection: {
          type: 'string',
          description: `
The border selection to set the borders on. This must be one of the following: all, inner, outer, horizontal, vertical, left, top, right, bottom, clear.\n
"all" will set borders on all cells in the selection.\n
"inner" will set borders on the inside of the selection box.\n
"outer" will set borders on the outside of the selection box.\n
"horizontal" will set borders on the horizontal sides of the selection box.\n
"vertical" will set borders on the vertical sides of the selection box.\n
"left" will set borders on the left side of the selection box.\n
"top" will set borders on the top side of the selection box.\n
"right" will set borders on the right side of the selection box.\n
"bottom" will set borders on the bottom side of the selection box.\n
"clear" will remove all borders in selection.`,
        },
      },
      required: ['sheet_name', 'selection', 'color', 'line', 'border_selection'],
      additionalProperties: false,
    },
    responseSchema: AIToolsArgsSchema[AITool.SetBorders],
    prompt: `
This tool sets the borders in a sheet.\n
It requires the sheet name, a selection (in A1 notation) of cells to set the borders on, and the color, line type, and border_selection of the borders.\n
The selection is a range of cells, for example: A1:D1.\n
The color must be a valid CSS color string.\n
The line type must be one of: line1, line2, line3, dotted, dashed, double, clear.\n
The border_selection must be one of: all, inner, outer, horizontal, vertical, left, top, right, bottom, clear.\n
`,
  },
  [AITool.InsertColumns]: {
    sources: ['AIAnalyst'],
    aiModelModes: ['disabled', 'fast', 'max'],
    description: `
This tool inserts columns in a sheet, adjusted columns to the right of the insertion. The new columns will share the formatting of the column provided.\n
It requires the sheet name, the column to insert the columns at, whether to insert to the right or left of the column, and the number of columns to insert.\n
`,
    parameters: {
      type: 'object',
      properties: {
        sheet_name: {
          type: 'string',
          description: 'The sheet name to insert columns in',
        },
        column: {
          type: 'string',
          description:
            'The column to insert the columns at. This must be a valid column name, for example A or ZA. The new columns will share the formatting of this column.',
        },
        right: {
          type: 'boolean',
          description:
            'Whether to insert to the right or left of the column. If true, insert to the right of the column. If false, insert to the left of the column.',
        },
        count: {
          type: 'number',
          description: 'The number of columns to insert',
        },
      },
      required: ['sheet_name', 'column', 'right', 'count'],
      additionalProperties: false,
    },
    responseSchema: AIToolsArgsSchema[AITool.InsertColumns],
    prompt: `
This tool inserts columns in a sheet, adjusted columns to the right of the insertion.\n
It requires the sheet name, the column to insert the columns at, whether to insert to the right or left of the column, and the number of columns to insert.\n`,
  },
  [AITool.InsertRows]: {
    sources: ['AIAnalyst'],
    aiModelModes: ['disabled', 'fast', 'max'],
    description: `
This tool inserts rows in a sheet, adjusted rows below the insertion.\n
It requires the sheet name, the row to insert the rows at, whether to insert below or above the row, and the number of rows to insert. The new rows will share the formatting of the row provided.\n
`,
    parameters: {
      type: 'object',
      properties: {
        sheet_name: {
          type: 'string',
          description: 'The sheet name to insert rows in',
        },
        row: {
          type: 'number',
          description:
            'The row to insert the rows at. This should be a number, for example 1, 2, 35, etc. The new rows will share the formatting of this row.',
        },
        below: {
          type: 'boolean',
          description:
            'Whether to insert below or above the row. If true, insert below the row. If false, insert above the row.',
        },
        count: {
          type: 'number',
          description: 'The number of rows to insert',
        },
      },
      required: ['sheet_name', 'row', 'below', 'count'],
      additionalProperties: false,
    },
    responseSchema: AIToolsArgsSchema[AITool.InsertRows],
    prompt: `
This tool inserts rows in a sheet, adjusted rows below the insertion.\n
It requires the sheet name, the row to insert the rows at, whether to insert below or above the row, and the number of rows to insert. The new rows will share the formatting of the row provided.\n`,
  },
  [AITool.DeleteColumns]: {
    sources: ['AIAnalyst'],
    aiModelModes: ['disabled', 'fast', 'max'],
    description: `
This tool deletes columns in a sheet, adjusting columns to the right of the deletion.\n
It requires the sheet name and an array of sheet columns to delete.\n
`,
    parameters: {
      type: 'object',
      properties: {
        sheet_name: {
          type: 'string',
          description: 'The sheet name to delete columns in',
        },
        columns: {
          type: 'array',
          items: {
            type: 'string',
            description: 'The column to delete. This must be a valid column name, for example "A" or "ZB".',
          },
        },
      },
      required: ['sheet_name', 'columns'],
      additionalProperties: false,
    },
    responseSchema: AIToolsArgsSchema[AITool.DeleteColumns],
    prompt: `
This tool deletes columns in a sheet, adjusting columns to the right of the deletion.\n
It requires the sheet name and an array of sheet columns to delete.\n`,
  },
  [AITool.DeleteRows]: {
    sources: ['AIAnalyst'],
    aiModelModes: ['disabled', 'fast', 'max'],
    description: `
This tool deletes rows in a sheet, adjusting rows below the deletion.\n
It requires the sheet name and an array of sheet rows to delete.\n
`,
    parameters: {
      type: 'object',
      properties: {
        sheet_name: {
          type: 'string',
          description: 'The sheet name to delete rows in',
        },
        rows: {
          type: 'array',
          items: {
            type: 'number',
            description: 'The row to delete. This must be a number, for example 1, 2, 35, etc.',
          },
        },
      },
      required: ['sheet_name', 'rows'],
      additionalProperties: false,
    },
    responseSchema: AIToolsArgsSchema[AITool.DeleteRows],
    prompt: `
This tool deletes rows in a sheet, adjusting rows below the deletion.\n
It requires the sheet name and an array of sheet rows to delete.\n`,
  },
  [AITool.TableMeta]: {
    sources: ['AIAnalyst'],
    aiModelModes: ['disabled', 'fast', 'max'],
    description: `
This tool sets the meta data for a table. One or more options can be changed on the table at once.\n
`,
    parameters: {
      type: 'object',
      properties: {
        sheet_name: {
          type: 'string',
          description: 'The sheet name that contains the table',
        },
        table_location: {
          type: 'string',
          description: 'The anchor location of the table (ie, the top-left cell of the table). For example: A5',
        },
        new_table_name: {
          type: ['string', 'null'],
          description: 'The optional new name of the table.',
        },
        first_row_is_column_names: {
          type: ['boolean', 'null'],
          description:
            'The optional boolean as to whether the first row of the table contains the column names. If set to true, the first row will be used as the column names for the table. If set to false, default column names will be used instead.',
        },
        show_name: {
          type: ['boolean', 'null'],
          description:
            'The optional boolean that toggles whether the table name is shown for the table. This is true by default. If true, then the top row of the table only contains the table name.',
        },
        show_columns: {
          type: ['boolean', 'null'],
          description:
            'The optional boolean that toggles whether the column names are shown for the table. This is true by default. If true, then the first row of the table contains the column names.',
        },
        alternating_row_colors: {
          type: ['boolean', 'null'],
          description:
            'The optional boolean that toggles whether the table has alternating row colors. This is true by default. If true, then the table will have alternating row colors.',
        },
      },
      required: [
        'sheet_name',
        'table_location',
        'new_table_name',
        'first_row_is_column_names',
        'show_name',
        'show_columns',
        'alternating_row_colors',
      ],
      additionalProperties: false,
    },
    responseSchema: AIToolsArgsSchema[AITool.TableMeta],
    prompt: `
This tool sets the meta data for a table. One or more options can be changed on the table at once.\n
`,
  },
  [AITool.TableColumnSettings]: {
    sources: ['AIAnalyst'],
    aiModelModes: ['disabled', 'fast', 'max'],
    description: `
This tool changes the columns of a table. It can rename them or show or hide them.\n
In the parameters, include only columns that you want to change. The remaining columns will remain the same.\n`,
    parameters: {
      type: 'object',
      properties: {
        sheet_name: {
          type: 'string',
          description: 'The sheet name that contains the table',
        },
        table_location: {
          type: 'string',
          description: 'The anchor location of the table (ie, the top-left cell of the table). For example: A5',
        },
        column_names: {
          type: 'array',
          items: {
            type: 'object',
            properties: {
              old_name: {
                type: 'string',
                description: 'The old name of the column',
              },
              new_name: {
                type: 'string',
                description:
                  'The new name of the column. If the new name is the same as the old name, the column will not be renamed.',
              },
              show: {
                type: 'boolean',
                description: 'Whether the column is shown in the table. This is true by default.',
              },
            },
            required: ['old_name', 'new_name', 'show'],
            additionalProperties: false,
          },
        },
      },
      required: ['sheet_name', 'table_location', 'column_names'],
      additionalProperties: false,
    },
    responseSchema: AIToolsArgsSchema[AITool.TableColumnSettings],
    prompt: `
This tool changes the columns of a table. It can rename them or show or hide them.\n
In the parameters, include only columns that you want to change. The remaining columns will remain the same.\n`,
  },

  [AITool.GetValidations]: {
    sources: ['AIAnalyst'],
    aiModelModes: ['disabled', 'fast', 'max'],
    description: `
This tool gets the validations in a sheet.\n
It requires the sheet name.\n
`,
    parameters: {
      type: 'object',
      properties: {
        sheet_name: {
          type: 'string',
          description: 'The sheet name to get the validations in',
        },
      },
      required: ['sheet_name'],
      additionalProperties: false,
    },
    responseSchema: AIToolsArgsSchema[AITool.GetValidations],
    prompt: `
This tool gets the validations in a sheet.\n
It requires the sheet name.\n
`,
  },
  [AITool.AddMessage]: {
    sources: ['AIAnalyst'],
    aiModelModes: ['disabled', 'fast', 'max'],
    description: `
This tool adds a message to a sheet using validations.\n`,
    parameters: {
      type: 'object',
      properties: {
        sheet_name: {
          type: 'string',
          description: 'The sheet name to add the message to',
        },
        selection: {
          type: 'string',
          description:
            'The selection of cells to add the message to. This must be in A1 notation, for example: A1:D1 or TableName[Column 1]',
        },
        message_title: {
          type: 'string',
          description: 'The title of the message to add',
        },
        message_text: {
          type: 'string',
          description: 'The text of the message to add',
        },
      },
      required: ['sheet_name', 'selection', 'message_title', 'message_text'],
      additionalProperties: false,
    },
    responseSchema: AIToolsArgsSchema[AITool.AddMessage],
    prompt: `
This tool adds a message to a sheet using validations.\n`,
  },
  [AITool.AddLogicalValidation]: {
    sources: ['AIAnalyst'],
    aiModelModes: ['disabled', 'fast', 'max'],
    description: `
This tool adds a logical validation to a sheet. This also can display a checkbox in a cell to allow the user to toggle the cell between true and false.\n`,
    parameters: {
      type: 'object',
      properties: {
        sheet_name: {
          type: 'string',
          description: 'The sheet name to add the logical validation to',
        },
        selection: {
          type: 'string',
          description:
            'The selection of cells to add the logical validation to. This must be in A1 notation, for example: A1:D1 or TableName[Column 1]',
        },
        show_checkbox: {
          type: ['boolean', 'null'],
          description:
            'Whether to show a checkbox in the cell to allow the user to toggle the cell between true and false. This defaults to false.',
        },
        ignore_blank: {
          type: ['boolean', 'null'],
          description: 'Whether to ignore blank cells when validating. This defaults to true.',
        },
        ...validationMessageErrorPrompt,
      },
      required: [
        'sheet_name',
        'selection',
        'show_checkbox',
        'ignore_blank',
        ...Object.keys(validationMessageErrorPrompt),
      ],
      additionalProperties: false,
    },
    responseSchema: AIToolsArgsSchema[AITool.AddLogicalValidation],
    prompt: `
This tool adds a logical validation to a sheet. This also can display a checkbox in a cell to allow the user to toggle the cell between true and false.\n`,
  },
  [AITool.AddListValidation]: {
    sources: ['AIAnalyst'],
    aiModelModes: ['disabled', 'fast', 'max'],
    description: `
This tool adds a list validation to a sheet. This can be used to limit the values that can be entered into a cell to a list of values.\n
The list should have either a list_source_list or a list_source_selection, but not both.\n`,
    parameters: {
      type: 'object',
      properties: {
        sheet_name: {
          type: 'string',
          description: 'The sheet name to add the list validation to',
        },
        selection: {
          type: 'string',
          description:
            'The selection of cells to add the list validation to. This must be in A1 notation, for example: A1:D1 or TableName[Column 1]',
        },
        ignore_blank: {
          type: ['boolean', 'null'],
          description: 'Whether to ignore blank cells when validating. This defaults to true.',
        },
        drop_down: {
          type: 'boolean',
          description: 'Whether to show a drop down list of values in the cell. This defaults to false.',
        },
        list_source_list: {
          type: ['string', 'null'],
          description:
            'The value to add to the list validation. The items should be in a list format separated by commas, for example: "Item 1, Item 2, Item 3". This defaults to null.',
        },
        list_source_selection: {
          type: ['string', 'null'],
          description:
            'The selection of cells to add to the list validation. This must be in A1 notation, for example: A1:D1 or TableName[Column 1]. This defaults to null.',
        },
        ...validationMessageErrorPrompt,
      },
      required: [
        'sheet_name',
        'selection',
        'ignore_blank',
        'drop_down',
        'list_source_list',
        'list_source_selection',
        ...Object.keys(validationMessageErrorPrompt),
      ],
      additionalProperties: false,
    },
    responseSchema: AIToolsArgsSchema[AITool.AddListValidation],
    prompt: `
This tool adds a text validation to a sheet. This can be used to limit the values that can be entered into a cell to text rules.\n`,
  },
  [AITool.AddTextValidation]: {
    sources: ['AIAnalyst'],
    aiModelModes: ['disabled', 'fast', 'max'],
    description: `
This tool adds a text validation to a sheet. This validates a text string to ensure it meets certain criteria.\n`,
    parameters: {
      type: 'object',
      properties: {
        sheet_name: {
          type: 'string',
          description: 'The sheet name to add the text validation to',
        },
        selection: {
          type: 'string',
          description:
            'The selection of cells to add the text validation to. This must be in A1 notation, for example: A1:D1 or TableName[Column 1]',
        },
        ignore_blank: {
          type: ['boolean', 'null'],
          description: 'Whether to ignore blank cells when validating. This defaults to true.',
        },
        max_length: {
          type: ['number', 'null'],
          description: 'The maximum length of the text. This defaults to null.',
        },
        min_length: {
          type: ['number', 'null'],
          description: 'The minimum length of the text. This defaults to null.',
        },
        contains_case_sensitive: {
          type: ['string', 'null'],
          description:
            'The text to check if the cell contains it. This can be text or items separated by commas. The list is case sensitive. This defaults to null.',
        },
        contains_case_insensitive: {
          type: ['string', 'null'],
          description:
            'The text to check if the cell contains it. This can be text or items separated by commas. The list is case insensitive. This defaults to null.',
        },
        not_contains_case_sensitive: {
          type: ['string', 'null'],
          description:
            'The text to check if the cell does not contain it. This can be text or items separated by commas. The list is case sensitive. This defaults to null.',
        },
        not_contains_case_insensitive: {
          type: ['string', 'null'],
          description:
            'The text to check if the cell does not contain it. This can be text or items separated by commas. The list is case insensitive. This defaults to null.',
        },
        exactly_case_sensitive: {
          type: ['string', 'null'],
          description:
            'The text to check if the cell exactly matches it. This can be text or items separated by commas. The list is case sensitive. This defaults to null.',
        },
        exactly_case_insensitive: {
          type: ['string', 'null'],
          description:
            'The text to check if the cell exactly matches it. This can be text or items separated by commas. The list is case insensitive. This defaults to null.',
        },
        ...validationMessageErrorPrompt,
      },
      required: [
        'sheet_name',
        'selection',
        'ignore_blank',
        'max_length',
        'min_length',
        'contains_case_sensitive',
        'contains_case_insensitive',
        'not_contains_case_sensitive',
        'not_contains_case_insensitive',
        'exactly_case_sensitive',
        'exactly_case_insensitive',
        ...Object.keys(validationMessageErrorPrompt),
      ],
      additionalProperties: false,
    },
    responseSchema: AIToolsArgsSchema[AITool.AddTextValidation],
    prompt: `
This tool adds a text validation to a sheet. This validates a text string to ensure it meets certain criteria.\n`,
  },
  [AITool.AddNumberValidation]: {
    sources: ['AIAnalyst'],
    aiModelModes: ['disabled', 'fast', 'max'],
    description: `
This tool adds a number validation to a sheet. This validates a number to ensure it meets certain criteria.\n`,
    parameters: {
      type: 'object',
      properties: {
        sheet_name: {
          type: 'string',
          description: 'The sheet name to add the number validation to',
        },
        selection: {
          type: 'string',
          description:
            'The selection of cells to add the number validation to. This must be in A1 notation, for example: A1:D1 or TableName[Column 1]',
        },
        ignore_blank: {
          type: ['boolean', 'null'],
          description: 'Whether to ignore blank cells when validating. This defaults to true.',
        },
        range: {
          type: ['string', 'null'],
          description:
            'A list of ranges of numbers. For example: "5..10,2..20,30..,..2". Each range is separated by a comma and must contain "..". You can leave the start or end blank to indicate no minimum or maximum. This defaults to null.',
        },
        equal: {
          type: ['string', 'null'],
          description:
            'A list of numbers that the cell must be equal to. This must be a list of numbers separated by commas. This defaults to null.',
        },
        not_equal: {
          type: ['string', 'null'],
          description:
            'A list of numbers that the cell must not be equal to. This must be a list of numbers separated by commas. This defaults to null.',
        },
        ...validationMessageErrorPrompt,
      },
      required: [
        'sheet_name',
        'selection',
        'ignore_blank',
        'range',
        'equal',
        'not_equal',
        ...Object.keys(validationMessageErrorPrompt),
      ],
      additionalProperties: false,
    },
    responseSchema: AIToolsArgsSchema[AITool.AddNumberValidation],
    prompt: `
This tool adds a number validation to a sheet. This validates a number to ensure it meets certain criteria.\n`,
  },
  [AITool.AddDateTimeValidation]: {
    sources: ['AIAnalyst'],
    aiModelModes: ['disabled', 'fast', 'max'],
    description: `
This tool adds a date time validation to a sheet. This validates a date time to ensure it meets certain criteria.\n`,
    parameters: {
      type: 'object',
      properties: {
        sheet_name: {
          type: 'string',
          description: 'The sheet name to add the date time validation to',
        },
        selection: {
          type: 'string',
          description:
            'The selection of cells to add the date time validation to. This must be in A1 notation, for example: A1:D1 or TableName[Column 1]',
        },
        ignore_blank: {
          type: ['boolean', 'null'],
          description: 'Whether to ignore blank cells when validating. This defaults to true.',
        },
        require_date: {
          type: ['boolean', 'null'],
          description: 'Whether the cell must be a date. This defaults to false.',
        },
        require_time: {
          type: ['boolean', 'null'],
          description: 'Whether the cell must be a time. This defaults to false.',
        },
        prohibit_date: {
          type: ['boolean', 'null'],
          description: 'Whether the cell must not be a date. This defaults to false.',
        },
        prohibit_time: {
          type: ['boolean', 'null'],
          description: 'Whether the cell must not be a time. This defaults to false.',
        },
        date_range: {
          type: ['string', 'null'],
          description:
            'A list of ranges of dates. Use YYYY/MM/DD or YYYY-MM-DD HH:MM:SS. For example: "2025/01/01..2025/01/31,2025/02/01 11:10:10..2025/02/28 05:00:00,2025/12/31 13:12:11..,..2025/02/01". Use ".." to create a range. You can leave the start or end blank to indicate no minimum or maximum. This defaults to null.',
        },
        time_range: {
          type: ['string', 'null'],
          description:
            'A list of ranges of times. For example: "10:00..12:00,14:00..16:00,18:00..,..10:00". Use ".." to create a range. You can leave the start or end blank to indicate no minimum or maximum. This defaults to null.',
        },
        date_equal: {
          type: ['string', 'null'],
          description:
            'A list of dates that the cell must be equal to. Use YYYY/MM/DD or YYYY-MM-DD HH:MM:SS. This must be a list of dates separated by commas. This defaults to null.',
        },
        date_not_equal: {
          type: ['string', 'null'],
          description:
            'A list of dates that the cell must not be equal to. Use YYYY/MM/DD or YYYY-MM-DD HH:MM:SS. This must be a list of dates separated by commas. This defaults to null.',
        },
        time_equal: {
          type: ['string', 'null'],
          description:
            'A list of times that the cell must be equal to. Use HH:MM:SS. This must be a list of times separated by commas. This defaults to null.',
        },
        time_not_equal: {
          type: ['string', 'null'],
          description:
            'A list of times that the cell must not be equal to. Use HH:MM:SS. This must be a list of times separated by commas. This defaults to null.',
        },
        ...validationMessageErrorPrompt,
      },
      required: [
        'sheet_name',
        'selection',
        'ignore_blank',
        'require_date',
        'require_time',
        'prohibit_date',
        'prohibit_time',
        'date_range',
        'time_range',
        'date_equal',
        'date_not_equal',
        'time_equal',
        'time_not_equal',
        ...Object.keys(validationMessageErrorPrompt),
      ],
      additionalProperties: false,
    },
    responseSchema: AIToolsArgsSchema[AITool.AddDateTimeValidation],
    prompt: `
This tool adds a date time validation to a sheet. This validates a date time to ensure it meets certain criteria.\n`,
  },
  [AITool.RemoveValidations]: {
    sources: ['AIAnalyst'],
    aiModelModes: ['disabled', 'fast', 'max'],
    description: `
This tool removes all validations in a sheet from a range.\n`,
    parameters: {
      type: 'object',
      properties: {
        sheet_name: {
          type: 'string',
          description: 'The sheet name to remove the validations from',
        },
        selection: {
          type: 'string',
          description:
            'The selection of cells to remove the validations from. This must be in A1 notation, for example: A1:D1 or TableName[Column 1]. All validations in this range will be removed.',
        },
      },
      required: ['sheet_name', 'selection'],
      additionalProperties: false,
    },
    responseSchema: AIToolsArgsSchema[AITool.RemoveValidations],
    prompt: `
This tool removes all validations in a sheet from a range.\n`,
  },
  [AITool.GetCodeCellValue]: {
    sources: ['AIAnalyst'],
    aiModelModes: ['disabled', 'basic', 'pro'],
    description: `
This tool gets the code for a Python, JavaScript, Formula, or connection cell.
Use this code to fix errors or make improvements by updating it using the set_code_cell_value tool call.`,
    parameters: {
      type: 'object',
      properties: {
        sheet_name: {
          type: 'string',
          description: 'The sheet name of the current sheet as defined in the context',
        },
        code_cell_name: {
          type: 'string',
          description: 'The name of the code cell to get the value of',
        },
        code_cell_position: {
          type: 'string',
          description: 'The position of the code cell to get the value of, in a1 notation',
        },
      },
      required: ['sheet_name', 'code_cell_name', 'code_cell_position'],
      additionalProperties: false,
    },
    responseSchema: AIToolsArgsSchema[AITool.GetCodeCellValue],
    prompt: `
This tool gets the code for a Python, JavaScript, Formula, or connection cell.
Use this code to fix errors or make improvements by updating it using the set_code_cell_value tool call.`,
  },
} as const;<|MERGE_RESOLUTION|>--- conflicted
+++ resolved
@@ -660,11 +660,7 @@
   },
   [AITool.HasCellData]: {
     sources: ['AIAnalyst'],
-<<<<<<< HEAD
-    aiModelModes: ['disabled', 'basic', 'pro'],
-=======
-    aiModelModes: ['disabled', 'fast', 'max'],
->>>>>>> 624dbaef
+    aiModelModes: ['disabled', 'fast', 'max'],
     description: `
 This tool checks if the cells in the chosen selection have any data.
 Use MUST use this tool before creating or moving tables, code, connections, or cells to avoid spilling cells over existing data.
@@ -2578,7 +2574,7 @@
   },
   [AITool.GetCodeCellValue]: {
     sources: ['AIAnalyst'],
-    aiModelModes: ['disabled', 'basic', 'pro'],
+    aiModelModes: ['disabled', 'fast', 'max'],
     description: `
 This tool gets the code for a Python, JavaScript, Formula, or connection cell.
 Use this code to fix errors or make improvements by updating it using the set_code_cell_value tool call.`,
